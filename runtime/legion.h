/* Copyright 2019 Stanford University, NVIDIA Corporation
 *
 * Licensed under the Apache License, Version 2.0 (the "License");
 * you may not use this file except in compliance with the License.
 * You may obtain a copy of the License at
 *
 *     http://www.apache.org/licenses/LICENSE-2.0
 *
 * Unless required by applicable law or agreed to in writing, software
 * distributed under the License is distributed on an "AS IS" BASIS,
 * WITHOUT WARRANTIES OR CONDITIONS OF ANY KIND, either express or implied.
 * See the License for the specific language governing permissions and
 * limitations under the License.
 */

// decide whether we want C and/or C++ bindings (default matches host language)
//
// each set of bindings has its own include-once ifdef armor, allowing the
//  second set of bindings to be loaded even if the first already has been
#if !defined(LEGION_ENABLE_C_BINDINGS) && !defined(LEGION_DISABLE_C_BINDINGS)
  #ifndef __cplusplus
    #define LEGION_ENABLE_C_BINDINGS
  #endif
#endif
#if !defined(LEGION_ENABLE_CXX_BINDINGS) && !defined(LEGION_DISABLE_CXX_BINDINGS)
  #ifdef __cplusplus
    #define LEGION_ENABLE_CXX_BINDINGS
  #endif
#endif

#ifdef LEGION_ENABLE_C_BINDINGS
#include "legion/legion_c.h"
#endif

#ifdef LEGION_ENABLE_CXX_BINDINGS
#ifndef __LEGION_RUNTIME_H__
#define __LEGION_RUNTIME_H__

/**
 * \mainpage Legion Runtime Documentation
 *
 * This is the main page of the Legion Runtime documentation.
 *
 * @see Legion::Runtime
 */

/**
 * \file legion.h
 * Legion C++ API
 */

#include "legion/legion_types.h"
#include "legion/legion_domain.h"
#include "legion/legion_constraint.h"

// temporary helper macro to turn link errors into runtime errors
#define UNIMPLEMENTED_METHOD(retval) do { assert(0); return retval; } while(0)

#define LEGION_PRINT_ONCE(runtime, ctx, file, fmt, ...)   \
{                                                         \
  char message[4096];                                     \
  snprintf(message, 4096, fmt, ##__VA_ARGS__);            \
  runtime->print_once(ctx, file, message);                \
}

/**
 * \namespace Legion
 * Namespace for all Legion runtime objects
 */
namespace Legion {

    //==========================================================================
    //                       Data Description Classes
    //==========================================================================

    /**
     * \class IndexSpace 
     * Index spaces are handles that reference a collection of 
     * points. These collections of points are used to define the
     * "rows" of a logical region. Only the Legion runtime is able
     * to create non-empty index spaces. 
     */
    class IndexSpace {
    public:
      static const IndexSpace NO_SPACE; /**< empty index space handle*/
    protected:
      // Only the runtime should be allowed to make these
      FRIEND_ALL_RUNTIME_CLASSES
      IndexSpace(IndexSpaceID id, IndexTreeID tid, TypeTag tag);
    public:
      IndexSpace(void);
      IndexSpace(const IndexSpace &rhs);
    public:
      inline IndexSpace& operator=(const IndexSpace &rhs);
      inline bool operator==(const IndexSpace &rhs) const;
      inline bool operator!=(const IndexSpace &rhs) const;
      inline bool operator<(const IndexSpace &rhs) const;
      inline bool operator>(const IndexSpace &rhs) const;
      inline IndexSpaceID get_id(void) const { return id; }
      inline IndexTreeID get_tree_id(void) const { return tid; }
      inline bool exists(void) const { return (id != 0); }
      inline TypeTag get_type_tag(void) const { return type_tag; }
      inline int get_dim(void) const;
    protected:
      friend std::ostream& operator<<(std::ostream& os, 
                                      const IndexSpace& is);
      IndexSpaceID id;
      IndexTreeID tid;
      TypeTag type_tag;
    };

    /**
     * \class IndexSpaceT
     * A templated index space that captures the dimension
     * and coordinate type of an index space as template
     * parameters for enhanced type checking and efficiency.
     */
    template<int DIM, typename COORD_T = coord_t>
    class IndexSpaceT : public IndexSpace {
    protected:
      // Only the runtime should be allowed to make these
      FRIEND_ALL_RUNTIME_CLASSES
      IndexSpaceT(IndexSpaceID id, IndexTreeID tid);
    public:
      IndexSpaceT(void);
      IndexSpaceT(const IndexSpaceT &rhs);  
      explicit IndexSpaceT(const IndexSpace &rhs);
    public:
      inline IndexSpaceT& operator=(const IndexSpace &rhs);
      inline IndexSpaceT& operator=(const IndexSpaceT &rhs);
    };

    /**
     * \class IndexPartition
     * Index partitions are handles that name partitions of an
     * index space into various subspaces. Only the Legion runtime
     * is able to create non-empty index partitions.
     */
    class IndexPartition {
    public:
      static const IndexPartition NO_PART;
    protected:
      // Only the runtime should be allowed to make these
      FRIEND_ALL_RUNTIME_CLASSES
      IndexPartition(IndexPartitionID id, IndexTreeID tid, TypeTag tag);
    public:
      IndexPartition(void);
      IndexPartition(const IndexPartition &rhs);
    public:
      inline IndexPartition& operator=(const IndexPartition &rhs);
      inline bool operator==(const IndexPartition &rhs) const;
      inline bool operator!=(const IndexPartition &rhs) const;
      inline bool operator<(const IndexPartition &rhs) const;
      inline bool operator>(const IndexPartition &rhs) const;
      inline IndexPartitionID get_id(void) const { return id; }
      inline IndexTreeID get_tree_id(void) const { return tid; }
      inline bool exists(void) const { return (id != 0); }
      inline TypeTag get_type_tag(void) const { return type_tag; }
      inline int get_dim(void) const;
    protected:
      friend std::ostream& operator<<(std::ostream& os, 
                                      const IndexPartition& ip);
      IndexPartitionID id;
      IndexTreeID tid;
      TypeTag type_tag;
    };

    /**
     * \class IndexPartitionT
     * A templated index partition that captures the dimension
     * and coordinate type of an index partition as template
     * parameters for enhanced type checking and efficiency
     */
    template<int DIM, typename COORD_T = coord_t>
    class IndexPartitionT : public IndexPartition {
    protected:
      // Only the runtime should be allowed to make these
      FRIEND_ALL_RUNTIME_CLASSES
      IndexPartitionT(IndexPartitionID id, IndexTreeID tid);
    public:
      IndexPartitionT(void);
      IndexPartitionT(const IndexPartitionT &rhs);
      explicit IndexPartitionT(const IndexPartition &rhs);
    public:
      inline IndexPartitionT& operator=(const IndexPartition &rhs);
      inline IndexPartitionT& operator=(const IndexPartitionT &rhs);
    };

    /**
     * \class FieldSpace
     * Field spaces define the objects used for managing the fields or
     * "columns" of a logical region.  Only the Legion runtime is able
     * to create non-empty field spaces.  Fields within a field space
     * are allocated using field space allocators
     *
     * @see FieldSpaceAllocator
     */
    class FieldSpace {
    public:
      static const FieldSpace NO_SPACE; /**< empty field space handle*/
    protected:
      // Only the runtime should be allowed to make these
      FRIEND_ALL_RUNTIME_CLASSES
      FieldSpace(FieldSpaceID id);
    public:
      FieldSpace(void);
      FieldSpace(const FieldSpace &rhs);
    public:
      inline FieldSpace& operator=(const FieldSpace &rhs);
      inline bool operator==(const FieldSpace &rhs) const;
      inline bool operator!=(const FieldSpace &rhs) const;
      inline bool operator<(const FieldSpace &rhs) const;
      inline bool operator>(const FieldSpace &rhs) const;
      inline FieldSpaceID get_id(void) const { return id; }
      inline bool exists(void) const { return (id != 0); }
    private:
      friend std::ostream& operator<<(std::ostream& os, const FieldSpace& fs);
      FieldSpaceID id;
    };

    /**
     * \class LogicalRegion
     * Logical region objects define handles to the actual logical regions
     * maintained by the runtime.  Logical regions are defined by a triple
     * consisting of the index space, field space, and region tree ID of
     * the logical region.  These three values are used to uniquely name
     * every logical region created in a Legion program.
     *
     * Logical region objects can be copied by value and stored in data 
     * structures.  Only the Legion runtime is able to create logical region 
     * objects that are non-empty.
     *
     * @see FieldSpace
     */
    class LogicalRegion {
    public:
      static const LogicalRegion NO_REGION; /**< empty logical region handle*/
    protected:
      // Only the runtime should be allowed to make these
      FRIEND_ALL_RUNTIME_CLASSES
      LogicalRegion(RegionTreeID tid, IndexSpace index, FieldSpace field);
    public:
      LogicalRegion(void);
      LogicalRegion(const LogicalRegion &rhs);
    public:
      inline LogicalRegion& operator=(const LogicalRegion &rhs);
      inline bool operator==(const LogicalRegion &rhs) const;
      inline bool operator!=(const LogicalRegion &rhs) const;
      inline bool operator<(const LogicalRegion &rhs) const;
    public:
      inline IndexSpace get_index_space(void) const { return index_space; }
      inline FieldSpace get_field_space(void) const { return field_space; }
      inline RegionTreeID get_tree_id(void) const { return tree_id; }
      inline bool exists(void) const { return (tree_id != 0); } 
      inline TypeTag get_type_tag(void) const 
        { return index_space.get_type_tag(); }
      inline int get_dim(void) const { return index_space.get_dim(); }
    protected:
      friend std::ostream& operator<<(std::ostream& os, 
                                      const LogicalRegion& lr);
      // These are private so the user can't just arbitrarily change them
      RegionTreeID tree_id;
      IndexSpace index_space;
      FieldSpace field_space;
    };

    /**
     * \class LogicalRegionT
     * A templated logical region that captures the dimension
     * and coordinate type of a logical region as template
     * parameters for enhanced type checking and efficiency.
     */
    template<int DIM, typename COORD_T = coord_t>
    class LogicalRegionT : public LogicalRegion {
    protected:
      // Only the runtime should be allowed to make these
      FRIEND_ALL_RUNTIME_CLASSES
      LogicalRegionT(RegionTreeID tid, IndexSpace index, FieldSpace field);
    public:
      LogicalRegionT(void);
      LogicalRegionT(const LogicalRegionT &rhs);
      explicit LogicalRegionT(const LogicalRegion &rhs);
    public:
      inline LogicalRegionT& operator=(const LogicalRegion &rhs);
      inline LogicalRegionT& operator=(const LogicalRegionT &rhs);
    };

    /**
     * \class LogicalPartition
     * Logical partition objects defines handles to the actual logical
     * partitions maintained by the runtime.  Logical partitions are
     * defined by a triple consisting of the index partition, field
     * space, and region tree ID of the logical partition.  These three
     * values are sufficient to name every logical partition created
     * in a Legion program.
     *
     * Logical partition objects can be copied by values and stored in 
     * data structures.  Only the Legion runtime is able to create 
     * non-empty logical partitions.
     *
     * @see FieldSpace
     */
    class LogicalPartition {
    public:
      static const LogicalPartition NO_PART; /**< empty logical partition */
    protected:
      // Only the runtime should be allowed to make these
      FRIEND_ALL_RUNTIME_CLASSES
      LogicalPartition(RegionTreeID tid, IndexPartition pid, FieldSpace field);
    public:
      LogicalPartition(void);
      LogicalPartition(const LogicalPartition &rhs);
    public:
      inline LogicalPartition& operator=(const LogicalPartition &rhs);
      inline bool operator==(const LogicalPartition &rhs) const;
      inline bool operator!=(const LogicalPartition &rhs) const;
      inline bool operator<(const LogicalPartition &rhs) const;
    public:
      inline IndexPartition get_index_partition(void) const 
        { return index_partition; }
      inline FieldSpace get_field_space(void) const { return field_space; }
      inline RegionTreeID get_tree_id(void) const { return tree_id; }
      inline bool exists(void) const { return (tree_id != 0); }
      inline TypeTag get_type_tag(void) const 
        { return index_partition.get_type_tag(); }
      inline int get_dim(void) const { return index_partition.get_dim(); }
    protected:
      friend std::ostream& operator<<(std::ostream& os, 
                                      const LogicalPartition& lp);
      // These are private so the user can't just arbitrary change them
      RegionTreeID tree_id;
      IndexPartition index_partition;
      FieldSpace field_space;
    };

    /**
     * \class LogicalPartitionT
     * A templated logical partition that captures the dimension
     * and coordinate type of an logical partition as template
     * parameters for enhanced type checking and efficiency
     */
    template<int DIM, typename COORD_T = coord_t>
    class LogicalPartitionT : public LogicalPartition {
    protected:
      // Only the runtime should be allowed to make these
      FRIEND_ALL_RUNTIME_CLASSES
      LogicalPartitionT(RegionTreeID tid, IndexPartition pid, FieldSpace field);
    public:
      LogicalPartitionT(void);
      LogicalPartitionT(const LogicalPartitionT &rhs);
      explicit LogicalPartitionT(const LogicalPartition &rhs);
    public:
      inline LogicalPartitionT& operator=(const LogicalPartition &rhs);
      inline LogicalPartitionT& operator=(const LogicalPartitionT &rhs);
    };

    //==========================================================================
    //                       Data Allocation Classes
    //==========================================================================

#ifdef __GNUC__
#pragma GCC diagnostic push
#pragma GCC diagnostic ignored "-Wdeprecated-declarations"
#endif
#ifdef __clang__
#pragma clang diagnostic push
#pragma clang diagnostic ignored "-Wdeprecated-declarations"
#endif
    /**
     * \class IndexIterator
     * This is a helper class for iterating over the points within
     * an index space or the index space of a given logical region.
     * It should never be copied and will assert fail if a copy is
     * made of it.
     */
    class LEGION_DEPRECATED("Use DomainPointIterator instead") IndexIterator {
    public:
      IndexIterator(void);
      IndexIterator(const Domain &dom, ptr_t start = ptr_t());
      IndexIterator(Runtime *rt, Context ctx, 
                    IndexSpace space, ptr_t start = ptr_t());
      IndexIterator(Runtime *rt, Context ctx, 
                    LogicalRegion lr, ptr_t start = ptr_t());
      IndexIterator(Runtime *rt,
                    IndexSpace space, ptr_t start = ptr_t());
      IndexIterator(const IndexIterator &rhs);
      ~IndexIterator(void);
    public:
      /**
       * Check to see if the iterator has a next point
       */
      inline bool has_next(void) const;
      /**
       * Get the current point in the iterator.  Advances
       * the iterator to the next point.
       */
      inline ptr_t next(void);
      /**
       * Get the current point in the iterator and up to 'req_count'
       * additional points in the index space.  Returns the actual
       * count of contiguous points in 'act_count'.
       */
      inline ptr_t next_span(size_t& act_count, 
                             size_t req_count = (size_t)-1LL);
    public:
      IndexIterator& operator=(const IndexIterator &rhs);
    private:
      Realm::IndexSpaceIterator<1,coord_t> is_iterator;
      Realm::PointInRectIterator<1,coord_t> rect_iterator;
    };

    /**
     * \class IndexAllocator
     * Index allocators provide objects for doing allocation on
     * index spaces.  They must be explicitly created by the
     * runtime so that they can be linked back to the runtime.
     * Index allocators can be passed by value to functions
     * and stored in data structures, but should not escape 
     * the enclosing context in which they were created.
     *
     * Index space allocators operate on a single index space
     * which is immutable.  Separate index space allocators
     * must be made to perform allocations on different index
     * spaces.
     *
     * @see Runtime
     */
    class LEGION_DEPRECATED("Dynamic IndexAllocators are no longer supported")
      IndexAllocator : public Unserializable<IndexAllocator> {
    public:
      IndexAllocator(void);
      IndexAllocator(const IndexAllocator &allocator);
      ~IndexAllocator(void);
    protected:
      FRIEND_ALL_RUNTIME_CLASSES
      // Only the Runtime should be able to make these
      IndexAllocator(IndexSpace space, IndexIterator iterator);
    public:
      IndexAllocator& operator=(const IndexAllocator &allocator);
      inline bool operator<(const IndexAllocator &rhs) const;
      inline bool operator==(const IndexAllocator &rhs) const;
    public:
      /**
       * @param num_elements number of elements to allocate
       * @return pointer to the first element in the allocated block
       */
      LEGION_DEPRECATED("Dynamic allocation is no longer supported")
      ptr_t alloc(unsigned num_elements = 1);
      /**
       * @param ptr pointer to the first element to free
       * @param num_elements number of elements to be freed
       */
      LEGION_DEPRECATED("Dynamic allocation is no longer supported")
      void free(ptr_t ptr, unsigned num_elements = 1);
      /**
       * @return the index space associated with this allocator
       */
      inline IndexSpace get_index_space(void) const { return index_space; }
    private:
      IndexSpace index_space;
      IndexIterator iterator;
    };
#ifdef __GNUC__
#pragma GCC diagnostic pop
#endif
#ifdef __clang__
#pragma clang diagnostic pop
#endif

    /**
     * \class FieldAllocator
     * Field allocators provide objects for performing allocation on
     * field spaces.  They must be explicitly created by the runtime so
     * that they can be linked back to the runtime.  Field allocators
     * can be passed by value to functions and stored in data structures,
     * but they should never escape the enclosing context in which they
     * were created.
     *
     * Field space allocators operate on a single field space which
     * is immutable.  Separate field space allocators must be made
     * to perform allocations on different field spaces.
     *
     * @see FieldSpace
     * @see Runtime
     */
    class FieldAllocator : public Unserializable<FieldAllocator> {
    public:
      FieldAllocator(void);
      FieldAllocator(const FieldAllocator &allocator);
      ~FieldAllocator(void);
    protected:
      FRIEND_ALL_RUNTIME_CLASSES
      // Only the Runtime should be able to make these
      FieldAllocator(Internal::FieldAllocatorImpl *impl);
    public:
      FieldAllocator& operator=(const FieldAllocator &allocator);
      inline bool operator<(const FieldAllocator &rhs) const;
      inline bool operator==(const FieldAllocator &rhs) const;
    public:
      /**
       * Allocate a field with a given size. Optionally specify
       * the field ID to be assigned.  Note if you use
       * AUTO_GENERATE_ID, then all fields for the field space
       * should be generated this way or field names may be
       * deduplicated as the runtime will not check against
       * user assigned field names when generating its own.
       * @param field_size size of the field to be allocated
       * @param desired_fieldid field ID to be assigned to the
       *   field or AUTO_GENERATE_ID to specify that the runtime
       *   should assign a fresh field ID
       * @param serdez_id optional parameter for specifying a
       *   custom serdez object for serializing and deserializing
       *   a field when it is moved.
       * @param local_field whether this is a local field or not
       * @return field ID for the allocated field
       */
      FieldID allocate_field(size_t field_size, 
                             FieldID desired_fieldid = AUTO_GENERATE_ID,
                             CustomSerdezID serdez_id = 0,
                             bool local_field = false);
      /**
       * Deallocate the specified field from the field space.
       * @param fid the field ID to be deallocated
       */
      void free_field(FieldID fid);

      /**
       * Same as allocate field, but this field will only
       * be available locally on the node on which it is
       * created and not on remote nodes.  It will then be
       * implicitly destroyed once the task in which it is 
       * allocated completes.
       */
      FieldID allocate_local_field(size_t field_size,
                                   FieldID desired_fieldid = AUTO_GENERATE_ID,
                                   CustomSerdezID serdez_id = 0);
      /**
       * Allocate a collection of fields with the specified sizes.
       * Optionally pass in a set of field IDs to use when allocating
       * the fields otherwise the vector should be empty or the
       * same size as field_sizes with AUTO_GENERATE_ID set as the
       * value for each of the resulting_field IDs.  The length of 
       * the resulting_fields vector must be less than or equal to 
       * the length of field_sizes.  Upon return it will be the same 
       * size with field IDs specified for all the allocated fields
       * @param field_sizes size in bytes of the fields to be allocated
       * @param resulting_fields optional field names for allocated fields
       * @param local_fields whether these should be local fields or not
       * @return resulting_fields vector with length equivalent to
       *    the length of field_sizes with field IDs specified
       */
      void allocate_fields(const std::vector<size_t> &field_sizes,
                           std::vector<FieldID> &resulting_fields,
                           CustomSerdezID serdez_id = 0,
                           bool local_fields = false);
      /**
       * Free a collection of field IDs
       * @param to_free set of field IDs to be freed
       */
      void free_fields(const std::set<FieldID> &to_free);
      /**
       * Same as allocate_fields but the fields that are allocated
       * will only be available locally on the node on which 
       * this call is made and not on remote nodes.  The fields
       * will be implicitly destroyed once the task in which
       * they were created completes.
       */
      void allocate_local_fields(const std::vector<size_t> &field_sizes,
                                 std::vector<FieldID> &resulting_fields,
                                 CustomSerdezID serdez_id = 0);
      /**
       * @return field space associated with this allocator
       */
      FieldSpace get_field_space(void) const;
    private:
      Internal::FieldAllocatorImpl *impl;
    };

    //==========================================================================
    //                    Pass-By-Value Argument Classes
    //==========================================================================

    /**
     * \class TaskArgument
     * A class for describing an untyped task argument.  Note that task
     * arguments do not make copies of the data they point to.  Copies
     * are only made upon calls to the runtime to avoid double copying.
     * It is up to the user to make sure that the the data described by
     * a task argument is valid throughout the duration of its lifetime.
     */
    class TaskArgument : public Unserializable<TaskArgument> {
      public:
      TaskArgument(void) : args(NULL), arglen(0) { }
      TaskArgument(const void *arg, size_t argsize)
        : args(const_cast<void*>(arg)), arglen(argsize) { }
      TaskArgument(const TaskArgument &rhs)
        : args(rhs.args), arglen(rhs.arglen) { }
    public:
      inline size_t get_size(void) const { return arglen; }
      inline void*  get_ptr(void) const { return args; }
    public:
      inline bool operator==(const TaskArgument &arg) const
        { return (args == arg.args) && (arglen == arg.arglen); }
      inline bool operator<(const TaskArgument &arg) const
        { return (args < arg.args) && (arglen < arg.arglen); }
      inline TaskArgument& operator=(const TaskArgument &rhs)
        { args = rhs.args; arglen = rhs.arglen; return *this; }
    private:
      void *args;
      size_t arglen;
    };

    /**
     * \class ArgumentMap
     * Argument maps provide a data structure for storing the task
     * arguments that are to be associated with different points in
     * an index space launch.  Argument maps are light-weight handle
     * to the actual implementation that uses a versioning system
     * to make it efficient to re-use argument maps over many task
     * calls, especially if there are very few changes applied to
     * the map between task call launches.
     */
    class ArgumentMap : public Unserializable<ArgumentMap> {
    public:
      ArgumentMap(void);
      ArgumentMap(const FutureMap &rhs);
      ArgumentMap(const ArgumentMap &rhs);
      ~ArgumentMap(void);
    public:
      ArgumentMap& operator=(const FutureMap &rhs);
      ArgumentMap& operator=(const ArgumentMap &rhs);
      inline bool operator==(const ArgumentMap &rhs) const
        { return (impl == rhs.impl); }
      inline bool operator<(const ArgumentMap &rhs) const
        { return (impl < rhs.impl); }
    public:
      /**
       * Check to see if a point has an argument set
       * @param point the point to check
       * @return true if the point has a value already set
       */
      bool has_point(const DomainPoint &point);
      /**
       * Associate an argument with a domain point
       * @param point the point to associate with the task argument
       * @param arg the task argument
       * @param replace specify whether to overwrite an existing value
       */
      void set_point(const DomainPoint &point, const TaskArgument &arg,
                     bool replace = true);
      /**
       * Remove a point from the argument map
       * @param point the point to be removed
       * @return true if the point was removed
       */
      bool remove_point(const DomainPoint &point);
      /**
       * Get the task argument for a point if it exists, otherwise
       * return an empty task argument.
       * @param point the point to retrieve
       * @return a task argument if the point exists otherwise
       *    an empty task argument
       */
      TaskArgument get_point(const DomainPoint &point) const;
    public:
      /**
       * An older method for setting the point argument in
       * an argument map.
       * @param point the point to associate the task argument
       * @param arg the argument
       * @param replace specify if the value should overwrite
       *    the existing value if it already exists
       */
      template<typename PT, unsigned DIM>
      inline void set_point_arg(const PT point[DIM], const TaskArgument &arg, 
                                bool replace = false);
      /**
       * An older method for removing a point argument from
       * an argument map.
       * @param point the point to remove from the map
       */
      template<typename PT, unsigned DIM>
      inline bool remove_point(const PT point[DIM]);
    private:
      FRIEND_ALL_RUNTIME_CLASSES
      Internal::ArgumentMapImpl *impl;
    private:
      explicit ArgumentMap(Internal::ArgumentMapImpl *i);
    };

    //==========================================================================
    //                           Predicate Classes
    //==========================================================================

    /**
     * \class Predicate
     * Predicate values are used for performing speculative 
     * execution within an application.  They are lightweight handles
     * that can be passed around by value and stored in data
     * structures.  However, they should not escape the context of
     * the task in which they are created as they will be garbage
     * collected by the runtime.  Except for predicates with constant
     * value, all other predicates should be created by the runtime.
     */
    class Predicate : public Unserializable<Predicate> {
    public:
      static const Predicate TRUE_PRED;
      static const Predicate FALSE_PRED;
    public:
      Predicate(void);
      Predicate(const Predicate &p);
      explicit Predicate(bool value);
      ~Predicate(void);
    protected:
      FRIEND_ALL_RUNTIME_CLASSES
      Internal::PredicateImpl *impl;
      // Only the runtime should be allowed to make these
      explicit Predicate(Internal::PredicateImpl *impl);
    public:
      Predicate& operator=(const Predicate &p);
      inline bool operator==(const Predicate &p) const;
      inline bool operator<(const Predicate &p) const;
      inline bool operator!=(const Predicate &p) const;
    private:
      bool const_value;
    };

    //==========================================================================
    //             Simultaneous Coherence Synchronization Classes
    //==========================================================================

    /**
     * \class Lock 
     * NOTE THIS IS NOT A NORMAL LOCK!
     * A lock is an atomicity mechanism for use with regions acquired
     * with simultaneous coherence in a deferred execution model.  
     * Locks are light-weight handles that are created in a parent 
     * task and can be passed to child tasks to guaranteeing atomic access 
     * to a region in simultaneous mode.  Lock can be used to request 
     * access in either exclusive (mode 0) or non-exclusive mode (any number 
     * other than zero).  Non-exclusive modes are mutually-exclusive from each 
     * other. While locks can be passed down the task tree, they should
     * never escape the context in which they are created as they will be 
     * garbage collected when the task in which they were created is complete.
     *
     * There are two ways to use locks.  The first is to use the blocking
     * acquire and release methods on the lock directly.  Acquire
     * guarantees that the application will hold the lock when it 
     * returns, but may result in stalls while some other task is holding the 
     * lock.  The recommended way of using locks is to request
     * grants of a lock through the runtime interface and then pass
     * grants to launcher objects.  This ensures that the lock will be
     * held during the course of the operation while still avoiding
     * any stalls in the task's execution.
     * @see TaskLauncher
     * @see IndexTaskLauncher
     * @see CopyLauncher
     * @see InlineLauncher
     * @see Runtime
     */
    class Lock {
    public:
      Lock(void);
    protected:
      // Only the runtime is allowed to make non-empty locks 
      FRIEND_ALL_RUNTIME_CLASSES
      Lock(Reservation r);
    public:
      bool operator<(const Lock &rhs) const;
      bool operator==(const Lock &rhs) const;
    public:
      void acquire(unsigned mode = 0, bool exclusive = true);
      void release(void);
    private:
      Reservation reservation_lock;
    };

    /**
     * \struct LockRequest
     * This is a helper class for requesting grants.  It
     * specifies the locks that are needed, what mode they
     * should be acquired in, and whether or not they 
     * should be acquired in exclusive mode or not.
     */
    struct LockRequest {
    public:
      LockRequest(Lock l, unsigned mode = 0, bool exclusive = true);
    public:
      Lock lock;
      unsigned mode;
      bool exclusive;
    };

    /**
     * \class Grant
     * Grants are ways of naming deferred acquisitions and releases
     * of locks.  This allows the application to defer a lock 
     * acquire but still be able to use it to specify which tasks
     * must run while holding the this particular grant of the lock.
     * Grants are created through the runtime call 'acquire_grant'.
     * Once a grant has been used for all necessary tasks, the
     * application can defer a grant release using the runtime
     * call 'release_grant'.
     * @see Runtime
     */
    class Grant {
    public:
      Grant(void);
      Grant(const Grant &g);
      ~Grant(void);
    protected:
      // Only the runtime is allowed to make non-empty grants
      FRIEND_ALL_RUNTIME_CLASSES
      explicit Grant(Internal::GrantImpl *impl);
    public:
      bool operator==(const Grant &g) const
        { return impl == g.impl; }
      bool operator<(const Grant &g) const
        { return impl < g.impl; }
      Grant& operator=(const Grant &g);
    protected:
      Internal::GrantImpl *impl;
    };

    /**
     * \class PhaseBarrier
     * Phase barriers are a synchronization mechanism for use with
     * regions acquired with simultaneous coherence in a deferred
     * execution model.  Phase barriers allow the application to
     * guarantee that a collection of tasks are all executing their
     * sub-tasks all within the same phase of computation.  Phase
     * barriers are light-weight handles that can be passed by value
     * or stored in data structures.  Phase barriers are made in
     * a parent task and can be passed down to any sub-tasks.  However,
     * phase barriers should not escape the context in which they
     * were created as the task that created them will garbage collect
     * their resources.
     *
     * Note that there are two ways to use phase barriers.  The first
     * is to use the blocking operations to wait for a phase to begin
     * and to indicate that the task has arrived at the current phase.
     * These operations may stall and block current task execution.
     * The preferred method for using phase barriers is to pass them
     * in as wait and arrive barriers for launcher objects which will
     * perform the necessary operations on barriers before an after
     * the operation is executed.
     * @see TaskLauncher
     * @see IndexTaskLauncher
     * @see CopyLauncher
     * @see InlineLauncher
     * @see Runtime
     */
    class PhaseBarrier {
    public:
      PhaseBarrier(void);
    protected:
      // Only the runtime is allowed to make non-empty phase barriers
      FRIEND_ALL_RUNTIME_CLASSES
      PhaseBarrier(Internal::ApBarrier b);
    public:
      bool operator<(const PhaseBarrier &rhs) const;
      bool operator==(const PhaseBarrier &rhs) const;
      bool operator!=(const PhaseBarrier &rhs) const;
    public:
      void arrive(unsigned count = 1);
      void wait(void);
      void alter_arrival_count(int delta);
      Realm::Barrier get_barrier(void) const { return phase_barrier; }
      bool exists(void) const;
    protected:
      Internal::ApBarrier phase_barrier;
      friend std::ostream& operator<<(std::ostream& os, const PhaseBarrier& pb);
    };

   /**
     * \class Collective
     * A DynamicCollective object is a special kind of PhaseBarrier
     * that is created with an associated reduction operation.
     * Arrivals on a dynamic collective can contribute a value to
     * each generation of the collective, either in the form of a
     * value or in the form of a future. The reduction operation is used
     * to reduce all the contributed values (which all must be of the same 
     * type) to a common value. This value is returned in the form of
     * a future which applications can use as a normal future. Note
     * that unlike MPI collectives, collectives in Legion can
     * have different sets of producers and consumers and not
     * all producers need to contribute a value.
     */
    class DynamicCollective : public PhaseBarrier {
    public:
      DynamicCollective(void);
    protected:
      // Only the runtime is allowed to make non-empty dynamic collectives
      FRIEND_ALL_RUNTIME_CLASSES
      DynamicCollective(Internal::ApBarrier b, ReductionOpID redop);
    public:
      // All the same operations as a phase barrier
      void arrive(const void *value, size_t size, unsigned count = 1);
    protected:
      ReductionOpID redop;
    };

    //==========================================================================
    //                    Operation Requirement Classes
    //==========================================================================

    /**
     * \struct RegionRequirement
     * Region requirements are the objects used to name the logical regions
     * that are used by tasks, copies, and inline mapping operations.  Region
     * requirements can name either logical regions or logical partitions in
     * for index space launches.  In addition to placing logical upper bounds
     * on the privileges required for an operation, region requirements also
     * specify the privileges and coherence modes associated with the needed
     * logical region/partition.  Region requirements have a series of
     * constructors for different scenarios.  All fields in region requirements
     * are publicly visible so applications can mutate them freely including
     * configuring region requirements in ways not supported with the default
     * set of constructors.
     */
    struct RegionRequirement {
    public: 
      RegionRequirement(void);
      /**
       * Standard region requirement constructor for logical region
       */
      RegionRequirement(LogicalRegion _handle,
                        const std::set<FieldID> &privilege_fields,
                        const std::vector<FieldID> &instance_fields,
                        PrivilegeMode _priv, CoherenceProperty _prop, 
                        LogicalRegion _parent, MappingTagID _tag = 0, 
                        bool _verified = false);
      /**
       * Partition region requirement with projection function
       */
      RegionRequirement(LogicalPartition pid, ProjectionID _proj,
                        const std::set<FieldID> &privilege_fields,
                        const std::vector<FieldID> &instance_fields,
                        PrivilegeMode _priv, CoherenceProperty _prop,
                        LogicalRegion _parent, MappingTagID _tag = 0, 
                        bool _verified = false);
      /**
       * Region requirement with projection function
       */
      RegionRequirement(LogicalRegion _handle, ProjectionID _proj,
                        const std::set<FieldID> &privilege_fields,
                        const std::vector<FieldID> &instance_fields,
                        PrivilegeMode _priv, CoherenceProperty _prop,
                        LogicalRegion _parent, MappingTagID _tag = 0,
                        bool _verified = false);
      /**
       * Standard reduction region requirement.  Note no privilege
       * is passed, but instead a reduction operation ID is specified.
       */
      RegionRequirement(LogicalRegion _handle,
                        const std::set<FieldID> &privilege_fields,
                        const std::vector<FieldID> &instance_fields,
                        ReductionOpID op, CoherenceProperty _prop, 
                        LogicalRegion _parent, MappingTagID _tag = 0, 
                        bool _verified = false);
      /**
       * Partition region requirement for reduction.
       */
      RegionRequirement(LogicalPartition pid, ProjectionID _proj, 
                        const std::set<FieldID> &privilege_fields,
                        const std::vector<FieldID> &instance_fields,
                        ReductionOpID op, CoherenceProperty _prop,
                        LogicalRegion _parent, MappingTagID _tag = 0, 
                        bool _verified = false);
      /**
       * Projection logical region requirement for reduction
       */
      RegionRequirement(LogicalRegion _handle, ProjectionID _proj,
                        const std::set<FieldID> &privilege_fields,
                        const std::vector<FieldID> &instance_fields,
                        ReductionOpID op, CoherenceProperty _prop, 
                        LogicalRegion _parent, MappingTagID _tag = 0, 
                        bool _verified = false);
    public:
      // Analogous constructors without the privilege and instance fields
      RegionRequirement(LogicalRegion _handle, PrivilegeMode _priv, 
                        CoherenceProperty _prop, LogicalRegion _parent,
			MappingTagID _tag = 0, bool _verified = false);
      RegionRequirement(LogicalPartition pid, ProjectionID _proj,
                        PrivilegeMode _priv, CoherenceProperty _prop,
                        LogicalRegion _parent, MappingTagID _tag = 0, 
                        bool _verified = false);
      RegionRequirement(LogicalRegion _handle, ProjectionID _proj,
                        PrivilegeMode _priv, CoherenceProperty _prop, 
                        LogicalRegion _parent, MappingTagID _tag = 0, 
                        bool _verified = false);
      RegionRequirement(LogicalRegion _handle, ReductionOpID op, 
                        CoherenceProperty _prop, LogicalRegion _parent,
			MappingTagID _tag = 0, bool _verified = false);
      RegionRequirement(LogicalPartition pid, ProjectionID _proj, 
                        ReductionOpID op, CoherenceProperty _prop,
                        LogicalRegion _parent, MappingTagID _tag = 0, 
                        bool _verified = false);
      RegionRequirement(LogicalRegion _handle, ProjectionID _proj,
                        ReductionOpID op, CoherenceProperty _prop, 
                        LogicalRegion _parent, MappingTagID _tag = 0, 
                        bool _verified = false);
    public:
      RegionRequirement(const RegionRequirement &rhs);
      ~RegionRequirement(void);
      RegionRequirement& operator=(const RegionRequirement &req);
    public:
      bool operator==(const RegionRequirement &req) const;
      bool operator<(const RegionRequirement &req) const;
    public:
      /**
       * Method for adding a field to region requirements
       * @param fid field ID to add
       * @param instance indicate whether to add to instance fields
       */
      inline RegionRequirement& add_field(FieldID fid, bool instance = true);
      inline RegionRequirement& add_fields(const std::vector<FieldID>& fids, 
                                           bool instance = true);

      inline RegionRequirement& add_flags(RegionFlags new_flags);
    public:
      inline bool is_verified(void) const 
        { return (flags & VERIFIED_FLAG); }
      inline bool is_no_access(void) const 
        { return (flags & NO_ACCESS_FLAG); }
      inline bool is_restricted(void) const 
        { return (flags & RESTRICTED_FLAG); }
      inline bool must_premap(void) const
        { return (flags & MUST_PREMAP_FLAG); }
    public:
      const void* get_projection_args(size_t *size) const;
      void set_projection_args(const void *args, size_t size, bool own = false);
    public:
#ifdef PRIVILEGE_CHECKS
      unsigned get_accessor_privilege(void) const;
#endif
      bool has_field_privilege(FieldID fid) const;
    public:
      // Fields used for controlling task launches
      LogicalRegion region; /**< mutually exclusive with partition*/
      LogicalPartition partition; /**< mutually exclusive with region*/
      std::set<FieldID> privilege_fields; /**< unique set of privilege fields*/
      std::vector<FieldID> instance_fields; /**< physical instance fields*/
      PrivilegeMode privilege; /**< region privilege mode*/
      CoherenceProperty prop; /**< region coherence mode*/
      LogicalRegion parent; /**< parent region to derive privileges from*/
      ReductionOpID redop; /**<reduction operation (default 0)*/
      MappingTagID tag; /**< mapping tag for this region requirement*/
      RegionFlags flags; /**< optional flags set for region requirements*/
    public:
      ProjectionType handle_type; /**< region or partition requirement*/
      ProjectionID projection; /**< projection function for index space tasks*/
    protected:
      void *projection_args; /**< projection arguments buffer*/
      size_t projection_args_size; /**< projection arguments buffer size*/
    };

    /**
     * \struct IndexSpaceRequirement
     * Index space requirements are used to specify allocation and
     * deallocation privileges on logical regions.  Just like region
     * privileges, index space privileges must be inherited from a
     * region on which the parent task had an equivalent privilege.
     */
    struct IndexSpaceRequirement {
    public:
      IndexSpace    handle;
      AllocateMode  privilege;
      IndexSpace    parent;
      bool          verified;
    public:
      IndexSpaceRequirement(void);
      IndexSpaceRequirement(IndexSpace _handle,
                            AllocateMode _priv,
                            IndexSpace _parent,
                            bool _verified = false);
    public:
      bool operator<(const IndexSpaceRequirement &req) const;
      bool operator==(const IndexSpaceRequirement &req) const;
    };

    /**
     * \struct FieldSpaceRequirement
     * @deprecated
     * Field space requirements can be used to specify that a task
     * requires additional privileges on a field spaces such as
     * the ability to allocate and free fields.
     *
     * This class is maintained for backwards compatibility with
     * Legion applications written to previous versions of this
     * interface and can safely be ignored for newer programs.
     */
    struct FieldSpaceRequirement {
    public:
      FieldSpace   handle;
      AllocateMode privilege;
      bool         verified;
    public:
      FieldSpaceRequirement(void);
      FieldSpaceRequirement(FieldSpace _handle,
                            AllocateMode _priv,
                            bool _verified = false);
    public:
      bool operator<(const FieldSpaceRequirement &req) const;
      bool operator==(const FieldSpaceRequirement &req) const;
    };

    //==========================================================================
    //                          Future Value Classes
    //==========================================================================

    /**
     * \class Future
     * Futures are the objects returned from asynchronous task
     * launches.  Applications can wait on futures to get their values,
     * pass futures as arguments and preconditions to other tasks,
     * or use them to create predicates if they are boolean futures.
     * Futures are lightweight handles that can be passed by value
     * or stored in data structures.  However, futures should not
     * escape the context in which they are created as the runtime
     * garbage collects them after the enclosing task context
     * completes execution.
     *
     * Since futures can be the result of predicated tasks we also
     * provide a mechanism for checking whether the future contains
     * an empty result.  An empty future will be returned for all
     * futures which come from tasks which predicates that resolve
     * to false.
     */
    class Future : public Unserializable<Future> {
    public:
      Future(void);
      Future(const Future &f);
      ~Future(void);
    private:
      Internal::FutureImpl *impl;
    protected:
      // Only the runtime should be allowed to make these
      FRIEND_ALL_RUNTIME_CLASSES
      explicit Future(Internal::FutureImpl *impl,
                      bool need_reference = true);
    public:
      bool operator==(const Future &f) const
        { return impl == f.impl; }
      bool operator<(const Future &f) const
        { return impl < f.impl; }
      Future& operator=(const Future &f);
    public:
      /**
       * Wait on the result of this future.  Return
       * the value of the future as the specified 
       * template type.
       * @param silence_warnings silence any warnings for this blocking call
       * @param warning_string a string to be reported with the warning
       * @return the value of the future cast as the template type
       */
      template<typename T> 
        inline T get_result(bool silence_warnings = false,
                            const char *warning_string = NULL) const;
      /**
       * Block until the future completes.
       * @param silence_warnings silence any warnings for this blocking call
       * @param warning_string a string to be reported with the warning
       */
      void get_void_result(bool silence_warnings = false,
                           const char *warning_string = NULL) const;
      /**
       * Check to see if the future is empty.  The
       * user can specify whether to block and wait
       * for the future to complete first before
       * returning.  If the non-blocking version
       * of the call will return true, until
       * the future actually completes.
       * @param block indicate whether to block for the result
       * @param silence_warnings silence any warnings for this blocking call
       * @param warning_string a string to be reported with the warning
       */
      bool is_empty(bool block = false, bool silence_warnings = false,
                    const char *warning_string = NULL) const;
      /**
       * Check to see if the future is ready. This will return
       * true if the future can be used without blocking to wait
       * on the computation that the future represents, otherwise
       * it will return false.
       */
      bool is_ready(void) const;
    public:
      /**
       * Return a const reference to the future.
       * WARNING: these method is unsafe as the underlying
       * buffer containing the future result can be deleted
       * if the Future handle is lost even a reference
       * to the underlying buffer is maitained.  This
       * scenario can lead to seg-faults.  Use at your
       * own risk.  Note also that this call will not
       * properly deserialize buffers that were serialized
       * with a 'legion_serialize' method.
       * @param silence_warnings silence any warnings for this blocking call
       * @param warning_string a string to be reported with the warning
       */
      template<typename T> 
        inline const T& get_reference(bool silence_warnings = false,
                                      const char *warning_string = NULL);
      /**
       * Return an untyped pointer to the 
       * future result.  WARNING: this
       * method is unsafe for the same reasons
       * as get_reference.  It also will not 
       * deserialize anything serialized with a 
       * legion_serialize method.
       * @param silence_warnings silence any warnings for this blocking call
       * @param warning_string a string to be reported with the warning
       */
      inline const void* get_untyped_pointer(bool silence_warnings = false,
                                             const char *warning_string = NULL);
      /**
       * Return the number of bytes contained in the future.
       */
      size_t get_untyped_size(void);
    public:
      // These methods provide partial support the C++ future interface
      template<typename T>
      inline T get(void);

      inline bool valid(void) const;

      inline void wait(void) const;
    public:
      /**
       * Allow users to generate their own futures. These
       * futures are guaranteed to always have completed
       * and to always have concrete values.
       */
      template<typename T>
      static inline Future from_value(Runtime *rt, const T &value);

      /**
       * Generates a future from an untyped pointer.  No
       * serialization is performed.
       */
      static inline Future from_untyped_pointer(Runtime *rt,
						const void *buffer,
						size_t bytes);
    private:
      void* get_untyped_result(bool silence_warnings,
                               const char *warning_string) const; 
    };

    /**
     * \class FutureMap
     * Future maps are the values returned from asynchronous index space
     * task launches.  Future maps store futures for each of the points
     * in the index space launch.  The application can either wait for
     * a point or choose to extract a future for the given point which 
     * will be filled in when the task for that point completes.
     *
     * Future maps are handles that can be passes by value or stored in
     * data structures.  However, future maps should not escape the
     * context in which they are created as the runtime garbage collects
     * them after the enclosing task context completes execution.
     */
    class FutureMap : public Unserializable<FutureMap> {
    public:
      FutureMap(void);
      FutureMap(const FutureMap &map);
      ~FutureMap(void);
    private:
      Internal::FutureMapImpl *impl;
    protected:
      // Only the runtime should be allowed to make these
      FRIEND_ALL_RUNTIME_CLASSES
      explicit FutureMap(Internal::FutureMapImpl *impl,
                         bool need_reference = true);
    public:
      inline bool operator==(const FutureMap &f) const
        { return impl == f.impl; }
      inline bool operator<(const FutureMap &f) const
        { return impl < f.impl; }
      inline Future operator[](const DomainPoint &point)
        { return get_future(point); }
      FutureMap& operator=(const FutureMap &f);
    public:
      /**
       * Block until we can return the result for the
       * task executing for the given domain point.
       * @param point the point task to wait for
       * @param silence_warnings silence any warnings for this blocking call
       * @param warning_string a string to be reported with any warnings
       * @return the return value of the task
       */
      template<typename T>
        inline T get_result(const DomainPoint &point,
                            bool silence_warnings = false,
                            const char *warning_string = NULL);
      /**
       * Non-blocking call that will return a future that
       * will contain the value from the given index task
       * point when it completes.
       * @param point the point task to wait for
       * @return a future for the index task point
       */
      Future get_future(const DomainPoint &point);
      /**
       * Blocking call that will return one the point
       * in the index space task has executed.
       * @param point the point task to wait for
       * @param silience_warnings silence any warnings for this blocking call
       * @param warning_string a string to be reported with any warnings
       */
      void get_void_result(const DomainPoint &point,
                           bool silence_warnings = false,
                           const char *warning_string = NULL);
    public:
      /**
       * An older method for getting the result of
       * a point in an index space launch that is
       * maintained for backwards compatibility.
       * @param point the index task point to get the return value from
       * @return the return value of the index task point
       */
      template<typename RT, typename PT, unsigned DIM> 
        inline RT get_result(const PT point[DIM]);
      /**
       * An older method for getting a future corresponding
       * to a point in an index task launch.  This call is
       * non-blocking and actually waiting for the task to
       * complete will necessitate waiting on the future.
       * @param point the index task point to get the future for
       * @return a future for the point in the index task launch
       */
      template<typename PT, unsigned DIM>
        inline Future get_future(const PT point[DIM]);
      /**
       * An older method for performing a blocking wait
       * for a point in an index task launch.
       * @param point the point in the index task launch to wait for
       */
      template<typename PT, unsigned DIM>
        inline void get_void_result(const PT point[DIM]);
    public:
      /**
       * Wait for all the tasks in the index space launch of
       * tasks to complete before returning.
       * @param silence_warnings silience warnings for this blocking call
       * @param warning_string a string to be reported with any warnings
       */
      void wait_all_results(bool silence_warnings = false,
                            const char *warning_string = NULL); 
    }; 


    //==========================================================================
    //                    Operation Launcher Classes
    //==========================================================================

    /**
     * \struct StaticDependence
     * This is a helper class for specifying static dependences 
     * between operations launched by an application. Operations
     * can optionally specify these dependences to aid in reducing
     * runtime overhead. These static dependences need only
     * be specified for dependences based on region requirements.
     */
    struct StaticDependence : public Unserializable<StaticDependence> {
    public:
      StaticDependence(void);
      StaticDependence(unsigned previous_offset,
                       unsigned previous_req_index,
                       unsigned current_req_index,
                       DependenceType dtype,
                       bool validates = false,
                       bool shard_only = false);
    public:
      inline void add_field(FieldID fid);
    public:
      // The relative offset from this operation to 
      // previous operation in the stream of operations
      // (e.g. 1 is the operation launched immediately before)
      unsigned                      previous_offset;
      // Region requirement of the previous operation for the dependence
      unsigned                      previous_req_index;
      // Region requirement of the current operation for the dependence
      unsigned                      current_req_index;
      // The type of the dependence
      DependenceType                dependence_type;
      // Whether this requirement validates the previous writer
      bool                          validates;
      // Whether this dependence is a shard-only dependence for 
      // control replication or it depends on all other copies
      bool                          shard_only;
      // Fields that have the dependence
      std::set<FieldID>             dependent_fields;
    };

    /**
     * \struct TaskLauncher
     * Task launchers are objects that describe a launch
     * configuration to the runtime.  They can be re-used
     * and safely modified between calls to task launches.
     * @see Runtime
     */
    struct TaskLauncher {
    public:
      TaskLauncher(void);
      TaskLauncher(TaskID tid, 
                   TaskArgument arg,
                   Predicate pred = Predicate::TRUE_PRED,
                   MapperID id = 0,
                   MappingTagID tag = 0);
    public:
      inline IndexSpaceRequirement&
              add_index_requirement(const IndexSpaceRequirement &req);
      inline RegionRequirement&
              add_region_requirement(const RegionRequirement &req);
      inline void add_field(unsigned idx, FieldID fid, bool inst = true);
    public:
      inline void add_future(Future f);
      inline void add_grant(Grant g);
      inline void add_wait_barrier(PhaseBarrier bar);
      inline void add_arrival_barrier(PhaseBarrier bar);
      inline void add_wait_handshake(MPILegionHandshake handshake);
      inline void add_arrival_handshake(MPILegionHandshake handshake);
    public:
      inline void set_predicate_false_future(Future f);
      inline void set_predicate_false_result(TaskArgument arg);
    public:
      inline void set_independent_requirements(bool independent);
    public:
      TaskID                             task_id;
      std::vector<IndexSpaceRequirement> index_requirements;
      std::vector<RegionRequirement>     region_requirements;
      std::vector<Future>                futures;
      std::vector<Grant>                 grants;
      std::vector<PhaseBarrier>          wait_barriers;
      std::vector<PhaseBarrier>          arrive_barriers;
      TaskArgument                       argument;
      Predicate                          predicate;
      MapperID                           map_id;
      MappingTagID                       tag;
      DomainPoint                        point;
      // Only used in control replication contexts for
      // doing sharding. If left unspecified the runtime
      // will use an index space of size 1 containing 'point'
      IndexSpace                         sharding_space;
    public:
      // If the predicate is set to anything other than
      // Predicate::TRUE_PRED, then the application must 
      // specify a value for the future in the case that
      // the predicate resolves to false. TaskArgument(NULL,0)
      // can be used if the task's return type is void.
      Future                             predicate_false_future;
      TaskArgument                       predicate_false_result;
    public:
      // Inform the runtime about any static dependences
      // These will be ignored outside of static traces
      const std::vector<StaticDependence> *static_dependences;
    public:
      // Users can tell the runtime this task is eligible
      // for inlining by the mapper. This will invoke the 
      // select_task_options call inline as part of the launch
      // logic for this task to allow the mapper to decide
      // whether to inline the task or not. Note that if the
      // mapper pre-empts during execution then resuming it
      // may take a long time if another long running task
      // gets scheduled on the processor that launched this task.
      bool                               enable_inlining;
    public:
      // Users can inform the runtime that all region requirements
      // are independent of each other in this task. Independent
      // means that either field sets are independent or region
      // requirements are disjoint based on the region tree.
      bool                               independent_requirements;
    public:
      bool                               silence_warnings;
    };

    /**
     * \struct IndexTaskLauncher
     * Index launchers are objects that describe the launch
     * of an index space of tasks to the runtime.  They can
     * be re-used and safely modified between calls to 
     * index space launches.
     * @see Runtime
     */
    struct IndexTaskLauncher {
    public:
      IndexTaskLauncher(void);
      IndexTaskLauncher(TaskID tid,
                        Domain domain,
                        TaskArgument global_arg,
                        ArgumentMap map,
                        Predicate pred = Predicate::TRUE_PRED,
                        bool must = false,
                        MapperID id = 0,
                        MappingTagID tag = 0);
      IndexTaskLauncher(TaskID tid,
                        IndexSpace launch_space,
                        TaskArgument global_arg,
                        ArgumentMap map,
                        Predicate pred = Predicate::TRUE_PRED,
                        bool must = false,
                        MapperID id = 0,
                        MappingTagID tag = 0);
    public:
      inline IndexSpaceRequirement&
                  add_index_requirement(const IndexSpaceRequirement &req);
      inline RegionRequirement&
                  add_region_requirement(const RegionRequirement &req);
      inline void add_field(unsigned idx, FieldID fid, bool inst = true);
    public:
      inline void add_future(Future f);
      inline void add_grant(Grant g);
      inline void add_wait_barrier(PhaseBarrier bar);
      inline void add_arrival_barrier(PhaseBarrier bar);
      inline void add_wait_handshake(MPILegionHandshake handshake);
      inline void add_arrival_handshake(MPILegionHandshake handshake);
    public:
      inline void set_predicate_false_future(Future f);
      inline void set_predicate_false_result(TaskArgument arg);
    public:
      inline void set_independent_requirements(bool independent);
    public:
      TaskID                             task_id;
      Domain                             launch_domain;
      IndexSpace                         launch_space;
      // Will only be used in control replication context. If left
      // unset the runtime will use launch_domain/launch_space
      IndexSpace                         sharding_space;
      std::vector<IndexSpaceRequirement> index_requirements;
      std::vector<RegionRequirement>     region_requirements;
      std::vector<Future>                futures;
      std::vector<Grant>                 grants;
      std::vector<PhaseBarrier>          wait_barriers;
      std::vector<PhaseBarrier>          arrive_barriers;
      TaskArgument                       global_arg;
      ArgumentMap                        argument_map;
      Predicate                          predicate;
      bool                               must_parallelism;
      MapperID                           map_id;
      MappingTagID                       tag;
    public:
      // If the predicate is set to anything other than
      // Predicate::TRUE_PRED, then the application must 
      // specify a value for the future in the case that
      // the predicate resolves to false. TaskArgument(NULL,0)
      // can be used if the task's return type is void.
      Future                             predicate_false_future;
      TaskArgument                       predicate_false_result;
    public:
      // Inform the runtime about any static dependences
      // These will be ignored outside of static traces
      const std::vector<StaticDependence> *static_dependences;
    public:
      // Users can tell the runtime this task is eligible
      // for inlining by the mapper. This will invoke the 
      // select_task_options call inline as part of the launch
      // logic for this task to allow the mapper to decide
      // whether to inline the task or not. Note that if the
      // mapper pre-empts during execution then resuming it
      // may take a long time if another long running task
      // gets scheduled on the processor that launched this task.
      bool                               enable_inlining;
    public:
      // Users can inform the runtime that all region requirements
      // are independent of each other in this task. Independent
      // means that either field sets are independent or region
      // requirements are disjoint based on the region tree.
      bool                               independent_requirements;
    public:
      bool                               silence_warnings;
    };

    /**
     * \struct InlineLauncher
     * Inline launchers are objects that describe the launch
     * of an inline mapping operation to the runtime.  They
     * can be re-used and safely modified between calls to
     * inline mapping operations.
     * @see Runtime
     */
    struct InlineLauncher {
    public:
      InlineLauncher(void);
      InlineLauncher(const RegionRequirement &req,
                     MapperID id = 0,
                     MappingTagID tag = 0,
                     LayoutConstraintID layout_id = 0);
    public:
      inline void add_field(FieldID fid, bool inst = true);
    public:
      inline void add_grant(Grant g);
      inline void add_wait_barrier(PhaseBarrier bar);
      inline void add_arrival_barrier(PhaseBarrier bar);
      inline void add_wait_handshake(MPILegionHandshake handshake);
      inline void add_arrival_handshake(MPILegionHandshake handshake);
    public:
      RegionRequirement               requirement;
      std::vector<Grant>              grants;
      std::vector<PhaseBarrier>       wait_barriers;
      std::vector<PhaseBarrier>       arrive_barriers;
      MapperID                        map_id;
      MappingTagID                    tag;
    public:
      LayoutConstraintID              layout_constraint_id;
    public:
      // Inform the runtime about any static dependences
      // These will be ignored outside of static traces
      const std::vector<StaticDependence> *static_dependences;
    };

    /**
     * \struct CopyLauncher
     * Copy launchers are objects that can be used to issue
     * copies between two regions including regions that are
     * not of the same region tree.  Copy operations specify
     * an arbitrary number of pairs of source and destination 
     * region requirements.  The source region requirements 
     * must be READ_ONLY, while the destination requirements 
     * must be either READ_WRITE, WRITE_ONLY, or REDUCE with 
     * a reduction function.  While the regions in a source 
     * and a destination pair do not have to be in the same 
     * region tree, one of the following two conditions must hold: 
     * 1. The two regions share an index space tree and the
     *    source region's index space is an ancestor of the
     *    destination region's index space.
     * 2. The source and destination index spaces must be
     *    of the same kind (either dimensions match or number
     *    of elements match in the element mask) and the source
     *    region's index space must dominate the destination
     *    region's index space.
     * If either of these two conditions does not hold then
     * the runtime will issue an error.
     * @see Runtime
     */
    struct CopyLauncher {
    public:
      CopyLauncher(Predicate pred = Predicate::TRUE_PRED,
                   MapperID id = 0, MappingTagID tag = 0);
    public:
      inline unsigned add_copy_requirements(const RegionRequirement &src,
					    const RegionRequirement &dst);
      inline void add_src_field(unsigned idx, FieldID fid, bool inst = true);
      inline void add_dst_field(unsigned idx, FieldID fid, bool inst = true);
    public:
      // Specify src/dst indirect requirements (must have exactly 1 field)
      inline void add_src_indirect_field(const RegionRequirement &src_idx_req,
                                         FieldID src_idx_fid, bool inst = true);
      inline void add_dst_indirect_field(const RegionRequirement &dst_idx_req,
                                         FieldID dst_idx_fid, bool inst = true);
    public:
      inline void add_grant(Grant g);
      inline void add_wait_barrier(PhaseBarrier bar);
      inline void add_arrival_barrier(PhaseBarrier bar);
      inline void add_wait_handshake(MPILegionHandshake handshake);
      inline void add_arrival_handshake(MPILegionHandshake handshake); 
    public:
      std::vector<RegionRequirement>  src_requirements;
      std::vector<RegionRequirement>  dst_requirements;
      std::vector<RegionRequirement>  src_indirect_requirements;
      std::vector<RegionRequirement>  dst_indirect_requirements;
      std::vector<Grant>              grants;
      std::vector<PhaseBarrier>       wait_barriers;
      std::vector<PhaseBarrier>       arrive_barriers;
      Predicate                       predicate;
      MapperID                        map_id;
      MappingTagID                    tag;
      DomainPoint                     point;
      // Only used in control replication contexts for
      // doing sharding. If left unspecified the runtime
      // will use an index space of size 1 containing 'point'
      IndexSpace                      sharding_space;
    public:
      // Inform the runtime about any static dependences
      // These will be ignored outside of static traces
      const std::vector<StaticDependence> *static_dependences;
    public:
      bool                            silence_warnings;
    };

    /**
     * \struct IndexCopyLauncher
     * An index copy launcher is the same as a normal copy launcher
     * but it supports the ability to launch multiple copies all 
     * over a single index space domain. This means that region 
     * requirements can use projection functions the same as with
     * index task launches.
     * @see CopyLauncher
     * @see Runtime
     */
    struct IndexCopyLauncher {
    public:
      IndexCopyLauncher(void);
      IndexCopyLauncher(Domain domain, Predicate pred = Predicate::TRUE_PRED,
                        MapperID id = 0, MappingTagID tag = 0);
      IndexCopyLauncher(IndexSpace space, Predicate pred = Predicate::TRUE_PRED,
                        MapperID id = 0, MappingTagID tag = 0);
    public:
      inline unsigned add_copy_requirements(const RegionRequirement &src,
					    const RegionRequirement &dst);
      inline void add_src_field(unsigned idx, FieldID fid, bool inst = true);
      inline void add_dst_field(unsigned idx, FieldID fid, bool inst = true);
    public:
      // Specify src/dst indirect requirements (must have exactly 1 field)
      inline void add_src_indirect_field(const RegionRequirement &src_idx_req,
                                         FieldID src_idx_fid, bool inst = true);
      inline void add_dst_indirect_field(const RegionRequirement &dst_idx_req,
                                         FieldID dst_idx_fid, bool inst = true);
    public:
      inline void add_grant(Grant g);
      inline void add_wait_barrier(PhaseBarrier bar);
      inline void add_arrival_barrier(PhaseBarrier bar);
      inline void add_wait_handshake(MPILegionHandshake handshake);
      inline void add_arrival_handshake(MPILegionHandshake handshake);
    public:
      std::vector<RegionRequirement>  src_requirements;
      std::vector<RegionRequirement>  dst_requirements;
      std::vector<RegionRequirement>  src_indirect_requirements;
      std::vector<RegionRequirement>  dst_indirect_requirements;
      std::vector<Grant>              grants;
      std::vector<PhaseBarrier>       wait_barriers;
      std::vector<PhaseBarrier>       arrive_barriers;
      Domain                          launch_domain;
      IndexSpace                      launch_space;
      // Will only be used in control replication context. If left
      // unset the runtime will use launch_domain/launch_space
      IndexSpace                      sharding_space;
      Predicate                       predicate;
      MapperID                        map_id;
      MappingTagID                    tag;
    public:
      // Inform the runtime about any static dependences
      // These will be ignored outside of static traces
      const std::vector<StaticDependence> *static_dependences;
    public:
      bool                            silence_warnings;
    };

    /**
     * \struct FillLauncher
     * Fill launchers are objects that describe the parameters
     * for issuing a fill operation.
     * @see Runtime
     */
    struct FillLauncher {
    public:
      FillLauncher(void);
      FillLauncher(LogicalRegion handle, LogicalRegion parent,
                   TaskArgument arg, Predicate pred = Predicate::TRUE_PRED,
                   MapperID id = 0, MappingTagID tag = 0);
      FillLauncher(LogicalRegion handle, LogicalRegion parent,
                   Future f, Predicate pred = Predicate::TRUE_PRED,
                   MapperID id = 0, MappingTagID tag = 0);
    public:
      inline void set_argument(TaskArgument arg);
      inline void set_future(Future f);
      inline void add_field(FieldID fid);
      inline void add_grant(Grant g);
      inline void add_wait_barrier(PhaseBarrier bar);
      inline void add_arrival_barrier(PhaseBarrier bar);
      inline void add_wait_handshake(MPILegionHandshake handshake);
      inline void add_arrival_handshake(MPILegionHandshake handshake);
    public:
      LogicalRegion                   handle;
      LogicalRegion                   parent;
      TaskArgument                    argument;
      Future                          future;
      Predicate                       predicate;
      std::set<FieldID>               fields;
      std::vector<Grant>              grants;
      std::vector<PhaseBarrier>       wait_barriers;
      std::vector<PhaseBarrier>       arrive_barriers;
      MapperID                        map_id;
      MappingTagID                    tag;
      DomainPoint                     point;
      // Only used in control replication contexts for
      // doing sharding. If left unspecified the runtime
      // will use an index space of size 1 containing 'point'
      IndexSpace                      sharding_space;
    public:
      // Inform the runtime about any static dependences
      // These will be ignored outside of static traces
      const std::vector<StaticDependence> *static_dependences;
    public:
      bool                            silence_warnings;
    };

    /**
     * \struct IndexFillLauncher
     * Index fill launchers are objects that are used to describe
     * a fill over a particular domain. They can be used with 
     * projeciton functions to describe a fill over an arbitrary
     * set of logical regions.
     * @see FillLauncher
     * @see Runtime
     */
    struct IndexFillLauncher {
    public:
      IndexFillLauncher(void);
      // Region projection
      IndexFillLauncher(Domain domain, LogicalRegion handle, 
                        LogicalRegion parent, TaskArgument arg,
                        ProjectionID projection = 0,
                        Predicate pred = Predicate::TRUE_PRED,
                        MapperID id = 0, MappingTagID tag = 0);
      IndexFillLauncher(Domain domain, LogicalRegion handle, 
                        LogicalRegion parent, Future f,
                        ProjectionID projection = 0,
                        Predicate pred = Predicate::TRUE_PRED,
                        MapperID id = 0, MappingTagID tag = 0);
      IndexFillLauncher(IndexSpace space, LogicalRegion handle, 
                        LogicalRegion parent, TaskArgument arg,
                        ProjectionID projection = 0,
                        Predicate pred = Predicate::TRUE_PRED,
                        MapperID id = 0, MappingTagID tag = 0);
      IndexFillLauncher(IndexSpace space, LogicalRegion handle, 
                        LogicalRegion parent, Future f,
                        ProjectionID projection = 0,
                        Predicate pred = Predicate::TRUE_PRED,
                        MapperID id = 0, MappingTagID tag = 0);
      // Partition projection
      IndexFillLauncher(Domain domain, LogicalPartition handle, 
                        LogicalRegion parent, TaskArgument arg,
                        ProjectionID projection = 0,
                        Predicate pred = Predicate::TRUE_PRED,
                        MapperID id = 0, MappingTagID tag = 0);
      IndexFillLauncher(Domain domain, LogicalPartition handle, 
                        LogicalRegion parent, Future f,
                        ProjectionID projection = 0,
                        Predicate pred = Predicate::TRUE_PRED,
                        MapperID id = 0, MappingTagID tag = 0);
      IndexFillLauncher(IndexSpace space, LogicalPartition handle, 
                        LogicalRegion parent, TaskArgument arg,
                        ProjectionID projection = 0,
                        Predicate pred = Predicate::TRUE_PRED,
                        MapperID id = 0, MappingTagID tag = 0);
      IndexFillLauncher(IndexSpace space, LogicalPartition handle, 
                        LogicalRegion parent, Future f,
                        ProjectionID projection = 0,
                        Predicate pred = Predicate::TRUE_PRED,
                        MapperID id = 0, MappingTagID tag = 0);
    public:
      inline void set_argument(TaskArgument arg);
      inline void set_future(Future f);
      inline void add_field(FieldID fid);
      inline void add_grant(Grant g);
      inline void add_wait_barrier(PhaseBarrier bar);
      inline void add_arrival_barrier(PhaseBarrier bar);
      inline void add_wait_handshake(MPILegionHandshake handshake);
      inline void add_arrival_handshake(MPILegionHandshake handshake);
    public:
      Domain                          launch_domain;
      IndexSpace                      launch_space;
      // Will only be used in control replication context. If left
      // unset the runtime will use launch_domain/launch_space
      IndexSpace                      sharding_space;
      LogicalRegion                   region;
      LogicalPartition                partition;
      LogicalRegion                   parent;
      ProjectionID                    projection;
      TaskArgument                    argument;
      Future                          future;
      Predicate                       predicate;
      std::set<FieldID>               fields;
      std::vector<Grant>              grants;
      std::vector<PhaseBarrier>       wait_barriers;
      std::vector<PhaseBarrier>       arrive_barriers;
      MapperID                        map_id;
      MappingTagID                    tag;
    public:
      // Inform the runtime about any static dependences
      // These will be ignored outside of static traces
      const std::vector<StaticDependence> *static_dependences;
    public:
      bool                            silence_warnings;
    };

    /**
     * \struct AttachLauncher
     * Attach launchers are used for attaching existing physical resources
     * outside of a Legion application to a specific logical region.
     * This can include attaching files or arrays from inter-operating
     * programs. We provide a generic attach launcher than can handle
     * all kinds of attachments. Each attach launcher should be used
     * for attaching only one kind of resource.
     * @see Runtime
     */
    struct AttachLauncher {
    public:
      AttachLauncher(ExternalResource resource, 
                     LogicalRegion handle, LogicalRegion parent,
                     const bool restricted = true);
    public:
      inline void attach_file(const char *file_name,
                              const std::vector<FieldID> &fields,
                              LegionFileMode mode,
                              bool local_file = false);
      inline void attach_hdf5(const char *file_name,
                              const std::map<FieldID,const char*> &field_map,
                              LegionFileMode mode,
                              bool local_files = false);
      // Helper methods for AOS and SOA arrays, but it is totally 
      // acceptable to fill in the layout constraint set manually
      inline void attach_array_aos(void *base, bool column_major,
                             const std::vector<FieldID> &fields, Memory mem,
                             const std::map<FieldID,size_t> *alignments = NULL);
      inline void attach_array_soa(void *base, bool column_major,
                             const std::vector<FieldID> &fields, Memory mem,
                             const std::map<FieldID,size_t> *alignments = NULL);
    public:
      ExternalResource                              resource;
      LogicalRegion                                 handle;
      LogicalRegion                                 parent;
      // Whether this instance will be restricted when attached
      bool                                          restricted;
    public:
      // Data for files
      const char                                    *file_name;
      LegionFileMode                                mode;
      std::vector<FieldID>                          file_fields; // normal files
      std::map<FieldID,/*file name*/const char*>    field_files; // hdf5 files
      bool                                          local_files;
    public:
      // Data for external instances
      LayoutConstraintSet                           constraints;
      std::set<FieldID>                             privilege_fields;
    public:
      // Optional footprint of the instance in memory in bytes
      size_t                                        footprint;
    public:
      // Inform the runtime about any static dependences
      // These will be ignored outside of static traces
      const std::vector<StaticDependence>           *static_dependences;
    };

    /**
     * \struct PredicateLauncher
     * Predicate launchers are used for merging several predicates
     * into a new predicate either by an 'AND' or an 'OR' operation.
     * @see Runtime
     */
    struct PredicateLauncher {
    public:
      PredicateLauncher(bool and_op = true);
    public:
      inline void add_predicate(const Predicate &pred); 
    public:
      bool                            and_op; // if not 'and' then 'or'
      std::vector<Predicate>          predicates;
    };

    /**
     * \struct TimingLauncher
     * Timing launchers are used for issuing a timing measurement.
     * @see Runtime
     */
    struct TimingLauncher {
    public:
      TimingLauncher(TimingMeasurement measurement);
    public:
      inline void add_precondition(const Future &f);
    public:
      TimingMeasurement               measurement;
      std::set<Future>                preconditions;
    };

    //==========================================================================
    //                          Task Variant Registrars 
    //==========================================================================

    /**
     * \struct LayoutConstraintRegistrar
     * A layout description registrar is the mechanism by which application
     * can register a set of constraints with a specific ID. This ID can
     * then be used globally to refer to this set of constraints. All 
     * constraint sets are associated with a specifid field space which
     * contains the FieldIDs used in the constraints. This can be a 
     * NO_SPACE if there are no field constraints. All the rest of the 
     * constraints can be optionally specified.
     */
    struct LayoutConstraintRegistrar {
    public:
      LayoutConstraintRegistrar(void);
      LayoutConstraintRegistrar(FieldSpace handle, 
                                 const char *layout_name = NULL);
    public:
      inline LayoutConstraintRegistrar&
        add_constraint(const SpecializedConstraint &constraint);
      inline LayoutConstraintRegistrar&
        add_constraint(const MemoryConstraint &constraint);
      inline LayoutConstraintRegistrar&
        add_constraint(const OrderingConstraint &constraint);
      inline LayoutConstraintRegistrar&
        add_constraint(const SplittingConstraint &constraint);
      inline LayoutConstraintRegistrar&
        add_constraint(const FieldConstraint &constraint);
      inline LayoutConstraintRegistrar&
        add_constraint(const DimensionConstraint &constraint);
      inline LayoutConstraintRegistrar&
        add_constraint(const AlignmentConstraint &constraint);
      inline LayoutConstraintRegistrar&
        add_constraint(const OffsetConstraint &constraint);
      inline LayoutConstraintRegistrar&
        add_constraint(const PointerConstraint &constraint); 
    public:
      FieldSpace                                handle;
      LayoutConstraintSet                       layout_constraints;
      const char*                               layout_name;
    };

    /**
     * \struct TaskVariantRegistrar
     * This structure captures all the meta-data information necessary for
     * describing a task variant including the logical task ID, the execution
     * constraints, the layout constraints, and any properties of the task.
     * This structure is used for registering task variants and is also
     * the output type for variants created by generator tasks.
     */
    struct TaskVariantRegistrar {
    public:
      TaskVariantRegistrar(void);
      TaskVariantRegistrar(TaskID task_id, bool global = true,
                           const char *variant_name = NULL);
      TaskVariantRegistrar(TaskID task_id, const char *variant_name,
			   bool global = true);
    public: // Add execution constraints
      inline TaskVariantRegistrar& 
        add_constraint(const ISAConstraint &constraint);
      inline TaskVariantRegistrar&
        add_constraint(const ProcessorConstraint &constraint);
      inline TaskVariantRegistrar& 
        add_constraint(const ResourceConstraint &constraint);
      inline TaskVariantRegistrar&
        add_constraint(const LaunchConstraint &constraint);
      inline TaskVariantRegistrar&
        add_constraint(const ColocationConstraint &constraint);
    public: // Add layout constraint sets
      inline TaskVariantRegistrar&
        add_layout_constraint_set(unsigned index, LayoutConstraintID desc);
    public: // Set properties
      inline void set_leaf(bool is_leaf = true);
      inline void set_inner(bool is_inner = true);
      inline void set_idempotent(bool is_idempotent = true);
      inline void set_replicable(bool is_replicable = true);
    public: // Generator Task IDs
      inline void add_generator_task(TaskID tid);
    public:
      TaskID                            task_id;
      bool                              global_registration;
      const char*                       task_variant_name;
    public: // constraints
      ExecutionConstraintSet            execution_constraints; 
      TaskLayoutConstraintSet           layout_constraints;
    public:
      // TaskIDs for which this variant can serve as a generator
      std::set<TaskID>                  generator_tasks;
    public: // properties
      bool                              leaf_variant;
      bool                              inner_variant;
      bool                              idempotent_variant;
      bool                              replicable_variant;
    };

    //==========================================================================
    //                          Physical Data Classes
    //==========================================================================

    /**
     * \class PhysicalRegion
     * Physical region objects are used to manage access to the
     * physical instances that hold data.  They are lightweight
     * handles that can be stored in data structures and passed
     * by value.  They should never escape the context in which
     * they are created.
     */
    class PhysicalRegion : public Unserializable<PhysicalRegion> {
    public:
      PhysicalRegion(void);
      PhysicalRegion(const PhysicalRegion &rhs);
      ~PhysicalRegion(void);
    private:
      Internal::PhysicalRegionImpl *impl;
    protected:
      FRIEND_ALL_RUNTIME_CLASSES
      explicit PhysicalRegion(Internal::PhysicalRegionImpl *impl);
    public:
      PhysicalRegion& operator=(const PhysicalRegion &rhs);
      inline bool operator==(const PhysicalRegion &reg) const
        { return (impl == reg.impl); }
      inline bool operator<(const PhysicalRegion &reg) const
        { return (impl < reg.impl); }
    public:
      /**
       * Check to see if this represents a mapped physical region. 
       */
      bool is_mapped(void) const;
      /**
       * For physical regions returned as the result of an
       * inline mapping, this call will block until the physical
       * instance has a valid copy of the data. You can silence
       * warnings about this blocking call with the 
       * 'silence_warnings' parameter.
       */
      void wait_until_valid(bool silence_warnings = false,
                            const char *warning_string = NULL);
      /**
       * For physical regions returned from inline mappings,
       * this call will query if the instance contains valid
       * data yet.
       * @return whether the region has valid data
       */
      bool is_valid(void) const;
      /**
       * @return the logical region for this physical region
       */
      LogicalRegion get_logical_region(void) const;
      /**
       * @deprecated
       * Return a generic accessor for the entire physical region.
       * This method is now deprecated. Please use the 'get_field_accessor'
       * method instead. You can silence warnings about this blocking
       * call with the 'silence_warnings' parameter.
       */
      LEGION_DEPRECATED("All accessors in the LegionRuntime::Accessor "
                        "namespace are now deprecated. FieldAccessor "
                        "from the Legion namespace should be used now.")
      LegionRuntime::Accessor::RegionAccessor<
        LegionRuntime::Accessor::AccessorType::Generic> 
          get_accessor(bool silence_warnings = false) const;
      /**
       * @deprecated
       * You should be able to create accessors by passing this
       * object directly to the constructor of an accessor
       * Return a field accessor for a specific field within the region.
       * You can silence warnings regarding this blocking call with
       * the 'silence_warnings' parameter.
       */
      LEGION_DEPRECATED("All accessors in the LegionRuntime::Accessor "
                        "namespace are now deprecated. FieldAccessor "
                        "from the Legion namespace should be used now.")
      LegionRuntime::Accessor::RegionAccessor<
        LegionRuntime::Accessor::AccessorType::Generic> 
          get_field_accessor(FieldID field, 
                             bool silence_warnings = false) const;
      /**
       * Return the memories where the underlying physical instances locate.
       */
      void get_memories(std::set<Memory>& memories) const;
      /**
       * Return a list of fields that the physical region contains.
       */
      void get_fields(std::vector<FieldID>& fields) const;
    public:
      template<int DIM, typename COORD_T>
      DomainT<DIM,COORD_T> get_bounds(void) const;
      // We'll also allow this to implicitly cast to a realm index space
      // so that users can easily iterate over the points
      template<int DIM, typename COORD_T>
      operator DomainT<DIM,COORD_T>(void) const;
      // They can implicitly cast to a rectangle if there is no
      // sparsity map, runtime will check for this
      template<int DIM, typename COORD_T>
      operator Rect<DIM,COORD_T>(void) const;
    protected:
      // These methods can only be accessed by the FieldAccessor class
      template<PrivilegeMode, typename, int, typename, typename, bool>
      friend class FieldAccessor;
      template<typename, bool, int, typename, typename, bool>
      friend class ReductionAccessor;
      template<typename, int, typename, typename>
      friend class UnsafeFieldAccessor;
      Realm::RegionInstance get_instance_info(PrivilegeMode mode, 
                                              FieldID fid, size_t field_size,
                                              void *realm_is, TypeTag type_tag,
                                              const char *warning_string,
                                              bool silence_warnings,
                                              bool generic_accessor,
                                              bool check_field_size,
                                              ReductionOpID redop = 0) const;
      void fail_bounds_check(DomainPoint p, FieldID fid,
                             PrivilegeMode mode) const;
      void fail_bounds_check(Domain d, FieldID fid,
                             PrivilegeMode mode) const;
    protected:
      void get_bounds(void *realm_is, TypeTag type_tag) const;
    };

    /**
     * \class FieldAccessor
     * A field accessor is a class used to get access to the data 
     * inside of a PhysicalRegion object for a specific field. The
     * default version of this class is empty, but the following
     * specializations of this class with different privilege modes
     * will provide different methods specific to that privilege type
     * The ReduceAccessor class should be used for explicit reductions
     *
     * READ_ONLY
     *  - FT read(const Point<N,T>&) const
     *  - const FT* ptr(const Point<N,T>&) const (Affine Accessor only)
     *  - const FT* ptr(const Rect<N,T>&) const (Affine Accessor only)
     *  - FT* ptr(const Rect<N,T>&, size_t strides[N]) const (Affine only)
     *  - const FT& operator[](const Point<N,T>&) const (Affine Accessor only)
     *
     * READ_WRITE
     *  - FT read(const Point<N,T>&) const
     *  - void write(const Point<N,T>&, FT val) const
     *  - FT* ptr(const Point<N,T>&) const (Affine Accessor only)
     *  - FT* ptr(const Rect<N,T>&) const (Affine Accessor only, must be dense)
     *  - FT* ptr(const Rect<N,T>&, size_t strides[N]) const (Affine only)
     *  - FT& operator[](const Point<N,T>&) const (Affine Accessor only)
     *  - template<typename REDOP, bool EXCLUSIVE> 
     *      void reduce(const Point<N,T>&, REDOP::RHS); (Affine Accessor only)
     *
     *  WRITE_DISCARD
     *  - void write(const Point<N,T>&, FT val) const
     *  - FT* ptr(const Point<N,T>&) const (Affine Accessor only)
     *  - FT* ptr(const Rect<N,T>&) const (Affine Accessor only)
     *  - FT* ptr(const Rect<N,T>&, size_t strides[N]) const (Affine only)
     *  - FT& operator[](const Point<N,T>&) const (Affine Accessor only)
     */
    template<PrivilegeMode MODE, typename FT, int N, typename COORD_T = coord_t,
             typename A = Realm::GenericAccessor<FT,N,COORD_T>,
#ifdef BOUNDS_CHECKS
             bool CHECK_BOUNDS = true>
#else
             bool CHECK_BOUNDS = false>
#endif
    class FieldAccessor {
    public:
      FieldAccessor(void) { }
      FieldAccessor(const PhysicalRegion &region, FieldID fid,
                    // The actual field size in case it is different from the 
                    // one being used in FT and we still want to check it
                    size_t actual_field_size = sizeof(FT),
#ifdef DEBUG_LEGION
                    bool check_field_size = true,
#else
                    bool check_field_size = false,
#endif
                    bool silence_warnings = false,
                    const char *warning_string = NULL) { }
      // For Realm::AffineAccessor specializations there are additional
      // methods for creating accessors with limited bounding boxes and
      // affine transformations for using alternative coordinates spaces
      // Specify a specific bounds rectangle to use for the accessor
      FieldAccessor(const PhysicalRegion &region, FieldID fid,
                    const Rect<N,COORD_T> bounds,
                    // The actual field size in case it is different from the 
                    // one being used in FT and we still want to check it
                    size_t actual_field_size = sizeof(FT),
#ifdef DEBUG_LEGION
                    bool check_field_size = true,
#else
                    bool check_field_size = false,
#endif
                    bool silence_warnings = false,
                    const char *warning_string = NULL) { }
      // Specify a specific Affine transform to use for interpreting points
      template<int M>
      FieldAccessor(const PhysicalRegion &region, FieldID fid,
                    const AffineTransform<M,N,COORD_T> transform,
                    // The actual field size in case it is different from the 
                    // one being used in FT and we still want to check it
                    size_t actual_field_size = sizeof(FT),
#ifdef DEBUG_LEGION
                    bool check_field_size = true,
#else
                    bool check_field_size = false,
#endif
                    bool silence_warnings = false,
                    const char *warning_string = NULL) { }
      // Specify both a transform and a bounds to use
      template<int M>
      FieldAccessor(const PhysicalRegion &region, FieldID fid,
                    const AffineTransform<M,N,COORD_T> transform,
                    const Rect<N,COORD_T> bounds,
                    // The actual field size in case it is different from the 
                    // one being used in FT and we still want to check it
                    size_t actual_field_size = sizeof(FT),
#ifdef DEBUG_LEGION
                    bool check_field_size = true,
#else
                    bool check_field_size = false,
#endif
                    bool silence_warnings = false,
                    const char *warning_string = NULL) { }
    };

    /**
     * \class ReductionAccessor
     * A field accessor is a class used to perform reductions to a given
     * field inside a PhysicalRegion object for a specific field. Reductions
     * can be performed directly or array indexing can be used along with 
     * the <<= operator to perform the reduction. We also provide the same
     * variants of the 'ptr' method as normal accessors to obtain a pointer 
     * to the underlying allocation. This seems to be useful when we need
     * to do reductions directly to a buffer as is often necessary when
     * invoking external libraries like BLAS.
     * This method currently only works with the Realm::AffineAccessor layout
     */
    template<typename REDOP, bool EXCLUSIVE, int N, typename COORD_T = coord_t,
             typename A = Realm::GenericAccessor<typename REDOP::RHS,N,COORD_T>,
#ifdef BOUNDS_CHECKS
             bool CHECK_BOUNDS = true>
#else
             bool CHECK_BOUNDS = false>
#endif
    class ReductionAccessor {
    public:
      ReductionAccessor(void) { }
      ReductionAccessor(const PhysicalRegion &region, FieldID fid,
                        ReductionOpID redop, bool silence_warnings = false,
                        const char *warning_string = NULL) { }
      // For Realm::AffineAccessor specializations there are additional
      // methods for creating accessors with limited bounding boxes and
      // affine transformations for using alternative coordinates spaces
      // Specify a specific bounds rectangle to use for the accessor
      ReductionAccessor(const PhysicalRegion &region, FieldID fid,
                        ReductionOpID redop, 
                        const Rect<N,COORD_T> bounds,
                        bool silence_warnings = false,
                        const char *warning_string = NULL) { }
      // Specify a specific Affine transform to use for interpreting points
      template<int M>
      ReductionAccessor(const PhysicalRegion &region, FieldID fid,
                        ReductionOpID redop,
                        const AffineTransform<M,N,COORD_T> transform,
                        bool silence_warnings = false,
                        const char *warning_string = NULL) { }
      // Specify both a transform and a bounds to use
      template<int M>
      ReductionAccessor(const PhysicalRegion &region, FieldID fid,
                        ReductionOpID redop,
                        const AffineTransform<M,N,COORD_T> transform,
                        const Rect<N,COORD_T> bounds,
                        bool silence_warnings = false,
                        const char *warning_string = NULL) { }
    };

    /**
     * \class DeferredValue
     * A deferred value is a special helper class for handling return values 
     * for tasks that do asynchronous operations (e.g. GPU kernel launches), 
     * but we don't want to wait for the asynchronous operations to be returned. 
     * This object should be returned directly as the result of a Legion task, 
     * but its value will not be read until all of the "effects" of the task 
     * are done. It is important that this object be returned from the task in
     * order to ensure its memory is cleaned up. Not returning any created
     * DeferredValue objects will result in a memory leak. It supports the 
     * following methods during task execution:
     *  - T read(void) const
     *  - void write(T val) const
     *  - T* ptr(void) const
     *  - T& operator(void) const
     */
    template<typename T>
    class DeferredValue {
    public:
      DeferredValue(T initial_value);
    public:
      __CUDA_HD__
      inline T read(void) const;
      __CUDA_HD__
      inline void write(T value);
      __CUDA_HD__
      inline T* ptr(void);
      __CUDA_HD__
      inline T& ref(void);
      __CUDA_HD__
      inline operator T(void) const;
      __CUDA_HD__
      inline DeferredValue<T>& operator=(T value);
    public:
      inline void finalize(InternalContext ctx) const;
    protected:
      Realm::RegionInstance instance;
      Realm::AffineAccessor<T,1,coord_t> accessor;
    };

    /**
     * \class DeferredReduction 
     * This is a special case of a DeferredValue that also supports
     * a reduction operator. It should be returned directly as the
     * result of a Legion task. It supports all the same methods
     * as the DeferredValue as well as an additional method for
     * doing reductions using a reduction operator.
     *  - void reduce(REDOP::RHS val)
     *  - void <<=(REDOP::RHS val)
     */
    template<typename REDOP, bool EXCLUSIVE=false>
    class DeferredReduction: public DeferredValue<typename REDOP::RHS> {
    public:
      DeferredReduction(void);
    public:
      __CUDA_HD__
      inline void reduce(typename REDOP::RHS val);
      __CUDA_HD__
      inline void operator<<=(typename REDOP::RHS val);
    };

    /**
     * \class DeferredBuffer
     * A deferred buffer is a local instance that can be made inside of a
     * task that will live just for lifetime of the task without needing to
     * be associated with a logical region. The runtime will automatically 
     * reclaim the memory associated with it after the task is done. The task 
     * must specify the kind of memory to use and the runtime will pick a
     * specific memory of that kind associated with current processor on
     * which the task is executing. Users can provide an optional 
     * initialization value for the buffer. Users must guarantee that no
     * instances of the DeferredBuffer object live past the end of the
     * execution of a task. The user must also guarantee that DefferedBuffer
     * objects are not returned as the result of the task.
     */
    template<typename T, int DIM, typename COORD_T = coord_t, 
#ifdef BOUNDS_CHECKS
             bool CHECK_BOUNDS = true>
#else
             bool CHECK_BOUNDS = false>
#endif
    class DeferredBuffer {
    public:
      DeferredBuffer(void);
      DeferredBuffer(Memory::Kind kind, 
                     const Domain &bounds,
                     const T *initial_value = NULL);
      DeferredBuffer(Memory::Kind kind, 
                     IndexSpace bounds,
                     const T *initial_value = NULL);
      DeferredBuffer(const Rect<DIM,COORD_T> &bounds, 
                     Memory::Kind kind,
                     const T *initial_value = NULL);
      DeferredBuffer(IndexSpaceT<DIM,COORD_T> bounds, 
                     Memory::Kind kind,
                     const T *initial_value = NULL);
    public:
      __CUDA_HD__
      inline T read(const Point<DIM,COORD_T> &p) const;
      __CUDA_HD__
      inline void write(const Point<DIM,COORD_T> &p, T value) const;
      __CUDA_HD__
      inline T* ptr(const Point<DIM,COORD_T> &p) const;
      __CUDA_HD__
      inline T* ptr(const Rect<DIM,COORD_T> &r) const; // must be dense
      __CUDA_HD__
      inline T* ptr(const Rect<DIM,COORD_T> &r, size_t strides[DIM]) const;
    protected:
      Realm::RegionInstance instance;
      Realm::AffineAccessor<T,DIM,COORD_T> accessor;
#ifdef BOUNDS_CHECKS
      DomainT<DIM,COORD_T> bounds;
#endif
    };
 
    //==========================================================================
    //                      Software Coherence Classes
    //==========================================================================

    /**
     * \struct AcquireLauncher
     * An AcquireLauncher is a class that is used for supporting user-level
     * software coherence when working with logical regions held in 
     * simultaneous coherence mode.  By default simultaneous mode requires
     * all users to use the same physical instance.  By acquiring coherence
     * on the physical region, a parent task can launch sub-tasks which
     * are not required to use the same physical instance.  Synchronization
     * primitives are allowed to specify what must occur before the
     * acquire operation is performed.
     */
    struct AcquireLauncher {
    public:
      AcquireLauncher(LogicalRegion logical_region, 
                      LogicalRegion parent_region,
                      PhysicalRegion physical_region = PhysicalRegion(),
                      Predicate pred = Predicate::TRUE_PRED,
                      MapperID id = 0, MappingTagID tag = 0);
    public:
      inline void add_field(FieldID f);
      inline void add_grant(Grant g);
      inline void add_wait_barrier(PhaseBarrier pb);
      inline void add_arrival_barrier(PhaseBarrier pb);
      inline void add_wait_handshake(MPILegionHandshake handshake);
      inline void add_arrival_handshake(MPILegionHandshake handshake);
    public:
      LogicalRegion                   logical_region;
      LogicalRegion                   parent_region;
      std::set<FieldID>               fields;
    public:
      // This field is now optional
      PhysicalRegion                  physical_region;
    public:
      std::vector<Grant>              grants;
      std::vector<PhaseBarrier>       wait_barriers;
      std::vector<PhaseBarrier>       arrive_barriers;
      Predicate                       predicate;
      MapperID                        map_id;
      MappingTagID                    tag;
    public:
      // Inform the runtime about any static dependences
      // These will be ignored outside of static traces
      const std::vector<StaticDependence> *static_dependences;
    public:
      bool                            silence_warnings;
    };

    /**
     * \struct ReleaseLauncher
     * A ReleaseLauncher supports the complementary operation to acquire
     * for performing user-level software coherence when dealing with
     * regions in simultaneous coherence mode.  
     */
    struct ReleaseLauncher {
    public:
      ReleaseLauncher(LogicalRegion logical_region, 
                      LogicalRegion parent_region,
                      PhysicalRegion physical_region = PhysicalRegion(),
                      Predicate pred = Predicate::TRUE_PRED,
                      MapperID id = 0, MappingTagID tag = 0);
    public:
      inline void add_field(FieldID f);
      inline void add_grant(Grant g);
      inline void add_wait_barrier(PhaseBarrier pb);
      inline void add_arrival_barrier(PhaseBarrier pb);
      inline void add_wait_handshake(MPILegionHandshake handshake);
      inline void add_arrival_handshake(MPILegionHandshake handshake);
    public:
      LogicalRegion                   logical_region;
      LogicalRegion                   parent_region;
      std::set<FieldID>               fields;
    public:
      // This field is now optional
      PhysicalRegion                  physical_region;
    public:
      std::vector<Grant>              grants;
      std::vector<PhaseBarrier>       wait_barriers;
      std::vector<PhaseBarrier>       arrive_barriers;
      Predicate                       predicate;
      MapperID                        map_id;
      MappingTagID                    tag;
    public:
      // Inform the runtime about any static dependences
      // These will be ignored outside of static traces
      const std::vector<StaticDependence> *static_dependences;
    public:
      bool                            silence_warnings;
    };

    //==========================================================================
    //                        Must Parallelism Classes
    //==========================================================================
    
    /**
     * \struct MustEpochLauncher
     * This is a meta-launcher object which contains other launchers.  The
     * purpose of this meta-launcher is to guarantee that all of the operations
     * specified in this launcher be guaranteed to run simultaneously.  This
     * enables the use of synchronization mechanisms such as phase barriers
     * and reservations between these operations without concern for deadlock.
     * If any condition is detected that will prevent simultaneous 
     * parallel execution of the operations the runtime will report an error.
     * These conditions include true data dependences on regions as well
     * as cases where mapping decisions artificially serialize operations
     * such as two tasks being mapped to the same processor.
     */
    struct MustEpochLauncher {
    public:
      MustEpochLauncher(MapperID id = 0, MappingTagID tag = 0);
    public:
      inline void add_single_task(const DomainPoint &point,
                                  const TaskLauncher &launcher);
      inline void add_index_task(const IndexTaskLauncher &launcher);
    public:
      MapperID                       map_id;
      MappingTagID                   mapping_tag;
      std::vector<TaskLauncher>      single_tasks;
      std::vector<IndexTaskLauncher> index_tasks;
    public:
      Domain                         launch_domain;
      IndexSpace                     launch_space;
      // Will only be used in control replication context. If left
      // unset the runtime will use launch_space/launch_domain
      IndexSpace                     sharding_space;
    public:
      bool                           silence_warnings;
    };

    //==========================================================================
    //                     MPI Interoperability Classes
    //==========================================================================

    class MPILegionHandshake : public Unserializable<MPILegionHandshake> {
    public:
      MPILegionHandshake(void);
      MPILegionHandshake(const MPILegionHandshake &rhs);
      ~MPILegionHandshake(void);
    private:
      Internal::MPILegionHandshakeImpl *impl;
    protected:
      // Only the runtime should be able to make these
      FRIEND_ALL_RUNTIME_CLASSES
      explicit MPILegionHandshake(Internal::MPILegionHandshakeImpl *impl);
    public:
      bool operator==(const MPILegionHandshake &h) const
        { return impl == h.impl; }
      bool operator<(const MPILegionHandshake &h) const
        { return impl < h.impl; }
      MPILegionHandshake& operator=(const MPILegionHandshake &rhs);
    public:
      /**
       * Non-blocking call to signal to Legion that this participant
       * is ready to pass control to Legion.
       */
      void mpi_handoff_to_legion(void) const;
      /**
       * A blocking call that will cause this participant to wait
       * for all Legion participants to hand over control to MPI.
       */
      void mpi_wait_on_legion(void) const;
    public:
      /**
       * A non-blocking call to signal to MPI that this participant
       * is ready to pass control to MPI.
       */
      void legion_handoff_to_mpi(void) const;
      /**
       * A blocking call that will cause this participant to wait
       * for all MPI participants to hand over control to Legion.
       */
      void legion_wait_on_mpi(void) const;
    public:
      /*
       * For asynchronous Legion execution, you can use these
       * methods to get a phase barrier associated with the 
       * handshake object instead of blocking on the legion side
       */
      /**
       * Get the Legion phase barrier associated with waiting on the handshake 
       */
      PhaseBarrier get_legion_wait_phase_barrier(void) const;
      /**
       * Get the Legion phase barrier associated with arriving on the handshake
       */
      PhaseBarrier get_legion_arrive_phase_barrier(void) const;
      /**
       * Advance the handshake associated with the Legion side
       */
      void advance_legion_handshake(void) const;
    };

    //==========================================================================
    //                           Operation Classes
    //==========================================================================

    /**
     * \class Mappable
     * The mappable class provides a base class for all 
     * the different types which can be passed to represent 
     * an operation to a mapping call.
     */
    class Mappable {
    protected:
      FRIEND_ALL_RUNTIME_CLASSES
      Mappable(void);
    public:
      // Return a globally unique ID for this operation
      virtual UniqueID get_unique_id(void) const = 0;
      // Return the number of operations that came before
      // this operation in the same context (close operations
      // return number of previous close operations)
      virtual unsigned get_context_index(void) const = 0;
      // Return the depth of this operation in the task tree
      virtual int get_depth(void) const = 0;
    public:
      enum MappableType {
        TASK_MAPPABLE,
        COPY_MAPPABLE,
        INLINE_MAPPABLE,
        ACQUIRE_MAPPABLE,
        RELEASE_MAPPABLE,
        CLOSE_MAPPABLE,
        FILL_MAPPABLE,
        PARTITION_MAPPABLE,
        DYNAMIC_COLLECTIVE_MAPPABLE,
        MUST_EPOCH_MAPPABLE,
      };
      virtual MappableType get_mappable_type(void) const = 0;
      virtual const Task* as_task(void) const = 0;
      virtual const Copy* as_copy(void) const = 0;
      virtual const InlineMapping* as_inline(void) const = 0;
      virtual const Acquire* as_acquire(void) const = 0;
      virtual const Release* as_release(void) const = 0;
      virtual const Close* as_close(void) const = 0;
      virtual const Fill* as_fill(void) const = 0;
      virtual const Partition* as_partition(void) const = 0;
      virtual const DynamicCollective* as_dynamic_collective(void) const = 0;
      virtual const MustEpoch* as_must_epoch(void) const = 0;
    public:
      MapperID                                  map_id;
      MappingTagID                              tag;
    public:
      // Mapper annotated data 
      void*                                     mapper_data;
      size_t                                    mapper_data_size;
    };

    /**
     * \class Task
     * This class contains all the information from a task
     * launch for either an individual or an index space
     * task. It also provides information about the current
     * state of the task from the runtime perspective so 
     * that mappers can make informed decisions.
     */
    class Task : public Mappable {
    protected:
      FRIEND_ALL_RUNTIME_CLASSES
      Task(void);
    public:
      virtual const char* get_task_name(void) const = 0;
    public:
      virtual MappableType get_mappable_type(void) const 
        { return TASK_MAPPABLE; }
      virtual const Task* as_task(void) const { return this; }
      virtual const Copy* as_copy(void) const { return NULL; }
      virtual const InlineMapping* as_inline(void) const { return NULL; }
      virtual const Acquire* as_acquire(void) const { return NULL; }
      virtual const Release* as_release(void) const { return NULL; }
      virtual const Close* as_close(void) const { return NULL; }
      virtual const Fill* as_fill(void) const { return NULL; }
      virtual const Partition* as_partition(void) const { return NULL; }
      virtual const DynamicCollective* as_dynamic_collective(void) const
        { return NULL; }
      virtual const MustEpoch* as_must_epoch(void) const { return NULL; }
    public:
      // Task argument information
      TaskID                              task_id; 
      std::vector<IndexSpaceRequirement>  indexes;
      std::vector<RegionRequirement>      regions;
      std::vector<Future>                 futures;
      std::vector<Grant>                  grants;
      std::vector<PhaseBarrier>           wait_barriers;
      std::vector<PhaseBarrier>           arrive_barriers;
      void*                               args;                         
      size_t                              arglen;
    public:
      // Index task argument information
      bool                                is_index_space;
      bool                                must_epoch_task; 
      Domain                              index_domain;
      DomainPoint                         index_point;
      IndexSpace                          sharding_space;
      void*                               local_args;
      size_t                              local_arglen;
    public:
      // Meta data information from the runtime
      Processor                           orig_proc;
      Processor                           current_proc;
      Processor                           target_proc;
      unsigned                            steal_count;
      bool                                stealable;
      bool                                speculated;
    public:
      // Parent task (only guaranteed to be good for one recursion)
      const Task*                         parent_task;
    };

    /**
     * \class Copy
     * This class contains all the information about an
     * explicit copy region-to-region copy operation.
     */
    class Copy : public Mappable {
    protected:
      FRIEND_ALL_RUNTIME_CLASSES
      Copy(void);
    public:
      virtual MappableType get_mappable_type(void) const 
        { return COPY_MAPPABLE; }
      virtual const Task* as_task(void) const { return NULL; }
      virtual const Copy* as_copy(void) const { return this; }
      virtual const InlineMapping* as_inline(void) const { return NULL; }
      virtual const Acquire* as_acquire(void) const { return NULL; }
      virtual const Release* as_release(void) const { return NULL; }
      virtual const Close* as_close(void) const { return NULL; }
      virtual const Fill* as_fill(void) const { return NULL; }
      virtual const Partition* as_partition(void) const { return NULL; }
      virtual const DynamicCollective* as_dynamic_collective(void) const
        { return NULL; }
      virtual const MustEpoch* as_must_epoch(void) const { return NULL; }
    public:
      // Copy Launcher arguments
      std::vector<RegionRequirement>    src_requirements;
      std::vector<RegionRequirement>    dst_requirements;
      std::vector<RegionRequirement>    src_indirect_requirements;
      std::vector<RegionRequirement>    dst_indirect_requirements;
      std::vector<Grant>                grants;
      std::vector<PhaseBarrier>         wait_barriers;
      std::vector<PhaseBarrier>         arrive_barriers;
    public:
      // Index copy argument information
      bool                              is_index_space;
      Domain                            index_domain;
      DomainPoint                       index_point;
      IndexSpace                        sharding_space;
    public:
      // Parent task for the copy operation
      const Task*                       parent_task;
    };

    /**
     * \class InlineMapping
     * This class contains all the information about an
     * inline mapping operation from its launcher
     */
    class InlineMapping : public Mappable {
    protected:
      FRIEND_ALL_RUNTIME_CLASSES
      InlineMapping(void);
    public:
      virtual MappableType get_mappable_type(void) const 
        { return INLINE_MAPPABLE; }
      virtual const Task* as_task(void) const { return NULL; }
      virtual const Copy* as_copy(void) const { return NULL; }
      virtual const InlineMapping* as_inline(void) const { return this; }
      virtual const Acquire* as_acquire(void) const { return NULL; }
      virtual const Release* as_release(void) const { return NULL; }
      virtual const Close* as_close(void) const { return NULL; }
      virtual const Fill* as_fill(void) const { return NULL; }
      virtual const Partition* as_partition(void) const { return NULL; }
      virtual const DynamicCollective* as_dynamic_collective(void) const
        { return NULL; }
      virtual const MustEpoch* as_must_epoch(void) const { return NULL; }
    public:
      // Inline Launcher arguments
      RegionRequirement                 requirement;
      std::vector<Grant>                grants;
      std::vector<PhaseBarrier>         wait_barriers;
      std::vector<PhaseBarrier>         arrive_barriers;
      LayoutConstraintID                layout_constraint_id; 
    public:
      // Parent task for the inline operation
      const Task*                       parent_task;
    };

    /**
     * \class Acquire
     * This class contains all the information about an
     * acquire operation from the original launcher.
     */
    class Acquire : public Mappable {
    protected:
      FRIEND_ALL_RUNTIME_CLASSES
      Acquire(void);
    public:
      virtual MappableType get_mappable_type(void) const 
        { return ACQUIRE_MAPPABLE; }
      virtual const Task* as_task(void) const { return NULL; }
      virtual const Copy* as_copy(void) const { return NULL; }
      virtual const InlineMapping* as_inline(void) const { return NULL; }
      virtual const Acquire* as_acquire(void) const { return this; }
      virtual const Release* as_release(void) const { return NULL; }
      virtual const Close* as_close(void) const { return NULL; }
      virtual const Fill* as_fill(void) const { return NULL; }
      virtual const Partition* as_partition(void) const { return NULL; }
      virtual const DynamicCollective* as_dynamic_collective(void) const
        { return NULL; }
      virtual const MustEpoch* as_must_epoch(void) const { return NULL; }
    public:
      // Acquire Launcher arguments
      LogicalRegion                     logical_region;
      LogicalRegion                     parent_region;
      std::set<FieldID>                 fields;
      std::vector<Grant>                grants;
      std::vector<PhaseBarrier>         wait_barriers;
      std::vector<PhaseBarrier>         arrive_barriers;
    public:
      // Parent task for the acquire operation
      const Task*                       parent_task;
    };

    /**
     * \class Release
     * This class contains all the information about a
     * release operation from the original launcher.
     */
    class Release : public Mappable {
    protected:
      FRIEND_ALL_RUNTIME_CLASSES
      Release(void);
    public:
      virtual MappableType get_mappable_type(void) const 
        { return RELEASE_MAPPABLE; }
      virtual const Task* as_task(void) const { return NULL; }
      virtual const Copy* as_copy(void) const { return NULL; }
      virtual const InlineMapping* as_inline(void) const { return NULL; }
      virtual const Acquire* as_acquire(void) const { return NULL; }
      virtual const Release* as_release(void) const { return this; }
      virtual const Close* as_close(void) const { return NULL; }
      virtual const Fill* as_fill(void) const { return NULL; }
      virtual const Partition* as_partition(void) const { return NULL; }
      virtual const DynamicCollective* as_dynamic_collective(void) const
        { return NULL; }
      virtual const MustEpoch* as_must_epoch(void) const { return NULL; }
    public:
      // Release Launcher arguments
      LogicalRegion                     logical_region;
      LogicalRegion                     parent_region;
      std::set<FieldID>                 fields;
      std::vector<Grant>                grants;
      std::vector<PhaseBarrier>         wait_barriers;
      std::vector<PhaseBarrier>         arrive_barriers;
    public:
      // Parent task for the release operation
      const Task*                       parent_task;
    };

    /**
     * \class Close
     * This class represents a close operation that has
     * been requested by the runtime. The region requirement
     * for this operation is synthesized by the runtime
     * but will name the logical region and fields being
     * closed.  The privileges and coherence will always
     * be READ_WRITE EXCLUSIVE.
     */
    class Close : public Mappable {
    protected:
      FRIEND_ALL_RUNTIME_CLASSES
      Close(void);
    public:
      virtual MappableType get_mappable_type(void) const 
        { return CLOSE_MAPPABLE; }
      virtual const Task* as_task(void) const { return NULL; }
      virtual const Copy* as_copy(void) const { return NULL; }
      virtual const InlineMapping* as_inline(void) const { return NULL; }
      virtual const Acquire* as_acquire(void) const { return NULL; }
      virtual const Release* as_release(void) const { return NULL; }
      virtual const Close* as_close(void) const { return this; }
      virtual const Fill* as_fill(void) const { return NULL; }
      virtual const Partition* as_partition(void) const { return NULL; }
      virtual const DynamicCollective* as_dynamic_collective(void) const
        { return NULL; }
      virtual const MustEpoch* as_must_epoch(void) const { return NULL; }
    public:
      // Synthesized region requirement
      RegionRequirement                 requirement;
    public:
      // Parent task for the inline operation
      const Task*                       parent_task;
    };

    /**
     * \class Fill
     * This class represents a fill operation for the
     * original launcher. See the fill launcher for
     * more information.
     */
    class Fill : public Mappable {
    protected:
      FRIEND_ALL_RUNTIME_CLASSES
      Fill(void);
    public:
      virtual MappableType get_mappable_type(void) const 
        { return FILL_MAPPABLE; }
      virtual const Task* as_task(void) const { return NULL; }
      virtual const Copy* as_copy(void) const { return NULL; }
      virtual const InlineMapping* as_inline(void) const { return NULL; }
      virtual const Acquire* as_acquire(void) const { return NULL; }
      virtual const Release* as_release(void) const { return NULL; }
      virtual const Close* as_close(void) const { return NULL; }
      virtual const Fill* as_fill(void) const { return this; }
      virtual const Partition* as_partition(void) const { return NULL; }
      virtual const DynamicCollective* as_dynamic_collective(void) const
        { return NULL; }
      virtual const MustEpoch* as_must_epoch(void) const { return NULL; }
    public:
      // Synthesized region requirement
      RegionRequirement               requirement;
      std::vector<Grant>              grants;
      std::vector<PhaseBarrier>       wait_barriers;
      std::vector<PhaseBarrier>       arrive_barriers;
    public:
      // Index fill argument information
      bool                              is_index_space;
      Domain                            index_domain;
      DomainPoint                       index_point;
      IndexSpace                        sharding_space;
    public:
      // Parent task for the fill operation
      const Task*                       parent_task;
    };

    /**
     * \class Partition
     * This class represents a dependent partition 
     * operation that is being performed by the
     * runtime. These will be crated by calls to
     * the runtime such as 'create_partition_by_field'.
     */
    class Partition : public Mappable {
    protected:
      FRIEND_ALL_RUNTIME_CLASSES
      Partition(void);
    public:
      virtual MappableType get_mappable_type(void) const 
        { return PARTITION_MAPPABLE; }
      virtual const Task* as_task(void) const { return NULL; }
      virtual const Copy* as_copy(void) const { return NULL; }
      virtual const InlineMapping* as_inline(void) const { return NULL; }
      virtual const Acquire* as_acquire(void) const { return NULL; }
      virtual const Release* as_release(void) const { return NULL; }
      virtual const Close* as_close(void) const { return NULL; }
      virtual const Fill* as_fill(void) const { return NULL; }
      virtual const Partition* as_partition(void) const { return this; }
      virtual const DynamicCollective* as_dynamic_collective(void) const
        { return NULL; }
      virtual const MustEpoch* as_must_epoch(void) const { return NULL; }
    public:
      enum PartitionKind {
        BY_FIELD, // create partition by field
        BY_IMAGE, // create partition by image
        BY_IMAGE_RANGE, // create partition by image range
        BY_PREIMAGE, // create partition by preimage
        BY_PREIMAGE_RANGE,  // create partition by preimage range
        BY_ASSOCIATION,  // create partition by association
      };
      virtual PartitionKind get_partition_kind(void) const = 0;
    public:
      // Synthesized region requirement
      RegionRequirement                   requirement;
    public:
      // Index partition argument information
      bool                                is_index_space;
      Domain                              index_domain;
      DomainPoint                         index_point;
    public:
      // Parent task for the partition operation
      const Task*                         parent_task;
    };

    /**
     * \class MustEpoch
     * This class represents a must-epoch operation
     * for the original launchers. See the must
     * epoch launcher for more information.
     */
    class MustEpoch : public Mappable {
    protected:
      FRIEND_ALL_RUNTIME_CLASSES
      MustEpoch(void);
    public:
      virtual MappableType get_mappable_type(void) const 
        { return MUST_EPOCH_MAPPABLE; }
      virtual const Task* as_task(void) const { return NULL; }
      virtual const Copy* as_copy(void) const { return NULL; }
      virtual const InlineMapping* as_inline(void) const { return NULL; }
      virtual const Acquire* as_acquire(void) const { return NULL; }
      virtual const Release* as_release(void) const { return NULL; }
      virtual const Close* as_close(void) const { return NULL; }
      virtual const Fill* as_fill(void) const { return NULL; }
      virtual const Partition* as_partition(void) const { return NULL; }
      virtual const DynamicCollective* as_dynamic_collective(void) const
        { return NULL; }
      virtual const MustEpoch* as_must_epoch(void) const { return this; }
    public:
      std::vector<const Task*>                  individual_tasks;
      std::vector<const Task*>                  index_space_tasks;
    public:
      // Index space of points for the must epoch operation
      Domain                                    launch_domain;
      IndexSpace                                sharding_space;
    public:
      // Parent task for the must epoch operation
      const Task*                               parent_task;
    };

    //==========================================================================
    //                           Runtime Classes
    //==========================================================================

    /**
     * @deprecated 
     * \struct ColoredPoints
     * Colored points struct for describing colorings.
     */
    template<typename T>
    struct ColoredPoints {
    public:
      std::set<T> points;
      std::set<std::pair<T,T> > ranges;
    };

    /**
     * \struct InputArgs
     * Input arguments helper struct for passing in
     * the command line arguments to the runtime.
     */
    struct InputArgs {
    public:
      char **argv;
      int argc;
    };

    /**
     * \struct TaskConfigOptions
     * A class for describing the configuration options
     * for a task being registered with the runtime.  
     * Leaf tasks must not contain any calls to the runtime.
     * Inner tasks must never touch any of the data for 
     * which they have privileges which is identical to
     * the Sequoia definition of an inner task.
     * Idempotent tasks must have no side-effects outside
     * of the kind that Legion can analyze (i.e. writing
     * regions).
     */
    struct TaskConfigOptions {
    public:
      TaskConfigOptions(bool leaf = false,
                        bool inner = false,
                        bool idempotent = false);
    public:
      bool leaf;
      bool inner;
      bool idempotent;
    };

    /**
     * \interface ProjectionFunctor
     * This defines an interface for objects that need to be
     * able to handle projection requests for an application.
     * Whenever index space tasks are launched with projection
     * region requirements, instances of this object are used
     * to handle the lowering down to individual regions for
     * specific task instances in the index space of task.
     * No more than one query of this interface will be made
     * per object at a time.
     *
     * Note also that the interface inherits from the 
     * RegionTreeInspector class which gives it access to 
     * all of the functions in that class for discovering
     * the shape of index space trees, field spaces, and
     * logical region trees.
     */
    class ProjectionFunctor {
    public:
      ProjectionFunctor(void);
      ProjectionFunctor(Runtime *rt);
      virtual ~ProjectionFunctor(void);
    public:
      /**
       * This is the more general implementation of projection
       * functions that work for all kinds of operations. 
       * Implementations can switch on the mappable type to
       * figure out the kind of the operation that is requesting
       * the projection. The default implementation of this method
       * calls the deprecated version of this method for tasks and
       * fails for all other kinds of operations. Note that this
       * method is not passed a context, because it should only
       * be invoking context free runtime methods.
       * @param mappable the operation requesting the projection
       * @param index the index of the region requirement being projected
       * @param upper_bound the upper bound logical region
       * @param point the point being projected
       * @return logical region result
       */
      virtual LogicalRegion project(const Mappable *mappable, unsigned index,
                                    LogicalRegion upper_bound,
                                    const DomainPoint &point);
      /**
       * Same method as above, but with a partition as an upper bound
       * @param mappable the operation requesting the projection
       * @param index the index of the region requirement being projected
       * @param upper_bound the upper bound logical partition
       * @param point the point being projected
       * @return logical region result
       */
      virtual LogicalRegion project(const Mappable *mappable, unsigned index,
                                    LogicalPartition upper_bound,
                                    const DomainPoint &point);

      /**
       * This method corresponds to the one above for projecting from
       * a logical region but is only invoked if the 'is_functional' 
       * method for this projection functor returns true. It must always 
       * return the same result when called with the same parameters
       * @param upper_bound the upper bound logical region
       * @param point the point being projected
       * @param launch_domain the launch domain of the index operation
       * @return logical region result
       */
      virtual LogicalRegion project(LogicalRegion upper_bound,
                                    const DomainPoint &point,
                                    const Domain &launch_domain);

      /**
       * This method corresponds to the one above for projecting from
       * a logical partition but is only invoked if the 'is_functional' 
       * method for this projection functor returns true. It must always 
       * return the same result when called with the same parameters
       * @param upper_bound the upper bound logical partition 
       * @param point the point being projected
       * @param launch_domain the launch domain of the index operation
       * @return logical region result
       */
      virtual LogicalRegion project(LogicalPartition upper_bound,
                                    const DomainPoint &point,
                                    const Domain &launch_domain);

      /**
       * @deprecated
       * Compute the projection for a logical region projection
       * requirement down to a specific logical region.
       * @param ctx the context for this projection
       * @param task the task for the requested projection
       * @param index which region requirement we are projecting
       * @param upper_bound the upper bound logical region
       * @param point the point of the task in the index space
       * @return logical region to be used by the child task
       */
      LEGION_DEPRECATED("The interface for projection functors has been "
                        "updated. Please use the new 'project' methods.")
      virtual LogicalRegion project(Context ctx, Task *task,
                                    unsigned index,
                                    LogicalRegion upper_bound,
                                    const DomainPoint &point);
      /**
       * @deprecated
       * Compute the projection for a logical partition projection
       * requirement down to a specific logical region.
       * @param ctx the context for this projection
       * @param task the task for the requested projection
       * @param index which region requirement we are projecting
       * @param upper_bound the upper bound logical partition
       * @param point the point of the task in the index space
       * @return logical region to be used by the child task
       */
      LEGION_DEPRECATED("The interface for projection functors has been "
                        "updated. Please use the new 'project' methods.")
      virtual LogicalRegion project(Context ctx, Task *task, 
                                    unsigned index,
                                    LogicalPartition upper_bound,
                                    const DomainPoint &point);
      
      /**
       * Indicate whether calls to this projection functor
       * must be serialized or can be performed in parallel.
       * Usually they must be exclusive if this functor contains
       * state for memoizing results.
       */
      virtual bool is_exclusive(void) const { return false; }

      /*
       * Indicate whether this is a functional projection
       * functor or whether it depends on the operation being
       * launched. This will determine which project method
       * is invoked by the runtime.
       */
      virtual bool is_functional(void) const { return false; }

      /**
       * Specify the depth which this projection function goes
       * for all the points in an index space launch from 
       * the upper bound node in the region tree. Depth is
       * defined as the number of levels of the region tree
       * crossed from the upper bound logical region or partition.
       * So depth 0 for a REG_PROJECTION means the same region
       * while depth 0 for a PART_PROJECTION means a subregion
       * in the immediate partition. Depth 0 is the default
       * for the identity projection function.
       */
      virtual unsigned get_depth(void) const = 0;
    private:
      friend class Internal::Runtime;
      // For pre-registered projection functors the runtime will
      // use this to initialize the runtime pointer
      inline void set_runtime(Runtime *rt) { runtime = rt; }
    protected:
      Runtime *runtime;
    };

    /**
     * \class ShardingFunctor
     * 
     * A sharding functor is a object that is during control
     * replication of a task to determine which points of an
     * operation are owned by a given shard. Unlike projection
     * functors, these functors are not given access to the
     * operation being sharded. We provide access to the local
     * processor on which this operation exists and the mapping
     * of shards to processors. Legion will assume that this
     * functor is functional so the same arguments passed to 
     * functor will always result in the same operation.
     */
    class ShardingFunctor {
    public:
      ShardingFunctor(void);
      virtual ~ShardingFunctor(void);
    public:
      virtual ShardID shard(const DomainPoint &point,
                            const Domain &full_space,
                            const size_t total_shards) = 0;
    };

    /**
     * \class Runtime
     * The Runtime class is the primary interface for
     * Legion.  Every task is given a reference to the runtime as
     * part of its arguments.  All Legion operations are then
     * performed by directing the runtime to perform them through
     * the methods of this class.  The methods in Runtime
     * are broken into three categories.  The first group of
     * calls are the methods that can be used by application
     * tasks during runtime.  The second group contains calls
     * for initializing the runtime during start-up callback.
     * The final section of calls are static methods that are
     * used to configure the runtime prior to starting it up.
     *
     * A note on context free functions: context free functions 
     * have equivalent functionality to their non-context-free 
     * couterparts. However, context free functions can be 
     * safely used in a leaf task while any runtime function 
     * that requires a context cannot be used in a leaf task. 
     * If your task variant only uses context free functions
     * as part of its implementation then it is safe for you 
     * to annotate it as a leaf task variant.
     */
    class Runtime {
    protected:
      // The Runtime bootstraps itself and should
      // never need to be explicitly created.
      friend class Internal::Runtime;
      friend class Future;
      Runtime(Internal::Runtime *rt);
    public:
      //------------------------------------------------------------------------
      // Index Space Operations
      //------------------------------------------------------------------------
      ///@{
      /**
       * Create a new top-level index space based on the given domain bounds
       * @param ctx the enclosing task context
       * @param bounds the bounds for the new index space
       * @return the handle for the new index space
       */
      IndexSpace create_index_space(Context ctx, Domain bounds);
      // Template version
      template<int DIM, typename COORD_T>
      IndexSpaceT<DIM,COORD_T> create_index_space(Context ctx,
                                                  Rect<DIM,COORD_T> bounds);
      ///@}
      ///@{
      /**
       * Create a new top-level index space from a vector of points
       * @param ctx the enclosing task context
       * @param points a vector of points to have in the index space
       * @return the handle for the new index space
       */
      IndexSpace create_index_space(Context ctx, 
                                    const std::vector<DomainPoint> &points);
      // Template version
      template<int DIM, typename COORD_T>
      IndexSpaceT<DIM,COORD_T> create_index_space(Context ctx,
                      const std::vector<Point<DIM,COORD_T> > &points);
      ///@}
      ///@{
      /**
       * Create a new top-level index space from a vector of rectangles
       * @param ctx the enclosing task context
       * @param rects a vector of rectangles to have in the index space
       * @return the handle for the new index space
       */
      IndexSpace create_index_space(Context ctx,
                                    const std::vector<Domain> &rects);
      // Template version
      template<int DIM, typename COORD_T>
      IndexSpaceT<DIM,COORD_T> create_index_space(Context ctx,
                      const std::vector<Rect<DIM,COORD_T> > &rects);
      ///@}
      ///@{
      /**
       * Create a new top-level index space by unioning together 
       * several existing index spaces
       * @param ctx the enclosing task context
       * @param spaces the index spaces to union together
       * @return the handle for the new index space
       */
      IndexSpace union_index_spaces(Context ctx, 
                                    const std::vector<IndexSpace> &spaces);
      // Template version
      template<int DIM, typename COORD_T>
      IndexSpaceT<DIM,COORD_T> union_index_spaces(Context ctx,
                     const std::vector<IndexSpaceT<DIM,COORD_T> > &spaces);
      ///@}
      ///@{
      /**
       * Create a new top-level index space by intersecting 
       * several existing index spaces
       * @param ctx the enclosing task context
       * @param spaces the index spaces to intersect
       * @return the handle for the new index space
       */
      IndexSpace intersect_index_spaces(Context ctx,
                                        const std::vector<IndexSpace> &spaces);
      // Template version
      template<int DIM, typename COORD_T>
      IndexSpaceT<DIM,COORD_T> intersect_index_spaces(Context ctx,
                         const std::vector<IndexSpaceT<DIM,COORD_T> > &spaces);
      ///@}
      ///@{
      /**
       * Create a new top-level index space by taking the
       * set difference of two different index spaces
       */
      IndexSpace subtract_index_spaces(Context ctx, 
                                       IndexSpace left, IndexSpace right);
      // Template version
      template<int DIM, typename COORD_T>
      IndexSpaceT<DIM,COORD_T> subtract_index_spaces(Context ctx,
           IndexSpaceT<DIM,COORD_T> left, IndexSpaceT<DIM,COORD_T> right);
      ///@}
      /**
       * @deprecated
       * Create a new top-level index space with the maximum number of elements
       * @param ctx the enclosing task context
       * @param max_num_elmts maximum number of elements in the index space
       * @return the handle for the new index space
       */
      LEGION_DEPRECATED("Use the new index space creation routines with a "
                        "single domain or rectangle.")
      IndexSpace create_index_space(Context ctx, size_t max_num_elmts);
      /**
       * @deprecated
       * Create a new top-level index space based on a set of domains
       * @param ctx the enclosing task context
       * @param domains the set of domains
       * @return the handle for the new index space
       */
      LEGION_DEPRECATED("Use the new index space creation routines with a "
                        "single domain or rectangle.")
      IndexSpace create_index_space(Context ctx, 
                                    const std::set<Domain> &domains);
      /**
       * Destroy an existing index space
       * @param ctx the enclosing task context
       * @param handle the index space to destroy
       */
      void destroy_index_space(Context ctx, IndexSpace handle);
    public:
      //------------------------------------------------------------------------
      // Index Partition Operations Based on Coloring
      // (These are deprecated, use the dependent partitioning calls instead)
      //------------------------------------------------------------------------
      /**
       * @deprecated
       * Create an index partition from a point coloring
       * @param ctx the enclosing task context
       * @param parent index space being partitioned
       * @param color_space space of colors for the partition
       * @param coloring the coloring of the parent index space
       * @param part_kind the kind of partition or whether to compute it
       * @param color optional color for the new partition
       * @param allocable whether the child index spaces are allocable
       * @return handle for the new index partition
       */
      LEGION_DEPRECATED("Use the new dependent partitioning API calls instead.")
      IndexPartition create_index_partition(Context ctx, IndexSpace parent,
                                        const Domain &color_space,
                                        const PointColoring &coloring,
                                        PartitionKind part_kind = COMPUTE_KIND,
                                        Color color = AUTO_GENERATE_ID,
                                        bool allocable = false);
      /**
       * @deprecated
       * See the previous create_index_partition call
       * Create an index partition.
       * @param ctx the enclosing task context
       * @param parent index space being partitioned
       * @param coloring the coloring of the parent index space
       * @param disjoint whether the partitioning is disjoint or not
       * @param color optional color name for the partition
       * @return handle for the next index partition
       */
      LEGION_DEPRECATED("Use the new dependent partitioning API calls instead.")
      IndexPartition create_index_partition(Context ctx, IndexSpace parent, 
                                            const Coloring &coloring, 
                                            bool disjoint, 
                                            Color color = AUTO_GENERATE_ID);

      /**
       * @deprecated
       * Create an index partition from a domain point coloring
       * @param ctx the enclosing task context
       * @param parent the index space being partitioned
       * @param color_space space of colors for the partition
       * @param coloring the coloring of the parent index space
       * @param part_kind the kind of partition or whether to compute it
       * @param color optional color for the new partition
       * @return handle for the new index partition
       */
      LEGION_DEPRECATED("Use the new dependent partitioning API calls instead.")
      IndexPartition create_index_partition(Context ctx, IndexSpace parent,
                                        const Domain &color_space,
                                        const DomainPointColoring &coloring,
                                        PartitionKind part_kind = COMPUTE_KIND,
                                        Color color = AUTO_GENERATE_ID);
      /**
       * @deprecated
       * See the previous create index partition call
       * Create an index partition from a domain color space and coloring.
       * @param ctx the enclosing task context
       * @param parent index space being partitioned
       * @param color_space the domain of colors 
       * @param coloring the domain coloring of the parent index space
       * @param disjoint whether the partitioning is disjoint or not
       * @param color optional color name for the partition
       * @return handle for the next index partition
       */
      LEGION_DEPRECATED("Use the new dependent partitioning API calls instead.")
      IndexPartition create_index_partition(Context ctx, IndexSpace parent, 
					    Domain color_space, 
                                            const DomainColoring &coloring,
					    bool disjoint,
                                            Color color = AUTO_GENERATE_ID);

      /**
       * @deprecated
       * Create an index partition from a multi-domain point coloring
       * @param ctx the enclosing task context
       * @param parent the index space being partitioned
       * @param color_space space of colors for the partition
       * @param coloring the coloring of the parent index space
       * @param part_kind the kind of partition or whether to compute it
       * @param color optional color for the new partition
       * @return handle for the new index partition
       */
      LEGION_DEPRECATED("Use the new dependent partitioning API calls instead.")
      IndexPartition create_index_partition(Context ctx, IndexSpace parent,
                                      const Domain &color_space,
                                      const MultiDomainPointColoring &coloring,
                                      PartitionKind part_kind = COMPUTE_KIND,
                                      Color color = AUTO_GENERATE_ID);
      /**
       * @deprecated
       * See the previous create index partition call
       * Create an index partitiong from a domain color space and
       * a multi-domain coloring which allows multiple domains to
       * be associated with each color.
       * @param ctx the enclosing task context
       * @param parent index space being partitioned
       * @param color_space the domain of colors
       * @param coloring the multi-domain coloring
       * @param disjoint whether the partitioning is disjoint or not
       * @param color optional color name for the partition
       * @return handle for the next index partition
       */
      LEGION_DEPRECATED("Use the new dependent partitioning API calls instead.")
      IndexPartition create_index_partition(Context ctx, IndexSpace parent,
                                            Domain color_space,
                                            const MultiDomainColoring &coloring,
                                            bool disjoint,
                                            Color color = AUTO_GENERATE_ID);
      /**
       * @deprecated
       * Create an index partitioning from a typed mapping.
       * @param ctx the enclosing task context
       * @param parent index space being partitioned
       * @param mapping the mapping of points to colors
       * @param color optional color name for the partition
       * @return handle for the next index partition
       */
      template <typename T>
      LEGION_DEPRECATED("Use the new dependent partitioning API calls instead.")
      IndexPartition create_index_partition(Context ctx, IndexSpace parent,
					    const T& mapping,
					    Color color = AUTO_GENERATE_ID);

      /**
       * @deprecated 
       * @see create_partition_by_field instead
       * Create an index partitioning from an existing field
       * in a physical instance.  This requires that the field
       * accessor be valid for the entire parent index space.  By definition
       * colors are always non-negative.  The runtime will iterate over the
       * field accessor and interpret values as signed integers.  Any
       * locations less than zero will be ignored.  Values greater than or
       * equal to zero will be colored and placed in the appropriate
       * subregion.  By definition this partitioning mechanism has to 
       * disjoint since each pointer value has at most one color.
       * @param ctx the enclosing task context
       * @param field_accessor field accessor for the coloring field
       * @param disjoint whether the partitioning is disjoint or not
       * @param complete whether the partitioning is complete or not
       * @return handle for the next index partition
       */
      LEGION_DEPRECATED("Use the new dependent partitioning API calls instead.")
      IndexPartition create_index_partition(Context ctx, IndexSpace parent,
       LegionRuntime::Accessor::RegionAccessor<
        LegionRuntime::Accessor::AccessorType::Generic> field_accessor,
                                        Color color = AUTO_GENERATE_ID);

      /**
       * Destroy an index partition
       * @param ctx the enclosing task context
       * @param handle index partition to be destroyed
       */
      void destroy_index_partition(Context ctx, IndexPartition handle);
    public:
      //------------------------------------------------------------------------
      // Dependent Partitioning Operations
      //------------------------------------------------------------------------
      ///@{
      /**
       * Create 'color_space' index subspaces (one for each point) in a 
       * common partition of the 'parent' index space. By definition the 
       * resulting partition will be disjoint. Users can also specify a 
       * minimum 'granularity' for the size of the index subspaces. Users 
       * can specify an optional color for the index partition.
       * @param ctx the enclosing task context
       * @param parent index space of the partition to be made
       * @param color_space space of colors to create 
       * @param granularity the minimum size of the index subspaces
       * @param color optional color paramter for the partition
       * @return name of the created index partition
       */
      IndexPartition create_equal_partition(Context ctx, IndexSpace parent,
                                            IndexSpace color_space, 
                                            size_t granularity = 1,
                                            Color color = AUTO_GENERATE_ID);
      template<int DIM, typename COORD_T, 
               int COLOR_DIM, typename COLOR_COORD_T>
      IndexPartitionT<DIM,COORD_T> create_equal_partition(Context ctx,
                        IndexSpaceT<DIM,COORD_T> parent,
                        IndexSpaceT<COLOR_DIM,COLOR_COORD_T> color_space,
                        size_t granularity = 1, Color color = AUTO_GENERATE_ID);
      ///@}
      ///@{
      /**
       * This function zips a union operation over all the index subspaces
       * in two different partitions. The zip operation is only applied 
       * to the points contained in the intersection of the two color
       * spaces. The corresponding pairs of index spaces are unioned
       * together and assigned to the same color in the new index
       * partition. The resulting partition is created off the 'parent'
       * index space. In order to be sound the parent must be an 
       * ancestor of both index partitions. The kind of partition 
       * (e.g. disjoint or aliased) can be specified with the 'part_kind'
       * argument. This argument can also be used to request that the 
       * runtime compute the kind of partition. The user can assign
       * a color to the new partition by the 'color' argument.
       * @param ctx the enclosing task context
       * @param parent the parent index space for the new partition
       * @param handle1 first index partition
       * @param handle2 second index partition
       * @param color_space space of colors to zip over
       * @param part_kind indicate the kind of partition
       * @param color the new color for the index partition
       * @return name of the created index partition
       */
      IndexPartition create_partition_by_union(Context ctx,
                                       IndexSpace parent,
                                       IndexPartition handle1,
                                       IndexPartition handle2,
                                       IndexSpace color_space,
                                       PartitionKind part_kind = COMPUTE_KIND,
                                       Color color = AUTO_GENERATE_ID);
      template<int DIM, typename COORD_T,
               int COLOR_DIM, typename COLOR_COORD_T>
      IndexPartitionT<DIM,COORD_T> create_partition_by_union(Context ctx,
                              IndexSpaceT<DIM,COORD_T> parent,
                              IndexPartitionT<DIM,COORD_T> handle1,
                              IndexPartitionT<DIM,COORD_T> handle2,
                              IndexSpaceT<COLOR_DIM,COLOR_COORD_T> color_space,
                              PartitionKind part_kind = COMPUTE_KIND,
                              Color color = AUTO_GENERATE_ID);
      ///@}
      ///@{
      /**
       * This function zips an intersection operation over all the index 
       * subspaces in two different partitions. The zip operation is only
       * applied to points contained in the intersection of the two 
       * color spaces. The corresponding pairs of index spaces from each
       * partition are intersected together and assigned to the same
       * color in the new index partition. The resulting partition is
       * created off the 'parent' index space. In order to be sound both
       * index partitions must come from the same index tree as the
       * parent and at least one must have the 'parent' index space as
       * an ancestor. The user can say whether the partition is disjoint
       * or not or ask the runtime to compute the result using the 
       * 'part_kind' argument. The user can assign a color to the new 
       * partition by the 'color' argument.
       * @param ctx the enclosing task context
       * @param parent the parent index space for the new partition
       * @param handle1 first index partition
       * @param handle2 second index partition
       * @param color_space space of colors to zip over
       * @param part_kind indicate the kind of partition
       * @param color the new color for the index partition
       * @return name of the created index partition
       */
      IndexPartition create_partition_by_intersection(Context ctx,
                                        IndexSpace parent,
                                        IndexPartition handle1,
                                        IndexPartition handle2,
                                        IndexSpace color_space,
                                        PartitionKind part_kind = COMPUTE_KIND,
                                        Color color = AUTO_GENERATE_ID);
      template<int DIM, typename COORD_T,
               int COLOR_DIM, typename COLOR_COORD_T>
      IndexPartitionT<DIM,COORD_T> create_partition_by_intersection(
                              Context ctx,
                              IndexSpaceT<DIM,COORD_T> parent,
                              IndexPartitionT<DIM,COORD_T> handle1,
                              IndexPartitionT<DIM,COORD_T> handle2,
                              IndexSpaceT<COLOR_DIM,COLOR_COORD_T> color_space,
                              PartitionKind part_kind = COMPUTE_KIND,
                              Color color = AUTO_GENERATE_ID);
      ///@}
      ///@{
      /**
       * This version of create partition by intersection will intersect an
       * existing partition with a parent index space in order to generate
       * a new partition where each subregion is the intersection of the
       * parent with the corresponding subregion in the original partition.
       * We require that the partition and the parent index space both have
       * the same dimensionality and coordinate type, but they can be 
       * otherwise unrelated. The application can also optionally indicate
       * that the parent will dominate all the subregions in the partition
       * which will allow the runtime to elide the intersection test and
       * turn this into a partition copy operation.
       * @param ctx the enclosing task context
       * @param parent the new parent index space for the mirrored partition
       * @param partition the partition to mirror
       * @param part_kind optinally specify the completenss of the partition
       * @param color optional new color for the mirrored partition
       * @param dominates whether the parent dominates the partition
       */
      IndexPartition create_partition_by_intersection(Context ctx,
                                         IndexSpace parent,
                                         IndexPartition partition,
                                         PartitionKind part_kind = COMPUTE_KIND,
                                         Color color = AUTO_GENERATE_ID,
                                         bool dominates = false);
      template<int DIM, typename COORD_T>
      IndexPartitionT<DIM,COORD_T> create_partition_by_intersection(Context ctx,
                                         IndexSpaceT<DIM,COORD_T> parent,
                                         IndexPartitionT<DIM,COORD_T> partition,
                                         PartitionKind part_kind = COMPUTE_KIND,
                                         Color color = AUTO_GENERATE_ID,
                                         bool dominates = false);
      ///@}
      ///@{
      /**
       * This function zips a set difference operation over all the index 
       * subspaces in two different partitions. The zip operation is only
       * applied to the points contained in the intersection of the two
       * color spaces. The difference is taken from the corresponding 
       * pairs of index spaces from each partition. The resulting partition
       * is created off the 'parent' index space. In order to be sound,
       * both index partitions must be from the same index tree and the
       * first index partition must have the 'parent' index space as an
       * ancestor. The user can say whether the partition is disjoint or
       * not or ask the runtime to compute the result using the 'part_kind'
       * argument. The user can assign a color to the new partition by
       * the 'color' argument.
       * index spaces.
       * @param ctx the enclosing task context
       * @param parent the parent index space for the new partition
       * @param handle1 first index partition
       * @param handle2 second index partition
       * @param color_space space of colors to zip over
       * @param part_kind indicate the kind of partition
       * @param color the new color for the index partition
       * @return name of the created index partition
       */
      IndexPartition create_partition_by_difference(Context ctx,
                                        IndexSpace parent,
                                        IndexPartition handle1,
                                        IndexPartition handle2,
                                        IndexSpace color_space,
                                        PartitionKind part_kind = COMPUTE_KIND,
                                        Color color = AUTO_GENERATE_ID);
      template<int DIM, typename COORD_T,
               int COLOR_DIM, typename COLOR_COORD_T>
      IndexPartitionT<DIM,COORD_T> create_partition_by_difference(Context ctx,
                              IndexSpaceT<DIM,COORD_T> parent,
                              IndexPartitionT<DIM,COORD_T> handle1,
                              IndexPartitionT<DIM,COORD_T> handle2,
                              IndexSpaceT<COLOR_DIM,COLOR_COORD_T> color_space,
                              PartitionKind part_kind = COMPUTE_KIND,
                              Color color = AUTO_GENERATE_ID);
      ///@}
      ///@{
      /**
       * This performs a cross product between two different index
       * partitions. For every index subspace in the first index 
       * partition the runtime will create a new index partition
       * of that index space by intersecting each of the different index 
       * subspaces in the second index partition. As a result, whole set 
       * of new index partitions will be created. The user can request which
       * partition names to return by specifying a map of domain points
       * from the color space of the first index partition. If the map
       * is empty, no index partitions will be returned. The user can
       * can say what kind the partitions are using the 'part_kind'
       * argument. The user can also specify a color for the new partitions
       * using the 'color' argument. If a specific color is specified, it
       * must be available for a partition in each of the index subspaces
       * in the first index partition.
       * @param ctx the enclosing task context
       * @param handle1 the first index partition
       * @param handle2 the second index partition
       * @param handle optional map for new partitions (can be empty)
       * @param part_kind indicate the kinds for the partitions
       * @param color optional color for each of the new partitions
       * @return the color used for each of the partitions
       */
      Color create_cross_product_partitions(Context ctx,
                                  IndexPartition handle1,
                                  IndexPartition handle2,
                                  std::map<IndexSpace,IndexPartition> &handles,
                                  PartitionKind part_kind = COMPUTE_KIND,
                                  Color color = AUTO_GENERATE_ID);
      template<int DIM, typename COORD_T, 
               int COLOR_DIM, typename COLOR_COORD_T>
      Color create_cross_product_partitions(Context ctx,
                                  IndexPartitionT<DIM,COORD_T> handle1,
                                  IndexPartitionT<DIM,COORD_T> handle2,
                                  typename std::map<
                                    IndexSpaceT<DIM,COORD_T>,
                                    IndexPartitionT<DIM,COORD_T> > &handles,
                                  PartitionKind part_kind = COMPUTE_KIND,
                                  Color color = AUTO_GENERATE_ID);
      ///@}
      ///@{
      /**
       * Create association will construct an injective mapping between
       * the points of two different index spaces. The mapping will 
       * be constructed in a field of the domain logical region so that
       * there is one entry for each point in the index space of the
       * domain logical region. If the cardinality of domain index
       * space is larger than the cardinality of the range index space
       * then some entries in the field may not be written. It is the
       * responsiblity of the user to have initialized the field with
       * a "null" value to detect such cases. Users wishing to create
       * a bi-directional mapping between index spaces can also use
       * the versions of this method that take a logical region on
       * the range as well.
       * @param ctx the enclosing task context
       * @param domain the region for the results and source index space
       * @param domain_parent the region from which privileges are derived
       * @param fid the field of domain in which to place the results
       * @param range the index space to serve as the range of the mapping
       * @param id the ID of the mapper to use for mapping the fields
       * @param tag the tag to pass to the mapper for context
       */
      void create_association(Context ctx,
                              LogicalRegion domain,
                              LogicalRegion domain_parent,
                              FieldID domain_fid,
                              IndexSpace range,
                              MapperID id = 0,
                              MappingTagID tag = 0);
      void create_bidirectional_association(Context ctx,
                                            LogicalRegion domain,
                                            LogicalRegion domain_parent,
                                            FieldID domain_fid,
                                            LogicalRegion range,
                                            LogicalRegion range_parent,
                                            FieldID range_fid,
                                            MapperID id = 0,
                                            MappingTagID tag = 0);
      // Template versions
      template<int DIM1, typename COORD_T1, int DIM2, typename COORD_T2>
      void create_association(Context ctx,
                              LogicalRegionT<DIM1,COORD_T1> domain,
                              LogicalRegionT<DIM1,COORD_T1> domain_parent,
                              FieldID domain_fid, // type: Point<DIM2,COORD_T2>
                              IndexSpaceT<DIM2,COORD_T2> range,
                              MapperID id = 0,
                              MappingTagID tag = 0);
      template<int DIM1, typename COORD_T1, int DIM2, typename COORD_T2>
      void create_bidirectional_association(Context ctx,
                              LogicalRegionT<DIM1,COORD_T1> domain,
                              LogicalRegionT<DIM1,COORD_T1> domain_parent,
                              FieldID domain_fid, // type: Point<DIM2,COORD_T2>
                              LogicalRegionT<DIM2,COORD_T2> range,
                              LogicalRegionT<DIM2,COORD_T2> range_parent,
                              FieldID range_fid, // type: Point<DIM1,COORD_T1>
                              MapperID id = 0,
                              MappingTagID tag = 0);
      ///@}
      /**
       * Create partition by restriction will make a new partition of a
       * logical region by computing new restriction bounds for each 
       * of the different subregions. All the sub-regions will have
       * the same 'extent' (e.g. contain the same number of initial points).
       * The particular location of the extent for each sub-region is
       * determined by taking a point in the color space and transforming
       * it by multiplying it by a 'transform' matrix to compute a 
       * 'delta' for the particular subregion. This 'delta' is then added
       * to the bounds of the 'extent' rectangle to generate a new bounding
       * rectangle for the subregion of the given color. The runtime will
       * also automatically intersect the resulting bounding rectangle with 
       * the original bounds of the parent region to ensure proper containment.
       * This may result in empty subregions.
       * @param ctx the enclosing task context
       * @param parent the parent index space to be partitioned
       * @param color_space the color space of the partition
       * @param transform a matrix transformation to be performed on each color
       * @param extent the rectangle shape of each of the bounds
       * @param part_kind the specify the partition kind
       * @param color optional new color for the index partition
       * @return a new index partition of the parent index space
       */
      IndexPartition create_partition_by_restriction(Context ctx,
                                        IndexSpace parent,
                                        IndexSpace color_space,
                                        DomainTransform transform,
                                        Domain extent,
                                        PartitionKind part_kind = COMPUTE_KIND,
                                        Color color = AUTO_GENERATE_ID);
      // Template version
      template<int DIM, int COLOR_DIM, typename COORD_T>
      IndexPartitionT<DIM,COORD_T> create_partition_by_restriction(Context ctx,
                                IndexSpaceT<DIM,COORD_T> parent,
                                IndexSpaceT<COLOR_DIM,COORD_T> color_space,
                                Transform<DIM,COLOR_DIM,COORD_T> transform,
                                Rect<DIM,COORD_T> extent,
                                PartitionKind part_kind = COMPUTE_KIND,
                                Color color = AUTO_GENERATE_ID);

      /**
       * Create partition by blockify is a special (but common) case of 
       * create partition by restriction, that is guaranteed to create a 
       * disjoint partition given the blocking factor specified for each 
       * dimension. This call will also create an implicit color space
       * for the partition that is the caller's responsibility to reclaim.
       * This assumes an origin of (0)* for all dimensions of the extent.
       * @param ctx the enclosing task context
       * @param parent the parent index space to be partitioned
       * @param blocking factor the blocking factors for each dimension
       * @param color optional new color for the index partition
       * @return a new index partition of the parent index space
       */
      IndexPartition create_partition_by_blockify(Context ctx,
                                        IndexSpace parent,
                                        DomainPoint blocking_factor,
                                        Color color = AUTO_GENERATE_ID);
      // Template version
      template<int DIM, typename COORD_T>
      IndexPartitionT<DIM,COORD_T> create_partition_by_blockify(Context ctx,
                                    IndexSpaceT<DIM,COORD_T> parent,
                                    Point<DIM,COORD_T> blocking_factor,
                                    Color color = AUTO_GENERATE_ID);
      /**
       * An alternate version of create partition by blockify that also
       * takes an origin to use for the computation of the extent.
       * @param ctx the enclosing task context
       * @param parent the parent index space to be partitioned
       * @param blocking factor the blocking factors for each dimension
       * @param origin the origin to use for computing the extent
       * @param color optional new color for the index partition
       * @return a new index partition of the parent index space
       */
      IndexPartition create_partition_by_blockify(Context ctx,
                                        IndexSpace parent,
                                        DomainPoint blockify_factor,
                                        DomainPoint origin,
                                        Color color = AUTO_GENERATE_ID);
      // Template version
      template<int DIM, typename COORD_T>
      IndexPartitionT<DIM,COORD_T> create_partition_by_blockify(Context ctx,
                                    IndexSpaceT<DIM,COORD_T> parent,
                                    Point<DIM,COORD_T> blocking_factor,
                                    Point<DIM,COORD_T> origin,
                                    Color color = AUTO_GENERATE_ID);
      ///@{
      /**
       * Create partition by field uses an existing field in a logical
       * region to perform a partitioning operation. The field type
       * must be of 'Point<COLOR_DIM,COLOR_COORD_T>' type so that the 
       * runtime can interpret the field as an enumerated function from 
       * Point<DIM,COORD_TT> -> Point<COLOR_DIM,COLOR_COORD_T>. Pointers 
       * are assigned into index subspaces based on their assigned color. 
       * Pointers with negative entries will not be assigned into any 
       * index subspace. The resulting index partition is a partition 
       * of the index space of the logical region over which the 
       * operation is performed. By definition this partition is 
       * disjoint. The 'color' argument can be used to specify an 
       * optional color for the index partition.
       * @param ctx the enclosing task context
       * @param handle logical region handle containing the chosen
       *               field and of which a partition will be created
       * @param parent the parent region from which privileges are derived
       * @param fid the field ID of the logical region containing the coloring
       * @param color_space space of colors for the partition
       * @param color optional new color for the index partition
       * @param id the ID of the mapper to use for mapping the fields
       * @param tag the context tag to pass to the mapper
       * @return a new index partition of the index space of the logical region
       */
      IndexPartition create_partition_by_field(Context ctx,
                                               LogicalRegion handle,
                                               LogicalRegion parent,
                                               FieldID fid, 
                                               IndexSpace color_space,
                                               Color color = AUTO_GENERATE_ID,
                                               MapperID id = 0,
                                               MappingTagID tag = 0);
      template<int DIM, typename COORD_T, 
               int COLOR_DIM, typename COLOR_COORD_T>
      IndexPartitionT<DIM,COORD_T> create_partition_by_field(Context ctx,
                          LogicalRegionT<DIM,COORD_T> handle,
                          LogicalRegionT<DIM,COORD_T> parent,
                          FieldID fid, // type: Point<COLOR_DIM,COLOR_COORD_T>
                          IndexSpaceT<COLOR_DIM,COLOR_COORD_T> color_space,
                          Color color = AUTO_GENERATE_ID,
                          MapperID id = 0, MappingTagID tag = 0);
      ///@}
      ///@{
      /**
       * Create partition by image creates a new index partition from an
       * existing field that represents an enumerated function from 
       * pointers into the logical region containing the field 'fid'
       * to pointers in the 'handle' index space. The function the field
       * represents therefore has type ptr_t@projection -> ptr_t@handle.
       * We can therefore create a new index partition of 'handle' by
       * mapping each of the pointers in the index subspaces in the
       * index partition of the 'projection' logical partition to get
       * pointers into the 'handle' index space and assigning them to
       * a corresponding index subspace. The runtime will automatically
       * compute if the resulting partition is disjoint or not. The
       * user can give the new partition a color by specifying the 
       * 'color' argument.
       * @param ctx the enclosing task context
       * @param handle the parent index space of the new index partition
       *               and the one in which all the ptr_t contained in
       *               'fid' must point
       * @param projection the logical partition of which we are creating
       *                   a projected version of through the field
       * @param parent the parent region from which privileges are derived
       * @param fid the field ID of the 'projection' logical partition
       *            we are reading which contains ptr_t@handle
       * @param color_space the index space of potential colors
       * @param part_kind specify the kind of partition
       * @param color optional new color for the index partition
       * @param id the ID of the mapper to use for mapping field
       * @param tag the mapper tag to provide context to the mapper
       * @return a new index partition of the 'handle' index space
       */
      IndexPartition create_partition_by_image(Context ctx,
                                         IndexSpace handle,
                                         LogicalPartition projection,
                                         LogicalRegion parent,
                                         FieldID fid,
                                         IndexSpace color_space,
                                         PartitionKind part_kind = COMPUTE_KIND,
                                         Color color = AUTO_GENERATE_ID,
                                         MapperID id = 0, MappingTagID tag = 0);
      template<int DIM1, typename COORD_T1, 
               int DIM2, typename COORD_T2, 
               int COLOR_DIM, typename COLOR_COORD_T>
      IndexPartitionT<DIM2,COORD_T2> create_partition_by_image(Context ctx,
                              IndexSpaceT<DIM2,COORD_T2> handle,
                              LogicalPartitionT<DIM1,COORD_T1> projection,
                              LogicalRegionT<DIM1,COORD_T1> parent,
                              FieldID fid, // type: Point<DIM2,COORD_T2>
                              IndexSpaceT<COLOR_DIM,COLOR_COORD_T> color_space,
                              PartitionKind part_kind = COMPUTE_KIND,
                              Color color = AUTO_GENERATE_ID,
                              MapperID id = 0, MappingTagID tag = 0);
      // Range versions of image
      IndexPartition create_partition_by_image_range(Context ctx,
                                         IndexSpace handle,
                                         LogicalPartition projection,
                                         LogicalRegion parent,
                                         FieldID fid,
                                         IndexSpace color_space,
                                         PartitionKind part_kind = COMPUTE_KIND,
                                         Color color = AUTO_GENERATE_ID,
                                         MapperID id = 0, MappingTagID tag = 0);
      template<int DIM1, typename COORD_T1, 
               int DIM2, typename COORD_T2, 
               int COLOR_DIM, typename COLOR_COORD_T>
      IndexPartitionT<DIM2,COORD_T2> create_partition_by_image_range(
                              Context ctx,
                              IndexSpaceT<DIM2,COORD_T2> handle,
                              LogicalPartitionT<DIM1,COORD_T1> projection,
                              LogicalRegionT<DIM1,COORD_T1> parent,
                              FieldID fid, // type: Rect<DIM2,COORD_T2>
                              IndexSpaceT<COLOR_DIM,COLOR_COORD_T> color_space,
                              PartitionKind part_kind = COMPUTE_KIND,
                              Color color = AUTO_GENERATE_ID,
                              MapperID id = 0, MappingTagID tag = 0);
      ///@}                                    
      ///@{
      /**
       * Create partition by premimage performs the opposite operation
       * of create partition by image. The function will create a new
       * index partition of the index space of 'handle' by projecting it
       * through another index space 'projection'. The field contained in
       * 'fid' of the logical region 'handle' must contain pointers into
       * 'projection' index space. For each 'pointer' in the index space
       * of 'handle', this function will compute its equivalent pointer
       * into the index space tree of 'projection' by looking it up in
       * the field 'fid'. The input pointer will be assigned to analogous
       * index subspaces for each of the index subspaces in 'projection'
       * that its projected pointer belonged to. The runtime will compute
       * if the resulting partition is disjoint. The user can also assign
       * a color to the new index partition with the 'color' argument.
       * @param ctx the enclosing task context
       * @param projection the index partition being projected
       * @param handle logical region over which to evaluate the function
       * @param parent the parent region from which privileges are derived
       * @param fid the field ID of the 'handle' logical region containing
       *            the function being evaluated
       * @param color_space the space of colors for the partition
       * @param part_kind specify the kind of partition
       * @param color optional new color for the index partition
       * @param id the ID of the mapper to use for mapping field
       * @param tag the mapper tag to provide context to the mapper
       * @return a new index partition of the index space of 'handle'
       */
      IndexPartition create_partition_by_preimage(Context ctx, 
                                        IndexPartition projection,
                                        LogicalRegion handle,
                                        LogicalRegion parent,
                                        FieldID fid,
                                        IndexSpace color_space,
                                        PartitionKind part_kind = COMPUTE_KIND,
                                        Color color = AUTO_GENERATE_ID,
                                        MapperID id = 0, MappingTagID tag = 0);
      template<int DIM1, typename COORD_T1,
               int DIM2, typename COORD_T2,
               int COLOR_DIM, typename COLOR_COORD_T>
      IndexPartitionT<DIM1,COORD_T1> create_partition_by_preimage(Context ctx,
                              IndexPartitionT<DIM2,COORD_T2> projection,
                              LogicalRegionT<DIM1,COORD_T1> handle,
                              LogicalRegionT<DIM1,COORD_T1> parent,
                              FieldID fid, // type: Point<DIM2,COORD_T2>
                              IndexSpaceT<COLOR_DIM,COLOR_COORD_T> color_space,
                              PartitionKind part_kind = COMPUTE_KIND,
                              Color color = AUTO_GENERATE_ID,
                              MapperID id = 0, MappingTagID tag = 0);
      // Range versions of preimage 
      IndexPartition create_partition_by_preimage_range(Context ctx, 
                                        IndexPartition projection,
                                        LogicalRegion handle,
                                        LogicalRegion parent,
                                        FieldID fid,
                                        IndexSpace color_space,
                                        PartitionKind part_kind = COMPUTE_KIND,
                                        Color color = AUTO_GENERATE_ID,
                                        MapperID id = 0, MappingTagID tag = 0);
      template<int DIM1, typename COORD_T1,
               int DIM2, typename COORD_T2,
               int COLOR_DIM, typename COLOR_COORD_T>
      IndexPartitionT<DIM1,COORD_T1> create_partition_by_preimage_range(
                              Context ctx,
                              IndexPartitionT<DIM2,COORD_T2> projection,
                              LogicalRegionT<DIM1,COORD_T1> handle,
                              LogicalRegionT<DIM1,COORD_T1> parent,
                              FieldID fid, // type: Rect<DIM2,COORD_T2>
                              IndexSpaceT<COLOR_DIM,COLOR_COORD_T> color_space,
                              PartitionKind part_kind = COMPUTE_KIND,
                              Color color = AUTO_GENERATE_ID,
                              MapperID id = 0, MappingTagID tag = 0);
      ///@} 
    public:
      //------------------------------------------------------------------------
      // Computed Index Spaces and Partitions 
      //------------------------------------------------------------------------
      ///@{
      /**
       * Create a new index partition in which the individual sub-regions
       * will computed by one of the following calls:
       *  - create_index_space_union (2 variants)
       *  - create_index_space_intersection (2 variants)
       *  - create_index_space_difference
       * Once this call is made the application can immediately retrieve
       * the names of the new sub-regions corresponding to each the different
       * colors in the color space. However, it is the responsibility of
       * the application to ensure that it actually computes an index space
       * for each of the colors. Undefined behavior will result if the 
       * application tries to assign to a color of an index space more 
       * than once. If the runtime is asked to compute the disjointness,
       * the application must assign values to each of the different subspace
       * colors before querying the disjointness or deadlock will likely
       * result (unless a different task is guaranteed to compute any
       * remaining index subspaces).
       * @param ctx the enclosing task context
       * @param parent the parent index space for the partition
       * @param color_space the color space for the new partition
       * @param part_kind optionally specify the partition kind
       * @param color optionally assign a color to the partition
       * @return handle of the new index partition
       */
      IndexPartition create_pending_partition(Context ctx,
                                              IndexSpace parent,
                                              IndexSpace color_space,
                                  PartitionKind part_kind = COMPUTE_KIND, 
                                  Color color = AUTO_GENERATE_ID);
      template<int DIM, typename COORD_T,
               int COLOR_DIM, typename COLOR_COORD_T>
      IndexPartitionT<DIM,COORD_T> create_pending_partition(Context ctx,
                              IndexSpaceT<DIM,COORD_T> parent,
                              IndexSpaceT<COLOR_DIM,COLOR_COORD_T> color_space,
                              PartitionKind part_kind = COMPUTE_KIND,
                              Color color = AUTO_GENERATE_ID);
      ///@}
      ///@{
      /**
       * Create a new index space by unioning together a bunch of index spaces 
       * from a common index space tree. The resulting index space is assigned
       * to be the index space corresponding to 'color' of the 'parent' index
       * partition. It is illegal to invoke this method with a 'parent' index
       * partition that was not created by a 'create_pending_partition' call.
       * All of the index spaces being unioned together must come from the
       * same index space tree.
       * @param ctx the enclosing task context
       * @param parent the parent index partition 
       * @param color the color to assign the index space to in the parent
       * @param handles a vector index space handles to union
       * @return handle of the new index space
       */
      IndexSpace create_index_space_union(Context ctx, IndexPartition parent, 
                                        const DomainPoint &color,
                                        const std::vector<IndexSpace> &handles);
      template<int DIM, typename COORD_T,
               int COLOR_DIM, typename COLOR_COORD_T>
      IndexSpaceT<DIM,COORD_T> create_index_space_union(Context ctx,
                                IndexPartitionT<DIM,COORD_T> parent,
                                Point<COLOR_DIM,COLOR_COORD_T> color,
                                const typename std::vector<
                                  IndexSpaceT<DIM,COORD_T> > &handles);
      ///@}
      ///@{
      /**
       * This method is the same as the one above, except the index
       * spaces all come from a common partition specified by 'handle'.
       * The resulting index space will be a union of all the index
       * spaces of 'handle'.
       * @param ctx the enlcosing task context
       * @param parent the parent index partition 
       * @param color the color to assign the index space to in the parent
       * @param handle an index partition to union together
       * @return handle of the new index space
       */
      IndexSpace create_index_space_union(Context ctx, IndexPartition parent,
                                          const DomainPoint &color,
                                          IndexPartition handle);
      template<int DIM, typename COORD_T,
               int COLOR_DIM, typename COLOR_COORD_T>
      IndexSpaceT<DIM,COORD_T> create_index_space_union(Context ctx,
                                IndexPartitionT<DIM,COORD_T> parent,
                                Point<COLOR_DIM,COLOR_COORD_T> color,
                                IndexPartitionT<DIM,COORD_T> handle);
      ///@}
      ///@{
      /**
       * Create a new index space by intersecting together a bunch of index
       * spaces from a common index space tree. The resulting index space is
       * assigned to be the index space corresponding to 'color' of the 
       * 'parent' index partition. It is illegal to invoke this method with
       * a 'parent' index partition that was not created by a call to 
       * 'create_pending_partition'. All of the index spaces being 
       * intersected together must come from the same index space tree.
       * @param ctx the enclosing task context
       * @param parent the parent index partition
       * @param color the color to assign the index space to in the parent
       * @param handles a vector index space handles to intersect 
       * @return handle of the new index space
       */
      IndexSpace create_index_space_intersection(Context ctx, 
                                                 IndexPartition parent,
                                                 const DomainPoint &color,
                                       const std::vector<IndexSpace> &handles);
      template<int DIM, typename COORD_T,
               int COLOR_DIM, typename COLOR_COORD_T>
      IndexSpaceT<DIM,COORD_T> create_index_space_intersection(Context ctx,
                                IndexPartitionT<DIM,COORD_T> parent,
                                Point<COLOR_DIM,COLOR_COORD_T> color,
                                const typename std::vector<
                                  IndexSpaceT<DIM,COORD_T> > &handles);
      ///@}
      ///@{
      /**
       * This method is the same as the one above, except the index
       * spaces all come from a common partition specified by 'handle'.
       * The resulting index space will be an intersection of all the index
       * spaces of 'handle'.
       * @param ctx the enlcosing task context
       * @param parent the parent index partition
       * @param color the color to assign the index space to in the parent
       * @param handle an index partition to intersect together
       * @return handle of the new index space
       */
      IndexSpace create_index_space_intersection(Context ctx, 
                                                 IndexPartition parent,
                                                 const DomainPoint &color,
                                                 IndexPartition handle);
      template<int DIM, typename COORD_T,
               int COLOR_DIM, typename COLOR_COORD_T>
      IndexSpaceT<DIM,COORD_T> create_index_space_intersection(Context ctx,
                                IndexPartitionT<DIM,COORD_T> parent,
                                Point<COLOR_DIM,COLOR_COORD_T> color,
                                IndexPartitionT<DIM,COORD_T> handle);
      ///@}
      ///@{
      /**
       * Create a new index space by taking the set difference of
       * an existing index space with a set of other index spaces.
       * The resulting index space is assigned to be the index space
       * corresponding to 'color' of the 'parent' index partition.
       * It is illegal to invoke this method with a 'parent' index
       * partition that was not created by a call to 'create_pending_partition'.
       * The 'initial' index space is the index space from which 
       * differences will be performed, and each of the index spaces in 
       * 'handles' will be subsequently subtracted from the 'initial' index
       * space. All of the index spaces in 'handles' as well as 'initial'
       * must come from the same index space tree.
       * @param ctx the enclosing task context
       * @param parent the parent index partition
       * @param color the color to assign the index space to in the parent
       * @param initial the starting index space
       * @param handles a vector index space handles to subtract 
       * @return handle of the new index space
       */
      IndexSpace create_index_space_difference(Context ctx, 
                                               IndexPartition parent,
                                               const DomainPoint &color,
                                               IndexSpace initial,
                                        const std::vector<IndexSpace> &handles);
      template<int DIM, typename COORD_T,
               int COLOR_DIM, typename COLOR_COORD_T>
      IndexSpaceT<DIM,COORD_T> create_index_space_difference(Context ctx,
                                IndexPartitionT<DIM,COORD_T> parent,
                                Point<COLOR_DIM,COLOR_COORD_T> color,
                                IndexSpaceT<DIM,COORD_T> initial,
                                const typename std::vector<
                                  IndexSpaceT<DIM,COORD_T> > &handles);
      ///@}
    public:
      //------------------------------------------------------------------------
      // Index Tree Traversal Operations
      //------------------------------------------------------------------------
      ///@{
      /**
       * Return the index partitioning of an index space 
       * with the assigned color.
       * @param ctx enclosing task context
       * @param parent index space
       * @param color of index partition
       * @return handle for the index partition with the specified color
       */
      IndexPartition get_index_partition(Context ctx, IndexSpace parent, 
                                         Color color);
      IndexPartition get_index_partition(Context ctx, IndexSpace parent,
                                         const DomainPoint &color);
      // Context free versions
      IndexPartition get_index_partition(IndexSpace parent, Color color);
      IndexPartition get_index_partition(IndexSpace parent, 
                                         const DomainPoint &color);
      // Template version
      template<int DIM, typename COORD_T>
      IndexPartitionT<DIM,COORD_T> get_index_partition(
                                  IndexSpaceT<DIM,COORD_T> parent, Color color);

      ///@}
      
      ///@{
      /**
       * Return true if the index space has an index partition
       * with the specified color.
       * @param ctx enclosing task context
       * @param parent index space
       * @param color of index partition
       * @return true if an index partition exists with the specified color
       */
      bool has_index_partition(Context ctx, IndexSpace parent, Color color);
      bool has_index_partition(Context ctx, IndexSpace parent,
                               const DomainPoint &color);
      // Context free
      bool has_index_partition(IndexSpace parent, Color color);
      bool has_index_partition(IndexSpace parent,
                               const DomainPoint &color);
      // Template version
      template<int DIM, typename COORD_T>
      bool has_index_partition(IndexSpaceT<DIM,COORD_T> parent, Color color);
      ///@}

      ///@{
      /**
       * Return the index subspace of an index partitioning
       * with the specified color.
       * @param ctx enclosing task context
       * @param p parent index partitioning
       * @param color of the index sub-space
       * @return handle for the index space with the specified color
       */
      IndexSpace get_index_subspace(Context ctx, IndexPartition p, 
                                    Color color); 
      IndexSpace get_index_subspace(Context ctx, IndexPartition p,
                                    const DomainPoint &color);
      // Context free versions
      IndexSpace get_index_subspace(IndexPartition p, Color color);
      IndexSpace get_index_subspace(IndexPartition p,
                                    const DomainPoint &color);
      // Template version
      template<int DIM, typename COORD_T,
               int COLOR_DIM, typename COLOR_COORD_T>
      IndexSpaceT<DIM,COORD_T> get_index_subspace(
                                  IndexPartitionT<DIM,COORD_T> p,
                                  Point<COLOR_DIM,COLOR_COORD_T> color);
      ///@}

      ///@{
      /**
       * Return true if the index partition has an index subspace
       * with the specified color.
       * @param ctx enclosing task context
       * @param p parent index partitioning
       * @param color of the index sub-space
       * @return true if an index space exists with the specified color
       */
      bool has_index_subspace(Context ctx, IndexPartition p,
                              const DomainPoint &color);
      // Context free
      bool has_index_subspace(IndexPartition p,
                              const DomainPoint &color);
      // Template version
      template<int DIM, typename COORD_T,
               int COLOR_DIM, typename COLOR_COORD_T>
      bool has_index_subspace(IndexPartitionT<DIM,COORD_T> p,
                              Point<COLOR_DIM,COLOR_COORD_T> color);
      ///@}

      ///@{
      /**
       * @deprecated
       * Return if the given index space is represented by 
       * multiple domains or just a single one. If multiple
       * domains represent the index space then 'get_index_space_domains'
       * should be used for getting the set of domains.
       * @param ctx enclosing task context
       * @param handle index space handle
       * @return true if the index space has multiple domains
       */
      LEGION_DEPRECATED("Multiple domains are no longer supported.")
      bool has_multiple_domains(Context ctx, IndexSpace handle);
      // Context free
      LEGION_DEPRECATED("Multiple domains are no longer supported.")
      bool has_multiple_domains(IndexSpace handle);
      ///@}

      ///@{
      /**
       * Return the domain corresponding to the
       * specified index space if it exists
       * @param ctx enclosing task context
       * @param handle index space handle
       * @return the domain corresponding to the index space
       */
      Domain get_index_space_domain(Context ctx, IndexSpace handle);
      // Context free
      Domain get_index_space_domain(IndexSpace handle);
      // Template version
      template<int DIM, typename COORD_T>
      DomainT<DIM,COORD_T> get_index_space_domain(
                                        IndexSpaceT<DIM,COORD_T> handle);
      ///@}

      ///@{
      /**
       * @deprecated
       * Return the domains that represent the index space.
       * While the previous call only works when there is a
       * single domain for the index space, this call will
       * work in all circumstances.
       * @param ctx enclosing task context
       * @param handle index space handle
       * @param vector to populate with domains
       */
      LEGION_DEPRECATED("Multiple domains are no longer supported.")
      void get_index_space_domains(Context ctx, IndexSpace handle,
                                   std::vector<Domain> &domains);
      // Context free
      LEGION_DEPRECATED("Multiple domains are no longer supported.")
      void get_index_space_domains(IndexSpace handle,
                                   std::vector<Domain> &domains);
      ///@}

      ///@{
      /**
       * Return a domain that represents the color space
       * for the specified partition.
       * @param ctx enclosing task context
       * @param p handle for the index partition
       * @return a domain for the color space of the specified partition
       */
      Domain get_index_partition_color_space(Context ctx, IndexPartition p);
      // Context free
      Domain get_index_partition_color_space(IndexPartition p);
      // Template version
      template<int DIM, typename COORD_T,
               int COLOR_DIM, typename COLOR_COORD_T>
      DomainT<COLOR_DIM,COLOR_COORD_T>
             get_index_partition_color_space(IndexPartitionT<DIM,COORD_T> p);
      ///@}

      ///@{
      /**
       * Return the name of the color space for a partition
       * @param ctx enclosing task context
       * @param p handle for the index partition
       * @return the name of the color space of the specified partition
       */
      IndexSpace get_index_partition_color_space_name(Context ctx, 
                                                      IndexPartition p);
      // Context free
      IndexSpace get_index_partition_color_space_name(IndexPartition p);
      // Template version
      template<int DIM, typename COORD_T,
               int COLOR_DIM, typename COLOR_COORD_T>
      IndexSpaceT<COLOR_DIM,COLOR_COORD_T> 
           get_index_partition_color_space_name(IndexPartitionT<DIM,COORD_T> p);
      ///@}

      ///@{
      /**
       * Return a set that contains the colors of all
       * the partitions of the index space.  It is unlikely
       * the colors are numerically dense which precipitates
       * the need for a set.
       * @param ctx enclosing task context
       * @param sp handle for the index space
       * @param colors reference to the set object in which to place the colors
       */
      void get_index_space_partition_colors(Context ctx, IndexSpace sp,
                                            std::set<Color> &colors);
      void get_index_space_partition_colors(Context ctx, IndexSpace sp,
                                            std::set<DomainPoint> &colors);
      // Context free versions
      void get_index_space_partition_colors(IndexSpace sp,
                                            std::set<Color> &colors);
      void get_index_space_partition_colors(IndexSpace sp,
                                            std::set<DomainPoint> &colors);
      ///@}

      ///@{
      /**
       * Return whether a given index partition is disjoint
       * @param ctx enclosing task context
       * @param p index partition handle
       * @return whether the index partition is disjoint
       */
      bool is_index_partition_disjoint(Context ctx, IndexPartition p);
      // Context free
      bool is_index_partition_disjoint(IndexPartition p);
      ///@}

      ///@{
      /**
       * Return whether a given index partition is complete
       * @param ctx enclosing task context
       * @param p index partition handle
       * @return whether the index partition is complete
       */
      bool is_index_partition_complete(Context ctx, IndexPartition p);
      // Context free
      bool is_index_partition_complete(IndexPartition p);
      ///@}

      /**
       * @deprecated
       * Get an index subspace from a partition with a given color point.
       * @param ctx enclosing task context
       * @param p parent index partition handle
       * @param color_point point containing color value of index subspace
       * @return the corresponding index space to the specified color point
       */
      template <unsigned DIM>
      LEGION_DEPRECATED("Use the new templated methods for geting a subspace.")
      IndexSpace get_index_subspace(Context ctx, IndexPartition p, 
                                LegionRuntime::Arrays::Point<DIM> color_point);

      ///@{
      /**
       * Return the color for the corresponding index space in
       * its member partition.  If it is a top-level index space
       * then zero will be returned.
       * @param ctx enclosing task context
       * @param handle the index space for which to find the color
       * @return the color for the index space
       */
      Color get_index_space_color(Context ctx, IndexSpace handle);
      DomainPoint get_index_space_color_point(Context ctx, IndexSpace handle);
      // Context free
      Color get_index_space_color(IndexSpace handle);
      DomainPoint get_index_space_color_point(IndexSpace handle);
      // Template version
      template<int DIM, typename COORD_T,
               int COLOR_DIM, typename COLOR_COORD_T>
      Point<COLOR_DIM,COLOR_COORD_T>
            get_index_space_color(IndexSpaceT<DIM,COORD_T> handle);
      ///@}

      ///@{
      /**
       * Return the color for the corresponding index partition in
       * in relation to its parent logical region.
       * @param ctx enclosing task context
       * @param handle the index partition for which to find the color
       * @return the color for the index partition
       */
      Color get_index_partition_color(Context ctx, IndexPartition handle);
      DomainPoint get_index_partition_color_point(Context ctx,
                                                  IndexPartition handle);
      // Context free
      Color get_index_partition_color(IndexPartition handle);
      DomainPoint get_index_partition_color_point(IndexPartition handle);
      ///@}

      ///@{
      /**
       * Return the index space parent for the given index partition.
       * @param ctx enclosing task context
       * @param handle for the index partition
       * @return index space for the parent
       */
      IndexSpace get_parent_index_space(Context ctx, IndexPartition handle);
      // Context free
      IndexSpace get_parent_index_space(IndexPartition handle);
      // Template version
      template<int DIM, typename COORD_T>
      IndexSpaceT<DIM,COORD_T> get_parent_index_space(
                                      IndexPartitionT<DIM,COORD_T> handle);
      ///@}

      ///@{
      /**
       * Returns true if the given index space has a parent partition.
       * @param ctx enclosing task context
       * @param handle for the index space
       * @return true if there is a parent index partition
       */
      bool has_parent_index_partition(Context ctx, IndexSpace handle);
      // Context free
      bool has_parent_index_partition(IndexSpace handle);
      ///@}

      ///@{
      /**
       * Returns the parent partition for the given index space.
       * Use the previous call to check to see if a parent actually exists.
       * @param ctx enclosing task context
       * @param handle for the index space
       * @return the parent index partition
       */
      IndexPartition get_parent_index_partition(Context ctx, IndexSpace handle);
      // Context free
      IndexPartition get_parent_index_partition(IndexSpace handle);
      // Template version
      template<int DIM, typename COORD_T>
      IndexPartitionT<DIM,COORD_T> get_parent_index_partition(
                                              IndexSpaceT<DIM,COORD_T> handle);
      ///@}

      ///@{
      /**
       * Return the depth in the index space tree of the given index space.
       * @param ctx enclosing task context
       * @param handle the index space
       * @return depth in the index space tree of the index space
       */
      unsigned get_index_space_depth(Context ctx, IndexSpace handle);
      // Context free
      unsigned get_index_space_depth(IndexSpace handle);
      ///@}

      ///@{
      /**
       * Return the depth in the index space tree of the given index partition.
       * @param ctx enclosing task context
       * @param handle the index partition
       * @return depth in the index space tree of the index partition
       */
      unsigned get_index_partition_depth(Context ctx, IndexPartition handle);
      // Context free
      unsigned get_index_partition_depth(IndexPartition handle);
      ///@}
    public:
      //------------------------------------------------------------------------
      // Safe Cast Operations
      //------------------------------------------------------------------------
      /**
       * Safe cast a pointer down to a target region.  If the pointer
       * is not in the target region, then a nil pointer is returned.
       * @param ctx enclosing task context
       * @param pointer the pointer to be case
       * @param region the target logical region
       * @return the same pointer if it can be safely cast, otherwise nil
       */
      ptr_t safe_cast(Context ctx, ptr_t pointer, LogicalRegion region);

      /**
       * Safe case a domain point down to a target region.  If the point
       * is not in the target region, then an empty domain point
       * is returned.
       * @param ctx enclosing task context
       * @param point the domain point to be cast
       * @param region the target logical region
       * @return the same point if it can be safely cast, otherwise empty
       */
      DomainPoint safe_cast(Context ctx, DomainPoint point, 
                            LogicalRegion region);
      
      /**
       * Safe case a domain point down to a target region.  If the point
       * is not in the target region, returns false, otherwise returns true
       * @param ctx enclosing task context
       * @param point the domain point to be cast
       * @param region the target logical region
       * @return if the point is in the logical region
       */
      template<int DIM, typename COORD_T>
      bool safe_cast(Context ctx, 
                     Point<DIM,COORD_T> point,
                     LogicalRegionT<DIM,COORD_T> region);
    public:
      //------------------------------------------------------------------------
      // Field Space Operations
      //------------------------------------------------------------------------
      /**
       * Create a new field space.
       * @param ctx enclosing task context
       * @return handle for the new field space
       */
      FieldSpace create_field_space(Context ctx);
      /**
       * Destroy an existing field space.
       * @param ctx enclosing task context
       * @param handle of the field space to be destroyed
       */
      void destroy_field_space(Context ctx, FieldSpace handle);

      ///@{
      /**
       * Get the size of a specific field within field space.
       * @param ctx enclosing task context
       * @param handle field space handle
       * @param fid field ID for which to find the size
       * @return the size of the field in bytes
       */
      size_t get_field_size(Context ctx, FieldSpace handle, FieldID fid);
      // Context free
      size_t get_field_size(FieldSpace handle, FieldID fid);
      ///@}

      ///@{
      /**
       * Get the IDs of the fields currently allocated in a field space.
       * @param ctx enclosing task context
       * @param handle field space handle
       * @param set in which to place the field IDs
       */
      void get_field_space_fields(Context ctx, FieldSpace handle,
                                  std::vector<FieldID> &fields);
      // Context free
      void get_field_space_fields(FieldSpace handle,
                                  std::vector<FieldID> &fields);
      ///@}

      ///@{
      /**
       * Get the IDs of the fields currently allocated in a field space.
       * @param ctx enclosing task context
       * @param handle field space handle
       * @param set in which to place the field IDs
       */
      void get_field_space_fields(Context ctx, FieldSpace handle,
                                  std::set<FieldID> &fields);
      // Context free
      void get_field_space_fields(FieldSpace handle,
                                  std::set<FieldID> &fields);
      ///@}
    public:
      //------------------------------------------------------------------------
      // Logical Region Operations
      //------------------------------------------------------------------------
      /**
       * Create a new logical region tree from the given index
       * space and field space.  It is important to note that every
       * call to this function will return a new logical region with
       * a new tree ID.  Only the triple of an index space, a field
       * space, and a tree ID uniquely define a logical region.
       * @param ctx enclosing task context
       * @param index handle for the index space of the logical region
       * @param fields handle for the field space of the logical region
       * @return handle for the logical region created
       */
      LogicalRegion create_logical_region(Context ctx, IndexSpace index, 
                                          FieldSpace fields,
                                          bool task_local = false);
      // Template version
      template<int DIM, typename COORD_T>
      LogicalRegionT<DIM,COORD_T> create_logical_region(Context ctx,
                                      IndexSpaceT<DIM,COORD_T> index,
                                      FieldSpace fields,
                                      bool task_local = false);
      /**
       * Destroy a logical region and all of its logical sub-regions.
       * @param ctx enclosing task context
       * @param handle logical region handle to destroy
       */
      void destroy_logical_region(Context ctx, LogicalRegion handle);

      /**
       * Destroy a logical partition and all of it is logical sub-regions.
       * @param ctx enclosing task context
       * @param handle logical partition handle to destroy
       */
      void destroy_logical_partition(Context ctx, LogicalPartition handle);
    public:
      //------------------------------------------------------------------------
      // Logical Region Tree Traversal Operations
      //------------------------------------------------------------------------
      ///@{
      /**
       * Return the logical partition instance of the given index partition
       * in the region tree for the parent logical region.
       * @param ctx enclosing task context
       * @param parent the logical region parent
       * @param handle index partition handle
       * @return corresponding logical partition in the same tree 
       *    as the parent region
       */
      LogicalPartition get_logical_partition(Context ctx, LogicalRegion parent, 
                                             IndexPartition handle);
      // Context free
      LogicalPartition get_logical_partition(LogicalRegion parent,
                                             IndexPartition handle);
      // Template version
      template<int DIM, typename COORD_T>
      LogicalPartitionT<DIM,COORD_T> get_logical_partition(
                                      LogicalRegionT<DIM,COORD_T> parent,
                                      IndexPartitionT<DIM,COORD_T> handle);
      ///@}
      
      ///@{
      /**
       * Return the logical partition of the logical region parent with
       * the specified color.
       * @param ctx enclosing task context
       * @param parent logical region
       * @param color for the specified logical partition
       * @return the logical partition for the specified color
       */
      LogicalPartition get_logical_partition_by_color(Context ctx, 
                                                      LogicalRegion parent, 
                                                      Color c);
      LogicalPartition get_logical_partition_by_color(Context ctx,
                                                      LogicalRegion parent,
                                                      const DomainPoint &c);
      // Context free
      LogicalPartition get_logical_partition_by_color(LogicalRegion parent, 
                                                      Color c);
      LogicalPartition get_logical_partition_by_color(LogicalRegion parent,
                                                      const DomainPoint &c);
      // Template version
      template<int DIM, typename COORD_T>
      LogicalPartitionT<DIM,COORD_T> get_logical_partition_by_color(
                                        LogicalRegionT<DIM,COORD_T> parent,
                                        Color c);
      ///@}

      ///@{
      /**
       * Return true if the logical region has a logical partition with
       * the specified color.
       * @param ctx enclosing task context
       * @param parent logical region
       * @param color for the specified logical partition
       * @return true if the logical partition exists with the specified color
       */
      bool has_logical_partition_by_color(Context ctx,
                                          LogicalRegion parent,
                                          const DomainPoint &c);
      // Context free
      bool has_logical_partition_by_color(LogicalRegion parent,
                                          const DomainPoint &c);
      ///@}
      
      ///@{
      /**
       * Return the logical partition identified by the triple of index
       * partition, field space, and region tree ID.
       * @param ctx enclosing task context
       * @param handle index partition handle
       * @param fspace field space handle
       * @param tid region tree ID
       * @return the corresponding logical partition
       */
      LogicalPartition get_logical_partition_by_tree(Context ctx, 
                                                     IndexPartition handle, 
                                                     FieldSpace fspace, 
                                                     RegionTreeID tid); 
      // Context free
      LogicalPartition get_logical_partition_by_tree(IndexPartition handle, 
                                                     FieldSpace fspace, 
                                                     RegionTreeID tid);
      // Template version
      template<int DIM, typename COORD_T>
      LogicalPartitionT<DIM,COORD_T> get_logical_partition_by_tree(
                                      IndexPartitionT<DIM,COORD_T> handle,
                                      FieldSpace fspace, RegionTreeID tid);
      ///@}

      ///@{
      /**
       * Return the logical region instance of the given index space 
       * in the region tree for the parent logical partition.
       * @param ctx enclosing task context
       * @param parent the logical partition parent
       * @param handle index space handle
       * @return corresponding logical region in the same tree 
       *    as the parent partition 
       */
      LogicalRegion get_logical_subregion(Context ctx, LogicalPartition parent, 
                                          IndexSpace handle);
      // Context free
      LogicalRegion get_logical_subregion(LogicalPartition parent, 
                                          IndexSpace handle);
      // Template version
      template<int DIM, typename COORD_T>
      LogicalRegionT<DIM,COORD_T> get_logical_subregion(
                                          LogicalPartitionT<DIM,COORD_T> parent,
                                          IndexSpaceT<DIM,COORD_T> handle);
      ///@}

      ///@{
      /**
       * Return the logical region of the logical partition parent with
       * the specified color.
       * @param ctx enclosing task context
       * @param parent logical partition 
       * @param color for the specified logical region 
       * @return the logical region for the specified color
       */
      LogicalRegion get_logical_subregion_by_color(Context ctx, 
                                                   LogicalPartition parent, 
                                                   Color c);
      LogicalRegion get_logical_subregion_by_color(Context ctx,
                                                   LogicalPartition parent,
                                                   const DomainPoint &c);
      // Context free
      LogicalRegion get_logical_subregion_by_color(LogicalPartition parent, 
                                                   Color c);
      LogicalRegion get_logical_subregion_by_color(LogicalPartition parent,
                                                   const DomainPoint &c);
      // Template version
      template<int DIM, typename COORD_T,
               int COLOR_DIM, typename COLOR_COORD_T>
      LogicalRegionT<DIM,COORD_T> get_logical_subregion_by_color(
                                  LogicalPartitionT<DIM,COORD_T> parent,
                                  Point<COLOR_DIM,COLOR_COORD_T> color);
      ///@}

      ///@{
      /**
       * Return true if the logical partition has a logical region with
       * the specified color.
       * @param ctx enclosing task context
       * @param parent logical partition
       * @param color for the specified logical region
       * @return true if a logical region exists with the specified color
       */
      bool has_logical_subregion_by_color(Context ctx,
                                          LogicalPartition parent,
                                          const DomainPoint &c);
      // Context free
      bool has_logical_subregion_by_color(LogicalPartition parent,
                                          const DomainPoint &c);
      // Template version
      template<int DIM, typename COORD_T,
               int COLOR_DIM, typename COLOR_COORD_T>
      bool has_logical_subregion_by_color(LogicalPartitionT<DIM,COORD_T> parent,
                                  Point<COLOR_DIM,COLOR_COORD_T> color);
      ///@}

      ///@{
      /**
       * Return the logical partition identified by the triple of index
       * space, field space, and region tree ID.
       * @param ctx enclosing task context
       * @param handle index space handle
       * @param fspace field space handle
       * @param tid region tree ID
       * @return the corresponding logical region
       */
      LogicalRegion get_logical_subregion_by_tree(Context ctx, 
                                                  IndexSpace handle, 
                                                  FieldSpace fspace, 
                                                  RegionTreeID tid);
      // Context free
      LogicalRegion get_logical_subregion_by_tree(IndexSpace handle, 
                                                  FieldSpace fspace, 
                                                  RegionTreeID tid);
      // Template version
      template<int DIM, typename COORD_T>
      LogicalRegionT<DIM,COORD_T> get_logical_subregion_by_tree(
                                    IndexSpaceT<DIM,COORD_T> handle,
                                    FieldSpace space, RegionTreeID tid);
      ///@}

      ///@{
      /**
       * Return the color for the logical region corresponding to
       * its location in the parent partition.  If the region is a
       * top-level region then zero is returned.
       * @param ctx enclosing task context
       * @param handle the logical region for which to find the color
       * @return the color for the logical region
       */
      Color get_logical_region_color(Context ctx, LogicalRegion handle);
      DomainPoint get_logical_region_color_point(Context ctx, 
                                                 LogicalRegion handle);
      // Context free versions
      Color get_logical_region_color(LogicalRegion handle);
      DomainPoint get_logical_region_color_point(LogicalRegion handle);
      // Template version
      template<int DIM, typename COORD_T,
               int COLOR_DIM, typename COLOR_COORD_T>
      Point<COLOR_DIM,COLOR_COORD_T>
        get_logical_region_color_point(LogicalRegionT<DIM,COORD_T> handle);
      ///@}

      ///@{
      /**
       * Return the color for the logical partition corresponding to
       * its location relative to the parent logical region.
       * @param ctx enclosing task context
       * @param handle the logical partition handle for which to find the color
       * @return the color for the logical partition
       */
      Color get_logical_partition_color(Context ctx, LogicalPartition handle);
      DomainPoint get_logical_partition_color_point(Context ctx,
                                                    LogicalPartition handle);
      // Context free versions
      Color get_logical_partition_color(LogicalPartition handle);
      DomainPoint get_logical_partition_color_point(LogicalPartition handle);
      ///@}

      ///@{
      /**
       * Return the parent logical region for a given logical partition.
       * @param ctx enclosing task context
       * @param handle the logical partition handle for which to find a parent
       * @return the parent logical region
       */
      LogicalRegion get_parent_logical_region(Context ctx, 
                                              LogicalPartition handle);
      // Context free
      LogicalRegion get_parent_logical_region(LogicalPartition handle);
      // Template version
      template<int DIM, typename COORD_T>
      LogicalRegionT<DIM,COORD_T> get_parent_logical_region(
                                    LogicalPartitionT<DIM,COORD_T> handle);
      ///@}

      ///@{
      /**
       * Return true if the logical region has a parent logical partition.
       * @param ctx enclosing task context
       * @param handle for the logical region for which to check for a parent
       * @return true if a parent exists
       */
      bool has_parent_logical_partition(Context ctx, LogicalRegion handle);
      // Context free
      bool has_parent_logical_partition(LogicalRegion handle);
      ///@}

      ///@{
      /**
       * Return the parent logical partition for a logical region.
       * @param ctx enclosing task context
       * @param handle for the logical region for which to find a parent
       * @return the parent logical partition
       */
      LogicalPartition get_parent_logical_partition(Context ctx, 
                                                    LogicalRegion handle);
      // Context free
      LogicalPartition get_parent_logical_partition(LogicalRegion handle);
      // Template version
      template<int DIM, typename COORD_T>
      LogicalPartitionT<DIM,COORD_T> get_parent_logical_partition(
                                          LogicalRegionT<DIM,COORD_T> handle);
      ///@}
    public:
      //------------------------------------------------------------------------
      // Allocator and Argument Map Operations 
      //------------------------------------------------------------------------
#ifdef __GNUC__
#pragma GCC diagnostic push
#pragma GCC diagnostic ignored "-Wdeprecated-declarations"
#endif
#ifdef __clang__
#pragma clang diagnostic push
#pragma clang diagnostic ignored "-Wdeprecated-declarations"
#endif
      /**
       * @deprecated
       * Create an index allocator object for a given index space
       * This method is deprecated becasue index spaces no longer support
       * dynamic allocation. This will still work only if there is exactly
       * one allocator made for the index space throughout the duration
       * of its lifetime.
       * @param ctx enclosing task context
       * @param handle for the index space to create an allocator
       * @return a new index space allocator for the given index space
       */
      LEGION_DEPRECATED("Dynamic index allocation is no longer supported.")
      IndexAllocator create_index_allocator(Context ctx, IndexSpace handle);
#ifdef __GNUC__
#pragma GCC diagnostic pop
#endif
#ifdef __clang__
#pragma clang diagnostic pop
#endif

      /**
       * Create a field space allocator object for the given field space
       * @param ctx enclosing task context
       * @param handle for the field space to create an allocator
       * @return a new field space allocator for the given field space
       */
      FieldAllocator create_field_allocator(Context ctx, FieldSpace handle);

      /**
       * @deprecated
       * Create an argument map in the given context.  This method
       * is deprecated as argument maps can now be created directly
       * by a simple declaration.
       * @param ctx enclosing task context
       * @return a new argument map
       */
      LEGION_DEPRECATED("ArgumentMap can be constructed directly.")
      ArgumentMap create_argument_map(Context ctx);
    public:
      //------------------------------------------------------------------------
      // Task Launch Operations
      //------------------------------------------------------------------------
      /**
       * Launch a single task with arguments specified by
       * the configuration of the task launcher.
       * @see TaskLauncher
       * @param ctx enclosing task context
       * @param launcher the task launcher configuration
       * @return a future for the return value of the task
       */
      Future execute_task(Context ctx, const TaskLauncher &launcher);

      /**
       * Launch an index space of tasks with arguments specified
       * by the index launcher configuration.
       * @see IndexTaskLauncher
       * @param ctx enclosing task context
       * @param launcher the task launcher configuration
       * @return a future map for return values of the points
       *    in the index space of tasks
       */
      FutureMap execute_index_space(Context ctx, 
                                    const IndexTaskLauncher &launcher);

      /**
       * Launch an index space of tasks with arguments specified
       * by the index launcher configuration.  Reduce all the
       * return values into a single value using the specified
       * reduction operator into a single future value.  The reduction
       * operation must be a foldable reduction.
       * @see IndexTaskLauncher
       * @param ctx enclosing task context
       * @param launcher the task launcher configuration
       * @param redop ID for the reduction op to use for reducing return values
       * @param deterministic request that the reduced future value be computed 
       *        in a deterministic way (more expensive than non-deterministic)
       * @return a future result representing the reduction of
       *    all the return values from the index space of tasks
       */
      Future execute_index_space(Context ctx, const IndexTaskLauncher &launcher,
                               ReductionOpID redop, bool deterministic = false);

      /**
       * @deprecated
       * An older method for launching a single task maintained for backwards
       * compatibility with older Legion programs.  
       * @param ctx enclosing task context
       * @param task_id the ID of the task to launch
       * @param indexes the index space requirements for the task
       * @param fields the field space requirements for the task
       * @param regions the region requirements for the task
       * @param arg untyped arguments passed by value to the task
       * @param predicate for controlling speculation
       * @param id of the mapper to associate with the task
       * @param tag mapping tag to be passed to any mapping calls
       * @return future representing return value of the task
       */
      LEGION_DEPRECATED("Launching tasks should be done with the new task "
                        "launcher interface.")
      Future execute_task(Context ctx, TaskID task_id,
                          const std::vector<IndexSpaceRequirement> &indexes,
                          const std::vector<FieldSpaceRequirement> &fields,
                          const std::vector<RegionRequirement> &regions,
                          const TaskArgument &arg, 
                          const Predicate &predicate = Predicate::TRUE_PRED,
                          MapperID id = 0, 
                          MappingTagID tag = 0);

      /**
       * @deprecated
       * An older method for launching an index space of tasks maintained
       * for backwards compatibility with older Legion programs.
       * @param ctx enclosing task context
       * @param task_id the ID of the task to launch
       * @param domain for the set of points in the index space to create
       * @param indexes the index space requirements for the tasks
       * @param fields the field space requirements for the tasks
       * @param regions the region requirements for the tasks
       * @param global_arg untyped arguments passed by value to all tasks
       * @param arg_map argument map containing point arguments for tasks
       * @param predicate for controlling speculation
       * @param must_parallelism are tasks required to be run concurrently
       * @param id of the mapper to associate with the task
       * @param tag mapping tag to be passed to any mapping calls
       * @return future map containing results for all tasks
       */
      LEGION_DEPRECATED("Launching tasks should be done with the new task "
                        "launcher interface.")
      FutureMap execute_index_space(Context ctx, TaskID task_id,
                          const Domain domain,
                          const std::vector<IndexSpaceRequirement> &indexes,
                          const std::vector<FieldSpaceRequirement> &fields,
                          const std::vector<RegionRequirement> &regions,
                          const TaskArgument &global_arg, 
                          const ArgumentMap &arg_map,
                          const Predicate &predicate = Predicate::TRUE_PRED,
                          bool must_paralleism = false, 
                          MapperID id = 0, 
                          MappingTagID tag = 0);

      /**
       * @deprecated
       * An older method for launching an index space of tasks that reduce
       * all of their values by a reduction operation down to a single
       * future.  Maintained for backwards compatibility with older
       * Legion programs.
       * @param ctx enclosing task context
       * @param task_id the ID of the task to launch
       * @param domain for the set of points in the index space to create
       * @param indexes the index space requirements for the tasks
       * @param fields the field space requirements for the tasks
       * @param regions the region requirements for the tasks
       * @param global_arg untyped arguments passed by value to all tasks
       * @param arg_map argument map containing point arguments for tasks
       * @param reduction operation to be used for reducing return values
       * @param predicate for controlling speculation
       * @param must_parallelism are tasks required to be run concurrently
       * @param id of the mapper to associate with the task
       * @param tag mapping tag to be passed to any mapping calls
       * @return future containing reduced return value of all tasks
       */
      LEGION_DEPRECATED("Launching tasks should be done with the new task "
                        "launcher interface.")
      Future execute_index_space(Context ctx, TaskID task_id,
                          const Domain domain,
                          const std::vector<IndexSpaceRequirement> &indexes,
                          const std::vector<FieldSpaceRequirement> &fields,
                          const std::vector<RegionRequirement> &regions,
                          const TaskArgument &global_arg, 
                          const ArgumentMap &arg_map,
                          ReductionOpID reduction, 
                          const TaskArgument &initial_value,
                          const Predicate &predicate = Predicate::TRUE_PRED,
                          bool must_parallelism = false, 
                          MapperID id = 0, 
                          MappingTagID tag = 0);
    public:
      //------------------------------------------------------------------------
      // Inline Mapping Operations
      //------------------------------------------------------------------------
      /**
       * Perform an inline mapping operation from the given inline
       * operation configuration.  Note the application must wait for
       * the resulting physical region to become valid before using it.
       * @see InlineLauncher
       * @param ctx enclosing task context
       * @param launcher inline launcher object
       * @return a physical region for the resulting data
       */
      PhysicalRegion map_region(Context ctx, const InlineLauncher &launcher);

      /**
       * Perform an inline mapping operation which returns a physical region
       * object for the requested region requirement.  Note the application 
       * must wait for the resulting physical region to become valid before 
       * using it.
       * @param ctx enclosing task context
       * @param req the region requirement for the inline mapping
       * @param id the mapper ID to associate with the operation
       * @param tag the mapping tag to pass to any mapping calls
       * @return a physical region for the resulting data
       */
      PhysicalRegion map_region(Context ctx, const RegionRequirement &req, 
                                MapperID id = 0, MappingTagID tag = 0);

      /**
       * Perform an inline mapping operation that re-maps a physical region
       * that was initially mapped when the task began.
       * @param ctx enclosing task context
       * @param idx index of the region requirement from the enclosing task
       * @param id the mapper ID to associate with the operation
       * @param the mapping tag to pass to any mapping calls 
       * @return a physical region for the resulting data 
       */
      PhysicalRegion map_region(Context ctx, unsigned idx, 
                                MapperID id = 0, MappingTagID tag = 0);

      /**
       * Remap a region from an existing physical region.  It will
       * still be necessary for the application to wait until the
       * physical region is valid again before using it.
       * @param ctx enclosing task context
       * @param region the physical region to be remapped
       */
      void remap_region(Context ctx, PhysicalRegion region);

      /**
       * Unmap a physical region.  This can unmap either a previous
       * inline mapping physical region or a region initially mapped
       * as part of the task's launch.
       * @param ctx enclosing task context
       * @param region physical region to be unmapped
       */
      void unmap_region(Context ctx, PhysicalRegion region);

      /**
       * Unmap all the regions originally requested for a context (if
       * they haven't already been unmapped). WARNING: this call will
       * invalidate all accessors currently valid in the enclosing
       * parent task context.
       * @param ctx enclosing task context
       */
      void unmap_all_regions(Context ctx);
    public:
      //------------------------------------------------------------------------
      // Fill Field Operations
      //------------------------------------------------------------------------
      /**
       * Fill the specified field by setting all the entries in the index
       * space from the given logical region to a specified value. Importantly
       * this operation is done lazily so that the writes only need to happen
       * the next time the field is used and therefore it is a very 
       * inexpensive operation to perform. This operation requires read-write
       * privileges on the requested field.
       * @param ctx enclosing task context
       * @param handle the logical region on which to fill the field
       * @param parent the parent region from which privileges are derived
       * @param fid the field to fill 
       * @param value the value to assign to all the entries
       * @param pred the predicate for this operation
       */
      template<typename T>
      void fill_field(Context ctx, LogicalRegion handle, LogicalRegion parent, 
                      FieldID fid, const T &value, 
                      Predicate pred = Predicate::TRUE_PRED);

      /**
       * This version of fill field is exactly the same as the one above,
       * but is untyped and allows the value to be specified as a buffer
       * with a size. The runtime will make a copy of the buffer. This
       * operation requires read-write privileges on the field.
       * @param ctx enclosing task context
       * @param handle the logical region on which to fill the field
       * @param parent the parent region from which privileges are derived
       * @param fid the field to fill 
       * @param value pointer to the buffer containing the value to be used
       * @param value_size size of the buffer in bytes
       * @param pred the predicate for this operation
       */
      void fill_field(Context ctx, LogicalRegion handle, LogicalRegion parent,
                      FieldID fid, const void *value, size_t value_size,
                      Predicate pred = Predicate::TRUE_PRED);

      /**
       * This version of fill field is exactly the same as the one above,
       * but uses a future value. This operation requires read-write privileges 
       * on the field.
       * @param ctx enclosing task context
       * @param handle the logical region on which to fill the field
       * @param parent the parent region from which privileges are derived
       * @param fid the field to fill 
       * @param value pointer to the buffer containing the value to be used
       * @param value_size size of the buffer in bytes
       * @param pred the predicate for this operation
       */
      void fill_field(Context ctx, LogicalRegion handle, LogicalRegion parent,
                      FieldID fid, Future f, 
                      Predicate pred = Predicate::TRUE_PRED);

      /**
       * Fill multiple fields of a logical region with the same value.
       * This operation requires read-write privileges on the fields.
       * @param ctx enclosing task context
       * @param handle the logical region on which to fill the field
       * @param parent the parent region from which privileges are derived
       * @param fields the set of fields to fill 
       * @param value the value to assign to all the entries
       * @param pred the predicate for this operation
       */
      template<typename T>
      void fill_fields(Context ctx, LogicalRegion handle, LogicalRegion parent,
                        const std::set<FieldID> &fields, const T &value,
                        Predicate pred = Predicate::TRUE_PRED);

      /**
       * Fill multiple fields of a logical region with the same value.
       * The runtime will make a copy of the buffer passed. This operation
       * requires read-write privileges on the fields.
       * @param ctx enclosing task context
       * @param handle the logical region on which to fill the field
       * @param parent the parent region from which privileges are derived
       * @param fields the set of fields to fill
       * @param value pointer to the buffer containing the value to be used
       * @param value_size size of the buffer in bytes
       * @param pred the predicate for this operation
       */
      void fill_fields(Context ctx, LogicalRegion handle, LogicalRegion parent,
                       const std::set<FieldID> &fields, 
                       const void *value, size_t value_size,
                       Predicate pred = Predicate::TRUE_PRED);

      /**
       * Fill multiple fields of a logical region with the same future value.
       * This operation requires read-write privileges on the fields.
       * @param ctx enclosing task context
       * @param handle the logical region on which to fill the field
       * @param parent the parent region from which privileges are derived
       * @param fields the set of fields to fill
       * @param future the future value to use for filling the fields
       * @param pred the predicate for this operation
       */
      void fill_fields(Context ctx, LogicalRegion handle, LogicalRegion parent,
                       const std::set<FieldID> &fields,
                       Future f, Predicate pred = Predicate::TRUE_PRED);

      /**
       * Perform a fill operation using a launcher which specifies
       * all of the parameters of the launch.
       * @param ctx enclosing task context
       * @param launcher the launcher that describes the fill operation
       */
      void fill_fields(Context ctx, const FillLauncher &launcher);

      /**
       * Perform an index fill operation using a launcher which
       * specifies all the parameters of the launch.
       * @param ctx enclosing task context
       * @param launcher the launcher that describes the index fill operation
       */
      void fill_fields(Context ctx, const IndexFillLauncher &launcher);
    public:
      //------------------------------------------------------------------------
      // Attach Operations
      //------------------------------------------------------------------------

      /**
       * Attach an external resource to a logical region
       * @param ctx enclosing task context
       * @param launcher the attach launcher that describes the resource
       * @return the physical region for the external resource
       */
      PhysicalRegion attach_external_resource(Context ctx, 
                                              const AttachLauncher &launcher);

      /**
       * Detach an external resource from a logical region
       * @param ctx enclosing task context
       * @param region the physical region for the external resource
       * @param flush copy out data to the physical region before detaching
       * @return an empty future indicating when the resource is detached
       */
      Future detach_external_resource(Context ctx, PhysicalRegion region,
                                      const bool flush = true);

      /**
       * @deprecated
       * Attach an HDF5 file as a physical region. The file must already 
       * exist. Legion will defer the attach operation until all other
       * operations on the logical region are finished. After the attach
       * operation succeeds, then all other physical instances for the 
       * logical region will be invalidated, making the physical instance
       * the only valid version of the logical region. The resulting physical 
       * instance is attached with restricted coherence (the same as logical 
       * regions mapped with simultaneous coherence). All operations using 
       * the logical region will be required to use the physical instance
       * until the restricted coherence is removed using an acquire 
       * operation. The restricted coherence can be reinstated by
       * performing a release operation. Just like other physical regions,
       * the HDF5 file can be both mapped and unmapped after it is created.
       * The runtime will report an error for an attempt to attach an file
       * to a logical region which is already mapped in the enclosing
       * parent task's context. The runtime will also report an error if
       * the task launching the attach operation does not have the 
       * necessary privileges (read-write) on the logical region.
       * The resulting physical region is unmapped, but can be mapped
       * using the standard inline mapping calls.
       * @param ctx enclosing task context
       * @param file_name the path to an existing HDF5 file
       * @param handle the logical region with which to associate the file
       * @param parent the parent logical region containing privileges
       * @param field_map mapping for field IDs to HDF5 dataset names
       * @param mode the access mode for attaching the file
       * @return a new physical instance corresponding to the HDF5 file
       */
      LEGION_DEPRECATED("Attaching specific HDF5 file type is deprecated "
                        "in favor of generic attach launcher interface.")
      PhysicalRegion attach_hdf5(Context ctx, const char *file_name,
                                 LogicalRegion handle, LogicalRegion parent, 
                                 const std::map<FieldID,const char*> &field_map,
                                 LegionFileMode mode);

      /**
       * @deprecated
       * Detach an HDF5 file. This can only be performed on a physical
       * region that was created by calling attach_hdf5. The runtime
       * will properly defer the detach call until all other operations
       * on the logical region are complete. It is the responsibility of
       * the user to perform the necessary operations to flush any data
       * back to the physical instance before detaching (e.g. releasing
       * coherence, etc). If the physical region is still mapped when
       * this function is called, then it will be unmapped by this call.
       * Note that this file may not actually get detached until much 
       * later in the execution of the program due to Legion's deferred 
       * execution model.
       * @param ctx enclosing task context 
       * @param region the physical region for an HDF5 file to detach
       */
      LEGION_DEPRECATED("Detaching specific HDF5 file type is deprecated "
                        "in favor of generic detach interface.")
      void detach_hdf5(Context ctx, PhysicalRegion region);

      /**
       * @deprecated
       * Attach an normal file as a physical region. This attach is similar to
       * attach_hdf5 operation, except that the file has exact same data format
       * as in-memory physical region. Data lays out as SOA in file.
       */
      LEGION_DEPRECATED("Attaching generic file type is deprecated "
                        "in favor of generic attach launcher interface.")
      PhysicalRegion attach_file(Context ctx, const char *file_name,
                                 LogicalRegion handle, LogicalRegion parent,
                                 const std::vector<FieldID> &field_vec,
                                 LegionFileMode mode);

      /**
       * @deprecated
       * Detach an normal file. THis detach operation is similar to
       * detach_hdf5
       */
      LEGION_DEPRECATED("Detaching generic file type is deprecated "
                        "in favor of generic detach interface.")
      void detach_file(Context ctx, PhysicalRegion region);
    public:
      //------------------------------------------------------------------------
      // Copy Operations
      //------------------------------------------------------------------------
      /**
       * Launch a copy operation from the given configuration of
       * the given copy launcher.
       * @see CopyLauncher
       * @param ctx enclosing task context
       * @param launcher copy launcher object
       */
      void issue_copy_operation(Context ctx, const CopyLauncher &launcher);

      /**
       * Launch an index copy operation from the given configuration
       * of the given copy launcher
       * @see IndexCopyLauncher
       * @param ctx enclosing task context
       * @param launcher index copy launcher object
       */
      void issue_copy_operation(Context ctx, const IndexCopyLauncher &launcher);
    public:
      //------------------------------------------------------------------------
      // Predicate Operations
      //------------------------------------------------------------------------
      /**
       * Create a new predicate value from a future.  The future passed
       * must be a boolean future.
       * @param ctx enclosing task context
       * @param f future value to convert to a predicate
       * @return predicate value wrapping the future
       */
      Predicate create_predicate(Context ctx, const Future &f);

      /**
       * Create a new predicate value that is the logical 
       * negation of another predicate value.
       * @param ctx enclosing task context
       * @param p predicate value to logically negate
       * @return predicate value logically negating previous predicate
       */
      Predicate predicate_not(Context ctx, const Predicate &p);

      /**
       * Create a new predicate value that is the logical
       * conjunction of two other predicate values.
       * @param ctx enclosing task context
       * @param p1 first predicate to logically and 
       * @param p2 second predicate to logically and
       * @return predicate value logically and-ing two predicates
       */
      Predicate predicate_and(Context ctx, const Predicate &p1, 
                                           const Predicate &p2);

      /**
       * Create a new predicate value that is the logical
       * disjunction of two other predicate values.
       * @param ctx enclosing task context
       * @param p1 first predicate to logically or
       * @param p2 second predicate to logically or
       * @return predicate value logically or-ing two predicates
       */
      Predicate predicate_or(Context ctx, const Predicate &p1, 
                                          const Predicate &p2);

      /**
       * Generic predicate constructor for an arbitrary number of predicates
       * @param ctx enclosing task context
       * @param launcher the predicate launcher
       * #return predicate value of combining other predicates
       */
      Predicate create_predicate(Context ctx,const PredicateLauncher &launcher);

      /**
       * Get a future value that will be completed when the predicate triggers
       * @param ctx enclosing task context
       * @param pred the predicate for which to get a future
       * @return a boolean future with the result of the predicate
       */
      Future get_predicate_future(Context ctx, const Predicate &p);
    public:
      //------------------------------------------------------------------------
      // Lock Operations
      //------------------------------------------------------------------------
      /**
       * Create a new lock.
       * @param ctx enclosing task context
       * @return a new lock handle
       */
      Lock create_lock(Context ctx);

      /**
       * Destroy a lock.  This operation will
       * defer the lock destruction until the
       * completion of the task in which the destruction
       * is performed so the user does not need to worry
       * about races with child operations which may
       * be using the lock.
       * @param ctx enclosing task context
       * @param r lock to be destroyed
       */
      void destroy_lock(Context ctx, Lock l);

      /**
       * Acquire one or more locks in the given mode.  Returns
       * a grant object which can be passed to many kinds
       * of launchers for indicating that the operations
       * must be performed while the grant his held.
       * Note that the locks will be acquired in the order specified
       * by the in the vector which may be necessary for
       * applications to avoid deadlock.
       * @param ctx the enclosing task context
       * @param requests vector of locks to acquire
       * @return a grant object
       */
      Grant acquire_grant(Context ctx, 
                          const std::vector<LockRequest> &requests);

      /**
       * Release the grant object indicating that no more
       * operations will be launched that require the 
       * grant object.  Once this is done and all the tasks
       * using the grant complete the runtime can release
       * the lock.
       * @param ctx the enclosing task context
       * @param grant the grant object to release
       */
      void release_grant(Context ctx, Grant grant);
    public:
      //------------------------------------------------------------------------
      // Phase Barrier operations
      //------------------------------------------------------------------------
      /**
       * Create a new phase barrier with an expected number of 
       * arrivals.  Note that this number of arrivals 
       * is the number of arrivals performed on each generation
       * of the phase barrier and cannot be changed.
       * @param ctx enclosing task context
       * @param arrivals number of arrivals on the barrier 
       * @return a new phase barrier handle
       */
      PhaseBarrier create_phase_barrier(Context ctx, unsigned arrivals);

      /**
       * Destroy a phase barrier.  This operation will 
       * defer the phase barrier destruciton until the
       * completion of the task in which in the destruction
       * is performed so the the user does not need to
       * worry about races with child operations which
       * may still be using the phase barrier.
       * @param ctx enclosing task context
       * @param pb phase barrier to be destroyed
       */
      void destroy_phase_barrier(Context ctx, PhaseBarrier pb);

      /**
       * Advance an existing phase barrier to the next
       * phase.  Note this is NOT arrive which indicates
       * an actual arrival at the next phase.  Instead this
       * allows tasks launched with the returned phase
       * barrier to indicate that they should be executed
       * in the next phase of the computation. Note that once 
       * a phase barrier exhausts its total number of generations
       * then it will fail the 'exists' method test. It is the
       * responsibility of the application to detect this case
       * and handle it correctly by making a new PhaseBarrier.
       * @param ctx enclosing task context
       * @param pb the phase barrier to be advanced
       * @return an updated phase barrier used for the next phase
       */
      PhaseBarrier advance_phase_barrier(Context ctx, PhaseBarrier pb);
    public:
      //------------------------------------------------------------------------
      // Dynamic Collective operations
      //------------------------------------------------------------------------
      /**
       * A dynamic collective is a special type of phase barrier that 
       * is also associated with a reduction operation that allows arrivals
       * to contribute a value to a generation of the barrier. The runtime
       * reduces down all the applied values to a common value for each
       * generation of the phase barrier. The number of arrivals gives a
       * default number of expected arrivals for each generation.
       * @param ctx enclosing task context
       * @param arrivals default number of expected arrivals 
       * @param redop the associated reduction operation
       * @param init_value the inital value for each generation
       * @param init_size the size in bytes of the initial value
       * @return a new dynamic collective handle
       */
      DynamicCollective create_dynamic_collective(Context ctx, 
                                                  unsigned arrivals,
                                                  ReductionOpID redop,
                                                  const void *init_value,
                                                  size_t init_size);

      /**
       * Destroy a dynamic collective operation. It has the
       * same semantics as the destruction of a phase barrier.
       * @param ctx enclosing task context
       * @param dc dynamic collective to destroy
       */
      void destroy_dynamic_collective(Context ctx, DynamicCollective dc);

      /**
       * Arrive on a dynamic collective immediately with a value
       * stored in an untyped buffer.
       * @param ctx enclosing task context
       * @param dc dynamic collective on which to arrive
       * @param buffer pointer to an untyped buffer
       * @param size size of the buffer in bytes
       * @param count arrival count on the barrier
       */
      void arrive_dynamic_collective(Context ctx,
                                     DynamicCollective dc,
                                     const void *buffer, 
                                     size_t size, unsigned count = 1);

      /**
       * Perform a deferred arrival on a dynamic collective dependent
       * upon a future value.  The runtime will automatically pipe the
       * future value through to the dynamic collective.
       * @param ctx enclosing task context
       * @param dc dynamic collective on which to arrive
       * @param f future to use for performing the arrival
       * @param count total arrival count
       */
      void defer_dynamic_collective_arrival(Context ctx, 
                                            DynamicCollective dc,
                                            const Future &f,
                                            unsigned count = 1);

      /**
       * This will return the value of a dynamic collective in
       * the form of a future. Applications can then use this 
       * future just like all other futures.
       * @param ctx enclosing task context
       * @param dc dynamic collective on which to get the result
       * @return future value that contains the result of the collective
       */
      Future get_dynamic_collective_result(Context ctx, DynamicCollective dc); 

      /**
       * Advance an existing dynamic collective to the next
       * phase.  It has the same semantics as the equivalent
       * call for phase barriers.
       * @param ctx enclosing task context
       * @param dc the dynamic collective to be advanced
       * @return an updated dynamic collective used for the next phase
       */
      DynamicCollective advance_dynamic_collective(Context ctx, 
                                                   DynamicCollective dc);
    public:
      //------------------------------------------------------------------------
      // User-Managed Software Coherence 
      //------------------------------------------------------------------------
      /**
       * Issue an acquire operation on the specified physical region
       * provided by the acquire launcher.  This call should be matched
       * by a release call later in the same context on the same 
       * physical region.
       */
      void issue_acquire(Context ctx, const AcquireLauncher &launcher);

      /**
       * Issue a release operation on the specified physical region
       * provided by the release launcher.  This call should be preceded
       * by an acquire call earlier in teh same context on the same
       * physical region.
       */
      void issue_release(Context ctx, const ReleaseLauncher &launcher);
    public:
      //------------------------------------------------------------------------
      // Fence Operations 
      //------------------------------------------------------------------------
      /**
       * Issue a Legion mapping fence in the current context.  A 
       * Legion mapping fence guarantees that all of the tasks issued
       * in the context prior to the fence will finish mapping
       * before the tasks after the fence begin to map.  This can be
       * useful as a performance optimization to minimize the
       * number of mapping independence tests required.
       */
      void issue_mapping_fence(Context ctx);

      /**
       * Issue a Legion execution fence in the current context.  A 
       * Legion execution fence guarantees that all of the tasks issued
       * in the context prior to the fence will finish running
       * before the tasks after the fence begin to map.  This 
       * will allow the necessary propagation of Legion meta-data
       * such as modifications to the region tree made prior
       * to the fence visible to tasks issued after the fence.
       */
      void issue_execution_fence(Context ctx); 
    public:
      //------------------------------------------------------------------------
      // Tracing Operations 
      //------------------------------------------------------------------------
      /**
       * Start a new trace of legion operations. Tracing enables
       * the runtime to memoize the dynamic logical dependence
       * analysis for these operations.  Future executions of
       * the trace will no longer need to perform the dynamic
       * dependence analysis, reducing overheads and improving
       * the parallelism available in the physical analysis.
       * The trace ID need only be local to the enclosing context.
       * Traces are currently not permitted to be nested.
       */
      void begin_trace(Context ctx, TraceID tid, bool logical_only = false);
      /**
       * Mark the end of trace that was being performed.
       */
      void end_trace(Context ctx, TraceID tid);
      /**
       * Start a new static trace of operations. Inside of this trace
       * it is the application's responsibility to specify any dependences
       * that would normally have existed between each operation being
       * launched and any prior operations in the trace (there is no need
       * to specify dependences on anything outside of the trace). The
       * application can optionally specify a set of region trees for 
       * which it will be supplying dependences, with all other region
       * trees being left to the runtime to handle. If no such set is
       * specified then the runtime will operate under the assumption
       * that the application is specifying dependences for all region trees.
       * @param ctx the enclosing task context
       * @param managed optional list of region trees managed by the application
       */
      void begin_static_trace(Context ctx, 
                              const std::set<RegionTreeID> *managed = NULL);
      /**
       * Finish a static trace of operations
       * @param ctx the enclosing task context
       */
      void end_static_trace(Context ctx);
    public:
      //------------------------------------------------------------------------
      // Frame Operations 
      //------------------------------------------------------------------------
      /**
       * Frames are a very simple way to control the number of 
       * outstanding operations in a task context. By default, mappers
       * have control over this by saying how many outstanding operations
       * each task context can have using the 'configure_context' mapper
       * call. However, in many cases, it is easier for custom mappers to
       * reason about how many iterations or some other application-specific
       * set of operations are in flight. To facilitate this, applications can 
       * create 'frames' of tasks. Using the 'configure_context' mapper
       * call, custom mappers can specify the maximum number of outstanding
       * frames that make up the operation window. It is best to place these
       * calls at the end of a frame of tasks.
       */
      void complete_frame(Context ctx);
    public:
      //------------------------------------------------------------------------
      // Must Parallelism 
      //------------------------------------------------------------------------
      /**
       * Launch a collection of operations that all must be guaranteed to 
       * execute in parallel.  This construct is necessary for ensuring the
       * correctness of tasks which use simultaneous coherence and perform
       * synchronization between different physical instances (e.g. using
       * phase barriers or reservations).  
       */
      FutureMap execute_must_epoch(Context ctx, 
                                   const MustEpochLauncher &launcher);
    public:
      //------------------------------------------------------------------------
      // Tunable Variables 
      //------------------------------------------------------------------------

      /**
       * Similar to Legion's ancestral predecessor Sequoia, Legion supports
       * tunable variables which are integers supplied by the mapper for 
       * individual task contexts.  The idea is that there are some parameters
       * which should be considered parameters determined by the underlying
       * hardware.  To make these parameters explicit, we express them as
       * tunables which are filled in at runtime by mapper objects. This
       * method will return asynchronously with a future that will be set
       * once the mapper fills in the value for the future. It is the 
       * responsibility of the application to maintain consistency on the
       * expected types for a given tunable between the application and
       * the mapper.
       */
      Future select_tunable_value(Context ctx, TunableID tid,
                                  MapperID mapper = 0, MappingTagID tag = 0,
                                  const void *args = NULL, size_t argsize = 0);

      /**
       * @deprecated
       * This is the old method for asking the mapper to specify a 
       * tunable value. It will assume that the resulting tunable 
       * future can be interpreted as an integer.
       */
      LEGION_DEPRECATED("Tunable values should now be obtained via the "
                        "generic interface that returns a future result.")
      int get_tunable_value(Context ctx, TunableID tid, 
                            MapperID mapper = 0, MappingTagID tag = 0);
    public:
      //------------------------------------------------------------------------
      // Task Local Interface
      //------------------------------------------------------------------------
      /**
       * Get a reference to the task for the current context.
       * @param the enclosing task context 
       * @return a pointer to the task for the context
       */
      const Task* get_local_task(Context ctx);

      /**
       * Get the value of a task-local variable named by the ID. This
       * variable only has the lifetime of the task
       * @param ctx the enclosing task context
       * @param id the ID of the task-local variable to return
       * @return pointer to the value of the variable if any
       */
      void* get_local_task_variable_untyped(Context ctx, LocalVariableID id);
      template<typename T>
      T* get_local_task_variable(Context ctx, LocalVariableID id);

      /**
       * Set the value of a task-local variable named by ID. This 
       * variable will only have the lifetime of the task. The user
       * can also specify an optional destructor function which will
       * implicitly be called at the end the task's execution
       * @param ctx the enclosing task context
       * @param id the ID of the task-local variable to set
       * @param value the value to set the variable to
       * @param destructor optional method to delete the value
       */
      void set_local_task_variable_untyped(Context ctx, LocalVariableID id, 
          const void *value, void (*destructor)(void*) = NULL);
      template<typename T>
      void set_local_task_variable(Context ctx, LocalVariableID id,
          const T* value, void (*destructor)(void*) = NULL);
    public:
      //------------------------------------------------------------------------
      // Timing Operations 
      //------------------------------------------------------------------------
      /**
       * Issue an operation into the stream to record the current time in
       * seconds. The resulting future should be interpreted as a 'double'
       * that represents the absolute time when this measurement was taken.
       * The operation can be given an optional future which will not be 
       * interpreted, but will be used as a precondition to ensure that the 
       * measurement will not be taken until the precondition is complete.
       */
      Future get_current_time(Context ctx, Future precondition = Future());

      /**
       * Issue an operation into the stream to record the current time in 
       * microseconds. The resulting future should be interpreted as a 
       * 'long long' with no fractional microseconds. The operation can be
       * givien an optional future precondition which will not be interpreted,
       * but ill be used as a precondition to ensure that the measurement
       * will not be taken until the precondition is complete.
       */
      Future get_current_time_in_microseconds(Context ctx, 
                                              Future precondition = Future());

      /**
       * Issue an operation into the stream to record the current time in 
       * nanoseconds. The resulting future should be interpreted as a 
       * 'long long' with no fractional nanoseconds. The operation can be
       * givien an optional future precondition which will not be interpreted,
       * but ill be used as a precondition to ensure that the measurement
       * will not be taken until the precondition is complete.
       */
      Future get_current_time_in_nanoseconds(Context ctx,
                                             Future precondition = Future());

      /**
       * Issue a timing measurement operation configured with a launcher.
       * The above methods are just common special cases. This allows for
       * the general case of an arbitrary measurement with an arbitrary
       * number of preconditions.
       */
      Future issue_timing_measurement(Context ctx, 
                                      const TimingLauncher &launcher);

      /**
       * Return the base time in nanoseconds on THIS node with which all 
       * other aboslute timings can be compared. This value will not change 
       * during the course of the lifetime of a Legion application and may 
       * therefore be safely cached.
       */
      static long long get_zero_time(void);
    public:
      //------------------------------------------------------------------------
      // Miscellaneous Operations
      //------------------------------------------------------------------------
      /**
       * Retrieve the mapper at the given mapper ID associated
       * with the processor in which this task is executing.  This
       * call allows applications to make calls into mappers that
       * they have created to inform that mapper of important
       * application level information.
       * @param ctx the enclosing task context
       * @param id the mapper ID for which mapper to locate
       * @param target processor if any, if none specified then
       *               the executing processor for the current
       *               context is used, if specified processor
       *               must be local to the address space
       * @return a pointer to the specified mapper object
       */
      Mapping::Mapper* get_mapper(Context ctx, MapperID id, 
                                  Processor target = Processor::NO_PROC);
      
      /**
       * Return the processor on which the current task is
       * being executed.
       * @param ctx enclosing task context
       * @return the processor on which the task is running
       */
      Processor get_executing_processor(Context ctx);

      /**
       * Return a pointer to the task object for the currently
       * executing task.
       * @param ctx enclosing task context
       * @return a pointer to the Task object for the current task
       */
      const Task* get_current_task(Context ctx);

      /**
       * Indicate that data in a particular physical region
       * appears to be incorrect for whatever reason.  This
       * will cause the runtime to trap into an error handler
       * and may result in the task being re-executed if the 
       * fault is determined to be recoverable.  Control
       * will never return from this call.  The application can also
       * indicate whether it believes that this particular instance
       * is invalid (nuclear=false) or whether it believes that all
       * instances contain invalid data (nuclear=true).  If all 
       * instances are bad the runtime will nuke all copies of the
       * data and restart the tasks necessary to generate them.
       * @param ctx enclosing task context
       * @param region physical region which contains bad data
       * @param nuclear whether the single instance is invalid or all are
       */
      void raise_region_exception(Context ctx, PhysicalRegion region, 
                                  bool nuclear);
    public:
      //------------------------------------------------------------------------
      // MPI Interoperability 
      //------------------------------------------------------------------------
      /**
       * @return true if the MPI interop has been established
       */
      bool is_MPI_interop_configured(void);

      /**
       * Return a reference to the mapping from MPI ranks to address spaces.
       * This method is only valid if the static initialization method
       * 'configure_MPI_interoperability' was called on all nodes before 
       * starting the runtime with the static 'start' method.
       * @return a const reference to the forward map
       */
      const std::map<int/*rank*/,AddressSpace>& find_forward_MPI_mapping(void);

      /**
       * Return a reference to the reverse mapping from address spaces to
       * MPI ranks. This method is only valid if the static initialization
       * method 'configure_MPI_interoperability' was called on all nodes
       * before starting the runtime with the static 'start' method.
       * @return a const reference to the reverse map
       */
      const std::map<AddressSpace,int/*rank*/>& find_reverse_MPI_mapping(void);

      /**
       * Return the local MPI rank ID for the current Legion runtime
       */
      int find_local_MPI_rank(void);
    public:
      //------------------------------------------------------------------------
      // Semantic Information 
      //------------------------------------------------------------------------
      /**
       * Attach semantic information to a logical task
       * @param handle task_id the ID of the task
       * @param tag the semantic tag
       * @param buffer pointer to a buffer
       * @param size size of the buffer to save
       * @param is_mutable can the tag value be changed later
       */
      void attach_semantic_information(TaskID task_id, SemanticTag tag,
                     const void *buffer, size_t size, bool is_mutable = false);

      /**
       * Attach semantic information to an index space
       * @param handle index space handle
       * @param tag semantic tag
       * @param buffer pointer to a buffer
       * @param size size of the buffer to save
       * @param is_mutable can the tag value be changed later
       */
      void attach_semantic_information(IndexSpace handle, SemanticTag tag,
                     const void *buffer, size_t size, bool is_mutable = false);

      /**
       * Attach semantic information to an index partition 
       * @param handle index partition handle
       * @param tag semantic tag
       * @param buffer pointer to a buffer
       * @param size size of the buffer to save
       * @param is_mutable can the tag value be changed later
       */
      void attach_semantic_information(IndexPartition handle, SemanticTag tag,
                     const void *buffer, size_t size, bool is_mutable = false);

      /**
       * Attach semantic information to a field space
       * @param handle field space handle
       * @param tag semantic tag
       * @param buffer pointer to a buffer
       * @param size size of the buffer to save
       * @param is_mutable can the tag value be changed later
       */
      void attach_semantic_information(FieldSpace handle, SemanticTag tag,
                     const void *buffer, size_t size, bool is_mutable = false);

      /**
       * Attach semantic information to a specific field 
       * @param handle field space handle
       * @param fid field ID
       * @param tag semantic tag
       * @param buffer pointer to a buffer
       * @param size size of the buffer to save
       * @param is_mutable can the tag value be changed later
       */
      void attach_semantic_information(FieldSpace handle, FieldID fid, 
                                       SemanticTag tag, const void *buffer, 
                                       size_t size, bool is_mutable = false);

      /**
       * Attach semantic information to a logical region 
       * @param handle logical region handle
       * @param tag semantic tag
       * @param buffer pointer to a buffer
       * @param size size of the buffer to save
       * @param is_mutable can the tag value be changed later
       */
      void attach_semantic_information(LogicalRegion handle, SemanticTag tag,
                     const void *buffer, size_t size, bool is_mutable = false);
      
      /**
       * Attach semantic information to a logical partition 
       * @param handle logical partition handle
       * @param tag semantic tag
       * @param buffer pointer to a buffer
       * @param size size of the buffer to save
       * @param is_mutable can the tag value be changed later
       */
      void attach_semantic_information(LogicalPartition handle, 
                                       SemanticTag tag, const void *buffer, 
                                       size_t size, bool is_mutable = false);

      /**
       * Attach a name to a task
       * @param task_id the ID of the task
       * @param name pointer to the name
       * @param is_mutable can the name be changed later
       */
      void attach_name(TaskID task_id, const char *name, 
                       bool is_mutable = false);

      /**
       * Attach a name to an index space
       * @param handle index space handle
       * @param name pointer to a name
       * @param is_mutable can the name be changed later
       */
      void attach_name(IndexSpace handle, const char *name,
                       bool is_mutable = false);

      /**
       * Attach a name to an index partition
       * @param handle index partition handle
       * @param name pointer to a name
       * @param is_mutable can the name be changed later
       */
      void attach_name(IndexPartition handle, const char *name,
                       bool is_mutable = false);

      /**
       * Attach a name to a field space
       * @param handle field space handle
       * @param name pointer to a name
       * @param is_mutable can the name be changed later
       */
      void attach_name(FieldSpace handle, const char *name,
                       bool is_mutable = false);

      /**
       * Attach a name to a specific field
       * @param handle field space handle
       * @param fid field ID
       * @param name pointer to a name
       * @param is_mutable can the name be changed later
       */
      void attach_name(FieldSpace handle, FieldID fid, 
                       const char *name, bool is_mutable = false);

      /**
       * Attach a name to a logical region
       * @param handle logical region handle
       * @param name pointer to a name
       * @param is_mutable can the name be changed later
       */
      void attach_name(LogicalRegion handle, const char *name,
                       bool is_mutable = false);

      /**
       * Attach a name to a logical partition
       * @param handle logical partition handle
       * @param name pointer to a name
       * @param is_mutable can the name be changed later
       */
      void attach_name(LogicalPartition handle, const char *name,
                       bool is_mutable = false);

      /**
       * Retrieve semantic information for a task
       * @param task_id the ID of the task
       * @param tag semantic tag
       * @param result pointer to assign to the semantic buffer
       * @param size where to write the size of the semantic buffer
       * @param can_fail query allowed to fail
       * @param wait_until_ready wait indefinitely for the tag
       * @return true if the query succeeds
       */
      bool retrieve_semantic_information(TaskID task_id, SemanticTag tag,
                                         const void *&result, size_t &size,
                                         bool can_fail = false,
                                         bool wait_until_ready = false);

      /**
       * Retrieve semantic information for an index space
       * @param handle index space handle
       * @param tag semantic tag
       * @param result pointer to assign to the semantic buffer
       * @param size where to write the size of the semantic buffer
       * @param can_fail query allowed to fail
       * @param wait_until_ready wait indefinitely for the tag
       * @return true if the query succeeds
       */
      bool retrieve_semantic_information(IndexSpace handle, SemanticTag tag,
                                         const void *&result, size_t &size,
                                         bool can_fail = false,
                                         bool wait_until_ready = false);

      /**
       * Retrieve semantic information for an index partition 
       * @param handle index partition handle
       * @param tag semantic tag
       * @param result pointer to assign to the semantic buffer
       * @param size where to write the size of the semantic buffer
       * @param can_fail query allowed to fail
       * @param wait_until_ready wait indefinitely for the tag
       * @return true if the query succeeds
       */
      bool retrieve_semantic_information(IndexPartition handle, SemanticTag tag,
                                         const void *&result, size_t &size,
                                         bool can_fail = false,
                                         bool wait_until_ready = false);

      /**
       * Retrieve semantic information for a field space
       * @param handle field space handle
       * @param tag semantic tag
       * @param result pointer to assign to the semantic buffer
       * @param size where to write the size of the semantic buffer
       * @param can_fail query allowed to fail
       * @param wait_until_ready wait indefinitely for the tag
       * @return true if the query succeeds
       */
      bool retrieve_semantic_information(FieldSpace handle, SemanticTag tag,
                                         const void *&result, size_t &size,
                                         bool can_fail = false,
                                         bool wait_until_ready = false);

      /**
       * Retrieve semantic information for a specific field 
       * @param handle field space handle
       * @param fid field ID
       * @param tag semantic tag
       * @param result pointer to assign to the semantic buffer
       * @param size where to write the size of the semantic buffer
       * @param can_fail query allowed to fail
       * @param wait_until_ready wait indefinitely for the tag
       * @return true if the query succeeds
       */
      bool retrieve_semantic_information(FieldSpace handle, FieldID fid, 
                                         SemanticTag tag,
                                         const void *&result, size_t &size,
                                         bool can_fail = false,
                                         bool wait_until_ready = false);

      /**
       * Retrieve semantic information for a logical region 
       * @param handle logical region handle
       * @param tag semantic tag
       * @param result pointer to assign to the semantic buffer
       * @param size where to write the size of the semantic buffer
       * @param can_fail query allowed to fail
       * @param wait_until_ready wait indefinitely for the tag
       * @return true if the query succeeds
       */
      bool retrieve_semantic_information(LogicalRegion handle, SemanticTag tag,
                                         const void *&result, size_t &size,
                                         bool can_fail = false,
                                         bool wait_until_ready = false);

      /**
       * Retrieve semantic information for a logical partition
       * @param handle logical partition handle
       * @param tag semantic tag
       * @param result pointer to assign to the semantic buffer
       * @param size where to write the size of the semantic buffer
       * @param can_fail query allowed to fail
       * @param wait_until_ready wait indefinitely for the tag
       * @return true if the query succeeds
       */
      bool retrieve_semantic_information(LogicalPartition handle, 
                                         SemanticTag tag,
                                         const void *&result, size_t &size,
                                         bool can_fail = false,
                                         bool wait_until_ready = false);

      /**
       * Retrieve the name of a task
       * @param task_id the ID of the task
       * @param result pointer to assign to the name
       */
      void retrieve_name(TaskID task_id, const char *&result);

      /**
       * Retrieve the name of an index space
       * @param handle index space handle
       * @param result pointer to assign to the name
       */
      void retrieve_name(IndexSpace handle, const char *&result);

      /**
       * Retrieve the name of an index partition
       * @param handle index partition handle
       * @param result pointer to assign to the name
       */
      void retrieve_name(IndexPartition handle, const char *&result);

      /**
       * Retrieve the name of a field space
       * @param handle field space handle
       * @param result pointer to assign to the name
       */
      void retrieve_name(FieldSpace handle, const char *&result);

      /**
       * Retrieve the name of a specific field
       * @param handle field space handle
       * @param fid field ID
       * @param result pointer to assign to the name
       */
      void retrieve_name(FieldSpace handle, FieldID fid, const char *&result);

      /**
       * Retrieve the name of a logical region
       * @param handle logical region handle
       * @param result pointer to assign to the name
       */
      void retrieve_name(LogicalRegion handle, const char *&result);

      /**
       * Retrieve the name of a logical partition
       * @param handle logical partition handle
       * @param result pointer to assign to the name
       */
      void retrieve_name(LogicalPartition handle, const char *&result);

    public:
      //------------------------------------------------------------------------
      // Printing operations, these are useful for only generating output
      // from a single task if the task has been replicated (either directly
      // or as part of control replication).
      //------------------------------------------------------------------------
      /**
       * Print the string to the given C file (may also be stdout/stderr)
       * exactly once regardless of the replication status of the task.
       * @param ctx the enclosing task context
       * @param file the file to be written to
       * @param message pointer to the C string to be written
       */
      void print_once(Context ctx, FILE *f, const char *message);

      /**
       * Print the logger message exactly once regardless of the control
       * replication status of the task.
       * @param ctx the enclosing task context
       * @param message the Realm Logger Message to be logged
       */
      void log_once(Context ctx, Realm::LoggerMessage &message);
    public:
      //------------------------------------------------------------------------
      // Registration Callback Operations
      // All of these calls must be made while in the registration
      // function called before start-up.  This function is specified
      // by calling the 'set_registration_callback' static method.
      //------------------------------------------------------------------------
      
      /**
       * Get the mapper runtime for passing to a newly created mapper.
       * @return a pointer to the mapper runtime for this Legion instance
       */
      Mapping::MapperRuntime* get_mapper_runtime(void);

      /**
       * Dynamically generate a unique Mapper ID for use across the machine
       * @return a Mapper ID that is globally unique across the machine
       */
      MapperID generate_dynamic_mapper_id(void);

      /**
       * Generate a contiguous set of MapperIDs for use by a library.
       * This call will always generate the same answer for the same library
       * name no many how many times it is called or on how many nodes it
       * is called. If the count passed in to this method differs for the 
       * same library name the runtime will raise an error.
       * @param name a unique null-terminated string that names the library
       * @param count the number of mapper IDs that should be generated
       * @return the first mapper ID that is allocated to the library
       */
      MapperID generate_library_mapper_ids(const char *name, size_t count);

      /**
       * Statically generate a unique Mapper ID for use across the machine.
       * This can only be called prior to the runtime starting. It must
       * be invoked symmetrically across all nodes in the machine prior
       * to starting the rutnime.
       * @return a MapperID that is globally unique across the machine
       */
      static MapperID generate_static_mapper_id(void);

      /**
       * Add a mapper at the given mapper ID for the runtime
       * to use when mapping tasks. If a specific processor is passed
       * to the call then the mapper instance will only be registered
       * on that processor. Alternatively, if no processor is passed,
       * then the mapper will be registered with all processors on
       * the local node.
       * @param map_id the mapper ID to associate with the mapper
       * @param mapper pointer to the mapper object
       * @param proc the processor to associate the mapper with
       */
      void add_mapper(MapperID map_id, Mapping::Mapper *mapper, 
                      Processor proc = Processor::NO_PROC);
      
      /**
       * Replace the default mapper for a given processor with
       * a new mapper.  If a specific processor is passed to the call
       * then the mapper instance will only be registered on that
       * processor. Alternatively, if no processor is passed, then
       * the mapper will be registered with all processors on 
       * the local node.
       * @param mapper pointer to the mapper object to use
       *    as the new default mapper
       * @param proc the processor to associate the mapper with
       */
      void replace_default_mapper(Mapping::Mapper *mapper, 
                                  Processor proc = Processor::NO_PROC);

    public:
      /**
       * Dynamically generate a unique projection ID for use across the machine
       * @reutrn a ProjectionID that is globally unique across the machine
       */
      ProjectionID generate_dynamic_projection_id(void);

      /** 
       * Generate a contiguous set of ProjectionIDs for use by a library.
       * This call will always generate the same answer for the same library
       * name no many how many times it is called or on how many nodes it
       * is called. If the count passed in to this method differs for the 
       * same library name the runtime will raise an error.
       * @param name a unique null-terminated string that names the library
       * @param count the number of projection IDs that should be generated
       * @return the first projection ID that is allocated to the library
       */
      ProjectionID generate_library_projection_ids(const char *name, 
                                                   size_t count);

      /**
       * Statically generate a unique Projection ID for use across the machine.
       * This can only be called prior to the runtime starting. It must be
       * invoked symmetrically across all the nodes in the machine prior
       * to starting the runtime.
       * @return a ProjectionID that is globally unique across the machine
       */
      static ProjectionID generate_static_projection_id(void);

      /**
       * Register a projection functor for handling projection
       * queries. The ProjectionID must be non-zero because 
       * zero is the identity projection. Unlike mappers which
       * require a separate instance per processor, only
       * one of these must be registered per projection ID.
       * The runtime takes ownership for deleting the projection 
       * functor after the application has finished executing.
       * @param pid the projection ID to use for the registration
       * @param functor the object to register for handling projections
       * @param silence_warnings disable warnings about dynamic registration
       * @param warning_string a string to be reported with any warnings
       */
      void register_projection_functor(ProjectionID pid, 
                                       ProjectionFunctor *functor,
                                       bool silence_warnings = false,
                                       const char *warning_string = NULL);

      /**
       * Register a projection functor before the runtime has started only.
       * The runtime will update the projection functor so that it has 
       * contains a valid runtime pointer prior to the projection functor
       * ever being invoked. The runtime takes ownership for deleting the
       * projection functor after the application has finished executing.
       * @param pid the projection ID to use for the registration
       * @param functor the objecto register for handling projections
       */
      static void preregister_projection_functor(ProjectionID pid,
                                                 ProjectionFunctor *functor);

      /**
       * Dynamically generate a unique sharding ID for use across the machine
       * @return a ShardingID that is globally unique across the machine
       */
      ShardingID generate_dynamic_sharding_id(void);

      /** 
       * Generate a contiguous set of ShardingIDs for use by a library.
       * This call will always generate the same answer for the same library
       * name no many how many times it is called or on how many nodes it
       * is called. If the count passed in to this method differs for the 
       * same library name the runtime will raise an error.
       * @param name a unique null-terminated string that names the library
       * @param count the number of sharding IDs that should be generated
       * @return the first sharding ID that is allocated to the library
       */
      ShardingID generate_library_sharding_ids(const char *name, size_t count);

      /**
       * Statically generate a unique Sharding ID for use across the machine.
       * This can only be called prior to the runtime starting. It must be
       * invoked symmetrically across all the nodes in the machine prior
       * to starting the runtime.
       * @return ShardingID that is globally unique across the machine
       */
      static ShardingID generate_static_sharding_id(void);
      
      /**
       * Register a sharding functor for handling control replication
       * queries about which shard owns which a given point in an 
       * index space launch.
       */
      void register_sharding_functor(ShardingID sid,
                                     ShardingFunctor *functor,
                                     bool silence_warnings = false,
                                     const char *warning_string = NULL);

      /**
       * Register a sharding functor before the runtime has 
       * started only. The sharding functor will be invoked to
       * handle queries during control replication about which
       * shard owns a given point in an index space launch.
       */
      static void preregister_sharding_functor(ShardingID sid,
                                               ShardingFunctor *functor);
    public:
      //------------------------------------------------------------------------
      // Start-up Operations
      // Everything below here is a static function that is used to configure
      // the runtime prior to calling the start method to begin execution.
      //------------------------------------------------------------------------
    public:
      /**
       * After configuring the runtime object this method should be called
       * to start the runtime running.  The runtime will then launch
       * the specified top-level task on one of the processors in the
       * machine.  Note if background is set to false, control will
       * never return from this call.  An integer is returned since
       * this is routinely the last call at the end of 'main' in a
       * program and it is nice to return an integer from 'main' to
       * satisfy compiler type checkers.
       *
       * In addition to the arguments passed to the application, there
       * are also several flags that can be passed to the runtime
       * to control execution.
       * 
       * -------------
       *  Stealing
       * -------------
       * -lg:nosteal  Disable any stealing in the runtime.  The runtime
       *              will never query any mapper about stealing.
       * ------------------------
       *  Out-of-order Execution
       * ------------------------
       * -lg:window <int> Specify the maximum number of child tasks
       *              allowed in a given task context at a time.  A call
       *              to launch more tasks than the allotted window
       *              will stall the parent task until child tasks
       *              begin completing.  The default is 1024.
       * -lg:sched <int> The run-ahead factor for the runtime.  How many
       *              outstanding tasks ready to run should be on each
       *              processor before backing off the mapping procedure.
       * -lg:vector <int> Set the initial vectorization option for fusing
       *              together important runtime meta tasks in the mapper.
       *              The default is 16.
       * -lg:inorder  Execute operations in strict propgram order. This
       *              flag will actually run the entire operation through
       *              the pipeline and wait for it to complete before
       *              permitting the next operation to start.
       * -------------
       *  Messaging
       * -------------
       * -lg:message <int> Maximum size in bytes of the active messages
       *              to be sent between instances of the Legion
       *              runtime.  This can help avoid the use of expensive
       *              per-pair-of-node RDMA buffers in the low-level
       *              runtime.  Default value is 4K which should guarantee
       *              medium sized active messages on Infiniband clusters.
       * ---------------------
       *  Configuration Flags 
       * ---------------------
       * -lg:no_dyn   Disable dynamic disjointness tests when the runtime
       *              has been compiled with macro DYNAMIC_TESTS defined
       *              which enables dynamic disjointness testing.
       * -lg:epoch <int> Change the size of garbage collection epochs. The
       *              default value is 64. Increasing it adds latency to
       *              the garbage collection but makes it more efficient.
       *              Decreasing the value reduces latency, but adds
       *              inefficiency to the collection.
       * -lg:unsafe_launch Tell the runtime to skip any checks for 
       *              checking for deadlock between a parent task and
       *              the sub-operations that it is launching. Note
       *              that this is unsafe for a reason. The application
       *              can and will deadlock if any currently mapped
       *              regions conflict with those requested by a child
       *              task or other operation.
       * -lg:unsafe_mapper Tell the runtime to skip any checks for 
       *              validating the correctness of the results from 
       *              mapper calls. Turning this off may result in 
       *              internal crashes in the runtime if the mapper
       *              provides invalid output from any mapper call.
       *              (Default: false in debug mode, true in release mode.)
       * -lg:safe_mapper Tell the runtime to perform all correctness
       *              checks on mapper calls regardless of the 
       *              optimization level. (Default: true in debug mode,
       *              false in release mode.)
       * -lg:local <int> Specify the maximum number of local fields
       *              permitted in any field space within a context.
       * ---------------------
       *  Resiliency
       * ---------------------
       * -lg:resilient Enable features that make the runtime resilient
       *              including deferred commit that can be controlled
       *              by the next two flags.  By default this is off
       *              for performance reasons.  Once resiliency mode
       *              is enabled, then the user can control when 
       *              operations commit using the next two flags.
       * -------------
       *  Debugging
       * ------------- 
       * -lg:warn     Enable all verbose runtime warnings
       * -lg:warn_backtrace Print a backtrace for each warning
       * -lg:ldb <replay_file> Replay the execution of the application
       *              with the associated replay file generted by LegionSpy. 
       *              This will run the application in the Legion debugger.
       * -lg:replay <replay_file> Rerun the execution of the application with
       *              the associated replay file generated by LegionSpy.
       * -lg:tree     Dump intermediate physical region tree states before
       *              and after every operation.  The runtime must be
       *              compiled in debug mode with the DEBUG_LEGION
       *              macro defined.
       * -lg:disjointness Verify the specified disjointness of 
       *              partitioning operations.  The runtime must be
       *              compiled with the DEBUG_LEGION macro defined.
       * -lg:separate Indicate that separate instances of the high
       *              level runtime should be made for each processor.
       *              The default is one runtime instance per node.
       *              This is primarily useful for debugging purposes
       *              to force messages to be sent between runtime 
       *              instances on the same node.
       * -lg:registration Record the mapping from low-level task IDs to
       *              task variant names for debugging low-level runtime
       *              error messages.
       * -lg:test     Replace the default mapper with the test mapper
       *              which will generate sound but random mapping 
       *              decision in order to stress-test the runtime.
       * -lg:delay <sec> Delay the start of the runtime by 'sec' seconds.
       *              This is often useful for attaching debuggers on 
       *              one or more nodes prior to an application beginning.
       * -------------
       *  Profiling
       * -------------
       * -lg:spy      Enable light-weight logging for Legion Spy which
       *              is valuable for understanding properties of an
       *              application such as the shapes of region trees
       *              and the kinds of tasks/operations that are created.
       *              Checking of the runtime with Legion Spy will still
       *              require the runtime to be compiled with -DLEGION_SPY.
       * -lg:prof <int> Specify the number of nodes on which to enable
       *              profiling information to be collected.  By default
       *              all nodes are disabled. Zero will disable all
       *              profiling while each number greater than zero will
       *              profile on that number of nodes.
       * -lg:serializer <string> Specify the kind of serializer to use:
       *              'ascii' or 'binary'. The default is 'binary'.
       * -lg:prof_logfile <filename> If using a binary serializer the
       *              name of the output file to write to.
       * -lg:prof_footprint <int> The maximum goal size of Legion Prof 
       *              footprint during runtime in MBs. If the total data 
       *              captured by the profiler exceeds this footprint, the 
       *              runtime will begin dumping data out to the output file 
       *              in a minimally invasive way while the application is 
       *              still running. The default is 512 (MB).
       * -lg:prof_latency <int> The goal latency in microseconds of 
       *              intermediate profiling tasks to be writing to output
       *              files if the maximum footprint size is exceeded.
       *              This allows control over the granularity so they
       *              can be made small enough to interleave with other
       *              runtime work. The default is 100 (us).
       *
       * @param argc the number of input arguments
       * @param argv pointer to an array of string arguments of size argc
       * @param background whether to execute the runtime in the background
       * @return only if running in background, otherwise never
       */
      static int start(int argc, char **argv, bool background = false);

      /**
       * This 'initialize' method is an optional method that provides
       * users a way to look at the command line arguments before they
       * actually start the Legion runtime. Users will still need to 
       * call 'start' in order to actually start the Legion runtime but
       * this way they can do some static initialization and use their
       * own command line parameters to initialize the runtime prior
       * to actually starting it. The resulting 'argc' and 'argv' should
       * be passed into the 'start' method or undefined behavior will occur.
       * @param argc pointer to an integer in which to store the argument count 
       * @param argv pointer to array of strings for storing command line args
       */
      static void initialize(int *argc, char ***argv);

      /**
       * Blocking call to wait for the runtime to shutdown when
       * running in background mode.  Otherwise it is illegal to 
       * invoke this method. Returns the exit code for the application.
       */
      static int wait_for_shutdown(void);

      /**
       * An alternative way to start the runtime to create an implicit
       * top-level task in the main thread. After this call the main
       * thread will be treated as though it is the top-level task 
       * running on a specific kind of processor. Users can also mark
       * that this implicit top-level task is control replicable for
       * supporting implicit top-level tasks for multi-node runs.
       */
      static Context start_implicit(int argc, char **argv,
                                    TaskID top_task_id,
                                    Processor::Kind proc_kind,
                                    const char *task_name = NULL,
                                    bool control_replicable = false);

      /**
       * This is the final method for marking the end of an 
       * implicit top-level task. Note that it executes asychronously
       * and it is still the responsibility of the user to wait for 
       * the runtime to shutdown when all of it's effects are done.
       * The Context object is no longer valid after this call.
       */
      static void finish_implicit(Context ctx);
      
      /**
       * Set the top-level task ID for the runtime to use when beginning
       * an application.  This should be set before calling start.  Otherwise
       * the runtime will default to a value of zero.  Note the top-level
       * task must be a single task and not an index space task.
       * @param top_id ID of the top level task to be run
       */
      static void set_top_level_task_id(TaskID top_id);

      /**
       * Return the maximum number of dimensions that Legion was
       * configured to support in this build.
       * @return the maximum number of dimensions that Legion supports
       */
      static size_t get_maximum_dimension(void);

      /**
       * Configre the runtime for interoperability with MPI. This call
       * should be made once in each MPI process before invoking the 
       * 'start' function when running Legion within the same process 
       * as MPI. As a result of this call the 'find_forward_MPI_mapping' 
       * and 'find_reverse_MPI_mapping' methods on a runtime instance will 
       * return a map which associates an AddressSpace with each MPI rank.
       * @param rank the integer naming this MPI rank
       */
      static void configure_MPI_interoperability(int rank);

      /**
       * Create a handshake object for exchanging control between MPI
       * and Legion. We make this a static method so that it can be
       * created before the Legion runtime is initialized.
       * @param init_in_MPI who owns initial control of the handshake,
       *                    by default it is MPI
       * @param mpi_participants number of calls that need to be made to 
       *                    the handshake to pass control from MPI to Legion
       * @param legion_participants number of calls that need to be made to
       *                    the handshake to pass control from Legion to MPI
       */
      static MPILegionHandshake create_handshake(bool init_in_MPI = true,
                                                 int mpi_participants = 1,
                                                 int legion_participants = 1);

      /**
       * Register a reduction operation with the runtime. Note that the
       * reduction operation template type must conform to the specification
       * for a reduction operation outlined in the Realm runtime 
       * interface.  Reduction operations can be used either for reduction
       * privileges on a region or for performing reduction of values across
       * index space task launches. The reduction operation ID zero is
       * reserved for runtime use.
       * @param redop_id ID at which to register the reduction operation
       * @param permit_duplicates will allow a duplicate registration to
       *        be successful if this reduction ID has been used before
       */
      template<typename REDOP>
      static void register_reduction_op(ReductionOpID redop_id,
                                        bool permit_duplicates = false);

      /**
       * Register an untyped reduction operation with the runtime. Note 
       * that the reduction operation template type must conform to the 
       * specification for a reduction operation outlined in the Realm runtime 
       * interface. Reduction operations can be used either for reduction
       * privileges on a region or for performing reduction of values across
       * index space task launches. The reduction operation ID zero is
       * reserved for runtime use. The runtime will take ownership of this
       * operation and delete it at the end of the program.
       * @param redop_id ID at which to register the reduction opeation
       * @param op the untyped reduction operator (legion claims ownership)
       * @param init_fnptr optional function for initializing the reduction
       *        type of this reduction operator if they also support compression
       * @pram fold_fnptr optional function for folding reduction types of this
       *        reduction operator if they also support compression 
       * @param permit_duplicates will allow a duplicate registration to 
       *        be successful if this reduction ID has been used before
       */
      static void register_reduction_op(ReductionOpID redop_id,
                                        ReductionOp *op,
                                        SerdezInitFnptr init_fnptr = NULL,
                                        SerdezFoldFnptr fold_fnptr = NULL,
                                        bool permit_duplicates = false);

      /**
       * Return a pointer to a given reduction operation object.
       * @param redop_id ID of the reduction operation to find
       * @return a pointer to the reduction operation object if it exists
       */
      static const ReductionOp* get_reduction_op(ReductionOpID redop_id);

      /**
       * Register custom serialize/deserialize operation with the
       * runtime. This can be used for providing custom serialization
       * and deserialization method for fields that are not trivially
       * copied (e.g. byte-wise copies). The type being registered
       * must conform to the Realm definition of a CustomSerdez
       * object (see realm/custom_serdez.h).
       * @param serdez_id ID at which to register the serdez operator
       * @param permit_duplicates will allow a duplicate registration to 
       *        be successful if this serdez ID has been used before
       */
      template<typename SERDEZ>
      static void register_custom_serdez_op(CustomSerdezID serdez_id,
                                            bool permit_duplicates = false);

      /**
       * Return a pointer to the given custom serdez operation object.
       * @param serdez_id ID of the serdez operation to find
       * @return a pointer to the serdez operation object if it exists
       */
      static const SerdezOp* get_serdez_op(CustomSerdezID serdez_id);

      /**
       * Register a region projection function that can be used to map
       * from an upper bound of a logical region down to a specific
       * logical sub-region for a given domain point during index
       * task execution.  The projection ID zero is reserved for runtime
       * use.
       * @param handle the projection ID to register the function at
       * @return ID where the function was registered
       */
      template<LogicalRegion (*PROJ_PTR)(LogicalRegion, const DomainPoint&,
                                         Runtime*)>
      LEGION_DEPRECATED("Projection functions should now be specified "
                        "using projection functor objects")
      static ProjectionID register_region_function(ProjectionID handle);

      /**
       * Register a partition projection function that can be used to
       * map from an upper bound of a logical partition down to a specific
       * logical sub-region for a given domain point during index task
       * execution.  The projection ID zero is reserved for runtime use.
       * @param handle the projection ID to register the function at
       * @return ID where the function was registered
       */
      template<LogicalRegion (*PROJ_PTR)(LogicalPartition, const DomainPoint&,
                                         Runtime*)>
      LEGION_DEPRECATED("Projection functions should now be specified "
                        "using projection functor objects")
      static ProjectionID register_partition_function(ProjectionID handle);
    public:
      /**
       * This call allows the application to add a callback function
       * that will be run prior to beginning any task execution on every
       * runtime in the system.  It can be used to register or update the
       * mapping between mapper IDs and mappers, register reductions,
       * register projection function, register coloring functions, or
       * configure any other static runtime variables prior to beginning
       * the application.
       * @param callback function pointer to the callback function to be run
       */
      static void add_registration_callback(RegistrationCallbackFnptr callback);
      /**
       * @deprecated
       * This call allows the application to register a callback function
       * that will be run prior to beginning any task execution on every
       * runtime in the system.  It can be used to register or update the
       * mapping between mapper IDs and mappers, register reductions,
       * register projection function, register coloring functions, or
       * configure any other static runtime variables prior to beginning
       * the application.
       * @param callback function pointer to the callback function to be run
       */
      LEGION_DEPRECATED("Legion now supports multiple registration callbacks "
                        "added via the add_registration_callback method.") 
      static void set_registration_callback(RegistrationCallbackFnptr callback);

      /**
       * This method can be used to retrieve the default arguments passed into
       * the runtime at the start call from any point in the machine.
       * @return a reference to the input arguments passed in at start-up
       */
      static const InputArgs& get_input_args(void);
    public:
      /**
       * Enable recording of profiling information.
       */
      static void enable_profiling(void);
      /**
       * Disable recording of profiling information.
       */
      static void disable_profiling(void);
      /**
       * Dump the current profiling information to file.
       */
      static void dump_profiling(void);
    public:
      //------------------------------------------------------------------------
      // Layout Registration Operations
      //------------------------------------------------------------------------
      /**
       * Register a new layout description with the runtime. The runtime will
       * return an ID that is a globally unique name for this set of 
       * constraints and can be used anywhere in the machine. Once this set 
       * of constraints is set, it cannot be changed.
       * @param registrar a layout description registrar 
       * @return a unique layout ID assigned to this set of constraints 
       */
      LayoutConstraintID register_layout(
                                    const LayoutConstraintRegistrar &registrar);

      /**
       * Release the set of constraints associated the given layout ID.
       * This promises that this set of constraints will never be used again.
       * @param layout_id the name for the set of constraints to release
       */
      void release_layout(LayoutConstraintID layout_id);

      /**
       * A static version of the method above to register layout
       * descriptions prior to the runtime starting. Attempting to
       * use this method after the runtime starts will result in a 
       * failure. All of the calls to this method must specifiy layout
       * descriptions that are not associated with a field space.
       * This call must be made symmetrically across all nodes.
       * @param registrar a layout description registrar
       * @param layout_id the ID to associate with the description
       * @return the layout id assigned to the set of constraints
       */
      static LayoutConstraintID preregister_layout(
                               const LayoutConstraintRegistrar &registrar,
                               LayoutConstraintID layout_id = AUTO_GENERATE_ID);

      /**
       * Get the field space for a specific layout description
       * @param layout_id the layout ID for which to obtain the field space
       * @return the field space handle for the layout description
       */
      FieldSpace get_layout_constraint_field_space(
                                  LayoutConstraintID layout_id);

      /**
       * Get the constraints for a specific layout description
       * @param layout_id the layout ID for which to obtain the constraints
       * @param layout_constraints a LayoutConstraintSet to populate
       */
      void get_layout_constraints(LayoutConstraintID layout_id,
                                  LayoutConstraintSet &layout_constraints);

      /**
       * Get the name associated with a particular layout description
       * @param layout_id the layout ID for which to obtain the name
       * @return a pointer to a string of the name of the layou description
       */
      const char* get_layout_constraints_name(LayoutConstraintID layout_id);
    public:
      //------------------------------------------------------------------------
      // Task Registration Operations
      //------------------------------------------------------------------------
      
      /**
       * Dynamically generate a unique Task ID for use across the machine
       * @return a Task ID that is globally unique across the machine
       */
      TaskID generate_dynamic_task_id(void);

      /**
       * Generate a contiguous set of TaskIDs for use by a library.
       * This call will always generate the same answer for the same library
       * name no many how many times it is called or on how many nodes it
       * is called. If the count passed in to this method differs for the 
       * same library name the runtime will raise an error.
       * @param name a unique null-terminated string that names the library
       * @param count the number of task IDs that should be generated
       * @return the first task ID that is allocated to the library
       */
      TaskID generate_library_task_ids(const char *name, size_t count);

      /**
       * Statically generate a unique Task ID for use across the machine.
       * This can only be called prior to the runtime starting. It must
       * be invoked symmetrically across all nodes in the machine prior
       * to starting the runtime.
       * @return a TaskID that is globally unique across the machine
       */
      static TaskID generate_static_task_id(void);

      /**
       * Dynamically register a new task variant with the runtime with
       * a non-void return type.
       * @param registrar the task variant registrar for describing the task
       * @return variant ID for the task
       */
      template<typename T,
        T (*TASK_PTR)(const Task*, const std::vector<PhysicalRegion>&,
                      Context, Runtime*)>
      VariantID register_task_variant(const TaskVariantRegistrar &registrar);

      /**
       * Dynamically register a new task variant with the runtime with
       * a non-void return type and user data.
       * @param registrar the task variant registrar for describing the task
       * @param user_data the user data to associate with the task variant
       * @return variant ID for the task
       */
      template<typename T, typename UDT,
        T (*TASK_PTR)(const Task*, const std::vector<PhysicalRegion>&,
                      Context, Runtime*, const UDT&)>
      VariantID register_task_variant(const TaskVariantRegistrar &registrar,
                                      const UDT &user_data);

      /**
       * Dynamically register a new task variant with the runtime with
       * a void return type.
       * @param registrar the task variant registrar for describing the task
       * @return variant ID for the task
       */
      template<
        void (*TASK_PTR)(const Task*, const std::vector<PhysicalRegion>&,
                         Context, Runtime*)>
      VariantID register_task_variant(const TaskVariantRegistrar &registrar);

      /**
       * Dynamically register a new task variant with the runtime with
       * a void return type and user data.
       * @param registrar the task variant registrar for describing the task
       * @param user_data the user data to associate with the task variant
       * @return variant ID for the task
       */
      template<typename UDT,
        void (*TASK_PTR)(const Task*, const std::vector<PhysicalRegion>&,
                         Context, Runtime*, const UDT&)>
      VariantID register_task_variant(const TaskVariantRegistrar &registrar,
                                      const UDT &user_data);

      /**
       * Dynamically register a new task variant with the runtime that
       * has already built in the necessary preamble/postamble (i.e.
       * calls to LegionTaskWrapper::legion_task_{pre,post}amble)
       * @param registrar the task variant registrar for describing the task
       * @param codedesc the code descriptor for the pre-wrapped task
       * @param user_data pointer to optional user data to associate with the
       * task variant
       * @param user_len size of optional user_data in bytes
       * @param has_return_type boolean if this has a non-void return type
       * @return variant ID for the task
       */
      VariantID register_task_variant(const TaskVariantRegistrar &registrar,
				      const CodeDescriptor &codedesc,
				      const void *user_data = NULL,
				      size_t user_len = 0,
                                      bool has_return_type = false);

      /**
       * Statically register a new task variant with the runtime with
       * a non-void return type prior to the runtime starting. This call
       * must be made on all nodes and it will fail if done after the
       * Runtime::start method has been invoked.
       * @param registrar the task variant registrar for describing the task
       * @param task_name an optional name to assign to the logical task
       * @param vid optional static variant ID
       * @return variant ID for the task
       */
      template<typename T,
        T (*TASK_PTR)(const Task*, const std::vector<PhysicalRegion>&,
                      Context, Runtime*)>
      static VariantID preregister_task_variant(
                                    const TaskVariantRegistrar &registrar,
                                    const char *task_name = NULL,
                                    VariantID vid = AUTO_GENERATE_ID);

      /**
       * Statically register a new task variant with the runtime with
       * a non-void return type and userd data prior to the runtime 
       * starting. This call must be made on all nodes and it will 
       * fail if done after the Runtime::start method has been invoked.
       * @param registrar the task variant registrar for describing the task
       * @param user_data the user data to associate with the task variant
       * @param task_name an optional name to assign to the logical task
       * @param vid optional static variant ID
       * @return variant ID for the task
       */
      template<typename T, typename UDT,
        T (*TASK_PTR)(const Task*, const std::vector<PhysicalRegion>&,
                      Context, Runtime*, const UDT&)>
      static VariantID preregister_task_variant(
                      const TaskVariantRegistrar &registrar, 
                      const UDT &user_data,
                      const char *task_name = NULL,
                      VariantID vid = AUTO_GENERATE_ID);
       
      /**
       * Statically register a new task variant with the runtime with
       * a void return type prior to the runtime starting. This call
       * must be made on all nodes and it will fail if done after the
       * Runtime::start method has been invoked.
       * @param registrar the task variant registrar for describing the task
       * @param an optional name to assign to the logical task
       * @param vid optional static variant ID
       * @return variant ID for the task
       */
      template<
        void (*TASK_PTR)(const Task*, const std::vector<PhysicalRegion>&,
                         Context, Runtime*)>
      static VariantID preregister_task_variant(
                                    const TaskVariantRegistrar &registrar,
                                    const char *task_name = NULL,
                                    VariantID vid = AUTO_GENERATE_ID);

      /**
       * Statically register a new task variant with the runtime with
       * a void return type and user data prior to the runtime starting. 
       * This call must be made on all nodes and it will fail if done 
       * after the Runtime::start method has been invoked.
       * @param registrar the task variant registrar for describing the task
       * @param user_data the user data to associate with the task variant
       * @param an optional name to assign to the logical task
       * @param vid optional static variant ID
       * @return variant ID for the task
       */
      template<typename UDT,
        void (*TASK_PTR)(const Task*, const std::vector<PhysicalRegion>&,
                         Context, Runtime*, const UDT&)>
      static VariantID preregister_task_variant(
              const TaskVariantRegistrar &registrar, const UDT &user_data, 
              const char *task_name = NULL, VariantID vid = AUTO_GENERATE_ID);

      /**
       * Statically register a new task variant with the runtime that
       * has already built in the necessary preamble/postamble (i.e.
       * calls to LegionTaskWrapper::legion_task_{pre,post}amble).
       * This call must be made on all nodes and it will fail if done 
       * after the Runtime::start method has been invoked.
       * @param registrar the task variant registrar for describing the task
       * @param codedesc the code descriptor for the pre-wrapped task
       * @param user_data pointer to optional user data to associate with the
       * task variant
       * @param user_len size of optional user_data in bytes
       * @param has_return_type boolean indicating a non-void return type
       * @param check_task_id verify validity of the task ID
       * @return variant ID for the task
       */
      static VariantID preregister_task_variant(
              const TaskVariantRegistrar &registrar,
	      const CodeDescriptor &codedesc,
	      const void *user_data = NULL,
	      size_t user_len = 0,
	      const char *task_name = NULL,
              VariantID vid = AUTO_GENERATE_ID,
              bool has_return_type = false,
              bool check_task_id = true);

      /**
       * This is the necessary preamble call to use when registering a 
       * task variant with an explicit CodeDescriptor. It takes the base 
       * Realm task arguments and will return the equivalent Legion task 
       * arguments from the runtime.
       * @param data pointer to the Realm task data
       * @param datalen size of the Realm task data in bytes
       * @param p Realm processor on which the task is running
       * @param task reference to the Task pointer to be set
       * @param regionsptr pointer to the vector of regions reference to set
       * @param ctx the context to set
       * @param runtime the runtime pointer to set
       */
      static void legion_task_preamble(const void *data, size_t datalen,
                                       Processor p, const Task *& task,
                                       const std::vector<PhysicalRegion> *& reg,
                                       Context& ctx, Runtime *& runtime);

      /**
       * This is the necessary postamble call to use when registering a task
       * variant with an explicit CodeDescriptor. It passes back the task
       * return value and completes the task. It should be the last thing
       * called before the task finishes.
       * @param runtime the runtime pointer
       * @param ctx the context for the task
       * @param retvalptr pointer to the return value
       * @param retvalsize the size of the return value in bytes
       */
      static void legion_task_postamble(Runtime *runtime, Context ctx,
                                        const void *retvalptr = NULL,
                                        size_t retvalsize = 0);
    public:
      // ------------------ Deprecated task registration -----------------------
      /**
       * @deprecated
       * Register a task with a template return type for the given
       * kind of processor.
       * @param id the ID to assign to the task
       * @param proc_kind the processor kind on which the task can run
       * @param single whether the task can be run as a single task
       * @param index whether the task can be run as an index space task
       * @param vid the variant ID to assign to the task
       * @param options the task configuration options
       * @param task_name string name for the task
       * @return the ID the task was assigned
       */
      template<typename T,
        T (*TASK_PTR)(const Task*, const std::vector<PhysicalRegion>&,
                      Context, Runtime*)>
      LEGION_DEPRECATED("Task registration should be done with "
                        "a TaskVariantRegistrar") 
      static TaskID register_legion_task(TaskID id, Processor::Kind proc_kind,
                                         bool single, bool index, 
                                         VariantID vid = AUTO_GENERATE_ID,
                              TaskConfigOptions options = TaskConfigOptions(),
                                         const char *task_name = NULL);
      /**
       * @deprecated
       * Register a task with a void return type for the given
       * kind of processor.
       * @param id the ID to assign to the task 
       * @param proc_kind the processor kind on which the task can run
       * @param single whether the task can be run as a single task
       * @param index whether the task can be run as an index space task
       * @param vid the variant ID to assign to the task
       * @param options the task configuration options
       * @param task_name string name for the task
       * @return the ID the task was assigned
       */
      template<
        void (*TASK_PTR)(const Task*, const std::vector<PhysicalRegion>&,
                         Context, Runtime*)>
      LEGION_DEPRECATED("Task registration should be done with "
                        "a TaskVariantRegistrar")
      static TaskID register_legion_task(TaskID id, Processor::Kind proc_kind,
                                         bool single, bool index,
                                         VariantID vid = AUTO_GENERATE_ID,
                             TaskConfigOptions options = TaskConfigOptions(),
                                         const char *task_name = NULL);
      /**
       * @deprecated
       * Same as the register_legion_task above, but allow for users to
       * pass some static data that will be passed as an argument to
       * all invocations of the function.
       * @param id the ID at which to assign the task
       * @param proc_kind the processor kind on which the task can run
       * @param single whether the task can be run as a single task
       * @param index whether the task can be run as an index space task
       * @param user_data user data type to pass to all invocations of the task
       * @param vid the variant ID to assign to the task
       * @param options the task configuration options
       * @param task_name string name for the task
       * @return the ID the task was assigned
       */
      template<typename T, typename UDT,
        T (*TASK_PTR)(const Task*, const std::vector<PhysicalRegion>&,
                      Context, Runtime*, const UDT&)>
      LEGION_DEPRECATED("Task registration should be done with "
                        "a TaskVariantRegistrar")
      static TaskID register_legion_task(TaskID id, Processor::Kind proc_kind,
                                         bool single, bool index,
                                         const UDT &user_data,
                                         VariantID vid = AUTO_GENERATE_ID,
                              TaskConfigOptions options = TaskConfigOptions(),
                                         const char *task_name = NULL);
      /**
       * @deprecated
       * Same as the register_legion_task above, but allow for users to
       * pass some static data that will be passed as an argument to
       * all invocations of the function.
       * @param id the ID at which to assign the task
       * @param proc_kind the processor kind on which the task can run
       * @param single whether the task can be run as a single task
       * @param index whether the task can be run as an index space task
       * @param user_data user data type to pass to all invocations of the task
       * @param vid the variant ID to assign to the task
       * @param options the task configuration options
       * @param task_name string name for the task
       * @return the ID the task was assigned
       */
      template<typename UDT,
        void (*TASK_PTR)(const Task*,const std::vector<PhysicalRegion>&,
                         Context, Runtime*, const UDT&)>
      LEGION_DEPRECATED("Task registration should be done with "
                        "a TaskVariantRegistrar")
      static TaskID register_legion_task(TaskID id, Processor::Kind proc_kind,
                                         bool single, bool index,
                                         const UDT &user_data,
                                         VariantID vid = AUTO_GENERATE_ID,
                              TaskConfigOptions options = TaskConfigOptions(),
                                         const char *task_name = NULL);
    public:
      /**
       * Provide a mechanism for finding the Legion runtime
       * pointer for a processor wrapper tasks that are starting
       * a new application level task.
       * @param processor the task will run on
       * @return the Legion runtime pointer for the specified processor
       */
      static Runtime* get_runtime(Processor p = Processor::NO_PROC);

      /**
       * Get the context for the currently executing task this must
       * be called inside of an actual Legion task. Calling it outside
       * of a Legion task will result in undefined behavior
       * @return the context for the enclosing task in which we are executing
       */
      static Context get_context(void);
    private:
      // Helper methods for templates
      IndexSpace create_index_space_internal(Context ctx, const void *realm_is,
                                             TypeTag type_tag);
      IndexPartition create_restricted_partition(Context ctx,
                                      IndexSpace parent,
                                      IndexSpace color_space,
                                      const void *transform,
                                      size_t transform_size,
                                      const void *extent, 
                                      size_t extent_size,
                                      PartitionKind part_kind, Color color);
      IndexSpace create_index_space_union_internal(Context ctx,
                                      IndexPartition parent,
                                      const void *realm_color, TypeTag type_tag,
                                      const std::vector<IndexSpace> &handles);
      IndexSpace create_index_space_union_internal(Context ctx, 
                                      IndexPartition parent, 
                                      const void *realm_color, TypeTag type_tag,
                                      IndexPartition handle);
      IndexSpace create_index_space_intersection_internal(Context ctx,
                                      IndexPartition parent,
                                      const void *realm_color, TypeTag type_tag,
                                      const std::vector<IndexSpace> &handles);
      IndexSpace create_index_space_intersection_internal(Context ctx, 
                                      IndexPartition parent, 
                                      const void *realm_color, TypeTag type_tag,
                                      IndexPartition handle);
      IndexSpace create_index_space_difference_internal(Context ctx,
                                      IndexPartition paretn,
                                      const void *realm_color, TypeTag type_tag,
                                      IndexSpace initial,
                                      const std::vector<IndexSpace> &handles);
      IndexSpace get_index_subspace_internal(IndexPartition handle, 
                                      const void *realm_color,TypeTag type_tag);
      bool has_index_subspace_internal(IndexPartition handle,
                                      const void *realm_color,TypeTag type_tag);
      void get_index_partition_color_space_internal(IndexPartition handle,
                                      void *realm_is, TypeTag type_tag);
      void get_index_space_domain_internal(IndexSpace handle, 
                                      void *realm_is, TypeTag type_tag);
      void get_index_space_color_internal(IndexSpace handle,
                                      void *realm_color, TypeTag type_tag);
      bool safe_cast_internal(Context ctx, LogicalRegion region,
                                      const void *realm_point,TypeTag type_tag);
      LogicalRegion get_logical_subregion_by_color_internal(
                                      LogicalPartition parent,
                                      const void *realm_color,TypeTag type_tag);
      bool has_logical_subregion_by_color_internal(
                                      LogicalPartition parent,
                                      const void *realm_color,TypeTag type_tag);
    private:
      // Methods for the wrapper functions to get information from the runtime
      friend class LegionTaskWrapper;
      friend class LegionSerialization;
      Future from_value(const void *value, size_t value_size, bool owned);
    private:
<<<<<<< HEAD
      VariantID register_variant(const TaskVariantRegistrar &registrar,bool ret,
                                 const void *user_data, size_t user_data_size,
                                 CodeDescriptor *realm);
      static VariantID preregister_variant(const TaskVariantRegistrar &reg,
                                 const void *user_data, size_t user_data_size,
                                 CodeDescriptor *realm,
                                 bool has_return, const char *task_name,
                                 VariantID vid, bool check_task_id = true);
    public:
      // This method is hidden down here and not publicly documented because
      // users shouldn't really need it for anything, however there are some
      // reasonable cases where it might be utilitized for things like doing
      // file I/O or printf that people might want it for so we've got it
      ShardID get_shard_id(Context ctx, bool I_know_what_I_am_doing = false);
    private:
=======
>>>>>>> c86ac96a
      static ReductionOpTable& get_reduction_table(void);
      static SerdezOpTable& get_serdez_table(void);
      static SerdezRedopTable& get_serdez_redop_table(void);
    private:
      friend class Mapper;
      Internal::Runtime *runtime;
    };

    //==========================================================================
    //                        Compiler Helper Classes
    //==========================================================================

    /**
     * \class ColoringSerializer
     * This is a decorator class that helps the Legion compiler
     * with returning colorings as the result of task calls.
     */
    class ColoringSerializer {
    public:
      ColoringSerializer(void) { }
      ColoringSerializer(const Coloring &c);
    public:
      size_t legion_buffer_size(void) const;
      size_t legion_serialize(void *buffer) const;
      size_t legion_deserialize(const void *buffer);
    public:
      inline Coloring& ref(void) { return coloring; }
    private:
      Coloring coloring;
    };

    /**
     * \class DomainColoringSerializer
     * This is a decorator class that helps the Legion compiler
     * with returning domain colorings as the result of task calls.
     */
    class DomainColoringSerializer {
    public:
      DomainColoringSerializer(void) { }
      DomainColoringSerializer(const DomainColoring &c);
    public:
      size_t legion_buffer_size(void) const;
      size_t legion_serialize(void *buffer) const;
      size_t legion_deserialize(const void *buffer);
    public:
      inline DomainColoring& ref(void) { return coloring; }
    private:
      DomainColoring coloring;
    };

}; // namespace Legion

#include "legion/legion.inl"
// Include this here so we get the mapper interface in the header file
// We have to put it here though since the mapper interface depends
// on the rest of the legion interface
#include "legion/legion_mapping.h"

#endif // __LEGION_RUNTIME_H__
#endif // defined LEGION_ENABLE_CXX_BINDINGS

// EOF
<|MERGE_RESOLUTION|>--- conflicted
+++ resolved
@@ -7492,16 +7492,6 @@
       friend class LegionTaskWrapper;
       friend class LegionSerialization;
       Future from_value(const void *value, size_t value_size, bool owned);
-    private:
-<<<<<<< HEAD
-      VariantID register_variant(const TaskVariantRegistrar &registrar,bool ret,
-                                 const void *user_data, size_t user_data_size,
-                                 CodeDescriptor *realm);
-      static VariantID preregister_variant(const TaskVariantRegistrar &reg,
-                                 const void *user_data, size_t user_data_size,
-                                 CodeDescriptor *realm,
-                                 bool has_return, const char *task_name,
-                                 VariantID vid, bool check_task_id = true);
     public:
       // This method is hidden down here and not publicly documented because
       // users shouldn't really need it for anything, however there are some
@@ -7509,8 +7499,6 @@
       // file I/O or printf that people might want it for so we've got it
       ShardID get_shard_id(Context ctx, bool I_know_what_I_am_doing = false);
     private:
-=======
->>>>>>> c86ac96a
       static ReductionOpTable& get_reduction_table(void);
       static SerdezOpTable& get_serdez_table(void);
       static SerdezRedopTable& get_serdez_redop_table(void);
