--- conflicted
+++ resolved
@@ -30,11 +30,8 @@
 #endif
 
 #include <queue>
-<<<<<<< HEAD
 #include <algorithm>
-=======
 #include <iomanip>
->>>>>>> 8deae377
 
 #define CHECK_PTHREAD(cmd) do { \
   int ret = (cmd); \
