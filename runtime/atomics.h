--- conflicted
+++ resolved
@@ -13,114 +13,5 @@
  * limitations under the License.
  */
 
-<<<<<<< HEAD
-
-#ifndef __LEGION_ATOMICS__
-#define __LEGION_ATOMICS__
-
-// These are implementation of common atomics for integers
-// that we use in the runtime and are supported by GNU compilers.
-// Unfortunately not all of the compilers we use support them
-// (suck it PGI and LLVM)!
-
-namespace LegionRuntime {
-  namespace LowLevel {
-    
-    inline int __sync_fetch_and_add(int *ptr, int value)
-    {
-      int result;
-      asm volatile("lock; xadd %0, %1"
-                   : "=r"(result), "=m"(*ptr)
-                   : "0"(value), "m"(*ptr)
-                   : "memory");
-      return result;
-    }
-    
-    inline long __sync_fetch_and_add(long *ptr, long value)
-    {
-      long result;
-      asm volatile("lock; xadd %0, %1"
-                   : "=r"(result), "=m"(*ptr)
-                   : "0"(value), "m"(*ptr)
-                   : "memory");
-      return result;
-    }
-    
-    inline long long __sync_fetch_and_add(long long *ptr, long long value)
-    {
-      long long result;
-      asm volatile("lock; xaddq %0, %1"
-                   : "=r"(result), "=m"(*ptr)
-                   : "0"(value), "m"(*ptr)
-                   : "memory");
-      return result;
-    }
-    
-    inline unsigned int __sync_fetch_and_add(unsigned int *ptr, unsigned int value)
-    {
-      unsigned int result;
-      asm volatile("lock; xadd %0, %1"
-                   : "=r"(result), "=m"(*ptr)
-                   : "0"(value), "m"(*ptr)
-                   : "memory");
-      return result;
-    }
-    
-    inline unsigned long __sync_fetch_and_add(unsigned long *ptr, unsigned long value)
-    {
-      unsigned long result;
-      asm volatile("lock; xadd %0, %1"
-                   : "=r"(result), "=m"(*ptr)
-                   : "0"(value), "m"(*ptr)
-                   : "memory");
-      return result;
-    }
-    
-    inline unsigned long long __sync_fetch_and_add(unsigned long long *ptr, unsigned long long value)
-    {
-      unsigned long long result;
-      asm volatile("lock; xaddq %0, %1"
-                   : "=r"(result), "=m"(*ptr)
-                   : "0"(value), "m"(*ptr)
-                   : "memory");
-      return result;
-    }
-    
-    inline int __sync_add_and_fetch(int *ptr, int value)
-    {
-      return (__sync_fetch_and_add(ptr, value) + value);
-    }
-    
-    inline long __sync_add_and_fetch(long *ptr, long value)
-    {
-      return (__sync_fetch_and_add(ptr, value) + value);
-    }
-    
-    inline long long __sync_add_and_fetch(long long *ptr, long long value)
-    {
-      return (__sync_fetch_and_add(ptr, value) + value);
-    }
-    
-    inline unsigned int __sync_add_and_fetch(unsigned int *ptr, unsigned int value)
-    {
-      return (__sync_fetch_and_add(ptr, value) + value);
-    }
-    
-    inline unsigned long __sync_add_and_fetch(unsigned long *ptr, unsigned long value)
-    {
-      return (__sync_fetch_and_add(ptr, value) + value);
-    }
-    
-    inline unsigned long long __sync_add_and_fetch(unsigned long long *ptr, unsigned long long value)
-    {
-      return (__sync_fetch_and_add(ptr, value) + value);
-    }
-    
-  }; // LowLevel namespace
-}; // LegionRuntime namespace 
-
-#endif
-=======
 #warning This file is deprecated - include "legion/atomics.h" instead.
-#include "legion/atomics.h"
->>>>>>> fbb3fb42
+#include "legion/atomics.h"