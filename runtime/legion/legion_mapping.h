/* Copyright 2020 Stanford University, NVIDIA Corporation
 *
 * Licensed under the Apache License, Version 2.0 (the "License");
 * you may not use this file except in compliance with the License.
 * You may obtain a copy of the License at
 *
 *     http://www.apache.org/licenses/LICENSE-2.0
 *
 * Unless required by applicable law or agreed to in writing, software
 * distributed under the License is distributed on an "AS IS" BASIS,
 * WITHOUT WARRANTIES OR CONDITIONS OF ANY KIND, either express or implied.
 * See the License for the specific language governing permissions and
 * limitations under the License.
 */

#ifndef __LEGION_MAPPING_H__
#define __LEGION_MAPPING_H__

#include "legion/legion_types.h"
#include "legion/legion_constraint.h"
#include "legion.h"
#include "realm/profiling.h"

#include <iostream>

namespace Legion {
  namespace Mapping { 

    /**
     * \class PhysicalInstance
     * The PhysicalInstance class provides an interface for
     * garnering information about physical instances 
     * throughout the mapping interface. Mappers can discover
     * information about physical instances such as their
     * location, layout, and validity of data. Mappers can
     * make copies of these objects and store them permanently
     * in their state, but must be prepared that the validity
     * of field data can change under such circumstances.
     * The instance itself can actually be garbage collected.
     * Methods are provided for detecting such cases.
     */
    class PhysicalInstance {
    public:
      PhysicalInstance(void);
      PhysicalInstance(const PhysicalInstance &rhs);
      ~PhysicalInstance(void);
    public:
      PhysicalInstance& operator=(const PhysicalInstance &rhs); 
    public:
      bool operator<(const PhysicalInstance &rhs) const;
      bool operator==(const PhysicalInstance &rhs) const;
      bool operator!=(const PhysicalInstance &rhs) const;
    public:
      // Get the location of this physical instance
      Memory get_location(void) const;
      unsigned long get_instance_id(void) const;
      size_t get_instance_size(void) const;
      Domain get_instance_domain(void) const;
      // Adds all fields that exist in instance to 'fields', unless
      //  instance is virtual
      void get_fields(std::set<FieldID> &fields) const;
    public:
      FieldSpace get_field_space(void) const;
      LayoutConstraintID get_layout_id(void) const;
    public:
      // See if our instance still exists or if it has been
      // garbage collected, this is just a sample, using the
      // acquire methods provided by the mapper_rt interface
      // can prevent it from being collected during the
      // lifetime of a mapper call.
      bool exists(bool strong_test = false) const;
      bool is_normal_instance(void) const;
      bool is_virtual_instance(void) const;
      bool is_reduction_instance(void) const;
      bool is_external_instance(void) const;
      bool is_collective_instance(void) const;
    public:
      bool has_field(FieldID fid) const;
      void has_fields(std::map<FieldID,bool> &fids) const;
      void remove_space_fields(std::set<FieldID> &fids) const;
    public:
      // Use these to specify the fields for which this instance
      // should be used. It is optional to specify this and is only
      // necessary to disambiguate which fields should be used when
      // multiple selected instances have the same field(s).
      void add_use_field(FieldID fid);
      void add_use_fields(const std::set<FieldID> &fids);
    public:
      // Check to see if a whole set of constraints are satisfied
      bool entails(const LayoutConstraintSet &constraint_set,
                   const LayoutConstraint **failed_constraint = NULL) const;
    public:
      static PhysicalInstance get_virtual_instance(void);
    protected:
      FRIEND_ALL_RUNTIME_CLASSES
      // Only the runtime can make an instance like this
      PhysicalInstance(PhysicalInstanceImpl impl);
    protected:   
      PhysicalInstanceImpl impl;
      friend std::ostream& operator<<(std::ostream& os,
				      const PhysicalInstance& p);
    };

    /**
     * \class MapperEvent
     * A mapper event is a mechanism through which mappers
     * are allowed to preempt a mapper call until a later
     * time when the mapper is ready to resume execution 
     */
    class MapperEvent {
    public:
      MapperEvent(void)
        : impl(Internal::RtUserEvent::NO_RT_USER_EVENT) { }
      FRIEND_ALL_RUNTIME_CLASSES
    public:
      inline bool exists(void) const { return impl.exists(); }
      inline bool operator==(const MapperEvent &rhs) const 
        { return (impl.id == rhs.impl.id); }
      inline bool operator<(const MapperEvent &rhs) const
        { return (impl.id < rhs.impl.id); }
    private:
      Internal::RtUserEvent impl;
    };

    namespace ProfilingMeasurements {
      // import all the Realm measurements into this namespace too
      using namespace Realm::ProfilingMeasurements;

      struct RuntimeOverhead {
	static const ProfilingMeasurementID ID = PMID_RUNTIME_OVERHEAD;
        RuntimeOverhead(void);
	// application, runtime, wait times all reported in nanoseconds
	long long application_time;  // time spent in application code
	long long runtime_time;      // time spent in runtime code
	long long wait_time;         // time spent waiting
      };
    };

    /**
     * \class ProfilingRequest
     * This definition shadows the Realm version, since it's the job of the
     * Legion runtime to handle the actual callback part (and to divert any
     * measurement requests not known to Realm)
     */
    class ProfilingRequest {
    public:
      ProfilingRequest(void);
      ~ProfilingRequest(void);

      template <typename T>
      inline ProfilingRequest &add_measurement(void);

      inline bool empty(void) const;

    protected:
      FRIEND_ALL_RUNTIME_CLASSES
      void populate_realm_profiling_request(Realm::ProfilingRequest& req);

      std::set<ProfilingMeasurementID> requested_measurements;
    };

    /**
     * \class ProfilingResponse
     * Similarly, the profiling response wraps around the Realm version so
     * that it can handle non-Realm measurements
     */
    class ProfilingResponse {
    public:
      // default constructor used because this appears in the
      //  {...}ProfilingInfo structs below
      ProfilingResponse(void);
      ~ProfilingResponse(void);

      // even if a measurement was requested, it may not have been performed -
      //  use this to check
      template <typename T>
      inline bool has_measurement(void) const;

      // extracts a measurement (if available), returning a dynamically
      //  allocated result - caller should delete it when done
      template <typename T>
      inline T *get_measurement(void) const;

      template <typename T>
      inline bool get_measurement(T& result) const;

    protected:
      FRIEND_ALL_RUNTIME_CLASSES
      void attach_realm_profiling_response(
          const Realm::ProfilingResponse& resp);
      void attach_overhead(
          ProfilingMeasurements::RuntimeOverhead *overhead);

      const Realm::ProfilingResponse *realm_resp;
      ProfilingMeasurements::RuntimeOverhead *overhead;
    };

    /**
     * \struct TaskGeneratorArguments
     * This structure defines the arguments that will be passed to a 
     * task generator variant from a call to find_or_create_variant
     * if the no variant could be found. The task generator function 
     * will then be expected to generate one or more variants and 
     * register them with the runtime. The first variant registered
     * will be the one that the runtime will use to satisfy the
     * mapper request.
     */
    struct TaskGeneratorArguments {
    public:
      TaskID                            task_id;
      MapperID                          mapper_id;
      ExecutionConstraintSet            execution_constraints;
      TaskLayoutConstraintSet           layout_constraints;
    };

    /**
     * \class Mapper
     * This class is a pure virtual class that defines the mapper interface.
     * Every mapper must be derived from this class and implement all of
     * the virtual methods declared in this class.
     */
    class Mapper {
    public:
      Mapper(MapperRuntime *rt);
      virtual ~Mapper(void);
    public:
      MapperRuntime *const runtime; 
    public:
      /**
       ** ----------------------------------------------------------------------
       *  Get Mapper Name 
       * ----------------------------------------------------------------------
       *  Specify a name that the runtime can use for referring to this
       *  mapper. This will primarily be used for providing helpful
       *  error messages so semantically meaningful names are encouraged.
       *  This mapper call must be immutable as it may be made before the
       *  synchronization model has been chosen.
       */
      virtual const char* get_mapper_name(void) const = 0;
    public:
      /**
       * ----------------------------------------------------------------------
       *  Get Mapper Synchronization Model 
       * ----------------------------------------------------------------------
       * Specify the mapper synchronization model. The concurrent mapper model 
       * will alternatively allow mapper calls to be performed at the same time 
       * and will rely on the mapper to lock itself to protect access to shared 
       * data. If the mapper is locked when performing a utility call, it may
       * be automatically unlocked and locked around the utility call. The 
       * serialized model will guarantee that all mapper calls are performed 
       * atomically with respect to each other unless they perform a utility 
       * call when the mapper has indicated that it is safe to permit 
       * re-entrant mapper call(s) in the process of performing the utility 
       * call. The reentrant version of the serialized mapper model will 
       * default to allowing reentrant calls to the mapper context. The 
       * non-reentrant version will default to not allowing reentrant calls.
       */
      enum MapperSyncModel {
        CONCURRENT_MAPPER_MODEL,
        SERIALIZED_REENTRANT_MAPPER_MODEL,
        SERIALIZED_NON_REENTRANT_MAPPER_MODEL,
      };
      virtual MapperSyncModel get_mapper_sync_model(void) const = 0;
    public:
      /**
       * ----------------------------------------------------------------------
       *  Request Valid Instances
       * ----------------------------------------------------------------------
       * Indicate whether the runtime should populate the valid instances as
       * inputs for mapping operations. This will control the setting for all
       * operations that are not tasks. For tasks, this will just set the 
       * initial value of 'valid_instances' in the select_task_options struct
       * as we give mappers more control over needing valid inputs for tasks
       * than generic operations at the moment. We provide a default 
       * implementation of this method because older versions of the runtime
       * would always fill in this data structure, however, we now allow
       * mappers to disable this in order to reduce the cost of physical
       * analysis done for mapping operations.
       */
      virtual bool request_valid_instances(void) const { return true; }
    public: // Task mapping calls
      /**
       * ----------------------------------------------------------------------
       *  Select Task Options
       * ----------------------------------------------------------------------
       * This mapper call happens immediately after the task is launched
       * and before any other stages of the pipeline. This gives the mapper
       * control over the execution of this task before the runtime puts it
       * in the task pipeline. Below are the fields of the TaskOptions
       * struct and their semantics.
       *
       * target_proc default:local processor
       *     This field will only be obeyed by single task launches. It 
       *     sets the initial processor where the task will be sent after
       *     dependence analysis if the task is to be eagerly evaluated.
       *     Index space tasks will invoke slice_domain to determine where
       *     its components should be sent.
       *
       * inline_task default:false
       *     Specify whether this task should be inlined directly into the
       *     parent task using the parent task's regions. If the regions
       *     are not already mapped, they will be re-mapped and the task
       *     will be executed on the local processor. The mapper should
       *     select an alternative call to the select_inline_variant call
       *     to select the task variant to be used.
       *
       * spawn_task default:false
       *     This field is inspired by Cilk and has equivalent semantics.
       *     If a task is spawned, then it becomes eligible for stealing,
       *     otherwise it will traverse the task pipeline as directed by
       *     the mapper. The one deviation from Cilk stealing is that 
       *     stealing in Legion is managed by the mappers instead of
       *     implicitly by the Legion runtime.
       *
       * map_locally default:false
       *     Tasks have the option of either being mapped on 
       *     the processor on which they were created or being mapped
       *     on their ultimate destination processor.  Mapping on the
       *     local processor where the task was created can be
       *     more efficient in some cases since it requires less
       *     meta-data movement by the runtime, but can also be
       *     subject to having an incomplete view of the destination
       *     memories during the mapping process.  In general a task
       *     should only be mapped locally if it is a leaf task as
       *     the runtime will need to move the meta-data for a task
       *     anyway if it is going to launch sub-tasks.  Note that
       *     deciding to map a task locally disqualifies that task
       *     from being stolen as it will have already been mapped
       *     once it enters the ready queue.
       *
       * valid_instance default:result of request_valid_instances
       *     When calls to map_task are performed, it's often the 
       *     case that the mapper will want to know the currently valid
       *     instances are for that region. There is some overhead to
       *     doing this and the mapper may want to avoid this overhead
       *     in cases where it knows it won't need the information such
       *     as when it is going to virtually map all the regions for 
       *     an inner task. By setting this flag to false the mapper
       *     can opt-out of receiving the valid instance information
       *     for a task.
       *
       * replicate default:false
       *     Enable replication of the individual tasks for this
       *     operation. This is useful for performing redundant
       *     computation to avoid communication. There are 
       *     requirements on the properties of replicated tasks
       *     and how they are mapped. Replicated tasks are not
       *     allowed to have reduction-only privileges. Furthermore
       *     the mapper must map any regions with write privileges
       *     for different copies of the task to different instances.
       *
       * parent_priority default:current
       *     If the mapper for the parent task permits child
       *     operations to mutate the priority of the parent task
       *     then the mapper can use this field to alter the 
       *     priority of the parent task
       */
      struct TaskOptions {
        Processor                              initial_proc; // = current
        bool                                   inline_task;  // = false
        bool                                   stealable;    // = false
        bool                                   map_locally;  // = false
        bool                                   valid_instances; // = true
        bool                                   memoize;  // = false
        bool                                   replicate;    // = false
        TaskPriority                           parent_priority; // = current
      };
      //------------------------------------------------------------------------
      virtual void select_task_options(const MapperContext    ctx,
                                       const Task&            task,
                                             TaskOptions&     output) = 0;
      //------------------------------------------------------------------------

      /**
       * ----------------------------------------------------------------------
       *  Premap Task 
       * ----------------------------------------------------------------------
       * This mapper call is only invoked for tasks having a region requirement
       * which needs to be premapped (e.g. an in index space task launch with 
       * an individual region requirement with READ_WRITE EXCLUSIVE privileges 
       * that all tasks must share). The mapper is told the indicies of which 
       * region requirements need to be premapped in the 'must_premap' set.
       * All other regions can be optionally mapped. The mapper is given
       * a vector containing sets of valid PhysicalInstances (if any) for
       * each region requirement.
       *
       * The mapper performs the premapping by filling in premapping at
       * least all the required premapped regions and indicates all premapped
       * region indicies in 'premapped_region'. For each region requirement
       * the mapper can specify a ranking of PhysicalInstances to re-use
       * in 'chosen_ranking'. This can optionally be left empty. The mapper
       * can also specify constraints on the creation of a physical instance
       * in 'layout_constraints'. Finally, the mapper can force the creation
       * of a new instance if an write-after-read dependences are detected
       * on existing physical instances by enabling the WAR optimization.
       * All vector data structures are size appropriately for the number of
       * region requirements in the task.
       */
      struct PremapTaskInput {
        std::map<unsigned,std::vector<PhysicalInstance> >  valid_instances;
      };
      struct PremapTaskOutput {
        Processor                                          new_target_proc;
        std::map<unsigned,std::vector<PhysicalInstance> >  premapped_instances;
        std::map<unsigned,std::vector<PhysicalInstance> >  premapped_sources;
        ProfilingRequest                                   copy_prof_requests;
        TaskPriority                                       profiling_priority;
      };
      //------------------------------------------------------------------------
      virtual void premap_task(const MapperContext      ctx,
                               const Task&              task, 
                               const PremapTaskInput&   input,
                               PremapTaskOutput&        output) = 0; 
      //------------------------------------------------------------------------

      /**
       * ----------------------------------------------------------------------
       *  Slice Domain 
       * ----------------------------------------------------------------------
       * Instead of needing to map an index space of tasks as a single
       * domain, Legion allows index space of tasks to be decomposed
       * into smaller sets of tasks that are mapped in parallel on
       * different processors. To achieve this, the domain of the
       * index space task launch must be sliced into subsets of points
       * and distributed to the different processors which will actually
       * run the tasks. Decomposing arbitrary domains in a way that
       * matches the target architecture is clearly a mapping decision.
       * Slicing the domain can be done recursively to match the 
       * hierarchical nature of modern machines. By setting the
       * 'recurse' field on a DomainSlice struct to true, the runtime
       * will invoke slice_domain again on the destination node.
       * It is acceptable to return a single slice consisting of the
       * entire domain, but this will guarantee that all points in 
       * an index space will map on the same node. The mapper can 
       * request that the runtime check the correctness of the slicing
       * (e.g. each point is in exactly one slice) dynamically by setting
       * the 'verify_correctness' flag. Note that verification can be
       * expensive and should only be used in testing or rare cases.
       */
      struct TaskSlice {
      public:
        TaskSlice(void) : domain_is(IndexSpace::NO_SPACE), 
          domain(Domain::NO_DOMAIN), proc(Processor::NO_PROC), 
          recurse(false), stealable(false) { }
        TaskSlice(const Domain &d, Processor p, bool r, bool s)
          : domain_is(IndexSpace::NO_SPACE), domain(d), 
            proc(p), recurse(r), stealable(s) { }
        TaskSlice(IndexSpace is, Processor p, bool r, bool s)
          : domain_is(is), domain(Domain::NO_DOMAIN),
            proc(p), recurse(r), stealable(s) { }
      public:
        IndexSpace                              domain_is;
        Domain                                  domain;
        Processor                               proc;
        bool                                    recurse;
        bool                                    stealable;
      };
      struct SliceTaskInput {
        IndexSpace                             domain_is;
        Domain                                 domain;
        IndexSpace                             sharding_is;
      };
      struct SliceTaskOutput {
        std::vector<TaskSlice>                 slices;
        bool                                   verify_correctness; // = false
      };
      //------------------------------------------------------------------------
      virtual void slice_task(const MapperContext      ctx,
                              const Task&              task, 
                              const SliceTaskInput&    input,
                                    SliceTaskOutput&   output) = 0;
      //------------------------------------------------------------------------

      /**
       * ----------------------------------------------------------------------
       *  Map Task 
       * ----------------------------------------------------------------------
       * The map task call is performed on every task which is eagerly
       * (as opposed to lazily) executed and has all its input already
       * eagerly executed. The input to map_task consists of the names
       * of any valid instances that the runtime knows about for each
       * of the individual region requirements stored in 'valid_instances'
       * (if the user requested them by setting 'valid_instances' to 'true'
       * in the select_task_options mapper call), and the indexes of any
       * regions which were premapped in 'premapped_regions'.
       *
       * The mapper must first select a set of 'chosen_instances' to use
       * for each region requirement of the task. Multiple instances can
       * be chosen for each region requirement (hence the vector of vectors)
       * but the runtime will use the first instance that has space for each
       * field in the vector of instances for all the fields in the region
       * requirement. For read-only region requirements, the mapper can 
       * optionally request that the runtime not track the instances used
       * for read-only region requirements with the 'untracked_valid_regions'.
       * This will ensure that read-only instances are not considered a 
       * long-term valid copy of the data and make them immediately eligible
       * for garbage collection after the task is done mapping. Only the
       * indexes of read-only region requirements should be specified.
       *
       * The mapper must also select a set of 'target_procs'
       * that specifies the target processor(s) on which the task can run.
       * If a single processor is chosen then the task is guaranteed to 
       * run on that processor. If multiple processors are specified, 
       * the runtime will run the task on the first procoessor that becomes
       * available. All of the processors must be on the same node and of 
       * the same kind for now. 
       *
       * The mapper must further select a task variant to use to execute
       * the task and specify its VariantID in 'chosen_variant'. This variant
       * must have execution constraints consistent with all the 'target_procs'.
       * All of the instances specified by 'chosen_instances' must be in 
       * memories visible to all the target processors or the variant must speicfy
       * 'no_access' specialized constraints for such region requirements.
       * The mapper can specify a priority for the task with the 'task_priority'
       * field. This will allow the task to be re-ordered ahead of lower
       * priority tasks and behind higher priority tasks by the runtime
       * as it's being dynamically scheduled. Negative priorities are lower
       * and positive priorities are higher.
       *
       * The mapper can request profiling information about this
       * task as part of its execution. The mapper can specify a task
       * profiling request set in 'task_prof_requests' for profiling
       * statistics about the execution of the task. The mapper can
       * also ask for profiling information for the copies generated
       * as part of the mapping of the task through the 
       * 'copy_prof_requests' field. The 'profiling_priority' field
       * indicates with which priority the profiling results should
       * be send back to the mapper.
       *
       * Finally, the mapper can requrest a postmap_task mapper call be
       * performed to make additional copies of any output regions of the
       * task for resilience purposes by setting the 'postmap_task' flag
       * to true.
       */
      struct MapTaskInput {
        std::vector<std::vector<PhysicalInstance> > valid_instances;
        std::vector<unsigned>                       premapped_regions;
      };
      struct MapTaskOutput {
        std::vector<std::vector<PhysicalInstance> > chosen_instances; 
<<<<<<< HEAD
        std::vector<std::vector<PhysicalInstance> > source_instances;
=======
        std::vector<Memory>                         output_targets;
        std::vector<LayoutConstraintSet>            output_constraints;
>>>>>>> dc577dc4
        std::set<unsigned>                          untracked_valid_regions;
        std::vector<Processor>                      target_procs;
        VariantID                                   chosen_variant; // = 0 
        TaskPriority                                task_priority;  // = 0
        TaskPriority                                profiling_priority;
        ProfilingRequest                            task_prof_requests;
        ProfilingRequest                            copy_prof_requests;
        bool                                        postmap_task; // = false
      };
      //------------------------------------------------------------------------
      virtual void map_task(const MapperContext      ctx,
                            const Task&              task,
                            const MapTaskInput&      input,
                                  MapTaskOutput&     output) = 0;
      //------------------------------------------------------------------------


      /**
       * ----------------------------------------------------------------------
       *  Map Replicate Task 
       * ----------------------------------------------------------------------
       * This mapper call is invoked instead of map_task to map multiple copies
       * of a single task to run in parallel and generate multiple functionally
       * equivalent copies of the output data in different locations. It is
       * the responsibility of the mapper to ensure that each task gets assigned
       * to exactly one processor and each copy of the task gets assigned to 
       * a different processor. The mapper must also guarantee that any region
       * requirements with write privileges be mapped to different physical
       * instances for each copy of the task. The runtime will check all these
       * invariants in debug mode or if safe mapping is enabled.
       *
       * The mapper can also choose to make this a control replicated version
       * of this task by filling in the 'control_replicate' map. This will make
       * all the copies of the task work together as though they were one
       * logical version of the task rather than having them all execute
       * independently. The vector should be exactly the same size as the 
       * vector of task_mappings if it is not empty
       */
      struct MapReplicateTaskOutput {
        std::vector<MapTaskOutput>                      task_mappings;
        std::vector<Processor>                          control_replication_map;
      };
      //------------------------------------------------------------------------
      virtual void map_replicate_task(const MapperContext      ctx,
                                      const Task&              task,
                                      const MapTaskInput&      input,
                                      const MapTaskOutput&     default_output,
                                      MapReplicateTaskOutput&  output) = 0;
      //------------------------------------------------------------------------

      /**
       * ----------------------------------------------------------------------
       *  Select Task Variant 
       * ----------------------------------------------------------------------
       * This mapper call will only invoked if a task selected to be inlined.
       * If there is only one choice for the task variant the runtime will 
       * not invoke this method. However, if there are multiple valid variants
       * for this task given the processor and parent task physical regions,
       * then this call will be invoked to select the correct variant.
       */
      struct SelectVariantInput {
        Processor                                       processor;
        std::vector<std::vector<PhysicalInstance> >     chosen_instances;
      };
      struct SelectVariantOutput {
        VariantID                                       chosen_variant;
      };
      //------------------------------------------------------------------------
      virtual void select_task_variant(const MapperContext          ctx,
                                       const Task&                  task,
                                       const SelectVariantInput&    input,
                                             SelectVariantOutput&   output) = 0;
      //------------------------------------------------------------------------

      /**
       * ----------------------------------------------------------------------
       *  Postmap Task 
       * ----------------------------------------------------------------------
       * This call will only be invoked if the postmap_task field was set
       * in the 'select_task_options' call. The postmap task call gives the
       * mapper the option to create additional copies of the output in 
       * different memories. The mapper is told about the mapped regions for
       * each of the different region requirements for the task in 
       * 'mapped_regions', as well of any currently valid physical instances
       * for those regions in the set of 'valid_instances' for each region
       * requirement. The mapper can then specify one or more new instances
       * to update with the output from the task for each region requirement.
       * Unlike map_task where the chosen_instances are filtered so that only
       * the first instance which has space for a given field is updated, each
       * instances specified in 'chosen_instances' will be updated for any 
       * fields of the original region requirement for which they have 
       * sufficient space. 
       */
      struct PostMapInput {
        std::vector<std::vector<PhysicalInstance> >     mapped_regions;
        std::vector<std::vector<PhysicalInstance> >     valid_instances;
      };
      struct PostMapOutput {
        std::vector<std::vector<PhysicalInstance> >     chosen_instances;
        std::vector<std::vector<PhysicalInstance> >     source_instances;
      };
      //------------------------------------------------------------------------
      virtual void postmap_task(const MapperContext      ctx,
                                const Task&              task,
                                const PostMapInput&      input,
                                      PostMapOutput&     output) = 0;
      //------------------------------------------------------------------------

      /**
       * ----------------------------------------------------------------------
       *  Select Task Sources 
       * ----------------------------------------------------------------------
       * The rank copy sources mapper call allows for the mapper to 
       * select a ranking of potential source physical instances when
       * making a copy to a new physical instance. The mapper is given
       * the 'target_instance' and the set of 'source_instances' and
       * asked to provide the 'chosen_ranking' of the physical instances.
       * The runtime will issue copies from unranking instances in an
       * undefined order until all fields have valid data. The
       * 'region_req_index' field indicates the index of the region
       * requirement for which this copy is being requested.
       */
      struct SelectTaskSrcInput {
        PhysicalInstance                        target;
        std::vector<PhysicalInstance>           source_instances;
        unsigned                                region_req_index;
      };
      struct SelectTaskSrcOutput {
        std::deque<PhysicalInstance>            chosen_ranking;
      };
      //------------------------------------------------------------------------
      virtual void select_task_sources(const MapperContext        ctx,
                                       const Task&                task,
                                       const SelectTaskSrcInput&  input,
                                             SelectTaskSrcOutput& output) = 0;
      //------------------------------------------------------------------------

      // These are here for backwards compatibility
      // The mapper call these were used by no longer exists
      struct CreateTaskTemporaryInput {
        unsigned                                region_requirement_index; 
        PhysicalInstance                        destination_instance;
      };
      struct CreateTaskTemporaryOutput {
        PhysicalInstance                        temporary_instance;
      };

      /**
       * ----------------------------------------------------------------------
       *  Speculate
       * ----------------------------------------------------------------------
       * The speculate mapper call asks the mapper to make a 
       * decision about whether to speculatively execute a task
       * or not. The mapper can say whether to speculate or not
       * using the 'speculate' field. If it does choose to speculate
       * then the mapper can control the guessed value for the
       * predicate by setting the 'speculative_value' field.
       * Finally the mapper can control whether the speculation
       * is solely for the mapping of the operation or whether it
       * should extend to the execution of the operation with 
       * the 'speculate_mapping_only' field.
       */
      struct SpeculativeOutput {
        bool                                    speculate;
        bool                                    speculative_value;
        bool                                    speculate_mapping_only;
      };
      //------------------------------------------------------------------------
      virtual void speculate(const MapperContext      ctx,
                             const Task&              task,
                                   SpeculativeOutput& output) = 0;
      //------------------------------------------------------------------------

      /**
       * ----------------------------------------------------------------------
       *  Report Profiling
       * ----------------------------------------------------------------------
       * This mapper call will report the profiling information
       * requested either for the task execution and/or any copy
       * operations that were issued on behalf of mapping the task.
       * If the 'task_response' field is set to true this is the
       * profiling callback for the task itself, otherwise it is a
       * callback for one of the copies for the task'. If it is a
       * response for a copy the 'region_requirement_index' will say
       * for which region requirement the copy was issued. The runtime
       * will also report the number of 'total_reports' to expect. There
       * will always be at least one of these if the number of copy or
       * task profiling requests is not empty.
       */
      struct TaskProfilingInfo {
	ProfilingResponse                       profiling_responses;
        unsigned                                region_requirement_index;
        unsigned                                total_reports;
        bool                                    task_response;
        bool                                    fill_response;
      };
      //------------------------------------------------------------------------
      virtual void report_profiling(const MapperContext      ctx,
                                    const Task&              task,
                                    const TaskProfilingInfo& input)  = 0;
      //------------------------------------------------------------------------
      
      /**
       * ----------------------------------------------------------------------
       *  Select Sharding Functor 
       * ----------------------------------------------------------------------
       * This mapper call is invoked whenever the enclosing parent
       * task for the task being launched has been control replicated
       * and it's up to the mapper for this task to pick a sharding
       * functor to determine which shard will own the point(s) of the
       * task. The mapper must return the same sharding functor for all
       * copies of the task. The runtime will verify this in debug mode
       * but not in release mode.
       */
      struct SelectShardingFunctorInput {
        std::vector<Processor>                  shard_mapping;
      };
      struct SelectShardingFunctorOutput {
        ShardingID                              chosen_functor;
      };
      //------------------------------------------------------------------------
      virtual void select_sharding_functor(
                                 const MapperContext                ctx,
                                 const Task&                        task,
                                 const SelectShardingFunctorInput&  input,
                                       SelectShardingFunctorOutput& output) = 0;
      //------------------------------------------------------------------------
    public: // Inline mapping
      /**
       * ----------------------------------------------------------------------
       *  Map Inline 
       * ----------------------------------------------------------------------
       * The map inline mapper call is responsible for handling the mapping
       * of an inline mapping operation to a specific physical region. The
       * mapper is given a set of valid physical instances in the 
       * 'valid_instances' field. The mapper must then specify a set of chosen
       * instances to use for the inline mapping operation in 
       * 'chosen_instances'. Multiple instances can be selected for different
       * fields but the runtime will use the first instance that it finds that
       * in the vector that has space for each field. If this is a read-only 
       * inline mapping, the mapper can request that the runtime not track the 
       * validity of the instance(s) used for the inline mapping by setting 
       * 'track_valid_region' to 'false'. 
       *
       * The mapper can also request profiling information for any copies 
       * issued by filling in the 'profiling_requests' set. The mapper can 
       * control the priority with which this profiling information is 
       * returned to the mapper with 'profiling priority'.
       */
      struct MapInlineInput {
        std::vector<PhysicalInstance>           valid_instances; 
      };
      struct MapInlineOutput {
        std::vector<PhysicalInstance>           chosen_instances;
        std::vector<PhysicalInstance>           source_instances;
        ProfilingRequest                        profiling_requests;
        TaskPriority                            profiling_priority;
        bool                                    track_valid_region; /*=true*/
      };
      //------------------------------------------------------------------------
      virtual void map_inline(const MapperContext        ctx,
                              const InlineMapping&       inline_op,
                              const MapInlineInput&      input,
                                    MapInlineOutput&     output) = 0;
      //------------------------------------------------------------------------

      /**
       * ----------------------------------------------------------------------
       *  Select Inline Sources 
       * ----------------------------------------------------------------------
       * The rank copy sources mapper call allows for the mapper to select a
       * ranking for source physical instances when generating copies for an
       * inline mapping. The mapper is given the target physical instance in
       * the 'target' field and the set of possible source instances in 
       * 'source_instances'. The mapper speciefies a ranking of physical 
       * instances for copies to be issued from until all the fields contain 
       * valid data. The runtime will also issue copies from any instances not 
       * placed in the ranking in an unspecified order.
       */
      struct SelectInlineSrcInput {
        PhysicalInstance                        target;
        std::vector<PhysicalInstance>           source_instances;
      };
      struct SelectInlineSrcOutput {
        std::deque<PhysicalInstance>            chosen_ranking;
      };
      //------------------------------------------------------------------------
      virtual void select_inline_sources(const MapperContext        ctx,
                                       const InlineMapping&         inline_op,
                                       const SelectInlineSrcInput&  input,
                                             SelectInlineSrcOutput& output) = 0;
      //------------------------------------------------------------------------
      
      // These are here for backwards compatibility
      // The mapper call these were used by no longer exists
      struct CreateInlineTemporaryInput {
        PhysicalInstance                        destination_instance;
      };
      struct CreateInlineTemporaryOutput {
        PhysicalInstance                        temporary_instance;
      };

      // No speculation for inline mappings

      /**
       * ----------------------------------------------------------------------
       *  Report Profiling 
       * ----------------------------------------------------------------------
       * If the mapper requested profiling information on the copies
       * generated during an inline mapping operations then this mapper
       * call will be invoked to inform the mapper of the result. You are
       * always guaranteed to get at least one of these calls if the number
       * of profiling requests is not empty even if there are no copies or
       * fills performed in order to report the 'total_reports' to be expected. 
       * If the number of 'total_reports' is zero then the that means that
       * no copies or fills were generated and this is in the only response
       * that should be expected and it contains no other valid information.
       */
      struct InlineProfilingInfo {
	ProfilingResponse                       profiling_responses;
        unsigned                                total_reports;
        bool                                    fill_response;
      };
      //------------------------------------------------------------------------
      virtual void report_profiling(const MapperContext         ctx,
                                    const InlineMapping&        inline_op,
                                    const InlineProfilingInfo&  input)  = 0;
      //------------------------------------------------------------------------
    public: // Region-to-region copies
      /**
       * ----------------------------------------------------------------------
       *  Map Copy 
       * ----------------------------------------------------------------------
       * When an application requests an explicit region-to-region copy, this
       * mapper call is invoked to map both the source and destination 
       * instances for the copy. The mapper is provided with a set of valid
       * instances to be used for both the source and destination region
       * requirements in the 'src_instances' and 'dst_instances' fields.
       * The mapper then picks the chosen instances for the source and
       * destination region requirements and puts them in the corresponding
       * vectors of the output structure. The mapper can specify multiple
       * instances for different fields. For each field the runtime will select
       * the instance that first has space for that field that it finds in
       * the vector of instances. For source region requirements the mapper
       * can optionally select to use a virtual mapping if the copy is not
       * a reduction copy. If the copy is a gather or a scatter copy then 
       * the mapper must also create instances for the source and/or destination
       * indirection region requirements as well.
       *
       * The mapper can optionally choose not to have the runtime track any
       * of the instances made for the copy as valid for the source or 
       * indirection region requirements by specifying indexes of the valid
       * region requirements in 'untracked_valid_srcs', 
       * 'untracked_valid_ind_srcs', or 'untracked_valid_ind_dsts' respectively.
       *
       * The mapper can request profiling feedback on any copies performed by
       * this copy operation by filling in the 'profiling_requests' data 
       * structure with the kind of measurements desired. The priority
       * with which this information is sent back to the mapper can be 
       * set with 'profiling_priority'.
       */
      struct MapCopyInput {
        std::vector<std::vector<PhysicalInstance> >   src_instances;
        std::vector<std::vector<PhysicalInstance> >   dst_instances;
        std::vector<std::vector<PhysicalInstance> >   src_indirect_instances;
        std::vector<std::vector<PhysicalInstance> >   dst_indirect_instances;
      };
      struct MapCopyOutput {
        std::vector<std::vector<PhysicalInstance> >   src_instances;
        std::vector<std::vector<PhysicalInstance> >   dst_instances;
        std::vector<PhysicalInstance>                 src_indirect_instances;
        std::vector<PhysicalInstance>                 dst_indirect_instances;
        std::vector<std::vector<PhysicalInstance> >   src_source_instances;
        std::vector<std::vector<PhysicalInstance> >   dst_source_instances;
        std::vector<std::vector<PhysicalInstance> >   src_indirect_source_instances;
        std::vector<std::vector<PhysicalInstance> >   dst_indirect_source_instances;

        std::set<unsigned>                            untracked_valid_srcs;
        std::set<unsigned>                            untracked_valid_ind_srcs;
        std::set<unsigned>                            untracked_valid_ind_dsts;
        ProfilingRequest                              profiling_requests;
        TaskPriority                                  profiling_priority;
      };
      //------------------------------------------------------------------------
      virtual void map_copy(const MapperContext      ctx,
                            const Copy&              copy,
                            const MapCopyInput&      input,
                                  MapCopyOutput&     output) = 0;
      //------------------------------------------------------------------------

      /**
       * ----------------------------------------------------------------------
       *  Select Copy Sources 
       * ----------------------------------------------------------------------
       * The select copy sources mapper call allows the mapper to select a
       * ranking of physical instances to use when updating the fields for
       * a target physical instance. The physical instance is specified in 
       * the 'target' field and the set of source physical instances are
       * in the 'source_instances'. The 'is_src' and 'region_req_index'
       * say which region requirement the copy is being issued. The mapper
       * can specify an optional ranking in the 'chosen_ranking' field.
       * The runtime will issue copies from the chosen ranking until all
       * the fields in the target are made valid. Any instances not put
       * in the chosen ranking will be considered by the runtime in an 
       * undefined order for updating valid fields.
       */
      struct SelectCopySrcInput {
        PhysicalInstance                              target;
        std::vector<PhysicalInstance>                 source_instances;
        bool                                          is_src;
        bool                                          is_dst;
        bool                                          is_src_indirect;
        bool                                          is_dst_indirect;
        unsigned                                      region_req_index;
      };
      struct SelectCopySrcOutput {
        std::deque<PhysicalInstance>                  chosen_ranking;
      };
      //------------------------------------------------------------------------
      virtual void select_copy_sources(const MapperContext          ctx,
                                       const Copy&                  copy,
                                       const SelectCopySrcInput&    input,
                                             SelectCopySrcOutput&   output) = 0;
      //------------------------------------------------------------------------
      
      // These are here for backwards compatibility
      // The mapper call these were used by no longer exists
      struct CreateCopyTemporaryInput {
        unsigned                                region_requirement_index; 
        bool                                    src_requirement;
        PhysicalInstance                        destination_instance;
      };
      struct CreateCopyTemporaryOutput {
        PhysicalInstance                        temporary_instance;
      };

      /**
       * ----------------------------------------------------------------------
       *  Speculate 
       * ----------------------------------------------------------------------
       * The speculate mapper call gives the mapper the opportunity
       * to optionally speculate on the predicate value for an explicit
       * copy operation. The mapper sets the 'speculative' field to 
       * indicate whether to speculate or not. If it does chose to 
       * speculate, it can provide a speculative value in the
       * 'speculative_value' field.
       */
      //------------------------------------------------------------------------
      virtual void speculate(const MapperContext      ctx,
                             const Copy&              copy,
                                   SpeculativeOutput& output) = 0;
      //------------------------------------------------------------------------

      /**
       * ----------------------------------------------------------------------
       *  Report Profiling 
       * ----------------------------------------------------------------------
       * If the mapper requested profiling information for an explicit
       * copy operation then this call will return the profiling information.
       * The 'src_index' and 'dst_index' fields will report which region
       * requiremnts were responsible for generating the copy. The 
       * 'fill_response' field says whether this is a fill operation or a
       * copy operation. You are always guaranteed to get at least one of 
       * these calls if the number of profiling requests is non-zero even 
       * if there are no copies or fills performed in order to report the 
       * 'total_reports' to be expected. If the number of 'total_reports' 
       * is zero then the that means that no copies or fills were generated 
       * and this is in the only response that should be expected and it 
       * contains no other valid information. 
       */
      struct CopyProfilingInfo {
	ProfilingResponse                       profiling_responses;
        unsigned                                src_index;
        unsigned                                dst_index;
        unsigned                                total_reports;
        bool                                    fill_response;
      };
      //------------------------------------------------------------------------
      virtual void report_profiling(const MapperContext      ctx,
                                    const Copy&              copy,
                                    const CopyProfilingInfo& input)  = 0;
      //------------------------------------------------------------------------

      /**
       * ----------------------------------------------------------------------
       *  Select Sharding Functor 
       * ----------------------------------------------------------------------
       * This mapper call is invoked whenever the enclosing parent
       * task for the copy being launched has been control replicated
       * and it's up to the mapper for this copy to pick a sharding
       * functor to determine which shard will own the point(s) of the
       * copy. The mapper must return the same sharding functor for all
       * instances of the copy. The runtime will verify this in debug mode
       * but not in release mode.
       */
      //------------------------------------------------------------------------
      virtual void select_sharding_functor(
                                 const MapperContext                ctx,
                                 const Copy&                        copy,
                                 const SelectShardingFunctorInput&  input,
                                       SelectShardingFunctorOutput& output) = 0;
      //------------------------------------------------------------------------
    public: // Close operations
      // These are here for backwards compatibility
      // The mapper call these were used by no longer exists
      struct MapCloseInput {
        std::vector<PhysicalInstance>               valid_instances;
      };
      struct MapCloseOutput {
        std::vector<PhysicalInstance>               chosen_instances;
        ProfilingRequest                            profiling_requests;
        TaskPriority                                profiling_priority;
      };

      /**
       * ----------------------------------------------------------------------
       *  Select Close Sources 
       * ----------------------------------------------------------------------
       * The rank copy sources mapper call will be invoked whenever multiple
       * physical instances can serve as the source for a copy aimed at the
       * 'target' physical instance. The possible source instances are named
       * in 'source_instances' and the mapper can specify a ranking in 
       * 'chosen_ranking'. Any instances not explicitly listed in the order
       * will be used by the runtime in an undefined order.
       */
      struct SelectCloseSrcInput {
        PhysicalInstance                            target;
        std::vector<PhysicalInstance>               source_instances;
      };
      struct SelectCloseSrcOutput {
        std::deque<PhysicalInstance>                chosen_ranking;
      };
      //------------------------------------------------------------------------
      virtual void select_close_sources(const MapperContext        ctx,
                                        const Close&               close,
                                        const SelectCloseSrcInput&  input,
                                              SelectCloseSrcOutput& output) = 0;
      //------------------------------------------------------------------------

      // These are here for backwards compatibility
      // The mapper call these were used by no longer exists
      struct CreateCloseTemporaryInput {
        PhysicalInstance                        destination_instance;
      };
      struct CreateCloseTemporaryOutput {
        PhysicalInstance                        temporary_instance;
      };

      // No speculation for close operations

      /**
       * ----------------------------------------------------------------------
       *  Report Profiling 
       * ----------------------------------------------------------------------
       * If the mapper requested profiling information this close operation
       * then this call will return the profiling data back to the mapper
       * for all the copy operations issued by the close operation. The
       * 'fill_response' field indicates whether this response is for a
       * fill operation. You are always guaranteed to get at least one of 
       * these calls if the number of profiling requests is not empty even 
       * if there are no copies of fills performed in order to report the 
       * 'total_reports' to be expected. If the number of 'total_reports' 
       * is zero then the that means that no copies or fills were generated 
       * and this is in the only response that should be expected and it 
       * contains no other valid information. 
       */
      struct CloseProfilingInfo {
	ProfilingResponse                       profiling_responses;
        unsigned                                total_reports;
        bool                                    fill_response;
      };
      //------------------------------------------------------------------------
      virtual void report_profiling(const MapperContext       ctx,
                                    const Close&              close,
                                    const CloseProfilingInfo& input)  = 0;
      //------------------------------------------------------------------------

      /**
       * ----------------------------------------------------------------------
       *  Select Sharding Functor 
       * ----------------------------------------------------------------------
       * This mapper call is invoked whenever the enclosing parent
       * task for the close being launched has been control replicated
       * and it's up to the mapper for this task to pick a sharding
       * functor to determine which shard will own the point(s) of the
       * close. The mapper must return the same sharding functor for all
       * instances of the close. The runtime will verify this in debug mode
       * but not in release mode.
       */
      //------------------------------------------------------------------------
      virtual void select_sharding_functor(
                                 const MapperContext                ctx,
                                 const Close&                       close,
                                 const SelectShardingFunctorInput&  input,
                                       SelectShardingFunctorOutput& output) = 0;
      //------------------------------------------------------------------------
    public: // Acquire operations
      /**
       * ----------------------------------------------------------------------
       *  Map Acquire 
       * ----------------------------------------------------------------------
       * Acquire operations do not actually need to be mapped since they
       * are explicitly tied to a physical region when they are launched.
       * Therefore the only information needed from the mapper is whether
       * it would like to request any profiling information.
       */
      struct MapAcquireInput {
        // Nothing
      };
      struct MapAcquireOutput {
        ProfilingRequest                            profiling_requests;
        TaskPriority                                profiling_priority;
      };
      //------------------------------------------------------------------------
      virtual void map_acquire(const MapperContext         ctx,
                               const Acquire&              acquire,
                               const MapAcquireInput&      input,
                                     MapAcquireOutput&     output) = 0;
      //------------------------------------------------------------------------

      /**
       * ----------------------------------------------------------------------
       *  Speculate
       * ----------------------------------------------------------------------
       * Speculation for acquire operations works just like any other
       * operation. The mapper can choose whether to speculate with
       * the 'speculate' field. If it does choose to speculate, then 
       * it can predict the value with the 'speculative_value'.
       */
      //------------------------------------------------------------------------
      virtual void speculate(const MapperContext         ctx,
                             const Acquire&              acquire,
                                   SpeculativeOutput&    output) = 0;
      //------------------------------------------------------------------------

      /**
       * ----------------------------------------------------------------------
       *  Report Profiling
       * ----------------------------------------------------------------------
       * If the mapper requested profiling information on this acquire
       * operation, then this call will be invoked with the associated
       * profiling data. You are always guaranteed to get at least one of 
       * these calls if the number of profiling requests is not empty even 
       * if there are no copies or fills performed in order to report the 
       * 'total_reports' to be expected. If the number of 'total_reports' 
       * is zero then the that means that no copies or fills were generated 
       * and this is in the only response that should be expected and it 
       * contains no other valid information.  
       */
      struct AcquireProfilingInfo {
	ProfilingResponse                       profiling_responses;
        unsigned                                total_reports;
        bool                                    fill_response;
      };
      //------------------------------------------------------------------------
      virtual void report_profiling(const MapperContext         ctx,
                                    const Acquire&              acquire,
                                    const AcquireProfilingInfo& input) = 0;
      //------------------------------------------------------------------------

      /**
       * ----------------------------------------------------------------------
       *  Select Sharding Functor 
       * ----------------------------------------------------------------------
       * This mapper call is invoked whenever the enclosing parent
       * task for the acquire being launched has been control replicated
       * and it's up to the mapper for this task to pick a sharding
       * functor to determine which shard will own the point(s) of the
       * acquire . The mapper must return the same sharding functor for all
       * instances of the acquire. The runtime will verify this in debug mode
       * but not in release mode.
       */
      //------------------------------------------------------------------------
      virtual void select_sharding_functor(
                                 const MapperContext                ctx,
                                 const Acquire&                     acquire,
                                 const SelectShardingFunctorInput&  input,
                                       SelectShardingFunctorOutput& output) = 0;
      //------------------------------------------------------------------------
    public: // Release operations 
      /**
       * ----------------------------------------------------------------------
       *  Map Release 
       * ----------------------------------------------------------------------
       * Release operations don't actually have any mapping to perform since
       * they are explicitly associated with a physical instance when they
       * are launched by the application. Thereforefore the only output
       * currently neecessary is whether the mapper would like profiling
       * information for this release operation.
       */
      struct MapReleaseInput {
        // Nothing
      };
      struct MapReleaseOutput {
        std::vector<PhysicalInstance>               source_instances;
        ProfilingRequest                            profiling_requests;
        TaskPriority                                profiling_priority;
      };
      //------------------------------------------------------------------------
      virtual void map_release(const MapperContext         ctx,
                               const Release&              release,
                               const MapReleaseInput&      input,
                                     MapReleaseOutput&     output) = 0;
      //------------------------------------------------------------------------

      /**
       * ----------------------------------------------------------------------
       *  Select Release Sources 
       * ----------------------------------------------------------------------
       * The select release sources call allows mappers to specify a 
       * 'chosen_ranking' for different 'source_instances' of a region when 
       * copying to a 'target' phsyical instance. The mapper can rank any or 
       * all of the source instances and any instances which are not ranked 
       * will be copied from in an unspecified order by the runtime until all 
       * the necessary fields in the target contain valid data.
       */
      struct SelectReleaseSrcInput {
        PhysicalInstance                        target;
        std::vector<PhysicalInstance>           source_instances;
      };
      struct SelectReleaseSrcOutput {
        std::deque<PhysicalInstance>            chosen_ranking;
      };
      //------------------------------------------------------------------------
      virtual void select_release_sources(const MapperContext       ctx,
                                     const Release&                 release,
                                     const SelectReleaseSrcInput&   input,
                                           SelectReleaseSrcOutput&  output) = 0;
      //------------------------------------------------------------------------
      
      // These are here for backwards compatibility
      // The mapper call these were used by no longer exists
      struct CreateReleaseTemporaryInput {
        PhysicalInstance                        destination_instance;
      };
      struct CreateReleaseTemporaryOutput {
        PhysicalInstance                        temporary_instance;
      };

      /**
       * ----------------------------------------------------------------------
       *  Speculate 
       * ----------------------------------------------------------------------
       * The speculate call will be invoked for any release operations with
       * a predicate that has not yet been satisfied. The mapper can choose
       * whether to speculate on the result with the 'speculate' field. If
       * the mapper does choose to speculate, it can choose the set the
       * 'speculative_value' field as a guess for the value the predicate
       * will take.
       */
      //------------------------------------------------------------------------
      virtual void speculate(const MapperContext         ctx,
                             const Release&              release,
                                   SpeculativeOutput&    output) = 0;
      //------------------------------------------------------------------------

      /**
       * ----------------------------------------------------------------------
       *  Report Profiling
       * ----------------------------------------------------------------------
       * If the mapper requested profiling data for the release operation
       * then this call will be invoked to report the profiling results
       * back to the mapper. You are always guaranteed to get at least one of 
       * these calls if the number of profiling requests is not empty even if 
       * there are no copies or fills performed in order to report the 
       * 'total_reports' to be expected. If the number of 'total_reports' is 
       * zero then the that means that no copies or fills were generated and 
       * this is in the only response that should be expected and it contains 
       * no other valid information. 
       */
      struct ReleaseProfilingInfo {
	ProfilingResponse                       profiling_responses;
        unsigned                                total_reports;
        bool                                    fill_response;
      };
      //------------------------------------------------------------------------
      virtual void report_profiling(const MapperContext         ctx,
                                    const Release&              release,
                                    const ReleaseProfilingInfo& input)  = 0;
      //------------------------------------------------------------------------

      /**
       * ----------------------------------------------------------------------
       *  Select Sharding Functor 
       * ----------------------------------------------------------------------
       * This mapper call is invoked whenever the enclosing parent
       * task for the release being launched has been control replicated
       * and it's up to the mapper for this task to pick a sharding
       * functor to determine which shard will own the point(s) of the
       * release. The mapper must return the same sharding functor for all
       * instances of the release. The runtime will verify this in debug mode
       * but not in release mode.
       */
      //------------------------------------------------------------------------
      virtual void select_sharding_functor(
                                 const MapperContext                ctx,
                                 const Release&                     release,
                                 const SelectShardingFunctorInput&  input,
                                       SelectShardingFunctorOutput& output) = 0;
      //------------------------------------------------------------------------
    public: // Partition Operations
      /**
       * ----------------------------------------------------------------------
       *  Select Partition Projection
       * ----------------------------------------------------------------------
       * Partition operations are usually done with respect to a given
       * logical region. However, for performance reasons the data for
       * a logical region might be spread across many subregions from a
       * previous operation (e.g. in the case of create_partition_by_field
       * where a previous index space launch filled in the field containing
       * the colors). In these cases , the mapper may want to specify that
       * the mapping for the projection operation should not be done with
       * respect to the region being partitioning, but for each fo the
       * subregions of a complete partition of the logical region. This
       * mapper call permits the mapper to decide whether to make the 
       * partition operation an 'index' operation over the color space
       * of a complete partition, or whether it should just remain a
       * 'single' operation that maps the logical region directly.
       * If the mapper picks a complete partition to return for 
       * 'chosen_partition' then the partition will become an 'index'
       * operation, but if it return a NO_PART, then the partition
       * operation will remain a 'single' operation.
       */
      struct SelectPartitionProjectionInput {
        std::vector<LogicalPartition>           open_complete_partitions;
      };
      struct SelectPartitionProjectionOutput {
        LogicalPartition                        chosen_partition;
      };
      //------------------------------------------------------------------------
      virtual void select_partition_projection(const MapperContext  ctx,
                          const Partition&                          partition,
                          const SelectPartitionProjectionInput&     input,
                                SelectPartitionProjectionOutput&    output) = 0;
      //------------------------------------------------------------------------

      /**
       * ----------------------------------------------------------------------
       *  Map Projection 
       * ----------------------------------------------------------------------
       * The map partition mapper call is responsible for handling the mapping
       * of a dependent partitioning operation to a specific physical region. 
       * The mapper is given a set of valid physical instances in the 
       * 'valid_instances' field. The mapper must then specify a set of chosen
       * instances to use for the inline mapping operation in 
       * 'chosen_instances'. Multiple instances can be selected for different
       * fields but the runtime will use the first instance that it finds that
       * in the vector that has space for each field. Since all dependent
       * partitioning operations have read-only privileges on their input
       * regions, the mapper can request that the runtime not track the 
       * validity of the instance(s) used for the dependent parititoning
       * operation by setting 'track_valid_region' to 'false'. 
       *
       * The mapper can also request profiling information for any copies 
       * issued by filling in the 'profiling_requests' set. The mapper can 
       * control the priority with which this profiling information is 
       * returned to the mapper with 'profiling priority'.
       */
      struct MapPartitionInput {
        std::vector<PhysicalInstance>           valid_instances; 
      };
      struct MapPartitionOutput {
        std::vector<PhysicalInstance>           chosen_instances;
        std::vector<PhysicalInstance>           source_instances;
        ProfilingRequest                        profiling_requests;
        TaskPriority                            profiling_priority;
        bool                                    track_valid_region; /*=true*/
      };
      //------------------------------------------------------------------------
      virtual void map_partition(const MapperContext        ctx,
                                 const Partition&           partition,
                                 const MapPartitionInput&   input,
                                       MapPartitionOutput&  output) = 0;
      //------------------------------------------------------------------------

      /**
       * ----------------------------------------------------------------------
       *  Select Partition Sources 
       * ----------------------------------------------------------------------
       * The select partition sources mapper call allows the mapper to select a
       * ranking for source physical instances when generating copies for an
       * partition operation. The mapper is given the target physical instance 
       * in the 'target' field and the set of possible source instances in 
       * 'source_instances'. The mapper speciefies a ranking of physical 
       * instances for copies to be issued from until all the fields contain 
       * valid data. The runtime will also issue copies from any instances not 
       * placed in the ranking in an unspecified order.
       */
      struct SelectPartitionSrcInput {
        PhysicalInstance                        target;
        std::vector<PhysicalInstance>           source_instances;
      };
      struct SelectPartitionSrcOutput {
        std::deque<PhysicalInstance>            chosen_ranking;
      };
      //------------------------------------------------------------------------
      virtual void select_partition_sources(
                                    const MapperContext             ctx,
                                    const Partition&                partition,
                                    const SelectPartitionSrcInput&  input,
                                          SelectPartitionSrcOutput& output) = 0;
      //------------------------------------------------------------------------

      // These are here for backwards compatibility
      // The mapper call these were used by no longer exists
      struct CreatePartitionTemporaryInput {
        PhysicalInstance                        destination_instance;
      };
      struct CreatePartitionTemporaryOutput {
        PhysicalInstance                        temporary_instance;
      };

      // No speculation for dependent partition operations

      /**
       * ----------------------------------------------------------------------
       *  Report Profiling 
       * ----------------------------------------------------------------------
       * If the mapper requested profiling information on the copies
       * generated during a dependent partition operation then this mapper
       * call will be invoked to inform the mapper of the result. You are
       * always guaranteed to get at least one of these calls if the number
       * of profiling requests is not empty even if there are no copies or
       * fills performed in order to report the 'total_reports' to be expected. 
       * If the number of 'total_reports' is zero then the that means that
       * no copies or fills were generated and this is in the only response
       * that should be expected and it contains no other valid information.
       */
      struct PartitionProfilingInfo {
	ProfilingResponse                       profiling_responses;
        unsigned                                total_reports;
        bool                                    fill_response;
      };
      //------------------------------------------------------------------------
      virtual void report_profiling(const MapperContext              ctx,
                                    const Partition&                 partition,
                                    const PartitionProfilingInfo&    input) = 0;
      //------------------------------------------------------------------------

      /**
       * ----------------------------------------------------------------------
       *  Select Sharding Functor 
       * ----------------------------------------------------------------------
       * This mapper call is invoked whenever the enclosing parent
       * task for the partition being launched has been control replicated
       * and it's up to the mapper for this task to pick a sharding
       * functor to determine which shard will own the point(s) of the
       * partition. The mapper must return the same sharding functor for all
       * instances of the partition. The runtime will verify this in debug mode
       * but not in release mode.
       */
      //------------------------------------------------------------------------
      virtual void select_sharding_functor(
                                 const MapperContext                ctx,
                                 const Partition&                   partition,
                                 const SelectShardingFunctorInput&  input,
                                       SelectShardingFunctorOutput& output) = 0;
      //------------------------------------------------------------------------
    public: // Fill Operations
      /**
       * ----------------------------------------------------------------------
       *  Select Sharding Functor 
       * ----------------------------------------------------------------------
       * This mapper call is invoked whenever the enclosing parent
       * task for the fill being launched has been control replicated
       * and it's up to the mapper for this task to pick a sharding
       * functor to determine which shard will own the points of the
       * fill. The mapper must return the same sharding functor for all
       * instances of the fill. The runtime will verify this in debug mode
       * but not in release mode.
       */
      //------------------------------------------------------------------------
      virtual void select_sharding_functor(
                                 const MapperContext                ctx,
                                 const Fill&                        fill,
                                 const SelectShardingFunctorInput&  input,
                                       SelectShardingFunctorOutput& output) = 0;
      //------------------------------------------------------------------------
    public: // Single Task Context 
      /**
       * ----------------------------------------------------------------------
       *  Configure Context 
       * ----------------------------------------------------------------------
       * The configure_context mapping call is performed once for every 
       * non-leaf task before it starts running. It allows the mapper 
       * control over important aspects of the task's execution. First,
       * the mapper can control how far the task runs ahead before it
       * starts stalling due to resource constraints. The mapper can 
       * specify either a maximum number of outstanding sub operations
       * by specifying 'max_window_size' or if the task issues frame
       * operations (see 'complete_frame') it can set the maximum
       * number of outstanding frames with 'max_outstanding_frames.'
       * For the task-based run ahead measure, the mapper can also
       * apply a hysteresis factor by setting 'hysteresis_percentage'
       * to reduce jitter. The hysteresis factor specifies what percentage
       * of 'max_window_size' tasks have to finish executing before 
       * execution can begin again after a stall.
       *
       * The mapper can also control how many outstanding sub-tasks need
       * to be mapped before the mapping process is considered to be far
       * enough ahead that it can be halted for this context by setting
       * the 'min_tasks_to_schedule' parameter.
       *
       * the mapper can control the granularity of Legion meta-tasks
       * for this context with the 'meta_task_vector_width' parameter
       * which control how many meta-tasks get batched together for 
       * certain stages of the execution pipeline. This is useful to 
       * avoid the overheads of Realm tasks which often do not deal
       * with very small meta-tasks (e.g. those that take 20us or less).
       *
       * The 'mutable_priority' parameter allows the mapper to specify
       * whether child operations launched in this context are permitted
       * to alter the priority of parent task. See the 'update_parent_priority'
       * field of the 'select_task_options' mapper call. If this is set 
       * to false then the child mappers cannot change the priority of
       * the parent task.
       */
      struct ContextConfigOutput {
        unsigned                                max_window_size; // = 1024
        unsigned                                hysteresis_percentage; // = 25
        unsigned                                max_outstanding_frames; // = 2
        unsigned                                min_tasks_to_schedule; // = 64
        unsigned                                min_frames_to_schedule; // = 0 
        unsigned                                meta_task_vector_width; // = 16
        bool                                    mutable_priority; // = false
      };
      //------------------------------------------------------------------------
      virtual void configure_context(const MapperContext         ctx,
                                     const Task&                 task,
                                           ContextConfigOutput&  output) = 0;
      //------------------------------------------------------------------------

      /**
       * ----------------------------------------------------------------------
       *  Select Tunable Variable 
       * ----------------------------------------------------------------------
       * The select_tunable_value mapper call allows mappers to control
       * decisions about tunable values for a given task execution. The
       * mapper is told of the tunable ID and presented with the mapping
       * tag for the operation. It then must then allocate a buffer and 
       * put the result in the buffer. Alternatively, it can also tell the
       * runtime that it does not own the result by setting the take_ownership
       * flag to false indicating that the runtime should make its own copy
       * of the resulting buffer. If the resulting future expects the 
       * future to be packed, it is the responsibility of the mapper 
       * to pack it. The utility method 'pack_tunable' will allocate
       * the buffer and do any necessary packing for an arbitrary type.
       */
      struct SelectTunableInput {
        TunableID                               tunable_id;
        MappingTagID                            mapping_tag;
        const void*                             args;
        size_t                                  size;
      };
      struct SelectTunableOutput {
        void*                                   value;
        size_t                                  size;
        bool                                    take_ownership; // = true 
      };
      //------------------------------------------------------------------------
      virtual void select_tunable_value(const MapperContext         ctx,
                                        const Task&                 task,
                                        const SelectTunableInput&   input,
                                              SelectTunableOutput&  output) = 0;
      //------------------------------------------------------------------------
    public: // Mapping collections of operations 
      /**
       * ----------------------------------------------------------------------
       *  Select Sharding Functor 
       * ----------------------------------------------------------------------
       * This mapper call is invoked whenever the enclosing parent
       * task for the must epoch operation being launched has been 
       * control replicated and it's up to the mapper for this must epoch
       * operation to pick a sharding functor to determine which shard will 
       * own the point(s) of the must epoch operation . The mapper must return 
       * the same sharding functor for all instances of the must epoch 
       * operation. The runtime will verify this in debug mode
       * but not in release mode. For this mapper call the mapper must 
       * also choose whether to perform the map_must_epoch call as a collective
       * operation or not. If it chooses to perform it as a collective then we 
       * will do one map_must_epoch call on each shard with the constraints 
       * that apply to the points owned by the shard. The default is not to
       * perform the map must epoch call as a collective operation.
       */
      struct MustEpochShardingFunctorOutput :
              public SelectShardingFunctorOutput {
        bool                                    collective_map_must_epoch_call;
      };
      //------------------------------------------------------------------------
      virtual void select_sharding_functor(
                              const MapperContext                   ctx,
                              const MustEpoch&                      epoch,
                              const SelectShardingFunctorInput&     input,
                                    MustEpochShardingFunctorOutput& output) = 0;
      //------------------------------------------------------------------------

      /**
       * ----------------------------------------------------------------------
       *  Map Must Epoch 
       * ----------------------------------------------------------------------
       * The map_must_epoch mapper call is invoked for mapping groups of
       * tasks which are required to execute concurrently, thereby allowing
       * them to optionally synchronize with each other. Each of the tasks in
       * the 'tasks' vector must be mapped with their resulting mapping being
       * specified in the corresponding location in the 'task_mapping' field.
       * The mapper is provided with the usual inputs for each task in the 
       * 'task_inputs' vector. As part of the mapping process, the mapper 
       * must abide by the mapping constraints specified in the 'constraints' 
       * field which says which logical regions in different tasks must be 
       * mapped to the same physical instance. The mapper is also given 
       * the mapping tag passed at the callsite in 'mapping_tag'.
       *
       * A special case of map_must_epoch is when it is called as a collective
       * mapping call for a must epoch launch performed inside of a control
       * replicated parent task. This behavior is controlled by the result
       * of select_sharding_functor for the must epoch operation (see above).
       * In this case map_must_epoch will only be given 'tasks' owned by its
       * shard and 'constraints' that apply to those 'tasks'. The mapper must
       * still pick 'task_processors' and these processor must be unique with
       * respect to any chosen for other 'tasks' by other mappers. The runime
       * will check this property in debug mode. For constraints, the mapper
       * may also pick optional 'constraint_mappings' for its constraints or
       * rely on another mapper to pick them (it's up to the mapper to 
       * determine which mapper instance picks thems). The mapper can then
       * specify a 'weight' for each constraint mapping. The runtime will 
       * do a collective reduction across all the 'constraint_mappings' taking
       * the mappings with the highest weights and the lowest shard ID when
       * the weights are the same.
       */
      struct MappingConstraint {
        std::vector<const Task*>                    constrained_tasks;
        std::vector<unsigned>                       requirement_indexes;
        // tasks.size() == requirement_indexes.size()
      };
      struct MapMustEpochInput {
        std::vector<const Task*>                    tasks;
        std::vector<MappingConstraint>              constraints;
        MappingTagID                                mapping_tag;
        // For collective map_must_epoch only
        std::vector<Processor>                      shard_mapping;
        ShardID                                     local_shard;
      };
      struct MapMustEpochOutput {
        std::vector<Processor>                      task_processors;
        std::vector<std::vector<PhysicalInstance> > constraint_mappings;
        // For collective map_must_epoch only
        std::vector<int>                            weights;
      };
      //------------------------------------------------------------------------
      virtual void map_must_epoch(const MapperContext           ctx,
                                  const MapMustEpochInput&      input,
                                        MapMustEpochOutput&     output) = 0;
      //------------------------------------------------------------------------

      struct MapDataflowGraphInput {
#if 0
        std::vector<const Task*>                nodes;
        std::vector<DataflowEdge>               edges;
        std::vector<Callsite>                   callsites;
#endif
      };
      struct MapDataflowGraphOutput {
          
      };
      //------------------------------------------------------------------------
      virtual void map_dataflow_graph(const MapperContext           ctx,
                                      const MapDataflowGraphInput&  input,
                                            MapDataflowGraphOutput& output) = 0;
      //------------------------------------------------------------------------

    public: // Memoizing physical analyses of operations
      /**
       * ----------------------------------------------------------------------
       *  Memoize Operation
       * ----------------------------------------------------------------------
       * The memoize_operation mapper call asks the mapper to decide if the
       * physical analysis of the operation should be memoized. Operations
       * that are not being logically traced cannot be memoized.
       *
       */
      struct MemoizeInput {
        TraceID trace_id;
      };
      struct MemoizeOutput {
        bool memoize;
      };
      //------------------------------------------------------------------------
      virtual void memoize_operation(const MapperContext  ctx,
                                     const Mappable&      mappable,
                                     const MemoizeInput&  input,
                                           MemoizeOutput& output) = 0;
      //------------------------------------------------------------------------

    public: // Mapping control 
      /**
       * ----------------------------------------------------------------------
       *  Select Tasks to Map 
       * ----------------------------------------------------------------------
       * Legion gives the mapper control over when application tasks are
       * mapped, so application tasks can be kept available for stealing
       * or dynamically sent to another node. The select_tasks_to_map
       * mapper call presents the mapper for this processor with a list of
       * tasks that are ready to map in the 'ready_tasks' list. For any
       * of the tasks in this list, the mapper can either decide to map
       * the task by placing it in the 'map_tasks' set, or send it to 
       * another processor by placing it in the 'relocate_tasks' map 
       * along with the target processor for the task. Finally, the
       * mapper can also choose to leave the task on the ready queue
       * by doing nothing. If the mapper chooses not to do anything
       * for any of the tasks in the ready queue then it must give
       * the runtime a mapper event to use for deferring any future 
       * calls to select_tasks_to_map. No more calls will be made to
       * select_tasks_to_map until this mapper event is triggered by
       * the mapper in another mapper call or the state of the 
       * ready_queue changes (e.g. new tasks are added). Failure to
       * provide a mapper event will result in an error.
       */
      struct SelectMappingInput {
        std::list<const Task*>                  ready_tasks;
      };
      struct SelectMappingOutput {
        std::set<const Task*>                   map_tasks;
        std::map<const Task*,Processor>         relocate_tasks;
        MapperEvent                             deferral_event;
      };
      //------------------------------------------------------------------------
      virtual void select_tasks_to_map(const MapperContext          ctx,
                                       const SelectMappingInput&    input,
                                             SelectMappingOutput&   output) = 0;
      //------------------------------------------------------------------------
    public: // Stealing
      /**
       * ----------------------------------------------------------------------
       *  Select Steal Targets
       * ----------------------------------------------------------------------
       * Control over stealing in Legion is explicitly given to the mappers.
       * The select_steal_targets mapper call is invoked whenever the 
       * select_tasks_to_map call is made for a mapper and asks the mapper
       * if it would like to attempt to steal from any other processors in
       * the machine. The mapper is provided with a list of 'blacklist'
       * processors which are disallowed because of previous stealing 
       * failures (the runtime automatically manages this blacklist and
       * remove processors when it receives notification that they have
       * additional work available for stealing). The mapper can put
       * any set of processors in the potential 'targets' and steal requests
       * will be sent. Note that any targets also contained in the blacklist
       * will be ignored.
       */
      struct SelectStealingInput {
        std::set<Processor>                     blacklist;
      };
      struct SelectStealingOutput {
        std::set<Processor>                     targets;
      };
      //------------------------------------------------------------------------
      virtual void select_steal_targets(const MapperContext         ctx,
                                        const SelectStealingInput&  input,
                                              SelectStealingOutput& output) = 0;
      //------------------------------------------------------------------------

      /**
       * ----------------------------------------------------------------------
       *  Permit Steal Request 
       * ----------------------------------------------------------------------
       * Steal requests are also reported to mappers using the 
       * 'permit_steal_request' mapper call. This gives mappers the option
       * of deciding which tasks are stolen and which are kept on the 
       * local node. Mappers are told which processor originated the steal
       * request in the 'thief_proc' field along with a list of tasks which
       * are eligible for stealing in 'stealable_tasks' (note all these
       * tasks must have had 'spawn' set to true either in select_task_options
       * or slice_domain). The mapper can then specify the tasks that are
       * permitted to be stolen (if any) by place them in the stolen tasks
       * data structure.
       */
      struct StealRequestInput {
        Processor                               thief_proc;
        std::vector<const Task*>                stealable_tasks;
      };
      struct StealRequestOutput {
        std::set<const Task*>                   stolen_tasks;
      };
      //------------------------------------------------------------------------
      virtual void permit_steal_request(const MapperContext         ctx,
                                        const StealRequestInput&    input,
                                              StealRequestOutput&   output) = 0;
      //------------------------------------------------------------------------
    public: // Handling
      /**
       * ----------------------------------------------------------------------
       *  Handle Message 
       * ----------------------------------------------------------------------
       * The handle_message call is invoked as the result of a message being
       * delivered from another processor. The 'sender' field indicates the
       * processor from which the message originated. The message is stored 
       * in a buffer pointed to by 'message' and contains 'size' bytes. The
       * mapper must make a copy of the buffer if it wants it to remain
       * persistent. The 'broadcast' field indicates whether this message
       * is the result of a broadcast or whether it is a single message
       * send directly to this mapper.
       */
      struct MapperMessage {
        Processor                               sender;
        unsigned                                kind;
        const void*                             message;
        size_t                                  size;
        bool                                    broadcast;
      };
      //------------------------------------------------------------------------
      virtual void handle_message(const MapperContext           ctx,
                                  const MapperMessage&          message) = 0;
      //------------------------------------------------------------------------

      /**
       * ----------------------------------------------------------------------
       *  Handle Task Result 
       * ----------------------------------------------------------------------
       * The handle_task_result call is made after the mapper has requested
       * an external computation be run by calling 'launch_mapper_task'. This
       * calls gives the 'mapper_event' that says which task result is being
       * returned. The result is passed in a buffer call 'result' of 
       * 'result_size' bytes. The mapper must make a copy of this buffer if
       * it wants the data to remain persistent.
       */
      struct MapperTaskResult {
        MapperEvent                             mapper_event;
        const void*                             result;
        size_t                                  result_size;
      };
      //------------------------------------------------------------------------
      virtual void handle_task_result(const MapperContext           ctx,
                                      const MapperTaskResult&       result) = 0;
      //------------------------------------------------------------------------
    };

    /**
     * \class MapperRuntime
     * This class defines the set of calls that a mapper can perform as part
     * of its execution. All the calls must be given a MapperContext which 
     * comes from the enclosing mapper call context in which the runtime 
     * method is being invoked.
     */
    class MapperRuntime {
    protected:
      // These runtime objects will be created by Legion
      friend class Internal::Runtime;
      MapperRuntime(void);
      ~MapperRuntime(void);
    public:
      //------------------------------------------------------------------------
      // Methods for managing access to mapper state in the concurrent model
      // These calls are illegal in the serialized mapper model 
      //------------------------------------------------------------------------
      bool is_locked(MapperContext ctx) const;
      void lock_mapper(MapperContext ctx, 
                                 bool read_only = false) const;
      void unlock_mapper(MapperContext ctx) const;
    public:
      //------------------------------------------------------------------------
      // Methods for managing the re-entrant state in the serialized model
      // These calls are illegal in the concurrent mapper model
      //------------------------------------------------------------------------
      bool is_reentrant(MapperContext ctx) const;
      void enable_reentrant(MapperContext ctx) const;
      void disable_reentrant(MapperContext ctx) const;
    public:
      //------------------------------------------------------------------------
      // Methods for updating mappable data 
      // The mapper is responsible for atomicity of these calls 
      // (usually through the choice of mapper synchronization model) 
      //------------------------------------------------------------------------
      void update_mappable_tag(MapperContext ctx, const Mappable &mappable, 
                               MappingTagID new_tag) const;
      // Runtime will make a copy of the data passed into this method
      void update_mappable_data(MapperContext ctx, const Mappable &mappable,
                                const void *mapper_data, 
                                size_t mapper_data_size) const;
    public:
      //------------------------------------------------------------------------
      // Methods for communicating with other mappers of the same kind
      //------------------------------------------------------------------------
      void send_message(MapperContext ctx, Processor target,const void *message,
                        size_t message_size, unsigned message_kind = 0) const;
      void broadcast(MapperContext ctx, const void *message, 
           size_t message_size, unsigned message_kind = 0, int radix = 4) const;
    public:
      //------------------------------------------------------------------------
      // Methods for packing and unpacking physical instances
      //------------------------------------------------------------------------
      void pack_physical_instance(MapperContext ctx, Serializer &rez,
                                  PhysicalInstance instance) const;
      void unpack_physical_instance(MapperContext ctx, Deserializer &derez,
                                    PhysicalInstance &instance) const;
    public:
      //------------------------------------------------------------------------
      // Methods for managing the execution of mapper tasks 
      //------------------------------------------------------------------------
      //MapperEvent launch_mapper_task(MapperContext ctx, 
      //                                         Processor::TaskFuncID tid,
      //                                         const TaskArgument &arg) const;

      //void defer_mapper_call(MapperContext ctx, 
      //                                 MapperEvent event) const;

      //MapperEvent merge_mapper_events(MapperContext ctx,
      //                              const std::set<MapperEvent> &events)const;
    public:
      //------------------------------------------------------------------------
      // Methods for managing mapper events 
      //------------------------------------------------------------------------
      MapperEvent create_mapper_event(MapperContext ctx) const;
      bool has_mapper_event_triggered(MapperContext ctx,
                                                MapperEvent event) const;
      void trigger_mapper_event(MapperContext ctx, 
                                          MapperEvent event) const;
      void wait_on_mapper_event(MapperContext ctx,
                                          MapperEvent event) const;
    public:
      //------------------------------------------------------------------------
      // Methods for managing constraint information
      //------------------------------------------------------------------------
      const ExecutionConstraintSet& find_execution_constraints(
                       MapperContext ctx, TaskID task_id, VariantID vid) const;
      const TaskLayoutConstraintSet& find_task_layout_constraints(
                       MapperContext ctx, TaskID task_id, VariantID vid) const;
      const LayoutConstraintSet& find_layout_constraints(
                               MapperContext ctx, LayoutConstraintID id) const;
      LayoutConstraintID register_layout(MapperContext ctx, 
                          const LayoutConstraintSet &layout_constraints,
                          FieldSpace handle = FieldSpace::NO_SPACE) const;
      void release_layout(MapperContext ctx, 
                                    LayoutConstraintID layout_id) const;
      bool do_constraints_conflict(MapperContext ctx,
                     LayoutConstraintID set1, LayoutConstraintID set2,
                     const LayoutConstraint **conflict_constraint = NULL) const;
      bool do_constraints_entail(MapperContext ctx,
                   LayoutConstraintID source, LayoutConstraintID target,
                   const LayoutConstraint **failed_constraint = NULL) const;
    public:
      //------------------------------------------------------------------------
      // Methods for manipulating variants 
      //------------------------------------------------------------------------
      void find_valid_variants(MapperContext ctx, TaskID task_id, 
                               std::vector<VariantID> &valid_variants,
                               Processor::Kind kind = Processor::NO_KIND) const;
      void find_generator_variants(MapperContext ctx, TaskID task_id,
                  std::vector<std::pair<TaskID,VariantID> > &generator_variants,
                  Processor::Kind kind = Processor::NO_KIND) const;
      VariantID find_or_create_variant(MapperContext ctx, TaskID task_id,
                             const ExecutionConstraintSet &execution_constrains,
                             const TaskLayoutConstraintSet &layout_constraints,
                             TaskID generator_tid, VariantID generator_vid, 
                             Processor generator_processor, bool &created) const;
      const char* find_task_variant_name(MapperContext ctx,
                                         TaskID task_id, VariantID vid) const;
      bool is_leaf_variant(MapperContext ctx, TaskID task_id,
                                      VariantID variant_id) const;
      bool is_inner_variant(MapperContext ctx, TaskID task_id,
                                      VariantID variant_id)const;
      bool is_idempotent_variant(MapperContext ctx, TaskID task_id,
                                      VariantID variant_id) const;
      bool is_replicable_variant(MapperContext ctx, TaskID task_id,
                                      VariantID variant_id) const;     
    public:
      //------------------------------------------------------------------------
      // Methods for registering variants 
      //------------------------------------------------------------------------
      template<typename T,
        T (*TASK_PTR)(const Task*, const std::vector<PhysicalRegion>&,
                      Context, Runtime*)>
      VariantID register_task_variant(MapperContext ctx,
                                      const TaskVariantRegistrar &registrar);
      template<typename T, typename UDT,
        T (*TASK_PTR)(const Task*, const std::vector<PhysicalRegion>&,
                      Context, Runtime*, const UDT&)>
      VariantID register_task_variant(MapperContext ctx,
                                      const TaskVariantRegistrar &registrar,
                                      const UDT &user_data);
      template<
        void (*TASK_PTR)(const Task*, const std::vector<PhysicalRegion>&,
                         Context, Runtime*)>
      VariantID register_task_variant(MapperContext ctx,
                                      const TaskVariantRegistrar &registrar);
      template<typename UDT,
        void (*TASK_PTR)(const Task*, const std::vector<PhysicalRegion>&,
                         Context, Runtime*, const UDT&)>
      VariantID register_task_variant(MapperContext ctx,
                                      const TaskVariantRegistrar &registrar,
                                      const UDT &user_data);
      VariantID register_task_variant(MapperContext ctx, 
                                      const TaskVariantRegistrar &registrar,
				      const CodeDescriptor &codedesc,
				      const void *user_data = NULL,
				      size_t user_len = 0,
                                      bool has_return_type = false);
    public:
      //------------------------------------------------------------------------
      // Methods for accelerating mapping decisions
      //------------------------------------------------------------------------
      // Filter variants based on the chosen instances
      void filter_variants(MapperContext ctx, const Task &task,
             const std::vector<std::vector<PhysicalInstance> > &chosen_intances,
                           std::vector<VariantID>              &variants);
      // Filter instances based on a chosen variant
      void filter_instances(MapperContext ctx, const Task &task,
                                      VariantID chosen_variant, 
                        std::vector<std::vector<PhysicalInstance> > &instances,
                               std::vector<std::set<FieldID> > &missing_fields);
      // Filter a specific set of instances for one region requirement
      void filter_instances(MapperContext ctx, const Task &task,
                                      unsigned index, VariantID chosen_variant,
                                      std::vector<PhysicalInstance> &instances,
                                      std::set<FieldID> &missing_fields);
    public:
      //------------------------------------------------------------------------
      // Methods for managing physical instances 
      //------------------------------------------------------------------------
      bool create_physical_instance(
                                   MapperContext ctx, Memory target_memory,
                                   const LayoutConstraintSet &constraints, 
                                   const std::vector<LogicalRegion> &regions,
                                   PhysicalInstance &result, bool acquire=true,
                                   GCPriority priority = 0,
                                   bool tight_region_bounds = false,
                                   size_t *footprint = NULL,
                                   const LayoutConstraint **unsat = NULL) const;
      bool create_physical_instance(
                                   MapperContext ctx, Memory target_memory,
                                   LayoutConstraintID layout_id,
                                   const std::vector<LogicalRegion> &regions,
                                   PhysicalInstance &result, bool acquire=true,
                                   GCPriority priority = 0,
                                   bool tight_region_bounds = false,
                                   size_t *footprint = NULL,
                                   const LayoutConstraint **unsat = NULL) const;
      bool find_or_create_physical_instance(
                                   MapperContext ctx, Memory target_memory,
                                   const LayoutConstraintSet &constraints, 
                                   const std::vector<LogicalRegion> &regions,
                                   PhysicalInstance &result, bool &created, 
                                   bool acquire = true,GCPriority priority = 0,
                                   bool tight_region_bounds = false,
                                   size_t *footprint = NULL,
                                   const LayoutConstraint **unsat = NULL) const;
      bool find_or_create_physical_instance(
                                   MapperContext ctx, Memory target_memory,
                                   LayoutConstraintID layout_id,
                                   const std::vector<LogicalRegion> &regions,
                                   PhysicalInstance &result, bool &created, 
                                   bool acquire = true,GCPriority priority = 0,
                                   bool tight_region_bounds = false,
                                   size_t *footprint = NULL,
                                   const LayoutConstraint **unsat = NULL) const;
      bool find_physical_instance(
                                   MapperContext ctx, Memory target_memory,
                                   const LayoutConstraintSet &constraints,
                                   const std::vector<LogicalRegion> &regions,
                                   PhysicalInstance &result, bool acquire =true,
                                   bool tight_region_bounds = false) const;
      bool find_physical_instance(
                                   MapperContext ctx, Memory target_memory,
                                   LayoutConstraintID layout_id,
                                   const std::vector<LogicalRegion> &regions,
                                   PhysicalInstance &result, bool acquire =true,
                                   bool tight_region_bounds = false) const;
      void find_physical_instances(
                                   MapperContext ctx, Memory target_memory,
                                   const LayoutConstraintSet &constraints,
                                   const std::vector<LogicalRegion> &regions,
                                   std::vector<PhysicalInstance> &results, 
                                   bool acquire = false,
                                   bool tight_region_bounds = false) const;
      void find_physical_instances(
                                   MapperContext ctx, Memory target_memory,
                                   LayoutConstraintID layout_id,
                                   const std::vector<LogicalRegion> &regions,
                                   std::vector<PhysicalInstance> &results, 
                                   bool acquire = false,
                                   bool tight_region_bounds = false) const;
      void set_garbage_collection_priority(MapperContext ctx, 
                const PhysicalInstance &instance, GCPriority priority) const;
      // These methods will atomically check to make sure that these instances
      // are still valid and then add an implicit reference to them to ensure
      // that they aren't collected before this mapping call completes. They
      // don't need to be called as part of mapping an instance, but they are
      // highly recommended to ensure correctness. Acquiring instances and
      // then not using them is also acceptable as the runtime will implicitly
      // release the references after the call. Instances can also be released
      // as might be expected if a mapper opts to attempt to map a different
      // instance, but this is an optional performance improvement.
      bool acquire_instance(MapperContext ctx, 
                                      const PhysicalInstance &instance) const;
      bool acquire_instances(MapperContext ctx,
                          const std::vector<PhysicalInstance> &instances) const;
      bool acquire_and_filter_instances(MapperContext ctx,
                                std::vector<PhysicalInstance> &instances) const;
      bool acquire_instances(MapperContext ctx,
            const std::vector<std::vector<PhysicalInstance> > &instances) const;
      bool acquire_and_filter_instances(MapperContext ctx,
                  std::vector<std::vector<PhysicalInstance> > &instances) const;
      void release_instance(MapperContext ctx, 
                                        const PhysicalInstance &instance) const;
      void release_instances(MapperContext ctx,
                          const std::vector<PhysicalInstance> &instances) const;
      void release_instances(MapperContext ctx,
            const std::vector<std::vector<PhysicalInstance> > &instances) const;
    public:
      //------------------------------------------------------------------------
      // Methods for creating index spaces which mappers need to do
      // in order to be able to properly slice index space operations
      //------------------------------------------------------------------------
      IndexSpace create_index_space(MapperContext ctx, 
                                    const Domain &bounds,
                                    TypeTag type_tag = 0) const;
      // Template version
      template<int DIM, typename COORD_T>
      IndexSpaceT<DIM,COORD_T> create_index_space(MapperContext ctx,
                                            Rect<DIM,COORD_T> bounds) const;

      IndexSpace create_index_space(MapperContext ctx, 
                                  const std::vector<DomainPoint> &points) const;
      // Template version
      template<int DIM, typename COORD_T>
      IndexSpaceT<DIM,COORD_T> create_index_space(MapperContext ctx,
                    const std::vector<Point<DIM,COORD_T> > &points) const;

      IndexSpace create_index_space(MapperContext ctx,
                                    const std::vector<Domain> &rects) const;
      // Template version
      template<int DIM, typename COORD_T>
      IndexSpaceT<DIM,COORD_T> create_index_space(MapperContext ctx,
                      const std::vector<Rect<DIM,COORD_T> > &rects) const;

      IndexSpace union_index_spaces(MapperContext ctx,
                      const std::vector<IndexSpace> &sources) const;
      // Template version
      template<int DIM, typename COORD_T>
      IndexSpaceT<DIM,COORD_T> union_index_spaces(MapperContext ctx,
                const std::vector<IndexSpaceT<DIM,COORD_T> > &sources) const;

      IndexSpace intersect_index_spaces(MapperContext ctx,
                      const std::vector<IndexSpace> &sources) const;
      // Template version
      template<int DIM, typename COORD_T>
      IndexSpaceT<DIM,COORD_T> intersect_index_spaces(MapperContext ctx,
                const std::vector<IndexSpaceT<DIM,COORD_T> > &sources) const;

      IndexSpace subtract_index_spaces(MapperContext ctx,
                        IndexSpace left, IndexSpace right) const;
      // Template version
      template<int DIM, typename COORD_T>
      IndexSpaceT<DIM,COORD_T> subtract_index_spaces(MapperContext ctx,
          IndexSpaceT<DIM,COORD_T> left, IndexSpaceT<DIM,COORD_T> right) const;
    public:
      //------------------------------------------------------------------------
      // Convenience methods for introspecting index spaces
      //------------------------------------------------------------------------
      bool is_index_space_empty(MapperContext ctx, IndexSpace handle) const;
      template<int DIM, typename COORD_T>
      bool is_index_space_empty(MapperContext ctx,
                                IndexSpaceT<DIM,COORD_T> handle) const;

      bool index_spaces_overlap(MapperContext ctx,
                                IndexSpace one, IndexSpace two) const;
      template<int DIM, typename COORD_T>
      bool index_spaces_overlap(MapperContext ctx, IndexSpaceT<DIM,COORD_T> one,
                                IndexSpaceT<DIM,COORD_T> two) const;

      bool index_space_dominates(MapperContext ctx,
                                 IndexSpace test, IndexSpace dominator) const;
      template<int DIM, typename COORD_T>
      bool index_space_dominates(MapperContext ctx, 
                                 IndexSpaceT<DIM,COORD_T> test,
                                 IndexSpaceT<DIM,COORD_T> dominator) const;
    public:
      //------------------------------------------------------------------------
      // Methods for introspecting index space trees 
      // For documentation see methods of the same name in Runtime
      //------------------------------------------------------------------------
      bool has_index_partition(MapperContext ctx,
                               IndexSpace parent, Color c) const;

      IndexPartition get_index_partition(MapperContext ctx,
                                         IndexSpace parent, Color color) const;

      IndexSpace get_index_subspace(MapperContext ctx, 
                                    IndexPartition p, Color c) const;
      IndexSpace get_index_subspace(MapperContext ctx, 
                   IndexPartition p, const DomainPoint &color) const;

      bool has_multiple_domains(MapperContext ctx, 
                                          IndexSpace handle) const;

      Domain get_index_space_domain(MapperContext ctx, 
                                              IndexSpace handle) const;

      void get_index_space_domains(MapperContext ctx, 
                         IndexSpace handle, std::vector<Domain> &domains) const;

      Domain get_index_partition_color_space(MapperContext ctx,
                                                       IndexPartition p) const;

      void get_index_space_partition_colors(MapperContext ctx, 
                                  IndexSpace sp, std::set<Color> &colors) const;

      bool is_index_partition_disjoint(MapperContext ctx, 
                                       IndexPartition p) const;

      bool is_index_partition_complete(MapperContext ctx,
                                       IndexPartition p) const;

      Color get_index_space_color(MapperContext ctx, 
                                            IndexSpace handle) const;

      DomainPoint get_index_space_color_point(MapperContext ctx,
                                              IndexSpace handle) const;

      Color get_index_partition_color(MapperContext ctx, 
                                                IndexPartition handle) const;

      IndexSpace get_parent_index_space(MapperContext ctx,
                                                  IndexPartition handle) const;

      bool has_parent_index_partition(MapperContext ctx, 
                                                IndexSpace handle) const;
      
      IndexPartition get_parent_index_partition(MapperContext ctx,
                                                IndexSpace handle) const;

      unsigned get_index_space_depth(MapperContext ctx,
                                     IndexSpace handle) const;

      unsigned get_index_partition_depth(MapperContext ctx,
                                         IndexPartition handle) const;
    public:
      //------------------------------------------------------------------------
      // Methods for introspecting field spaces 
      // For documentation see methods of the same name in Runtime
      //------------------------------------------------------------------------
      size_t get_field_size(MapperContext ctx, 
                            FieldSpace handle, FieldID fid) const;

      void get_field_space_fields(MapperContext ctx, 
           FieldSpace handle, std::vector<FieldID> &fields) const;
      void get_field_space_fields(MapperContext ctx,
           FieldSpace handle, std::set<FieldID> &fields) const;
    public:
      //------------------------------------------------------------------------
      // Methods for introspecting logical region trees
      //------------------------------------------------------------------------
      LogicalPartition get_logical_partition(MapperContext ctx, 
                             LogicalRegion parent, IndexPartition handle) const;

      LogicalPartition get_logical_partition_by_color(MapperContext ctx, 
                                       LogicalRegion parent, Color color) const;
      LogicalPartition get_logical_partition_by_color(MapperContext ctx, 
                          LogicalRegion parent, const DomainPoint &color) const;

      LogicalPartition get_logical_partition_by_tree(
                    MapperContext ctx, IndexPartition handle, 
                    FieldSpace fspace, RegionTreeID tid) const;

      LogicalRegion get_logical_subregion(MapperContext ctx, 
                              LogicalPartition parent, IndexSpace handle) const;

      LogicalRegion get_logical_subregion_by_color(MapperContext ctx,
                                    LogicalPartition parent, Color color) const;
      LogicalRegion get_logical_subregion_by_color(MapperContext ctx,
                       LogicalPartition parent, const DomainPoint &color) const;
      
      LogicalRegion get_logical_subregion_by_tree(MapperContext ctx,
                  IndexSpace handle, FieldSpace fspace, RegionTreeID tid) const;

      Color get_logical_region_color(MapperContext ctx, 
                                     LogicalRegion handle) const;

      DomainPoint get_logical_region_color_point(MapperContext ctx,
                                                 LogicalRegion handle) const;

      Color get_logical_partition_color(MapperContext ctx,
                                                LogicalPartition handle) const;

      LogicalRegion get_parent_logical_region(MapperContext ctx,
                                                LogicalPartition handle) const;

      bool has_parent_logical_partition(MapperContext ctx, 
                                                  LogicalRegion handle) const;

      LogicalPartition get_parent_logical_partition(MapperContext ctx,
                                                    LogicalRegion handle) const;
    public:
      //------------------------------------------------------------------------
      // Methods for getting access to semantic info
      //------------------------------------------------------------------------
      bool retrieve_semantic_information(MapperContext ctx, 
          TaskID task_id, SemanticTag tag, const void *&result, size_t &size, 
          bool can_fail = false, bool wait_until_ready = false);

      bool retrieve_semantic_information(MapperContext ctx, 
          IndexSpace handle, SemanticTag tag, const void *&result, size_t &size,
          bool can_fail = false, bool wait_until_ready = false);

      bool retrieve_semantic_information(MapperContext ctx,
          IndexPartition handle, SemanticTag tag, const void *&result, 
          size_t &size, bool can_fail = false, bool wait_until_ready = false);

      bool retrieve_semantic_information(MapperContext ctx,
          FieldSpace handle, SemanticTag tag, const void *&result, size_t &size,
          bool can_fail = false, bool wait_until_ready = false);

      bool retrieve_semantic_information(MapperContext ctx, 
          FieldSpace handle, FieldID fid, SemanticTag tag, const void *&result, 
          size_t &size, bool can_fail = false, bool wait_until_ready = false);

      bool retrieve_semantic_information(MapperContext ctx,
          LogicalRegion handle, SemanticTag tag, const void *&result, 
          size_t &size, bool can_fail = false, bool wait_until_ready = false);

      bool retrieve_semantic_information(MapperContext ctx,
          LogicalPartition handle, SemanticTag tag, const void *&result, 
          size_t &size, bool can_fail = false, bool wait_until_ready = false);

      void retrieve_name(MapperContext ctx, TaskID task_id,
                                   const char *&result);

      void retrieve_name(MapperContext ctx, IndexSpace handle,
                                   const char *&result);

      void retrieve_name(MapperContext ctx, IndexPartition handle,
                                   const char *&result);
      
      void retrieve_name(MapperContext ctx, FieldSpace handle,
                                   const char *&result);

      void retrieve_name(MapperContext ctx, FieldSpace handle, 
                                   FieldID fid, const char *&result);

      void retrieve_name(MapperContext ctx, LogicalRegion handle,
                                   const char *&result);

      void retrieve_name(MapperContext ctx, LogicalPartition handle,
                                   const char *&result);
    public:
      //------------------------------------------------------------------------
      // Methods for MPI interoperability
      //------------------------------------------------------------------------
      bool is_MPI_interop_configured(MapperContext ctx);
      const std::map<int/*rank*/,AddressSpace>& 
                                    find_forward_MPI_mapping(MapperContext ctx); 

      const std::map<AddressSpace,int/*rank*/>&
                                    find_reverse_MPI_mapping(MapperContext ctx);
      int find_local_MPI_rank(MapperContext ctx);
    public:
      //------------------------------------------------------------------------
      // Support for packing tunable values
      //------------------------------------------------------------------------
      template<typename T>
      void pack_tunable(const T &result, Mapper::SelectTunableOutput &output)
      {
        T *output_result = new T();
        *output_result = result;
        output.value = output_result;
        output.size = sizeof(T);
      }
    }; 

  }; // namespace Mapping
}; // namespace Legion

#include "legion/legion_mapping.inl"

#endif // __LEGION_MAPPING_H__
<|MERGE_RESOLUTION|>--- conflicted
+++ resolved
@@ -538,12 +538,9 @@
       };
       struct MapTaskOutput {
         std::vector<std::vector<PhysicalInstance> > chosen_instances; 
-<<<<<<< HEAD
         std::vector<std::vector<PhysicalInstance> > source_instances;
-=======
         std::vector<Memory>                         output_targets;
         std::vector<LayoutConstraintSet>            output_constraints;
->>>>>>> dc577dc4
         std::set<unsigned>                          untracked_valid_regions;
         std::vector<Processor>                      target_procs;
         VariantID                                   chosen_variant; // = 0 
