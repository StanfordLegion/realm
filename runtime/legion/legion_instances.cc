/* Copyright 2022 Stanford University, NVIDIA Corporation
 *
 * Licensed under the Apache License, Version 2.0 (the "License");
 * you may not use this file except in compliance with the License.
 * You may obtain a copy of the License at
 *
 *     http://www.apache.org/licenses/LICENSE-2.0
 *
 * Unless required by applicable law or agreed to in writing, software
 * distributed under the License is distributed on an "AS IS" BASIS,
 * WITHOUT WARRANTIES OR CONDITIONS OF ANY KIND, either express or implied.
 * See the License for the specific language governing permissions and
 * limitations under the License.
 */

#include "legion.h"
#include "legion/runtime.h"
#include "legion/legion_ops.h"
#include "legion/legion_tasks.h"
#include "legion/region_tree.h"
#include "legion/legion_spy.h"
#include "legion/legion_context.h"
#include "legion/legion_profiling.h"
#include "legion/legion_instances.h"
#include "legion/legion_views.h"
#include "legion/legion_replication.h"

namespace LegionRuntime {
  namespace Accessor {
    namespace DebugHooks {
      // these are calls that can be implemented by a higher level (e.g. Legion)
      // to perform privilege/bounds checks on accessor reference and produce 
      // more useful information for debug

      /*extern*/ void (*check_bounds_ptr)(void *region, ptr_t ptr) = 0;
      /*extern*/ void (*check_bounds_dpoint)(void *region, 
                                    const Legion::DomainPoint &dp) = 0;

      /*extern*/ const char *(*find_privilege_task_name)(void *region) = 0;
    };
  };
};

namespace Legion {
  namespace Internal {

    LEGION_EXTERN_LOGGER_DECLARATIONS

    // This is the shit right here: super-cool helper function

    //--------------------------------------------------------------------------
    template<unsigned LOG2MAX>
    static inline void compress_mask(FieldMask &x, FieldMask m)
    //--------------------------------------------------------------------------
    {
      FieldMask mk, mp, mv, t;
      // See hacker's delight 7-4
      x = x & m;
      mk = ~m << 1;
      for (unsigned i = 0; i < LOG2MAX; i++)
      {
        mp = mk ^ (mk << 1);
        for (unsigned idx = 1; idx < LOG2MAX; idx++)
          mp = mp ^ (mp << (1 << idx));
        mv = mp & m;
        m = (m ^ mv) | (mv >> (1 << i));
        t = x & mv;
        x = (x ^ t) | (t >> (1 << i));
        mk = mk & ~mp;
      }
    }

    /////////////////////////////////////////////////////////////
    // Copy Across Helper 
    /////////////////////////////////////////////////////////////

    //--------------------------------------------------------------------------
    void CopyAcrossHelper::compute_across_offsets(const FieldMask &src_mask,
                                       std::vector<CopySrcDstField> &dst_fields)
    //--------------------------------------------------------------------------
    {
      FieldMask compressed; 
      bool found_in_cache = false;
      for (LegionDeque<std::pair<FieldMask,FieldMask> >::const_iterator
            it = compressed_cache.begin(); it != compressed_cache.end(); it++)
      {
        if (it->first == src_mask)
        {
          compressed = it->second;
          found_in_cache = true;
          break;
        }
      }
      if (!found_in_cache)
      {
        compressed = src_mask;
        compress_mask<STATIC_LOG2(LEGION_MAX_FIELDS)>(compressed, full_mask);
        compressed_cache.push_back(
            std::pair<FieldMask,FieldMask>(src_mask, compressed));
      }
      const unsigned pop_count = FieldMask::pop_count(compressed);
#ifdef DEBUG_LEGION
      assert(pop_count == FieldMask::pop_count(src_mask));
#endif
      unsigned offset = dst_fields.size();
      dst_fields.resize(offset + pop_count);
      int next_start = 0;
      for (unsigned idx = 0; idx < pop_count; idx++)
      {
        int index = compressed.find_next_set(next_start);
        CopySrcDstField &field = dst_fields[offset+idx];
        field = offsets[index];
        // We'll start looking again at the next index after this one
        next_start = index + 1;
      }
    }

    //--------------------------------------------------------------------------
    FieldMask CopyAcrossHelper::convert_src_to_dst(const FieldMask &src_mask)
    //--------------------------------------------------------------------------
    {
      FieldMask dst_mask;
      if (!src_mask)
        return dst_mask;
      if (forward_map.empty())
      {
#ifdef DEBUG_LEGION
        assert(src_indexes.size() == dst_indexes.size());
#endif
        for (unsigned idx = 0; idx < src_indexes.size(); idx++)
        {
#ifdef DEBUG_LEGION
          assert(forward_map.find(src_indexes[idx]) == forward_map.end());
#endif
          forward_map[src_indexes[idx]] = dst_indexes[idx];
        }
      }
      int index = src_mask.find_first_set();
      while (index >= 0)
      {
#ifdef DEBUG_LEGION
        assert(forward_map.find(index) != forward_map.end());
#endif
        dst_mask.set_bit(forward_map[index]);
        index = src_mask.find_next_set(index+1);
      }
      return dst_mask;
    }

    //--------------------------------------------------------------------------
    FieldMask CopyAcrossHelper::convert_dst_to_src(const FieldMask &dst_mask)
    //--------------------------------------------------------------------------
    {
      FieldMask src_mask;
      if (!dst_mask)
        return src_mask;
      if (backward_map.empty())
      {
#ifdef DEBUG_LEGION
        assert(src_indexes.size() == dst_indexes.size());
#endif
        for (unsigned idx = 0; idx < dst_indexes.size(); idx++)
        {
#ifdef DEBUG_LEGION
          assert(backward_map.find(dst_indexes[idx]) == backward_map.end());
#endif
          backward_map[dst_indexes[idx]] = src_indexes[idx];
        }
      }
      int index = dst_mask.find_first_set();
      while (index >= 0)
      {
#ifdef DEBUG_LEGION
        assert(backward_map.find(index) != backward_map.end());
#endif
        src_mask.set_bit(backward_map[index]);
        index = dst_mask.find_next_set(index+1);
      }
      return src_mask;
    }

    //--------------------------------------------------------------------------
    unsigned CopyAcrossHelper::convert_src_to_dst(unsigned index)
    //--------------------------------------------------------------------------
    {
      if (forward_map.empty())
      {
#ifdef DEBUG_LEGION
        assert(src_indexes.size() == dst_indexes.size());
#endif
        for (unsigned idx = 0; idx < src_indexes.size(); idx++)
        {
#ifdef DEBUG_LEGION
          assert(forward_map.find(src_indexes[idx]) == forward_map.end());
#endif
          forward_map[src_indexes[idx]] = dst_indexes[idx];
        }
      }
#ifdef DEBUG_LEGION
      assert(forward_map.find(index) != forward_map.end());
#endif
      return forward_map[index];
    }

    //--------------------------------------------------------------------------
    unsigned CopyAcrossHelper::convert_dst_to_src(unsigned index)
    //--------------------------------------------------------------------------
    {
      if (backward_map.empty())
      {
#ifdef DEBUG_LEGION
        assert(src_indexes.size() == dst_indexes.size());
#endif
        for (unsigned idx = 0; idx < dst_indexes.size(); idx++)
        {
#ifdef DEBUG_LEGION
          assert(backward_map.find(dst_indexes[idx]) == backward_map.end());
#endif
          backward_map[dst_indexes[idx]] = src_indexes[idx];
        }
      }
#ifdef DEBUG_LEGION
      assert(backward_map.find(index) != backward_map.end());
#endif
      return backward_map[index];
    }

    /////////////////////////////////////////////////////////////
    // Layout Description 
    /////////////////////////////////////////////////////////////

    //--------------------------------------------------------------------------
    LayoutDescription::LayoutDescription(FieldSpaceNode *own,
                                         const FieldMask &mask,
                                         const unsigned dims,
                                         LayoutConstraints *con,
                                   const std::vector<unsigned> &mask_index_map,
                                   const std::vector<FieldID> &field_ids,
                                   const std::vector<size_t> &field_sizes,
                                   const std::vector<CustomSerdezID> &serdez)
      : allocated_fields(mask), constraints(con), owner(own), total_dims(dims)
    //--------------------------------------------------------------------------
    {
      constraints->add_base_gc_ref(LAYOUT_DESC_REF);
      field_infos.resize(field_sizes.size());
      // Switch data structures from layout by field order to order
      // of field locations in the bit mask
#ifdef DEBUG_LEGION
      // Greater than or equal because local fields can alias onto the
      // same index for the allocated instances, note that the fields
      // themselves still get allocated their own space in the instance
      assert(mask_index_map.size() >= 
                size_t(FieldMask::pop_count(allocated_fields)));
#endif
      for (unsigned idx = 0; idx < mask_index_map.size(); idx++)
      {
        // This gives us the index in the field ordered data structures
        unsigned index = mask_index_map[idx];
        FieldID fid = field_ids[index];
        field_indexes[fid] = idx;
        CopySrcDstField &info = field_infos[idx];
        info.size = field_sizes[index];
        info.field_id = fid;
        info.serdez_id = serdez[index];
      }
    }

    //--------------------------------------------------------------------------
    LayoutDescription::LayoutDescription(const FieldMask &mask,
                                         LayoutConstraints *con)
      : allocated_fields(mask), constraints(con), owner(NULL), total_dims(0)
    //--------------------------------------------------------------------------
    {
      constraints->add_base_gc_ref(LAYOUT_DESC_REF);
    }

    //--------------------------------------------------------------------------
    LayoutDescription::LayoutDescription(const LayoutDescription &rhs)
      : allocated_fields(rhs.allocated_fields), constraints(rhs.constraints), 
        owner(rhs.owner), total_dims(rhs.total_dims)
    //--------------------------------------------------------------------------
    {
      // should never be called
      assert(false);
    }

    //--------------------------------------------------------------------------
    LayoutDescription::~LayoutDescription(void)
    //--------------------------------------------------------------------------
    {
      comp_cache.clear();
      if (constraints->remove_base_gc_ref(LAYOUT_DESC_REF))
        delete (constraints);
    }

    //--------------------------------------------------------------------------
    LayoutDescription& LayoutDescription::operator=(
                                                   const LayoutDescription &rhs)
    //--------------------------------------------------------------------------
    {
      // should never be called
      assert(false);
      return *this;
    }

    //--------------------------------------------------------------------------
    void LayoutDescription::log_instance_layout(ApEvent inst_event) const
    //--------------------------------------------------------------------------
    {
#ifdef DEBUG_LEGION
      assert(implicit_runtime->legion_spy_enabled);
#endif
      for (std::map<FieldID,unsigned>::const_iterator it = 
            field_indexes.begin(); it != field_indexes.end(); it++)
        LegionSpy::log_physical_instance_field(inst_event, it->first);
    }

    //--------------------------------------------------------------------------
    void LayoutDescription::compute_copy_offsets(const FieldMask &copy_mask,
                                           const PhysicalInstance instance,
#ifdef LEGION_SPY
                                           const ApEvent inst_event,
#endif
                                           std::vector<CopySrcDstField> &fields)
    //--------------------------------------------------------------------------
    {
      uint64_t hash_key = copy_mask.get_hash_key();
      bool found_in_cache = false;
      FieldMask compressed;
      // First check to see if we've memoized this result 
      {
        AutoLock o_lock(layout_lock,1,false/*exclusive*/);
        std::map<LEGION_FIELD_MASK_FIELD_TYPE,
                 LegionList<std::pair<FieldMask,FieldMask> > >::const_iterator
                   finder = comp_cache.find(hash_key);
        if (finder != comp_cache.end())
        {
          for (LegionList<std::pair<FieldMask,FieldMask> >::const_iterator it =
                finder->second.begin(); it != finder->second.end(); it++)
          {
            if (it->first == copy_mask)
            {
              found_in_cache = true;
              compressed = it->second;
              break;
            }
          }
        }
      }
      if (!found_in_cache)
      {
        compressed = copy_mask;
        compress_mask<STATIC_LOG2(LEGION_MAX_FIELDS)>(compressed, 
                                                      allocated_fields);
        // Save the result in the cache, duplicates from races here are benign
        AutoLock o_lock(layout_lock);
        comp_cache[hash_key].push_back(
            std::pair<FieldMask,FieldMask>(copy_mask,compressed));
      }
      // It is absolutely imperative that these infos be added in
      // the order in which they appear in the field mask so that 
      // they line up in the same order with the source/destination infos
      // (depending on the calling context of this function
      const unsigned pop_count = FieldMask::pop_count(compressed);
#ifdef DEBUG_LEGION
      assert(pop_count == FieldMask::pop_count(copy_mask));
#endif
      unsigned offset = fields.size();
      fields.resize(offset + pop_count);
      int next_start = 0;
      for (unsigned idx = 0; idx < pop_count; idx++)
      {
        int index = compressed.find_next_set(next_start);
        CopySrcDstField &field = fields[offset+idx];
        field = field_infos[index];
        // Our field infos are annonymous so specify the instance now
        field.inst = instance;
        // We'll start looking again at the next index after this one
        next_start = index + 1;
#ifdef LEGION_SPY
        field.inst_event = inst_event;
#endif
      }
    } 

    //--------------------------------------------------------------------------
    void LayoutDescription::compute_copy_offsets(
                                   const std::vector<FieldID> &copy_fields, 
                                   const PhysicalInstance instance,
#ifdef LEGION_SPY
                                   const ApEvent inst_event,
#endif
                                   std::vector<CopySrcDstField> &fields)
    //--------------------------------------------------------------------------
    {
      unsigned offset = fields.size();
      fields.resize(offset + copy_fields.size());
      for (unsigned idx = 0; idx < copy_fields.size(); idx++)
      {
        std::map<FieldID,unsigned>::const_iterator
          finder = field_indexes.find(copy_fields[idx]);
#ifdef DEBUG_LEGION
        assert(finder != field_indexes.end());
#endif
        CopySrcDstField &info = fields[offset+idx];
        info = field_infos[finder->second];
        // Since instances are annonymous in layout descriptions we
        // have to fill them in when we add the field info
        info.inst = instance;
#ifdef LEGION_SPY
        info.inst_event = inst_event;
#endif
      }
    }

    //--------------------------------------------------------------------------
    void LayoutDescription::get_fields(std::set<FieldID> &fields) const
    //--------------------------------------------------------------------------
    {
      for (std::map<FieldID,unsigned>::const_iterator 
	     it = field_indexes.begin(); it != field_indexes.end(); ++it)
	fields.insert(it->first);
    }

    //--------------------------------------------------------------------------
    bool LayoutDescription::has_field(FieldID fid) const
    //--------------------------------------------------------------------------
    {
      return (field_indexes.find(fid) != field_indexes.end());
    }

    //--------------------------------------------------------------------------
    void LayoutDescription::has_fields(std::map<FieldID,bool> &to_test) const
    //--------------------------------------------------------------------------
    {
      for (std::map<FieldID,bool>::iterator it = to_test.begin();
            it != to_test.end(); it++)
      {
        if (field_indexes.find(it->first) != field_indexes.end())
          it->second = true;
        else
          it->second = false;
      }
    }

    //--------------------------------------------------------------------------
    void LayoutDescription::remove_space_fields(std::set<FieldID> &filter) const
    //--------------------------------------------------------------------------
    {
      std::vector<FieldID> to_remove;
      for (std::set<FieldID>::const_iterator it = filter.begin();
            it != filter.end(); it++)
      {
        if (field_indexes.find(*it) != field_indexes.end())
          to_remove.push_back(*it);
      }
      if (!to_remove.empty())
      {
        for (std::vector<FieldID>::const_iterator it = to_remove.begin();
              it != to_remove.end(); it++)
          filter.erase(*it);
      }
    }

    //--------------------------------------------------------------------------
    const CopySrcDstField& LayoutDescription::find_field_info(FieldID fid) const
    //--------------------------------------------------------------------------
    {
      std::map<FieldID,unsigned>::const_iterator finder = 
        field_indexes.find(fid);
#ifdef DEBUG_LEGION
      assert(finder != field_indexes.end());
#endif
      return field_infos[finder->second];
    }

    //--------------------------------------------------------------------------
    size_t LayoutDescription::get_total_field_size(void) const
    //--------------------------------------------------------------------------
    {
      size_t result = 0;
      // Add up all the field sizes
      for (std::vector<CopySrcDstField>::const_iterator it = 
            field_infos.begin(); it != field_infos.end(); it++)
      {
        result += it->size;
      }
      return result;
    }

    //--------------------------------------------------------------------------
    void LayoutDescription::get_fields(std::vector<FieldID>& fields) const
    //--------------------------------------------------------------------------
    {
      fields = constraints->field_constraint.get_field_set();
    }

    //--------------------------------------------------------------------------
    void LayoutDescription::compute_destroyed_fields(
             std::vector<PhysicalInstance::DestroyedField> &serdez_fields) const
    //--------------------------------------------------------------------------
    {
      // See if we have any special fields which need serdez deletion
      for (std::vector<CopySrcDstField>::const_iterator it = 
            field_infos.begin(); it != field_infos.end(); it++)
      {
        if (it->serdez_id > 0)
          serdez_fields.push_back(PhysicalInstance::DestroyedField(it->field_id, 
                                                    it->size, it->serdez_id));
      }
    }

    //--------------------------------------------------------------------------
    bool LayoutDescription::match_layout(
      const LayoutConstraintSet &candidate_constraints, unsigned num_dims) const
    //--------------------------------------------------------------------------
    {
      if (num_dims != total_dims)
        return false;
      // We need to check equality on the entire constraint sets
      return *constraints == candidate_constraints;
    }

    //--------------------------------------------------------------------------
    bool LayoutDescription::match_layout(const LayoutDescription *layout,
                                         unsigned num_dims) const
    //--------------------------------------------------------------------------
    {
      if (num_dims != total_dims)
        return false;
      // This is a sound test, but it doesn't guarantee that the field sets
      // match since fields can be allocated and freed between instance
      // creations, so while this is a necessary precondition, it is not
      // sufficient that the two sets of fields are the same, to guarantee
      // that we actually need to check the FieldIDs which happens next
      if (layout->allocated_fields != allocated_fields)
        return false;

      // Check equality on the entire constraint sets
      return *layout->constraints == *constraints;
    }

    //--------------------------------------------------------------------------
    void LayoutDescription::pack_layout_description(Serializer &rez,
                                                    AddressSpaceID target)
    //--------------------------------------------------------------------------
    {
      rez.serialize(constraints->layout_id);
    }

    //--------------------------------------------------------------------------
    /*static*/ LayoutDescription* LayoutDescription::
      handle_unpack_layout_description(LayoutConstraints *constraints,
                            FieldSpaceNode *field_space_node, size_t total_dims)
    //--------------------------------------------------------------------------
    {
#ifdef DEBUG_LEGION
      assert(constraints != NULL);
#endif
      FieldMask instance_mask;
      const std::vector<FieldID> &field_set = 
        constraints->field_constraint.get_field_set(); 
      std::vector<size_t> field_sizes(field_set.size());
      std::vector<unsigned> mask_index_map(field_set.size());
      std::vector<CustomSerdezID> serdez(field_set.size());
      field_space_node->compute_field_layout(field_set, field_sizes,
                               mask_index_map, serdez, instance_mask);
      LayoutDescription *result = 
        field_space_node->create_layout_description(instance_mask, total_dims,
                  constraints, mask_index_map, field_set, field_sizes, serdez);
#ifdef DEBUG_LEGION
      assert(result != NULL);
#endif
      return result;
    }

    /////////////////////////////////////////////////////////////
    // Collective Mapping
    /////////////////////////////////////////////////////////////

    //--------------------------------------------------------------------------
    CollectiveMapping::CollectiveMapping(
                            const std::vector<AddressSpaceID> &spaces, size_t r)
      : total_spaces(spaces.size()), radix(r)
    //--------------------------------------------------------------------------
    {
      for (std::vector<AddressSpaceID>::const_iterator it =
            spaces.begin(); it != spaces.end(); it++)
        unique_sorted_spaces.add(*it);
    }

    //--------------------------------------------------------------------------
    CollectiveMapping::CollectiveMapping(const ShardMapping &mapping, size_t r)
      : total_spaces(mapping.size()), radix(r)
    //--------------------------------------------------------------------------
    {
      for (unsigned idx = 0; idx < total_spaces; idx++)
        unique_sorted_spaces.add(mapping[idx]);
    }

    //--------------------------------------------------------------------------
    CollectiveMapping::CollectiveMapping(Deserializer &derez, size_t total)
      : total_spaces(total)
    //--------------------------------------------------------------------------
    {
#ifdef DEBUG_LEGION
      assert(total_spaces > 0);
#endif
      derez.deserialize(unique_sorted_spaces);
#ifdef DEBUG_LEGION
      assert(total_spaces == unique_sorted_spaces.size());
#endif
      derez.deserialize(radix);
    }

    //--------------------------------------------------------------------------
    CollectiveMapping::CollectiveMapping(const CollectiveMapping &rhs)
      : Collectable(), unique_sorted_spaces(rhs.unique_sorted_spaces),
        total_spaces(rhs.total_spaces), radix(rhs.radix)
    //--------------------------------------------------------------------------
    {
    }

    //--------------------------------------------------------------------------
    bool CollectiveMapping::operator==(const CollectiveMapping &rhs) const
    //--------------------------------------------------------------------------
    {
      if (radix != rhs.radix)
        return false;
      return unique_sorted_spaces == rhs.unique_sorted_spaces;
    }

    //--------------------------------------------------------------------------
    bool CollectiveMapping::operator!=(const CollectiveMapping &rhs) const
    //--------------------------------------------------------------------------
    {
      return !((*this) == rhs);
    }

    //--------------------------------------------------------------------------
    AddressSpaceID CollectiveMapping::get_parent(const AddressSpaceID origin,
                                               const AddressSpaceID local) const
    //--------------------------------------------------------------------------
    {
      const unsigned local_index = find_index(local);
      const unsigned origin_index = find_index(origin);
#ifdef DEBUG_LEGION
      assert(local_index < total_spaces);
      assert(origin_index < total_spaces);
#endif
      const unsigned offset = convert_to_offset(local_index, origin_index);
      const unsigned index = convert_to_index((offset-1) / radix, origin_index);
      const int result = unique_sorted_spaces.get_index(index);
#ifdef DEBUG_LEGION
      assert(result >= 0);
#endif
      return result;
    }
    
    //--------------------------------------------------------------------------
    size_t CollectiveMapping::count_children(const AddressSpaceID origin,
                                             const AddressSpaceID local) const
    //--------------------------------------------------------------------------
    {
      const unsigned local_index = find_index(local);
      const unsigned origin_index = find_index(origin);
#ifdef DEBUG_LEGION
      assert(local_index < total_spaces);
      assert(origin_index < total_spaces);
#endif
      const unsigned offset = radix *
        convert_to_offset(local_index, origin_index);
      size_t result = 0;
      for (unsigned idx = 1; idx <= radix; idx++)
      {
        const unsigned child_offset = offset + idx;
        if (child_offset < total_spaces)
          result++;
      }
      return result;
    }

    //--------------------------------------------------------------------------
    void CollectiveMapping::get_children(const AddressSpaceID origin,
        const AddressSpaceID local, std::vector<AddressSpaceID> &children) const
    //--------------------------------------------------------------------------
    {
      const unsigned local_index = find_index(local);
      const unsigned origin_index = find_index(origin);
#ifdef DEBUG_LEGION
      assert(local_index < total_spaces);
      assert(origin_index < total_spaces);
#endif
      const unsigned offset = radix *
        convert_to_offset(local_index, origin_index);
      for (unsigned idx = 1; idx <= radix; idx++)
      {
        const unsigned child_offset = offset + idx;
        if (child_offset < total_spaces)
        {
          const unsigned index = convert_to_index(child_offset, origin_index);
          const int child = unique_sorted_spaces.get_index(index);
#ifdef DEBUG_LEGION
          assert(child >= 0);
#endif
          children.push_back(child);
        }
      }
    }

    //--------------------------------------------------------------------------
    AddressSpaceID CollectiveMapping::find_nearest(AddressSpaceID search) const
    //--------------------------------------------------------------------------
    {
      unsigned first = 0;
      unsigned last = size() - 1;
      if (search < (*this)[first])
        return (*this)[first];
      if (search > (*this)[last])
        return (*this)[last];
      // Contained somewhere in the middle so binary
      // search for the two nearest options
      unsigned mid = 0;
      while (first <= last)
      {
        mid = (first + last) / 2;
        const AddressSpaceID midval = (*this)[mid];
#ifdef DEBUG_LEGION
        // Should never actually find it
        assert(search != midval);
#endif
        if (search < midval)
          last = mid - 1;
        else if (midval < search)
          first = mid + 1;
        else
          break;
      }
#ifdef DEBUG_LEGION
      assert(first != last);
#endif
      const unsigned diff_low = search - (*this)[first];
      const unsigned diff_high = (*this)[last] - search;
      if (diff_low < diff_high)
        return (*this)[first];
      else
        return (*this)[last];
    }

    //--------------------------------------------------------------------------
    bool CollectiveMapping::contains(const CollectiveMapping &rhs) const
    //--------------------------------------------------------------------------
    {
      return !(rhs.unique_sorted_spaces - unique_sorted_spaces);
    }

    //--------------------------------------------------------------------------
    CollectiveMapping* CollectiveMapping::clone_with(AddressSpaceID space) const
    //--------------------------------------------------------------------------
    {
      CollectiveMapping *result = new CollectiveMapping(*this);
      result->unique_sorted_spaces.insert(space);
      result->total_spaces = result->unique_sorted_spaces.size();
      return result;
    }

    //--------------------------------------------------------------------------
    void CollectiveMapping::pack(Serializer &rez) const
    //--------------------------------------------------------------------------
    {
#ifdef DEBUG_LEGION
      assert(total_spaces > 0);
#endif
      rez.serialize(total_spaces);
      rez.serialize(unique_sorted_spaces);
      rez.serialize(radix);
    }

    //--------------------------------------------------------------------------
    unsigned CollectiveMapping::convert_to_offset(unsigned index,
                                                  unsigned origin_index) const
    //--------------------------------------------------------------------------
    {
#ifdef DEBUG_LEGION
      assert(index < total_spaces);
      assert(origin_index < total_spaces);
#endif
      if (index < origin_index)
      {
        // Modulus arithmetic here
        return ((index + total_spaces) - origin_index);
      }
      else
        return (index - origin_index);
    }

    //--------------------------------------------------------------------------
    unsigned CollectiveMapping::convert_to_index(unsigned offset,
                                                 unsigned origin_index) const
    //--------------------------------------------------------------------------
    {
#ifdef DEBUG_LEGION
      assert(offset < total_spaces);
      assert(origin_index < total_spaces);
#endif
      unsigned result = origin_index + offset;
      if (result >= total_spaces)
        result -= total_spaces;
      return result;
    }

    /////////////////////////////////////////////////////////////
    // InstanceManager 
    /////////////////////////////////////////////////////////////

    //--------------------------------------------------------------------------
    InstanceManager::InstanceManager(RegionTreeForest *ctx,
                                     AddressSpaceID owner_space,
                                     DistributedID did, LayoutDescription *desc,
                                     FieldSpaceNode *node, 
                                     IndexSpaceExpression *domain,
                                     RegionTreeID tid, bool register_now,
                                     CollectiveMapping *mapping)
      : DistributedCollectable(ctx->runtime, did, owner_space, 
                               register_now, mapping),
        context(ctx), layout(desc), field_space_node(node),
        instance_domain(domain), tree_id(tid)
    //--------------------------------------------------------------------------
    {
      // Add a reference to the layout
      if (layout != NULL)
        layout->add_reference();
      if (field_space_node != NULL)
        field_space_node->add_nested_gc_ref(did);
      if (instance_domain != NULL)
        instance_domain->add_nested_expression_reference(did);
    }

    //--------------------------------------------------------------------------
    InstanceManager::~InstanceManager(void)
    //--------------------------------------------------------------------------
    {
      if ((layout != NULL) && layout->remove_reference())
        delete layout;
      if ((field_space_node != NULL) &&
          field_space_node->remove_nested_gc_ref(did))
        delete field_space_node;
      if ((instance_domain != NULL) && 
          instance_domain->remove_nested_expression_reference(did))
        delete instance_domain;
    }

    //--------------------------------------------------------------------------
    bool InstanceManager::entails(LayoutConstraints *constraints,
                                  const DomainPoint &key,
                               const LayoutConstraint **failed_constraint) const
    //--------------------------------------------------------------------------
    {
      const PointerConstraint &pointer = constraints->pointer_constraint;
      if (pointer.is_valid)
      {
        PointerConstraint pointer_constraint = get_pointer_constraint(key);
        // Always test the pointer constraint locally
        if (!pointer_constraint.entails(constraints->pointer_constraint))
        {
          if (failed_constraint != NULL)
            *failed_constraint = &pointer;
          return false;
        }
      }
      return layout->constraints->entails_without_pointer(constraints,
              (instance_domain != NULL) ? instance_domain->get_num_dims() : 0,
              failed_constraint);
    }

    //--------------------------------------------------------------------------
    bool InstanceManager::entails(const LayoutConstraintSet &constraints,
                                  const DomainPoint &key,
                               const LayoutConstraint **failed_constraint) const
    //--------------------------------------------------------------------------
    {
      const PointerConstraint &pointer = constraints.pointer_constraint;
      if (pointer.is_valid)
      {
        PointerConstraint pointer_constraint = get_pointer_constraint(key);
        // Always test the pointer constraint locally
        if (!pointer_constraint.entails(constraints.pointer_constraint))
        {
          if (failed_constraint != NULL)
            *failed_constraint = &pointer;
          return false;
        }
      }
      return layout->constraints->entails_without_pointer(constraints,
              (instance_domain != NULL) ? instance_domain->get_num_dims() : 0,
              failed_constraint);
    }

    //--------------------------------------------------------------------------
    bool InstanceManager::conflicts(LayoutConstraints *constraints,
                                    const DomainPoint &key,
                             const LayoutConstraint **conflict_constraint) const
    //--------------------------------------------------------------------------
    {
      const PointerConstraint &pointer = constraints->pointer_constraint;
      if (pointer.is_valid)
      {
        PointerConstraint pointer_constraint = get_pointer_constraint(key);
        // Always test the pointer constraint locally
        if (pointer_constraint.conflicts(constraints->pointer_constraint))
        {
          if (conflict_constraint != NULL)
            *conflict_constraint = &pointer;
          return true;
        }
      }
      // We know our layouts don't have a pointer constraint so nothing special
      return layout->constraints->conflicts(constraints,
              (instance_domain != NULL) ? instance_domain->get_num_dims() : 0,
              conflict_constraint);
    }

    //--------------------------------------------------------------------------
    bool InstanceManager::conflicts(const LayoutConstraintSet &constraints,
                                    const DomainPoint &key,
                             const LayoutConstraint **conflict_constraint) const
    //--------------------------------------------------------------------------
    {
      const PointerConstraint &pointer = constraints.pointer_constraint;
      if (pointer.is_valid)
      {
        PointerConstraint pointer_constraint = get_pointer_constraint(key);
        // Always test the pointer constraint locally
        if (pointer_constraint.conflicts(constraints.pointer_constraint))
        {
          if (conflict_constraint != NULL)
            *conflict_constraint = &pointer;
          return true;
        }
      }
      // We know our layouts don't have a pointer constraint so nothing special
      return layout->constraints->conflicts(constraints,
              (instance_domain != NULL) ? instance_domain->get_num_dims() : 0,
              conflict_constraint);
    }

    /////////////////////////////////////////////////////////////
    // PhysicalManager
    /////////////////////////////////////////////////////////////

    //--------------------------------------------------------------------------
    PhysicalManager::PhysicalManager(RegionTreeForest *ctx, 
                                     LayoutDescription *layout, 
                                     DistributedID did, 
                                     AddressSpaceID owner_space, 
                                     const size_t footprint, 
                                     ReductionOpID redop_id, 
                                     const ReductionOp *rop,
                                     FieldSpaceNode *node, 
                                     IndexSpaceExpression *index_domain, 
                                     const void *pl, size_t pl_size,
                                     RegionTreeID tree_id,
                                     bool register_now, bool output, 
                                     CollectiveMapping *mapping)
      : InstanceManager(ctx, owner_space, did, layout, node,
          // If we're on the owner node we need to produce the expression
          // that actually describes this points in this space
          // On remote nodes we'll already have it from the owner
          (owner_space == ctx->runtime->address_space) && !output ?
             index_domain->create_layout_expression(pl, pl_size) : index_domain,
          tree_id, register_now, mapping), 
        instance_footprint(footprint), reduction_op(rop), redop(redop_id),
        piece_list(pl), piece_list_size(pl_size),
        gc_state(COLLECTABLE_GC_STATE), pending_changes(0),
        failed_collection_count(0), currently_active(false),
        min_gc_priority(0)
    //--------------------------------------------------------------------------
    {
    }

    //--------------------------------------------------------------------------
    PhysicalManager::~PhysicalManager(void)
    //--------------------------------------------------------------------------
    {
      if (!gc_events.empty())
      {
        // There's no need to launch a task to do this, if we're being
        // deleted it's because the instance was deleted and therefore
        // all the users are done using it
        for (std::map<CollectableView*,CollectableInfo>::iterator it = 
              gc_events.begin(); it != gc_events.end(); it++)
          CollectableView::handle_deferred_collect(it->first,
                                                   it->second.view_events);
        gc_events.clear();
      }
    }

    //--------------------------------------------------------------------------
    void PhysicalManager::log_instance_creation(UniqueID creator_id,
                                      Processor proc,
                                      const std::vector<LogicalRegion> &regions,
                                      const DomainPoint &collective_point) const
    //--------------------------------------------------------------------------
    {
      const ApEvent inst_event = get_unique_event(collective_point);
      const LayoutConstraints *constraints = layout->constraints;
      LegionSpy::log_physical_instance_creator(inst_event, creator_id, proc.id);
      for (unsigned idx = 0; idx < regions.size(); idx++)
        LegionSpy::log_physical_instance_creation_region(inst_event, 
                                                         regions[idx]);
      LegionSpy::log_instance_specialized_constraint(inst_event,
          constraints->specialized_constraint.kind, 
          constraints->specialized_constraint.redop);
#ifdef DEBUG_HIGH_LEVEL
      assert(constraints->memory_constraint.has_kind);
#endif
      if (constraints->memory_constraint.is_valid())
        LegionSpy::log_instance_memory_constraint(inst_event,
            constraints->memory_constraint.kind);
      LegionSpy::log_instance_field_constraint(inst_event,
          constraints->field_constraint.contiguous, 
          constraints->field_constraint.inorder,
          constraints->field_constraint.field_set.size());
      for (std::vector<FieldID>::const_iterator it = 
            constraints->field_constraint.field_set.begin(); it !=
            constraints->field_constraint.field_set.end(); it++)
        LegionSpy::log_instance_field_constraint_field(inst_event, *it);
      LegionSpy::log_instance_ordering_constraint(inst_event,
          constraints->ordering_constraint.contiguous,
          constraints->ordering_constraint.ordering.size());
      for (std::vector<DimensionKind>::const_iterator it = 
            constraints->ordering_constraint.ordering.begin(); it !=
            constraints->ordering_constraint.ordering.end(); it++)
        LegionSpy::log_instance_ordering_constraint_dimension(inst_event, *it);
      for (std::vector<SplittingConstraint>::const_iterator it = 
            constraints->splitting_constraints.begin(); it !=
            constraints->splitting_constraints.end(); it++)
        LegionSpy::log_instance_splitting_constraint(inst_event,
                                it->kind, it->value, it->chunks);
      for (std::vector<DimensionConstraint>::const_iterator it = 
            constraints->dimension_constraints.begin(); it !=
            constraints->dimension_constraints.end(); it++)
        LegionSpy::log_instance_dimension_constraint(inst_event,
                                    it->kind, it->eqk, it->value);
      for (std::vector<AlignmentConstraint>::const_iterator it = 
            constraints->alignment_constraints.begin(); it !=
            constraints->alignment_constraints.end(); it++)
        LegionSpy::log_instance_alignment_constraint(inst_event,
                                it->fid, it->eqk, it->alignment);
      for (std::vector<OffsetConstraint>::const_iterator it = 
            constraints->offset_constraints.begin(); it != 
            constraints->offset_constraints.end(); it++)
        LegionSpy::log_instance_offset_constraint(inst_event,
                                          it->fid, it->offset);
    }

    //--------------------------------------------------------------------------
    InstanceView* PhysicalManager::construct_top_view(
                                           AddressSpaceID logical_owner,
                                           DistributedID view_did, UniqueID uid,
                                           CollectiveMapping *mapping)
    //--------------------------------------------------------------------------
    {
      if (redop > 0)
      {
        if (mapping != NULL)
        {
          // Handle the case where we already requested this view on this
          // node from an unrelated meta-task execution
          void *location = runtime->find_or_create_pending_collectable_location(
              view_did, sizeof(ReductionView));
          return new (location) ReductionView(context, view_did, owner_space,
              logical_owner, this, uid, true/*register now*/, mapping);
        }
        else
          return new ReductionView(context, view_did, owner_space,
              logical_owner, this, uid, true/*register now*/, mapping);
      }
      else
      {
        if (mapping != NULL)
        {
          // Handle the case where we already requested this view on this
          // node from an unrelated meta-task execution
          void *location = runtime->find_or_create_pending_collectable_location(
              view_did, sizeof(MaterializedView));
          return new (location) MaterializedView(context, view_did, owner_space,
                logical_owner, this, uid, true/*register now*/, mapping);
        }
        else
          return new MaterializedView(context, view_did, owner_space, 
                logical_owner, this, uid, true/*register now*/, mapping);
      }
    }

    //--------------------------------------------------------------------------
    InstanceView* PhysicalManager::find_or_create_instance_top_view(
                                                   InnerContext *own_ctx,
                                                   AddressSpaceID logical_owner,
                                                   CollectiveMapping *mapping)
    //--------------------------------------------------------------------------
    {
      ContextKey key(own_ctx->get_replication_id(), own_ctx->get_context_uid());
      // If we're a replicate context then we want to ignore the specific
      // context UID since there might be several shards on this node
      if (key.first > 0)
        key.second = 0;
      // No matter what we're going to store the context so grab a reference
      own_ctx->add_reference();
      RtEvent wait_for;
      {
        AutoLock i_lock(inst_lock);
#ifdef DEBUG_LEGION
        // All contexts should always be new since they should be deduplicating
        // on their side before calling this method
        assert(active_contexts.find(own_ctx) == active_contexts.end());
#endif
        std::map<ContextKey,ViewEntry>::iterator finder =
          context_views.find(key);
        if (finder != context_views.end())
        {
#ifdef DEBUG_LEGION
          // This should only happen with control replication because normal
          // contexts should be deduplicating on their side
          assert(key.first > 0);
#endif
          // This better be a new context so bump the reference count
          active_contexts.insert(own_ctx);
          finder->second.second++;
          return finder->second.first;
        }
        // Check to see if someone else from this context is making the view 
        if (key.first > 0)
        {
          // Only need to do this for control replication, otherwise the
          // context will have deduplicated for us
          std::map<ReplicationID,RtUserEvent>::iterator pending_finder =
            pending_views.find(key.first);
          if (pending_finder != pending_views.end())
          {
            if (!pending_finder->second.exists())
              pending_finder->second = Runtime::create_rt_user_event();
            wait_for = pending_finder->second;
          }
          else
            pending_views[key.first] = RtUserEvent::NO_RT_USER_EVENT;
        }
      }
      if (wait_for.exists())
      {
        if (!wait_for.has_triggered())
          wait_for.wait();
        AutoLock i_lock(inst_lock);
        std::map<ContextKey,ViewEntry>::iterator finder =
          context_views.find(key);
#ifdef DEBUG_LEGION
        assert(finder != context_views.end());
        assert(key.first > 0);
#endif
        // This better be a new context so bump the reference count
        active_contexts.insert(own_ctx);
        finder->second.second++;
        return finder->second.first;
      }
      // At this point we're repsonsibile for doing the work to make the view 
      InstanceView *result = NULL;
      // Check to see if we're the owner
      if (is_owner())
      {
        // We're going to construct the view no matter what, see which 
        // node is going to be the logical owner
        DistributedID view_did = runtime->get_available_distributed_id(); 
        result = construct_top_view((mapping == NULL) ? logical_owner :
            owner_space, view_did, own_ctx->get_context_uid(), mapping);
      }
      else if ((mapping != NULL) && mapping->contains(local_space))
      {
        // If we're collectively making this view then we're just going to
        // do that and use the owner node as the logical owner for the view
        // We still need to get the distributed ID from the next node down
        // in the collective mapping though
        std::atomic<DistributedID> view_did(0);
        RtUserEvent ready = Runtime::create_rt_user_event();
        Serializer rez;
        {
          RezCheck z(rez);
          rez.serialize(did);
          rez.serialize(key.first);
          rez.serialize(key.second);
          rez.serialize(owner_space);
          mapping->pack(rez);
          rez.serialize(&view_did);
          rez.serialize(ready);
        }
        AddressSpaceID target = mapping->get_parent(owner_space, local_space);
        runtime->send_create_top_view_request(target, rez); 
        ready.wait();
        // For collective instances each node of the instance serves as its
        // own logical owner view
        result = construct_top_view(runtime->address_space, view_did.load(),
                                    own_ctx->get_context_uid(), mapping);
      }
      else
      {
        // We're not collective and not the owner so send the request
        // to the owner to make the logical view and send back the result
        std::atomic<DistributedID> view_did(0);
        RtUserEvent ready = Runtime::create_rt_user_event();
        Serializer rez;
        {
          RezCheck z(rez);
          rez.serialize(did);
          rez.serialize(key.first);
          rez.serialize(key.second);
          rez.serialize(logical_owner);
          rez.serialize<size_t>(0); // no mapping
          rez.serialize(&view_did);
          rez.serialize(ready);
        }
        runtime->send_create_top_view_request(owner_space, rez); 
        ready.wait();
        RtEvent view_ready;
        result = static_cast<InstanceView*>(
            runtime->find_or_request_logical_view(view_did.load(), view_ready));
        if (view_ready.exists() && !view_ready.has_triggered())
          view_ready.wait();
      }
      // Retake the lock, save the view, and signal any other waiters
      AutoLock i_lock(inst_lock);
#ifdef DEBUG_LEGION
      assert(context_views.find(key) == context_views.end());
#endif
      ViewEntry &entry = context_views[key];
      entry.first = result;
      entry.second = 1/*only a single initial reference*/;
      active_contexts.insert(own_ctx);
      if (key.first > 0)
      {
        std::map<ReplicationID,RtUserEvent>::iterator finder =
          pending_views.find(key.first);
#ifdef DEBUG_LEGION
        assert(finder != pending_views.end());
#endif
        if (finder->second.exists())
          Runtime::trigger_event(finder->second);
        pending_views.erase(finder);
      }
      return result;
    }

    //--------------------------------------------------------------------------
    void PhysicalManager::unregister_active_context(InnerContext *own_ctx)
    //--------------------------------------------------------------------------
    {
      ContextKey key(own_ctx->get_replication_id(), own_ctx->get_context_uid());
      // If we're a replicate context then we want to ignore the specific
      // context UID since there might be several shards on this node
      if (key.first > 0)
        key.second = 0;
      std::vector<Reservation> to_delete;
      {
        AutoLock inst(inst_lock);
        std::set<InnerContext*>::iterator finder = 
          active_contexts.find(own_ctx);
        // We could already have removed this context if this
        // physical instance was deleted
        if (finder == active_contexts.end())
          return;
        active_contexts.erase(finder);
        // Remove the reference on the view entry and remove it from our
        // manager if it no longer has anymore active contexts
        std::map<ContextKey,ViewEntry>::iterator view_finder =
          context_views.find(key);
#ifdef DEBUG_LEGION
        assert(view_finder != context_views.end());
        assert(view_finder->second.second > 0);
#endif
        if (--view_finder->second.second == 0)
        {
          reclaim_field_reservations(view_finder->second.first->did, to_delete);
          context_views.erase(view_finder);
        }
      }
      if (!to_delete.empty())
      {
        // Make sure that we don't delete these reservations until after
        // execution has finished for the context
        const RtEvent precondition =
          Runtime::protect_event(own_ctx->owner_task->get_completion_event());
        for (std::vector<Reservation>::iterator it =
              to_delete.begin(); it != to_delete.end(); it++)
          it->destroy_reservation(precondition);
      }
      if (own_ctx->remove_reference())
        delete context;
      
    }

    //--------------------------------------------------------------------------
    PieceIteratorImpl* PhysicalManager::create_piece_iterator(
                                                 IndexSpaceNode *privilege_node)
    //--------------------------------------------------------------------------
    {
      return instance_domain->create_piece_iterator(piece_list, 
                              piece_list_size, privilege_node);
    }

    //--------------------------------------------------------------------------
    void PhysicalManager::defer_collect_user(CollectableView *view,
                                             ApEvent term_event,RtEvent collect,
                                             std::set<ApEvent> &to_collect,
                                             bool &add_ref, bool &remove_ref) 
    //--------------------------------------------------------------------------
    {
      AutoLock inst(inst_lock);
      CollectableInfo &info = gc_events[view]; 
      if (info.view_events.empty())
        add_ref = true;
      info.view_events.insert(term_event);
      info.events_added++;
      if (collect.exists())
        info.collect_event = collect;
      // Skip collections if there is a collection event guarding 
      // collection in the case of tracing
      if (info.collect_event.exists())
      {
        if (!info.collect_event.has_triggered())
          return;
        else
          info.collect_event = RtEvent::NO_RT_EVENT;
      }
      // Only do the pruning for every so many adds
      if (info.events_added >= runtime->gc_epoch_size)
      {
        for (std::set<ApEvent>::iterator it = info.view_events.begin();
              it != info.view_events.end(); /*nothing*/)
        {
          if (it->has_triggered_faultignorant())
          {
            to_collect.insert(*it);
            std::set<ApEvent>::iterator to_delete = it++;
            info.view_events.erase(to_delete);
          }
          else
            it++;
        }
        if (info.view_events.empty())
        {
          gc_events.erase(view);
          if (add_ref)
            add_ref = false;
          else
            remove_ref = true;
        }
        else // Reset the counter for the next time
          info.events_added = 0;
      }
    }

    //--------------------------------------------------------------------------
    void PhysicalManager::find_shutdown_preconditions(
                                               std::set<ApEvent> &preconditions)
    //--------------------------------------------------------------------------
    {
      AutoLock inst(inst_lock,1,false/*exclusive*/);
      for (std::map<CollectableView*,CollectableInfo>::const_iterator git =
            gc_events.begin(); git != gc_events.end(); git++)
      {
        // Make sure to test these for having triggered or risk a shutdown hang
        for (std::set<ApEvent>::const_iterator it = 
              git->second.view_events.begin(); it != 
              git->second.view_events.end(); it++)
          if (!it->has_triggered_faultignorant())
            preconditions.insert(*it);
      }
    }

    //--------------------------------------------------------------------------
    bool PhysicalManager::meets_regions(
      const std::vector<LogicalRegion> &regions, bool tight_region_bounds) const
    //--------------------------------------------------------------------------
    {
#ifdef DEBUG_LEGION
      assert(tree_id > 0); // only happens with VirtualManager
      assert(!regions.empty());
#endif
      std::set<IndexSpaceExpression*> region_exprs;
      for (std::vector<LogicalRegion>::const_iterator it = 
            regions.begin(); it != regions.end(); it++)
      {
        // If the region tree IDs don't match that is bad
        if (it->get_tree_id() != tree_id)
          return false;
        RegionNode *node = context->get_node(*it);
        region_exprs.insert(node->row_source);
      }
      IndexSpaceExpression *space_expr = (region_exprs.size() == 1) ?
        *(region_exprs.begin()) : context->union_index_spaces(region_exprs);
      return meets_expression(space_expr, tight_region_bounds);
    }

    //--------------------------------------------------------------------------
    bool PhysicalManager::meets_expression(IndexSpaceExpression *space_expr,
                                           bool tight_bounds) const
    //--------------------------------------------------------------------------
    {
      return instance_domain->meets_layout_expression(space_expr, tight_bounds,
                                                  piece_list, piece_list_size);
    }


    //--------------------------------------------------------------------------
    void PhysicalManager::notify_active(ReferenceMutator *mutator)
    //--------------------------------------------------------------------------
    {
      AutoLock i_lock(inst_lock);
#ifdef DEBUG_LEGION
      assert(!currently_active);
      assert((gc_state == COLLECTABLE_GC_STATE) ||
              (gc_state == ACQUIRED_GC_STATE));
      assert(!deferred_deletion.exists());
#endif
      currently_active = true;
    }

    //--------------------------------------------------------------------------
    void PhysicalManager::notify_inactive(ReferenceMutator *mutator)
    //--------------------------------------------------------------------------
    {
      AutoLock i_lock(inst_lock);
#ifdef DEBUG_LEGION
      assert(currently_active);
#endif
      currently_active = false;
      if (deferred_deletion.exists())
        Runtime::trigger_event(deferred_deletion);
    }

    //--------------------------------------------------------------------------
    void PhysicalManager::notify_valid(ReferenceMutator *mutator)
    //--------------------------------------------------------------------------
    {
#ifndef DEBUG_LEGION
      // In non-debug mode we can just add the valid reference to the
      // owner without needing to check. While this isn't strictly necessary
      // for correctness, it is an important performance optimization to help
      // the garbage collector quickly detect when instances should not be
      // eligible for collection early in the process before trying to do
      // the whole distributed protocol.
      if (!is_owner())
        send_remote_valid_increment(owner_space, mutator);
#endif
      AutoLock i_lock(inst_lock);
#ifdef DEBUG_LEGION
      assert(!deferred_deletion.exists());
      assert(gc_state != COLLECTED_GC_STATE);
      // In debug mode we eagerly add valid references such that the owner
      // is valid as long as a copy of the manager on one node is valid
      // This way we can easily check that acquires are being done safely
      // if instance isn't already valid somewhere
      if ((gc_state != ACQUIRED_GC_STATE) && !is_external_instance())
      {
        // Should never be here if we're the owner as it indicates that
        // we tried to add a valid reference without first doing an acquire
        assert(!is_owner());
        // Send a message to check that we can safely do the acquire
        const RtUserEvent done = Runtime::create_rt_user_event();
        std::atomic<bool> result(true);
        Serializer rez;
        {
          RezCheck z(rez);
          rez.serialize(did);
          rez.serialize(&result);
          rez.serialize(done);
          rez.serialize<bool>(false/*acquired*/);
        }
        if ((collective_mapping != NULL) && 
            collective_mapping->contains(local_space))
          runtime->send_gc_debug_request(
              collective_mapping->get_parent(owner_space, local_space), rez);
        else
          runtime->send_gc_debug_request(owner_space, rez);
        if (!done.has_triggered())
          done.wait();
        assert(result.load());
      }
      else if (!is_owner())
      {
        // Send the message to do the acquire on the owner node
        const RtUserEvent done = Runtime::create_rt_user_event();
        std::atomic<bool> result(true);
        Serializer rez;
        {
          RezCheck z(rez);
          rez.serialize(did);
          rez.serialize(&result);
          rez.serialize(done);
          rez.serialize<bool>(true/*acquired*/);
        }
        if ((collective_mapping != NULL) && 
            collective_mapping->contains(local_space))
          runtime->send_gc_debug_request(
              collective_mapping->get_parent(owner_space, local_space), rez);
        else
          runtime->send_gc_debug_request(owner_space, rez);
        if (!done.has_triggered())
          done.wait();
        assert(result.load());
      }
#endif
      gc_state = VALID_GC_STATE;
    }

    //--------------------------------------------------------------------------
    /*static*/ void PhysicalManager::handle_garbage_collection_debug_request(
                   Runtime *runtime, Deserializer &derez, AddressSpaceID source)
    //--------------------------------------------------------------------------
    {
#ifdef DEBUG_LEGION
      DerezCheck z(derez);
      DistributedID did;
      derez.deserialize(did);
      std::atomic<bool> *target;
      derez.deserialize(target);
      RtUserEvent done;
      derez.deserialize(done);
      bool acquired;
      derez.deserialize(acquired);

      PhysicalManager *manager = static_cast<PhysicalManager*>(
          runtime->weak_find_distributed_collectable(did));
      if (manager != NULL)
      {
        if (acquired)
        {
          LocalReferenceMutator mutator;
          // Should be guaranteed to be able to acquire thi
          if (manager->acquire_instance(REMOTE_DID_REF, &mutator))
          {
            Runtime::trigger_event(done, mutator.get_done_event());
            manager->remove_base_resource_ref(RUNTIME_REF);
            return;
          }
        }
        else
        {
          if (manager->check_valid_and_increment(REMOTE_DID_REF))
          {
            // This must already be valid for us to succeed
            Runtime::trigger_event(done);
            manager->remove_base_resource_ref(RUNTIME_REF);
            return;
          }
        }
      }
      // If we get here, we failed so send the response
      Serializer rez;
      {
        RezCheck z2(rez);
        rez.serialize(target);
        rez.serialize(done);
      }
      runtime->send_gc_debug_response(source, rez);
      if ((manager != NULL) && manager->remove_base_resource_ref(RUNTIME_REF))
        delete manager;
#else
      assert(false); // should never get this in release mode
#endif
    }

    //--------------------------------------------------------------------------
    /*static*/ void PhysicalManager::handle_garbage_collection_debug_response(
                                                            Deserializer &derez)
    //--------------------------------------------------------------------------
    {
#ifdef DEBUG_LEGION
      DerezCheck z(derez);
      std::atomic<bool> *target;
      derez.deserialize(target);
      RtUserEvent done;
      derez.deserialize(done);

      target->store(false);
      Runtime::trigger_event(done);
#else
      assert(false); // should never get this in release mode
#endif
    }

    //--------------------------------------------------------------------------
    void PhysicalManager::notify_invalid(ReferenceMutator *mutator)
    //--------------------------------------------------------------------------
    {
      if (!is_owner())
        send_remote_valid_decrement(owner_space, mutator);
      AutoLock i_lock(inst_lock);
#ifdef DEBUG_LEGION
      assert(gc_state == VALID_GC_STATE);
<<<<<<< HEAD
      if (!is_owner())
      {
        if ((collective_mapping != NULL) && 
            collective_mapping->contains(local_space))
          send_remote_valid_decrement(
              collective_mapping->get_parent(owner_space, local_space), mutator);
        else
          send_remote_valid_decrement(owner_space, mutator);
      }
=======
>>>>>>> 69eadbca
#endif
      if (pending_changes == 0)
      {
        gc_state = COLLECTABLE_GC_STATE;
        prune_gc_events();
      }
      else
        gc_state = ACQUIRED_GC_STATE;
    }

    //--------------------------------------------------------------------------
    bool PhysicalManager::acquire_instance(ReferenceSource source,
                                           ReferenceMutator *mutator)
    //--------------------------------------------------------------------------
    {
      // Do an atomic operation to check to see if we are already valid
      // and increment our count if we are, in this case the acquire 
      // has succeeded and we are done, this should be the common case
      // since we are likely already holding valid references elsewhere
      // Note that we cannot do this for external instances as they might
      // have been detached while still holding valid references so they
      // have to go through the full path every time
      if (!is_external_instance() && check_valid_and_increment(source))
        return true;
      bool success = false;
      {
        AutoLock i_lock(inst_lock);
        switch (gc_state)
        {
          case VALID_GC_STATE:
          case ACQUIRED_GC_STATE:
            {
              pending_changes++;
              success = true;
              break;
            }
          case COLLECTABLE_GC_STATE:
            {
              gc_state = ACQUIRED_GC_STATE;
              pending_changes++;
              success = true;
              break;
            }
          case PENDING_COLLECTED_GC_STATE:
            {
              // Hurry the garbage collector is trying to eat it!
              if (is_owner())
              {
                // We're the owner so we can save this
                gc_state = ACQUIRED_GC_STATE;
                // We add the collection counts to the pending
                // changes to ensure we won't try to collect again
                // until all the participants of the previous collection
                // have checked the result of the collection
                pending_changes++;
                success = true;
              }
              // Not the owner so we need to send a message to the
              // owner to have it try to do the acquire
              break;
            }
          case COLLECTED_GC_STATE:
            return false;
          default:
            assert(false);
        }
      }
      if (success)
      {
        add_base_valid_ref(source, mutator);
        AutoLock i_lock(inst_lock);
#ifdef DEBUG_LEGION
        assert(pending_changes > 0);
        assert(gc_state == VALID_GC_STATE);
#endif
        pending_changes--;
        return true;
      }
      else
      {
#ifdef DEBUG_LEGION
        assert(!is_owner()); 
#endif
        std::atomic<bool> result(false);
        const RtUserEvent ready = Runtime::create_rt_user_event();
        Serializer rez;
        {
          RezCheck z(rez);
          rez.serialize(did);
          rez.serialize(this);
          rez.serialize(source);
          rez.serialize(mutator);
          rez.serialize(&result);
          rez.serialize(ready);
        }
        if ((collective_mapping != NULL) && 
            collective_mapping->contains(local_space))
          runtime->send_acquire_request(
              collective_mapping->get_parent(owner_space, local_space), rez);
        else
          runtime->send_acquire_request(owner_space, rez);
        ready.wait();
        if (result.load())
          return true;
        // The only reason we fail is if the instance has been collected
        // so we can update the gc_state
        AutoLock i_lock(inst_lock);
#ifdef DEBUG_LEGION
        assert((gc_state == PENDING_COLLECTED_GC_STATE) || 
                (gc_state == COLLECTED_GC_STATE)); 
#endif
        gc_state = COLLECTED_GC_STATE;
        return false;
      }
    }

    //--------------------------------------------------------------------------
    /*static*/ void PhysicalManager::handle_acquire_request(Runtime *runtime,
                                     Deserializer &derez, AddressSpaceID source) 
    //--------------------------------------------------------------------------
    {
      DerezCheck z(derez);
      DistributedID did;
      derez.deserialize(did);
      PhysicalManager *remote;
      derez.deserialize(remote);
      ReferenceSource ref;
      derez.deserialize(ref);
      ReferenceMutator *remote_mutator;
      derez.deserialize(remote_mutator);
      std::atomic<bool> *result;
      derez.deserialize(result);
      RtUserEvent ready;
      derez.deserialize(ready);

      PhysicalManager *manager = static_cast<PhysicalManager*>(
          runtime->weak_find_distributed_collectable(did));
      if (manager != NULL)
      {
        LocalReferenceMutator mutator;
        if (manager->acquire_instance(REMOTE_DID_REF, &mutator))
        {
          // We succeeded so send the response back with the reference
          Serializer rez;
          {
            RezCheck z(rez);
            rez.serialize(remote);
            rez.serialize(ref);
            rez.serialize(remote_mutator);
            rez.serialize(mutator.get_done_event());
            rez.serialize(result);
            rez.serialize(ready);
          }
          runtime->send_acquire_response(source, rez);
        }
        if (manager->remove_base_resource_ref(RUNTIME_REF))
          delete manager;
      }
      // We failed, so the flag is already set, just trigger the event
      Runtime::trigger_event(ready);
    }

    //--------------------------------------------------------------------------
    /*static*/ void PhysicalManager::handle_acquire_response(
                                     Deserializer &derez, AddressSpaceID source)
    //--------------------------------------------------------------------------
    {
      DerezCheck z(derez);
      PhysicalManager *manager;
      derez.deserialize(manager);
      ReferenceSource ref;
      derez.deserialize(ref);
      ReferenceMutator *local_mutator;
      derez.deserialize(local_mutator);
      RtEvent applied;
      derez.deserialize(applied);
      std::atomic<bool> *result;
      derez.deserialize(result);
      RtUserEvent ready;
      derez.deserialize(ready);

      // Add the local reference with the right kind and then remove the
      // remote distributed reference we added on the owner node
      LocalReferenceMutator mutator;
      manager->add_base_valid_ref(ref, &mutator);
      if (applied.exists())
        mutator.record_reference_mutation_effect(applied);
      manager->send_remote_valid_decrement(source, local_mutator,
          mutator.get_done_event());
      result->store(true);
      Runtime::trigger_event(ready);
    }

    //--------------------------------------------------------------------------
    bool PhysicalManager::try_collection(AddressSpaceID source, RtEvent &ready,
                bool &already_collected, std::atomic<unsigned> *target/*=NULL*/)
    //--------------------------------------------------------------------------
    {
      already_collected = false;
      AutoLock i_lock(inst_lock);
      // Do a quick to check to see if we can do a collection on the local node
      if ((gc_state == ACQUIRED_GC_STATE) || (gc_state == VALID_GC_STATE))
        return false;
      // If it's already collected then we're done
      if (gc_state == COLLECTED_GC_STATE)
      {
        already_collected = true;
        return false;
      }
      if (is_owner())
      {
#ifdef DEBUG_LEGION
        assert(target == NULL);
#endif
        // Check to see if anyone is already performing a deletion
        // on this manager, if so then deduplicate
        if (gc_state == COLLECTABLE_GC_STATE)
        {
#ifdef DEBUG_LEGION
          assert(pending_changes == 0);
#endif
          gc_state = PENDING_COLLECTED_GC_STATE;
          failed_collection_count.store(0);
          std::vector<RtEvent> ready_events;
          if (collective_mapping != NULL)
          {
#ifdef DEBUG_LEGION
            // We're the owner so it should contain ourselves
            assert(collective_mapping->contains(local_space));
#endif
            std::vector<AddressSpaceID> children;
            collective_mapping->get_children(owner_space, local_space,children);
            for (std::vector<AddressSpaceID>::const_iterator it =
                  children.begin(); it != children.end(); it++)
            {
              const RtUserEvent ready_event = Runtime::create_rt_user_event();
              Serializer rez;
              {
                RezCheck z(rez);
                rez.serialize(did);
                rez.serialize(&failed_collection_count);
                rez.serialize(ready_event);
              }
              runtime->send_gc_acquire(*it, rez);
              ready_events.push_back(ready_event);
            }
          }
          const size_t needed_guards = count_remote_instances();
          if (needed_guards > 0)
          {
            struct AcquireFunctor {
              AcquireFunctor(DistributedID d, Runtime *rt, 
                             std::vector<RtEvent> &r,
                             std::atomic<unsigned> *c)
                : did(d), runtime(rt), ready_events(r), count(c) { }
              inline void apply(AddressSpaceID target)
              {
                if (target == runtime->address_space)
                  return;
                const RtUserEvent ready_event = Runtime::create_rt_user_event();
                Serializer rez;
                {
                  RezCheck z(rez);
                  rez.serialize(did);
                  rez.serialize(count);
                  rez.serialize(ready_event);
                }
                runtime->send_gc_acquire(target, rez);
                ready_events.push_back(ready_event);
              }
              const DistributedID did;
              Runtime *const runtime;
              std::vector<RtEvent> &ready_events;
              std::atomic<unsigned> *const count;
            };
            AcquireFunctor functor(did, runtime, ready_events,
                                   &failed_collection_count);
            map_over_remote_instances(functor);
          }
          if (!ready_events.empty())
            collection_ready = Runtime::merge_events(ready_events);
        }
        else
        {
#ifdef DEBUG_LEGION
          assert(gc_state == PENDING_COLLECTED_GC_STATE); 
          // Should alaready have outstanding changes for this deletion
          assert(pending_changes > 0);
#endif
        }
        pending_changes++;
        ready = collection_ready;
      }
      else
      {
        if ((collective_mapping != NULL) &&
            collective_mapping->contains(local_space) &&
            (source == collective_mapping->get_parent(owner_space,local_space)))
        {
          // We can setup the guard now
#ifdef DEBUG_LEGION
          assert(target != NULL);
          assert((gc_state == COLLECTABLE_GC_STATE) ||
                  (gc_state == PENDING_COLLECTED_GC_STATE));
#endif
          gc_state = PENDING_COLLECTED_GC_STATE;
          // Send messages out to any of our children too
          std::vector<AddressSpaceID> children;
          collective_mapping->get_children(owner_space, local_space, children);
          if (!children.empty())
          {
            std::vector<RtEvent> ready_events(children.size());
            for (unsigned idx = 0; idx < children.size(); idx++)
            {
              const RtUserEvent ready_event = Runtime::create_rt_user_event();
              Serializer rez;
              {
                RezCheck z(rez);
                rez.serialize(did);
                rez.serialize(target);
                rez.serialize(ready_event);
              }
              runtime->send_gc_acquire(children[idx], rez);
              ready_events[idx] = ready_event;
            }
            ready = Runtime::merge_events(ready_events);
          }
        }
        else if (source != owner_space)
        {
          // No longer need the lock here since we're just sending a message
          i_lock.release();
#ifdef DEBUG_LEGION
          assert(target == NULL);
#endif
          // Send the message to the owner to perform the collection
          std::atomic<bool> result(false);
          std::atomic<bool> collected(false);
          const RtUserEvent ready_event = Runtime::create_rt_user_event();
          Serializer rez;
          {
            RezCheck z(rez);
            rez.serialize(did);
            rez.serialize(ready_event);
            rez.serialize(&result);
            rez.serialize(&collected);
            rez.serialize(&ready);
          }
          runtime->send_gc_request(owner_space, rez);
          ready_event.wait();
          already_collected = collected.load();
          return result.load();
        }
        else
        {
          // We can setup the guard now
#ifdef DEBUG_LEGION
          assert(target != NULL);
          assert((gc_state == COLLECTABLE_GC_STATE) ||
                  (gc_state == PENDING_COLLECTED_GC_STATE));
#endif
          gc_state = PENDING_COLLECTED_GC_STATE;
        }
      }
      return true;
    }

    //--------------------------------------------------------------------------
    /*static*/ void PhysicalManager::handle_garbage_collection_request(
                   Runtime *runtime, Deserializer &derez, AddressSpaceID source)
    //--------------------------------------------------------------------------
    {
      DerezCheck z(derez);
      DistributedID did;
      derez.deserialize(did);
      RtUserEvent done;
      derez.deserialize(done);
      std::atomic<bool> *result, *collected;
      derez.deserialize(result);
      derez.deserialize(collected);
      RtEvent *target;
      derez.deserialize(target);

      PhysicalManager *manager = static_cast<PhysicalManager*>(
          runtime->weak_find_distributed_collectable(did));
      if (manager == NULL)
      {
        // This was already collected, so indicate that
        Serializer rez;
        {
          RezCheck z2(rez);
          rez.serialize(collected);
          rez.serialize(target);
          rez.serialize(RtEvent::NO_RT_EVENT);
          rez.serialize(done);
        }
        runtime->send_gc_response(source, rez);
        return;
      }
      RtEvent ready;
      bool already_collected = false;
      if (manager->try_collection(source, ready, already_collected))
      {
        // Add a reference to ensure it is still there when 
        // we do the check or release
        manager->add_base_resource_ref(PENDING_COLLECTIVE_REF);
        Serializer rez;
        {
          RezCheck z2(rez);
          rez.serialize(result);
          rez.serialize(target);
          rez.serialize(ready);
          rez.serialize(done);
        }
        runtime->send_gc_response(source, rez);
      }
      else if (already_collected)
      {
        // This was already collected, so indicate that
        Serializer rez;
        {
          RezCheck z2(rez);
          rez.serialize(collected);
          rez.serialize(target);
          rez.serialize(RtEvent::NO_RT_EVENT);
          rez.serialize(done);
        }
        runtime->send_gc_response(source, rez);
      }
      else
        Runtime::trigger_event(done);
      if (manager->remove_base_resource_ref(RUNTIME_REF))
        delete manager;
    }

    //--------------------------------------------------------------------------
    /*static*/ void PhysicalManager::handle_garbage_collection_response(
                                                            Deserializer &derez)
    //--------------------------------------------------------------------------
    {
      DerezCheck z(derez);
      std::atomic<bool> *result;
      derez.deserialize(result);
      RtEvent *target;
      derez.deserialize(target);
      derez.deserialize(*target);
      RtUserEvent done;
      derez.deserialize(done);

      result->store(true);
      Runtime::trigger_event(done);
    }

    //--------------------------------------------------------------------------
    /*static*/ void PhysicalManager::handle_garbage_collection_acquire(
                   Runtime *runtime, Deserializer &derez, AddressSpaceID source)
    //--------------------------------------------------------------------------
    {
      DerezCheck z(derez);
      DistributedID did;
      derez.deserialize(did);
      std::atomic<unsigned> *target;
      derez.deserialize(target);
      RtUserEvent done;
      derez.deserialize(done);

      RtEvent ready;
      PhysicalManager *manager = 
        runtime->find_or_request_instance_manager(did, ready);
      if (ready.exists() && !ready.has_triggered())
        ready.wait();
#ifdef DEBUG_LEGION
      ready = RtEvent::NO_RT_EVENT;
#endif
      bool dummy_collected = false;
      if (!manager->try_collection(source, ready, dummy_collected, target))
      {
#ifdef DEBUG_LEGION
        assert(!ready.exists());
#endif
        Serializer rez;
        {
          RezCheck z(rez);
          rez.serialize(target);
          rez.serialize(done);
        }
        runtime->send_gc_failed(source, rez);
      }
      else
        Runtime::trigger_event(done, ready);
#ifdef DEBUG_LEGION
      assert(!dummy_collected); // should never be set here
#endif
    }

    //--------------------------------------------------------------------------
    /*static*/ void PhysicalManager::handle_garbage_collection_failed(
                                                            Deserializer &derez)
    //--------------------------------------------------------------------------
    {
      DerezCheck z(derez);
      std::atomic<unsigned> *target;
      derez.deserialize(target);
      RtUserEvent done;
      derez.deserialize(done);

      target->fetch_add(1);
      Runtime::trigger_event(done);
    }

    //--------------------------------------------------------------------------
    void PhysicalManager::release_collection(AddressSpaceID source)
    //--------------------------------------------------------------------------
    {
      if (is_owner())
      {
        AutoLock i_lock(inst_lock);
#ifdef DEBUG_LEGION
        assert(pending_changes > 0); 
        // Can be in any state but collectable
        assert(gc_state != COLLECTABLE_GC_STATE);
#endif
        if (--pending_changes == 0)
        {
          if ((gc_state == ACQUIRED_GC_STATE) ||
              (gc_state == PENDING_COLLECTED_GC_STATE))
          {
            // Reset back to collectable state
            gc_state = COLLECTABLE_GC_STATE;
            prune_gc_events();
          }
        }
      }
      else
      {
#ifdef DEBUG_LEGION
        assert(source == runtime->address_space);
#endif
        Serializer rez;
        {
          RezCheck z(rez);
          rez.serialize(did);
        }
        runtime->send_gc_release(owner_space, rez);
      }
    }

    //--------------------------------------------------------------------------
    /*static*/ void PhysicalManager::handle_garbage_collection_release(
                   Runtime *runtime, Deserializer &derez, AddressSpaceID source)
    //--------------------------------------------------------------------------
    {
      DerezCheck z(derez);
      DistributedID did;
      derez.deserialize(did);

      PhysicalManager *manager = static_cast<PhysicalManager*>(
          runtime->weak_find_distributed_collectable(did));
#ifdef DEBUG_LEGION
      assert(manager != NULL);
#endif
      manager->release_collection(source);
      // Remove the reference added by the successful remote request
      manager->remove_base_resource_ref(PENDING_COLLECTIVE_REF);
      if (manager->remove_base_resource_ref(RUNTIME_REF))
        delete manager;
    }

    //--------------------------------------------------------------------------
    void PhysicalManager::pack_garbage_collection_state(Serializer &rez,
                                          AddressSpaceID target, bool need_lock)
    //--------------------------------------------------------------------------
    {
      // We have to atomically get the current collection state and 
      // update the set of remote instances, note that it can be read-only
      // since we're just reading the state and the `update-remote_instaces'
      // call will take its own exclusive lock
      if (need_lock)
      {
        AutoLock i_lock(inst_lock,1,false/*exclusive*/);
        pack_garbage_collection_state(rez, target, false/*need lock*/);
      }
      else
      {
        switch (gc_state)
        {
          case VALID_GC_STATE:
          case ACQUIRED_GC_STATE:
          case COLLECTABLE_GC_STATE:
            {
              rez.serialize(COLLECTABLE_GC_STATE);
              break;
            }
          case PENDING_COLLECTED_GC_STATE:
          case COLLECTED_GC_STATE:
            {
              rez.serialize(gc_state);
              break;
            }
          default:
            assert(false);
        }
        update_remote_instances(target);
      }
    }

    //--------------------------------------------------------------------------
    void PhysicalManager::initialize_remote_gc_state(
                                                   GarbageCollectionState state)
    //--------------------------------------------------------------------------
    {
      AutoLock i_lock(inst_lock);
#ifdef DEBUG_LEGION
      assert(!is_owner());
      assert(gc_state == COLLECTABLE_GC_STATE);
#endif
      gc_state = state;
      // If we're in a pending collectable state, then add a reference
      if (state == PENDING_COLLECTED_GC_STATE)
        add_base_resource_ref(PENDING_COLLECTIVE_REF);
    }

    //--------------------------------------------------------------------------
    bool PhysicalManager::verify_collection(RtEvent &ready)
    //--------------------------------------------------------------------------
    {
      if (is_owner())
      {
        AutoLock i_lock(inst_lock);
#ifdef DEBUG_LEGION
        assert(pending_changes > 0);
#endif
        switch (gc_state)
        {
          // Anything in these states means the collection attempt failed
          case VALID_GC_STATE:
          case ACQUIRED_GC_STATE:
            {
              // Something else has acquired the instance before we
              // could finish the collection and already sent the
              // release notifications, remove our pending reference
              if (--pending_changes == 0)
              {
                // If we're not in the valid state then go back
                // to the collectable state so we can try again
                if (gc_state == ACQUIRED_GC_STATE)
                {
                  gc_state = COLLECTABLE_GC_STATE;
                  prune_gc_events();
                }
              }
              break;
            }
          case PENDING_COLLECTED_GC_STATE:
            {
#ifdef DEBUG_LEGION
              // Precondition should have triggered if we're here
              assert(collection_ready.has_triggered());
#endif
              // Check to see if there were any collection guards we
              // were unable to acquire on remote nodes
              if (failed_collection_count.load() > 0)
              {
                // See if we're the last release, if not then we
                // keep it in this state
                if (--pending_changes == 0)
                {
                  gc_state = COLLECTABLE_GC_STATE;
                  prune_gc_events();
                }
              }
              else
              {
                // Deletion success and we're the first ones to discover it
                // Move to the deletion state and send the deletion messages
                // to mark that we successfully performed the deletion
                gc_state = COLLECTED_GC_STATE;
                // Now we can perform the deletion which will release the lock
                ready = perform_deletion(runtime->address_space, &i_lock);
                return true;
              }
              break;
            }
          case COLLECTED_GC_STATE:
            {
              // Save the event for when the collection is done
              ready = collection_ready;
              return true;
            }
          default:
            assert(false); // should not be in any other state
        }
        return false;
      }
      else
      {
        // Send it to the owner to check
        std::atomic<bool> result(false);
        const RtUserEvent done = Runtime::create_rt_user_event();
        Serializer rez;
        {
          RezCheck z(rez);
          rez.serialize(did);
          rez.serialize(&result);
          rez.serialize(&ready);
          rez.serialize(done);
        }
        runtime->send_gc_verification(owner_space, rez);
        done.wait();
        return result.load();
      }
    }

    //--------------------------------------------------------------------------
    /*static*/ void PhysicalManager::handle_garbage_collection_verification(
                   Runtime *runtime, Deserializer &derez, AddressSpaceID source)
    //--------------------------------------------------------------------------
    {
      DerezCheck z(derez);
      DistributedID did;
      derez.deserialize(did);
      std::atomic<bool> *result;
      derez.deserialize(result);
      RtEvent *ready;
      derez.deserialize(ready);
      RtUserEvent done;
      derez.deserialize(done);

      PhysicalManager *manager = static_cast<PhysicalManager*>(
          runtime->weak_find_distributed_collectable(did));
#ifdef DEBUG_LEGION
      assert(manager != NULL);
#endif
      RtEvent local_ready;
      if (manager->verify_collection(local_ready))
      {
        Serializer rez;
        {
          RezCheck z2(rez);
          rez.serialize(result);
          rez.serialize(ready);
          rez.serialize(local_ready);
          rez.serialize(done);
        }
        runtime->send_gc_verified(source, rez);
      }
      else // Failed and flag is already set, so just trigger done
        Runtime::trigger_event(done);
      // Remove the reference added by the successful remote request
      manager->remove_base_resource_ref(PENDING_COLLECTIVE_REF);
      if (manager->remove_base_resource_ref(RUNTIME_REF))
        delete manager;
    }

    //--------------------------------------------------------------------------
    /*static*/ void PhysicalManager::handle_garbage_collection_verified(
                                                            Deserializer &derez)
    //--------------------------------------------------------------------------
    {
      DerezCheck z(derez);
      std::atomic<bool> *result;
      derez.deserialize(result);
      RtEvent *ready;
      derez.deserialize(ready);
      derez.deserialize(*ready);
      RtUserEvent done;
      derez.deserialize(done);

      result->store(true);
      Runtime::trigger_event(done);
    }

    //--------------------------------------------------------------------------
    RtEvent PhysicalManager::set_garbage_collection_priority(MapperID mapper_id,
                        Processor p, AddressSpaceID source, GCPriority priority)
    //--------------------------------------------------------------------------
    {
#ifdef DEBUG_LEGION
      assert(!is_external_instance());
#endif
      RtEvent wait_on;
      RtUserEvent done_event;
      bool add_never_reference = false;
      bool remove_never_reference = false;
      { 
        const std::pair<MapperID,Processor> key(mapper_id, p);
        AutoLock i_lock(inst_lock);
        // If this thing is already deleted then there is nothing to do
        if (gc_state == COLLECTED_GC_STATE)
          return RtEvent::NO_RT_EVENT;
        std::map<std::pair<MapperID,Processor>,GCPriority>::iterator finder =
          mapper_gc_priorities.find(key);
        if (finder == mapper_gc_priorities.end())
        {
          mapper_gc_priorities[key] = priority;
          if (min_gc_priority <= priority)
            return RtEvent::NO_RT_EVENT;
        }
        else
        {
          // See if we're the minimum priority
          if (min_gc_priority < finder->second)
          {
            // We weren't one of the minimum priorities before
            finder->second = priority;
            if (min_gc_priority <= priority)
              return RtEvent::NO_RT_EVENT;
            // Otherwise fall through and update the min priority
          }
          else
          {
            // We were one of the minimum priorities before
#ifdef DEBUG_LEGION
            assert(finder->second == min_gc_priority);
#endif
            // If things don't change then there is nothing to do
            if (finder->second == priority)
              return RtEvent::NO_RT_EVENT;
            finder->second = priority;
            if (min_gc_priority < priority)
            {
              // Raising one of the old minimum priorities
              // See what the new min priority is
              for (std::map<std::pair<MapperID,Processor>,GCPriority>::
                    const_iterator it = mapper_gc_priorities.begin(); it !=
                    mapper_gc_priorities.end(); it++)
              {
                // If the new minimum priority is still the same we're done
                if (it->second == min_gc_priority)
                  return RtEvent::NO_RT_EVENT;
                if (it->second < priority)
                  priority = it->second;
              }
#ifdef DEBUG_LEGION
              // If we get here then we're increasing the minimum priority
              assert(min_gc_priority < priority);
#endif
            }
            // Else lowering the minimum priority
          }
        }
        // If we get here then we're changing the minimum priority
#ifdef DEBUG_LEGION
        assert(priority != min_gc_priority);
#endif
        // Only deal with never collection refs on the owner node where
        // the ultimate garbage collection decisions are to be made
        if (is_owner())
        {
          if (priority < min_gc_priority)
          {
#ifdef DEBUG_LEGION
            assert(LEGION_GC_NEVER_PRIORITY < min_gc_priority);
#endif
            if (priority == LEGION_GC_NEVER_PRIORITY)
            {
              add_never_reference = true;
              // Check the garbage collection state because this is going 
              // to be like an acquire operation
              switch (gc_state)
              {
                case VALID_GC_STATE:
                case ACQUIRED_GC_STATE:
                  {
                    pending_changes++;
                    break;
                  }
                case COLLECTABLE_GC_STATE:
                  {
                    gc_state = ACQUIRED_GC_STATE;
                    pending_changes++;
                    break;
                  }
                case PENDING_COLLECTED_GC_STATE:
                  {
                    // Garbage collector is trying to eat it, save it!
                    gc_state = ACQUIRED_GC_STATE;
                    pending_changes++;
                    break;
                  }
                default:
                  assert(false);
              }
            }
          }
          else
          {
            if (min_gc_priority == LEGION_GC_NEVER_PRIORITY)
              remove_never_reference = true;
          }
        }
        min_gc_priority = priority;
        // Make an event for when the priority updates are done
        wait_on = priority_update_done;
        done_event = Runtime::create_rt_user_event();
        priority_update_done = done_event;
      }
      // If we make it here then we need to do the update
      if (wait_on.exists() && !wait_on.has_triggered())
        wait_on.wait();
      // Record the priority update
      const RtEvent updated =
        update_garbage_collection_priority(source, priority);
      LocalReferenceMutator mutator;
      if (updated.exists())
        mutator.record_reference_mutation_effect(updated);
      if (add_never_reference)
      {
        add_base_valid_ref(NEVER_GC_REF, &mutator);
        // Remove our pending change
        AutoLock i_lock(inst_lock);
#ifdef DEBUG_LEGION
        assert(pending_changes > 0);
        assert(gc_state == VALID_GC_STATE);
#endif
        pending_changes--;
      }
      if (remove_never_reference && 
          remove_base_valid_ref(NEVER_GC_REF, &mutator))
        assert(false); // should never end up deleting ourselves
      Runtime::trigger_event(done_event, mutator.get_done_event());
      return done_event;
    }

    //--------------------------------------------------------------------------
    /*static*/ void PhysicalManager::handle_garbage_collection_priority_update(
                   Runtime *runtime, Deserializer &derez, AddressSpaceID source)
    //--------------------------------------------------------------------------
    {
      DerezCheck z(derez);
      DistributedID did;
      derez.deserialize(did);
      GCPriority priority;
      derez.deserialize(priority);
      RtUserEvent done;
      derez.deserialize(done);

      PhysicalManager *manager = static_cast<PhysicalManager*>(
          runtime->weak_find_distributed_collectable(did));

      if (manager != NULL)
      {
        // To avoid collisiions with existing local mappers which could lead
        // to aliasing of priority updates, we use "invalid" processor IDs
        // here that will never conflict with existing processor IDs
        // Note that the NO_PROC is a valid processor ID for mappers in the
        // case where the mapper handles all the processors in a node. We
        // therefore always add the owner address space to the source to 
        // produce a non-zero processor ID. Note that this formulation also
        // avoid conflicts from different remote sources.
        const Processor fake_proc = { source + manager->local_space };
#ifdef DEBUG_LEGION
        assert(fake_proc.id != 0);
#endif
        Runtime::trigger_event(done, manager->set_garbage_collection_priority(
                          0/*default mapper ID*/, fake_proc, source, priority));
        if (manager->remove_base_resource_ref(RUNTIME_REF))
          delete manager;
      }
      else
        Runtime::trigger_event(done);
    }

    //--------------------------------------------------------------------------
    void PhysicalManager::prune_gc_events(void)
    //--------------------------------------------------------------------------
    {
      // Must be holding the lock from caller
      // If we have any gc events then launch tasks to actually prune
      // off their references when they are done since we are now eligible
      // for collection by the garbage collector
      if (gc_events.empty())
        return;
      for (std::map<CollectableView*,CollectableInfo>::iterator it =
            gc_events.begin(); it != gc_events.end(); it++)
      {
        GarbageCollectionArgs args(it->first, new std::set<ApEvent>());
        RtEvent precondition = 
          Runtime::protect_merge_events(it->second.view_events);
        args.to_collect->swap(it->second.view_events);
        if (it->second.collect_event.exists() &&
            !it->second.collect_event.has_triggered())
          precondition = Runtime::merge_events(precondition, 
                                  it->second.collect_event);
        runtime->issue_runtime_meta_task(args, 
            LG_THROUGHPUT_WORK_PRIORITY, precondition);
      }
      gc_events.clear();
    }

    //--------------------------------------------------------------------------
    /*static*/void PhysicalManager::handle_manager_request(Deserializer &derez,
                                        Runtime *runtime, AddressSpaceID source)
    //--------------------------------------------------------------------------
    {
      DerezCheck z(derez);
      DistributedID did;
      derez.deserialize(did);
      DistributedCollectable *dc = runtime->find_distributed_collectable(did);
#ifdef DEBUG_LEGION
      PhysicalManager *manager = dynamic_cast<PhysicalManager*>(dc);
      assert(manager != NULL);
#else
      PhysicalManager *manager = dynamic_cast<PhysicalManager*>(dc);
#endif
      manager->send_manager(source);
    }

    //--------------------------------------------------------------------------
    size_t PhysicalManager::get_instance_size(void) const
    //--------------------------------------------------------------------------
    {
      AutoLock lock(inst_lock,1,false/*exlcusive*/);
      return instance_footprint;
    }

    //--------------------------------------------------------------------------
    /*static*/ ApEvent PhysicalManager::fetch_metadata(PhysicalInstance inst, 
                                                       ApEvent use_event)
    //--------------------------------------------------------------------------
    {
      ApEvent ready(inst.fetch_metadata(Processor::get_executing_processor()));
      if (!use_event.exists())
        return ready;
      if (!ready.exists())
        return use_event;
      return Runtime::merge_events(NULL, ready, use_event);
    } 

    //--------------------------------------------------------------------------
    /*static*/ void PhysicalManager::handle_top_view_request(
                   Deserializer &derez, Runtime *runtime, AddressSpaceID source)
    //--------------------------------------------------------------------------
    {
      DerezCheck z(derez); 
      DistributedID did;
      derez.deserialize(did);
      RtEvent man_ready;
      PhysicalManager *manager =
        runtime->find_or_request_instance_manager(did, man_ready);
      ReplicationID repl_id;
      derez.deserialize(repl_id);
      UniqueID ctx_uid;
      derez.deserialize(ctx_uid);
      RtEvent ctx_ready;
      InnerContext *context = NULL;
      if (repl_id > 0)
      {
        // See if we're on a node where there is a shard manager for
        // this replicated context
        ShardManager *shard_manager = 
          runtime->find_shard_manager(repl_id, true/*can fail*/);
        if (shard_manager != NULL)
          context = shard_manager->find_local_context();
      }
      if (context == NULL)
        context = runtime->find_context(ctx_uid,false/*can't fail*/,&ctx_ready);
      AddressSpaceID logical_owner;
      derez.deserialize(logical_owner);
      CollectiveMapping *mapping = NULL;
      size_t total_spaces;
      derez.deserialize(total_spaces);
      if (total_spaces > 0)
      {
        mapping = new CollectiveMapping(derez, total_spaces);
        mapping->add_reference();
      }
      std::atomic<DistributedID> *target;
      derez.deserialize(target);
      RtUserEvent done;
      derez.deserialize(done);
      // See if we're ready or we need to defer this until later
      if ((man_ready.exists() && !man_ready.has_triggered()) ||
          (ctx_ready.exists() && !ctx_ready.has_triggered()))
      {
        RemoteCreateViewArgs args(manager, context, logical_owner,
                                  mapping, target, source, done);
        if (!man_ready.exists())
          runtime->issue_runtime_meta_task(args,
              LG_LATENCY_DEFERRED_PRIORITY, ctx_ready);
        else if (!ctx_ready.exists())
          runtime->issue_runtime_meta_task(args,
              LG_LATENCY_DEFERRED_PRIORITY, man_ready);
        else
          runtime->issue_runtime_meta_task(args, LG_LATENCY_DEFERRED_PRIORITY,
              Runtime::merge_events(man_ready, ctx_ready));
        return;
      }
      process_top_view_request(manager, context, logical_owner, mapping,
                               target, source, done, runtime);
      if ((mapping != NULL) && mapping->remove_reference())
        delete mapping;
    }

    //--------------------------------------------------------------------------
    /*static*/ void PhysicalManager::process_top_view_request(
        PhysicalManager *manager, InnerContext *context, AddressSpaceID logical,
        CollectiveMapping *mapping, std::atomic<DistributedID> *target,
        AddressSpaceID source, RtUserEvent done_event, Runtime *runtime)
    //--------------------------------------------------------------------------
    {
      // Get the view from the context
      InstanceView *view =
        context->create_instance_top_view(manager, logical, mapping); 
      Serializer rez;
      {
        RezCheck z(rez);
        rez.serialize(target);
        rez.serialize(view->did);
        rez.serialize(done_event);
      }
      runtime->send_create_top_view_response(source, rez);
    }

    //--------------------------------------------------------------------------
    /*static*/ void PhysicalManager::handle_top_view_response(
                                                            Deserializer &derez)
    //--------------------------------------------------------------------------
    {
      DerezCheck z(derez);
      std::atomic<DistributedID> *target;
      derez.deserialize(target);
      DistributedID did;
      derez.deserialize(did);
      target->store(did);
      RtUserEvent done;
      derez.deserialize(done);
      Runtime::trigger_event(done);
    }

    //--------------------------------------------------------------------------
    /*static*/ void PhysicalManager::handle_top_view_creation(const void *args,
                                                              Runtime *runtime)
    //--------------------------------------------------------------------------
    {
      const RemoteCreateViewArgs *rargs = (const RemoteCreateViewArgs*)args; 
      process_top_view_request(rargs->manager, rargs->context,
          rargs->logical_owner, rargs->mapping, rargs->target,
          rargs->source, rargs->done_event, runtime);
      if ((rargs->mapping != NULL) && rargs->mapping->remove_reference())
        delete rargs->mapping;
    }

    //--------------------------------------------------------------------------
    /*static*/ void PhysicalManager::handle_atomic_reservation_request(
                                          Runtime *runtime, Deserializer &derez)
    //--------------------------------------------------------------------------
    {
      DerezCheck z(derez);
      DistributedID did;
      derez.deserialize(did);
      RtEvent ready;
      PhysicalManager *manager = 
        runtime->find_or_request_instance_manager(did, ready);
      FieldMask mask;
      derez.deserialize(mask);
      DistributedID view_did;
      derez.deserialize(view_did);
      DomainPoint point;
      derez.deserialize(point);
      std::vector<Reservation> *target;
      derez.deserialize(target);
      AddressSpaceID source;
      derez.deserialize(source);
      RtUserEvent to_trigger;
      derez.deserialize(to_trigger);

      if (ready.exists() && !ready.has_triggered())
        ready.wait();
      manager->find_field_reservations(mask, view_did, point, target, 
                                       source, to_trigger);
    }

    //--------------------------------------------------------------------------
    /*static*/ void PhysicalManager::handle_atomic_reservation_response(
                                          Runtime *runtime, Deserializer &derez)
    //--------------------------------------------------------------------------
    {
      DerezCheck z(derez);
      DistributedID did;
      derez.deserialize(did);
      RtEvent ready;
      PhysicalManager *manager = 
        runtime->find_or_request_instance_manager(did, ready);
      FieldMask mask;
      derez.deserialize(mask);
      DistributedID view_did;
      derez.deserialize(view_did);
      DomainPoint point;
      derez.deserialize(point);
      std::vector<Reservation> *target;
      derez.deserialize(target);
      size_t num_reservations;
      derez.deserialize(num_reservations);
      target->resize(num_reservations);
      for (unsigned idx = 0; idx < num_reservations; idx++)
        derez.deserialize((*target)[idx]);
      if (ready.exists() && !ready.has_triggered())
        ready.wait();
      manager->update_field_reservations(mask, view_did, point, *target);
      RtUserEvent to_trigger;
      derez.deserialize(to_trigger);
      Runtime::trigger_event(to_trigger);
    }

    /////////////////////////////////////////////////////////////
    // IndividualManager 
    /////////////////////////////////////////////////////////////

    //--------------------------------------------------------------------------
    IndividualManager::IndividualManager(RegionTreeForest *ctx, 
                        DistributedID did, AddressSpaceID owner_space,
                        MemoryManager *memory, PhysicalInstance inst, 
                        IndexSpaceExpression *instance_domain,
                        const void *pl, size_t pl_size,
                        FieldSpaceNode *node, RegionTreeID tree_id,
                        LayoutDescription *desc, ReductionOpID redop_id, 
                        bool register_now, size_t footprint,
                        ApEvent u_event, InstanceKind k,
                        const ReductionOp *op /*= NULL*/,
                        CollectiveMapping *mapping)
      : PhysicalManager(ctx, desc, encode_instance_did(did, 
           (k != INTERNAL_INSTANCE_KIND), (redop_id != 0), false/*collective*/),
          owner_space, footprint, redop_id, (op != NULL) ? op : 
           (redop_id == 0) ? NULL : ctx->runtime->get_reduction(redop_id), node,
          instance_domain, pl, pl_size, tree_id, register_now,
          (k == UNBOUND_INSTANCE_KIND), mapping), memory_manager(memory),
        unique_event(u_event), instance(inst),
        use_event(Runtime::create_ap_user_event(NULL)),
        instance_ready((k == UNBOUND_INSTANCE_KIND) ? 
            Runtime::create_rt_user_event() : RtUserEvent::NO_RT_USER_EVENT),
        kind(k), external_pointer(-1UL),
        producer_event(
            (k == UNBOUND_INSTANCE_KIND) ? u_event : ApEvent::NO_AP_EVENT)
    //--------------------------------------------------------------------------
    {
      // If the manager was initialized with a valid Realm instance,
      // trigger the use event with the ready event of the instance metadata
      if (kind != UNBOUND_INSTANCE_KIND)
      {
#ifdef DEBUG_LEGION
        assert(instance.exists());
#endif
        Runtime::trigger_event(NULL,use_event,fetch_metadata(instance,u_event));
      }
      else // add a resource reference to remove once this manager is set
        add_base_resource_ref(PENDING_UNBOUND_REF);

      if (!is_owner() && !is_external_instance())
        memory_manager->register_remote_instance(this);
#ifdef LEGION_GC
      log_garbage.info("GC Instance Manager %lld %d " IDFMT " " IDFMT " ",
                        LEGION_DISTRIBUTED_ID_FILTER(this->did), local_space, 
                        inst.id, memory->memory.id);
#endif
      if (runtime->legion_spy_enabled && (kind != UNBOUND_INSTANCE_KIND))
      {
#ifdef DEBUG_LEGION
        assert(unique_event.exists());
#endif
        LegionSpy::log_physical_instance(unique_event,inst.id,memory->memory.id,
         instance_domain->expr_id, field_space_node->handle, tree_id, redop);
        layout->log_instance_layout(unique_event);
      }
    }

    //--------------------------------------------------------------------------
    IndividualManager::~IndividualManager(void)
    //--------------------------------------------------------------------------
    {
      // Remote references removed by DistributedCollectable destructor
      if (!is_owner() && !is_external_instance())
        memory_manager->unregister_remote_instance(this);
      if (is_owner())
      {
        for (std::map<DistributedID,std::map<unsigned,Reservation> >::iterator 
              it1 = view_reservations.begin();
              it1 != view_reservations.end(); it1++)
          for (std::map<unsigned,Reservation>::iterator it2 =
                it1->second.begin(); it2 != it1->second.end(); it2++)
            it2->second.destroy_reservation();
      }
    }

    //--------------------------------------------------------------------------
    LegionRuntime::Accessor::RegionAccessor<
      LegionRuntime::Accessor::AccessorType::Generic>
        IndividualManager::get_accessor(void) const
    //--------------------------------------------------------------------------
    {
#ifdef DEBUG_LEGION
      assert(instance.exists());
#endif
      return LegionRuntime::Accessor::RegionAccessor<
	LegionRuntime::Accessor::AccessorType::Generic>(instance);
    }

    //--------------------------------------------------------------------------
    LegionRuntime::Accessor::RegionAccessor<
      LegionRuntime::Accessor::AccessorType::Generic>
        IndividualManager::get_field_accessor(FieldID fid) const
    //--------------------------------------------------------------------------
    {
#ifdef DEBUG_LEGION
      assert(instance.exists());
      assert(layout != NULL);
#endif
      const CopySrcDstField &info = layout->find_field_info(fid);
      LegionRuntime::Accessor::RegionAccessor<
        LegionRuntime::Accessor::AccessorType::Generic> temp(instance);
      return temp.get_untyped_field_accessor(info.field_id, info.size);
    }

    //--------------------------------------------------------------------------
    ApEvent IndividualManager::get_use_event(ApEvent user) const
    //--------------------------------------------------------------------------
    {
      if (kind != UNBOUND_INSTANCE_KIND)
        return use_event;
      else
        // If the user is the one that is going to bind an instance
        // to this manager, return a no event
        return (user == producer_event) ? ApEvent::NO_AP_EVENT : use_event;
    }

    //--------------------------------------------------------------------------
    PointerConstraint IndividualManager::get_pointer_constraint(
                                                 const DomainPoint &point) const
    //--------------------------------------------------------------------------
    {
      if (use_event.exists() && !use_event.has_triggered_faultignorant())
        use_event.wait_faultignorant();
      void *inst_ptr = instance.pointer_untyped(0/*offset*/, 0/*elem size*/);
      return PointerConstraint(memory_manager->memory, uintptr_t(inst_ptr));
    }

    //--------------------------------------------------------------------------
    ApEvent IndividualManager::fill_from(FillView *fill_view, 
                                         InstanceView *dst_view,
                                         ApEvent precondition,
                                         PredEvent predicate_guard,
                                         IndexSpaceExpression *fill_expression,
                                         Operation *op, const unsigned index,
                                         const FieldMask &fill_mask,
                                         const PhysicalTraceInfo &trace_info,
                                         std::set<RtEvent> &recorded_events,
                                         std::set<RtEvent> &applied_events,
                                         CopyAcrossHelper *across_helper,
                                         const bool manage_dst_events,
                                         const bool fill_restricted,
                                         const bool need_valid_return)
    //--------------------------------------------------------------------------
    {
#ifdef DEBUG_LEGION
      assert(dst_view->manager == this);
      assert((across_helper == NULL) || !manage_dst_events);
#endif
      // Compute the precondition first
      if (manage_dst_events)
      {
        ApEvent dst_precondition = dst_view->find_copy_preconditions(
            false/*reading*/, 0/*redop*/, fill_mask, fill_expression,
            op->get_unique_op_id(), index, applied_events, trace_info);
        if (dst_precondition.exists())
        {
          if (dst_precondition.exists())
            precondition =
              Runtime::merge_events(&trace_info,precondition,dst_precondition);
          else
            precondition = dst_precondition;
        }
      }
      std::vector<CopySrcDstField> dst_fields;
      if (across_helper != NULL)
      {
        const FieldMask src_mask = across_helper->convert_dst_to_src(fill_mask);
        across_helper->compute_across_offsets(src_mask, dst_fields);
      }
      else
        compute_copy_offsets(fill_mask, dst_fields); 
      const ApEvent result = fill_expression->issue_fill(op, trace_info,
                                                 dst_fields,
                                                 fill_view->value->value,
                                                 fill_view->value->value_size,
#ifdef LEGION_SPY
                                                 fill_view->fill_op_uid,
                                                 field_space_node->handle,
                                                 tree_id,
#endif
                                                 precondition, predicate_guard);
      // Save the result
      if (manage_dst_events && result.exists())
      {
        const RtEvent collect_event = trace_info.get_collect_event();
        dst_view->add_copy_user(false/*reading*/, 0/*redop*/, result, 
          collect_event, fill_mask, fill_expression, op->get_unique_op_id(),
          index, recorded_events, trace_info.recording, runtime->address_space);
      }
      if (trace_info.recording)
      {
        const FieldMaskSet<InstanceView> dst_views(dst_view, fill_mask);
        trace_info.record_fill_views(result, fill_expression, dst_views,
                                     applied_events, (redop > 0));
      }
      return result;
    }

    //--------------------------------------------------------------------------
    ApEvent IndividualManager::copy_from(InstanceView *src_view,
                                         InstanceView *dst_view,
                                         PhysicalManager *source_manager,
                                         ApEvent precondition,
                                         PredEvent predicate_guard, 
                                         ReductionOpID reduction_op_id,
                                         IndexSpaceExpression *copy_expression,
                                         Operation *op, const unsigned index,
                                         const FieldMask &copy_mask,
                                         const PhysicalTraceInfo &trace_info,
                                         std::set<RtEvent> &recorded_events,
                                         std::set<RtEvent> &applied_events,
                                         CopyAcrossHelper *across_helper,
                                         const bool manage_dst_events,
                                         const bool copy_restricted,
                                         const bool need_valid_return)
    //--------------------------------------------------------------------------
    {
#ifdef DEBUG_LEGION
      assert(dst_view->manager == this);
      assert(src_view->manager == source_manager);
      assert((across_helper == NULL) || !manage_dst_events);
#endif
      // Compute the preconditions first
      const UniqueID op_id = op->get_unique_op_id();
      // We'll need to compute our destination precondition no matter what
      if (manage_dst_events)
      {
        const ApEvent dst_pre = dst_view->find_copy_preconditions(
          false/*reading*/, reduction_op_id, copy_mask, copy_expression,
          op_id, index, applied_events, trace_info);  
        if (dst_pre.exists())
        {
          if (precondition.exists())
            precondition =
              Runtime::merge_events(&trace_info, precondition, dst_pre);
          else
            precondition = dst_pre;
        }
      }
      const FieldMask *src_mask = (across_helper == NULL) ? &copy_mask :
<<<<<<< HEAD
          new FieldMask(across_helper->convert_dst_to_src(copy_mask));
      // Several cases here:
      // 1. The source is another individual manager - just straight up 
      //    compute the dependences and do the copy or reduction
      // 2. The source is a normal collective manager - issue a copy from
      //    an instance close to the destination instance
      // 3. The source is a reduction collective manager - build a reduction
      //    tree down to a source instance close to the destination instance
      ApEvent result;
      if (!source_manager->is_collective_manager())
      {
        // Case 1: Source manager is another instance manager
        const ApEvent src_pre = src_view->find_copy_preconditions(
            true/*reading*/, 0/*redop*/, *src_mask, copy_expression,
            op_id, index, applied_events, trace_info);
        if (src_pre.exists())
        {
          if (precondition.exists())
            precondition =
              Runtime::merge_events(&trace_info, precondition, src_pre);
          else
            precondition = src_pre;
        }
        // Compute the field offsets
        std::vector<CopySrcDstField> dst_fields, src_fields;
        if (across_helper == NULL)
          compute_copy_offsets(copy_mask, dst_fields);
        else
          across_helper->compute_across_offsets(*src_mask, dst_fields);
        source_manager->compute_copy_offsets(*src_mask, src_fields);
        std::vector<Reservation> reservations;
        // If we're doing a reduction operation then set the reduction
        // information on the source-dst fields
        if (reduction_op_id > 0)
        {
          // Get the reservations
          const DomainPoint nopoint;
          dst_view->find_field_reservations(copy_mask, nopoint, reservations);
          // Set the redop on the destination fields
          // Note that we can mark these as exclusive copies since
          // we are protecting them with the reservations
          for (unsigned idx = 0; idx < dst_fields.size(); idx++)
            dst_fields[idx].set_redop(reduction_op_id, false/*fold*/, 
                                      true/*exclusive*/);
        }
        result = copy_expression->issue_copy(op, trace_info, dst_fields,
                                             src_fields, reservations,
=======
        new FieldMask(across_helper->convert_dst_to_src(copy_mask));
      const ApEvent src_pre = src_view->find_copy_preconditions(
          true/*reading*/, 0/*redop*/, *src_mask, copy_expression,
          op_id, index, applied_events, trace_info);
      if (src_pre.exists())
      {
        if (precondition.exists())
          precondition =
            Runtime::merge_events(&trace_info, precondition, src_pre);
        else
          precondition = src_pre;
      }
      // Compute the field offsets
      std::vector<CopySrcDstField> dst_fields, src_fields;
      if (across_helper == NULL)
        compute_copy_offsets(copy_mask, dst_fields);
      else
        across_helper->compute_across_offsets(*src_mask, dst_fields);
      source_manager->compute_copy_offsets(*src_mask, src_fields);
      std::vector<Reservation> reservations;
      // If we're doing a reduction operation then set the reduction
      // information on the source-dst fields
      if (reduction_op_id > 0)
      {
        // Get the reservations
        reservations.resize(copy_mask.pop_count());
        dst_view->find_field_reservations(copy_mask, reservations); 
        // Set the redop on the destination fields
        // Note that we can mark these as exclusive copies since
        // we are protecting them with the reservations
        for (unsigned idx = 0; idx < dst_fields.size(); idx++)
          dst_fields[idx].set_redop(reduction_op_id, false/*fold*/, 
                                    true/*exclusive*/);
      }
      const ApEvent result = copy_expression->issue_copy(op, trace_info,
                                         dst_fields, src_fields, reservations,
>>>>>>> 69eadbca
#ifdef LEGION_SPY
                                             source_manager->tree_id, tree_id,
#endif
                                             precondition, predicate_guard);
        if (result.exists())
        {
          const RtEvent collect_event = trace_info.get_collect_event();
          src_view->add_copy_user(true/*reading*/, 0/*redop*/, result,
              collect_event, *src_mask, copy_expression, op_id, index,
              recorded_events, trace_info.recording, runtime->address_space);
          if (manage_dst_events)
            dst_view->add_copy_user(false/*reading*/, reduction_op_id, result,
                collect_event, copy_mask, copy_expression, op_id, index,
              recorded_events, trace_info.recording, runtime->address_space);
        }
      }
      else
      {
        CollectiveManager *collective = source_manager->as_collective_manager();
        // Figure out where we're going to issue the copy from 
        AddressSpaceID origin = collective->select_source_space(owner_space);
        std::vector<CopySrcDstField> dst_fields;
        if (across_helper == NULL)
          compute_copy_offsets(copy_mask, dst_fields);
        else
          across_helper->compute_across_offsets(*src_mask, dst_fields);
        std::vector<Reservation> reservations;
        if (reduction_op_id > 0)
        {
          const DomainPoint nopoint;
          dst_view->find_field_reservations(copy_mask, nopoint, reservations);
          // Set the redop on the destination fields
          // Note that we can mark these as exclusive copies since
          // we are protecting them with the reservations
          for (unsigned idx = 0; idx < dst_fields.size(); idx++)
            dst_fields[idx].set_redop(reduction_op_id, false/*fold*/, 
                                      true/*exclusive*/);
        }
        if (collective->is_reduction_manager())
        {
#ifdef DEBUG_LEGION
          assert(reduction_op_id == collective->redop);
#endif
          // Case 3
          // This is subtle as fuck
          // In the normal case where we're doing a reduction from a
          // collective instance to a normal instance then we can get
          // away with just building the reduction tree.
          //
          // An important note here: we only need to build a reduction tree
          // and not do an all-reduce for the collective reduction instance
          // because we know the equivalence set code above will only ever
          // issue a single copy from a reduction instance into another 
          // instance before that reduction instance is refreshed, so it
          // is safe to break the invariant that all instances in the 
          // collective manager have the same data.
          //
          // However, in the case where we are doing a copy-across, then we
          // might still be asked to do an intra-region reduction later so 
          // it's unsafe to do the partial accumulations into our own
          // instances. Therefore for now we will hammer all the source
          // instances into the destination instance without any
          // intermediate reductions.
          if (manage_dst_events)
          {
            // Reduction-tree case
            // There will always be a single result for this copy
            if (origin != local_space)
            {
              const RtUserEvent recorded = Runtime::create_rt_user_event();
              const RtUserEvent applied = Runtime::create_rt_user_event();
              Serializer rez;
              {
                RezCheck z(rez);
                rez.serialize(collective->did);
                rez.serialize(src_view->did);
                pack_fields(rez, dst_fields);
                rez.serialize<size_t>(reservations.size());
                for (unsigned idx = 0; idx < reservations.size(); idx++)
                  rez.serialize(reservations[idx]);
                rez.serialize(precondition);
                rez.serialize(predicate_guard);
                copy_expression->pack_expression(rez, origin);
                op->pack_remote_operation(rez, origin, applied_events);
                rez.serialize(index);
                rez.serialize(*src_mask);
                trace_info.pack_trace_info(rez, applied_events);
                rez.serialize(recorded);
                rez.serialize(applied);
                if (trace_info.recording)
                {
                  ApBarrier bar(Realm::Barrier::create_barrier(1/*arrivals*/));
                  const ShardID sid = trace_info.record_managed_barrier(bar, 1);
                  rez.serialize(bar);
                  if (bar.exists())
                    rez.serialize(sid);
                  result = bar;
                }
                else
                {
                  const ApUserEvent to_trigger =
                    Runtime::create_ap_user_event(&trace_info);
                  result = to_trigger;
                  rez.serialize(to_trigger);
                }
                rez.serialize(origin);
              }
              runtime->send_collective_distribute_reduction(origin, rez);
              recorded_events.insert(recorded);
              applied_events.insert(applied);
            }
            else
            {
              const ApUserEvent to_trigger =
                Runtime::create_ap_user_event(&trace_info);
              result = to_trigger;
              collective->perform_collective_reduction(src_view,
                  dst_fields, reservations, precondition, predicate_guard,
                  copy_expression, op, index, *src_mask, trace_info,
                  recorded_events, applied_events, to_trigger, origin);
            }
          }
          else
          {
            // Hammer reduction case
            // Issue a performance warning if we're ever going to 
            // be doing this case and the number of instance is large
            if (collective->total_points > LEGION_COLLECTIVE_RADIX)
              REPORT_LEGION_WARNING(LEGION_WARNING_COLLECTIVE_HAMMER_REDUCTION,
                  "WARNING: Performing copy-across reduction hammer with %zd "
                  "instances into a single instance from collective manager "
                  "%llx to normal manager %llx. Please report this use case "
                  "to the Legion developers' mailing list.",
                  collective->total_points, collective->did, did)
            if (origin != local_space)
            {
              const RtUserEvent recorded = Runtime::create_rt_user_event();
              const RtUserEvent applied = Runtime::create_rt_user_event();
              Serializer rez;
              {
                RezCheck z(rez);
                rez.serialize(collective->did);
                rez.serialize(src_view->did);
                pack_fields(rez, dst_fields);
                rez.serialize<size_t>(reservations.size());
                for (unsigned idx = 0; idx < reservations.size(); idx++)
                  rez.serialize(reservations[idx]);
                rez.serialize(precondition);
                rez.serialize(predicate_guard);
                copy_expression->pack_expression(rez, origin);
                op->pack_remote_operation(rez, origin, applied_events);
                rez.serialize(index);
                rez.serialize(*src_mask);
                trace_info.pack_trace_info(rez, applied_events);
                rez.serialize(recorded);
                rez.serialize(applied);
                if (trace_info.recording)
                {
                  ApBarrier bar(Realm::Barrier::create_barrier(1/*arrivals*/));
                  ShardID sid = trace_info.record_managed_barrier(bar, 1);
                  rez.serialize(bar);
                  rez.serialize(sid);
                  result = bar;
                }
                else
                {
                  const ApUserEvent to_trigger =
                    Runtime::create_ap_user_event(&trace_info);
                  rez.serialize(to_trigger);             
                  result = to_trigger; 
                }
                rez.serialize(origin);
              }
              runtime->send_collective_hammer_reduction(origin, rez);
              recorded_events.insert(recorded);
              applied_events.insert(applied);
            }
            else
              result = collective->perform_hammer_reduction(src_view,
                  dst_fields, reservations, precondition, predicate_guard,
                  copy_expression, op, index, *src_mask, trace_info,
                  recorded_events, applied_events, origin);
          }
        }
        else
        {
          // Case 2
          // We can issue the copy from an instance in the source
          const Memory location = instance.get_location();
          const DomainPoint no_point;
          if (origin != local_space)
          {
            const RtUserEvent recorded = Runtime::create_rt_user_event();
            const RtUserEvent applied = Runtime::create_rt_user_event();
            ApUserEvent to_trigger = Runtime::create_ap_user_event(&trace_info);
            Serializer rez;
            {
              RezCheck z(rez);
              rez.serialize(collective->did);
              rez.serialize(src_view->did);
              pack_fields(rez, dst_fields);
              rez.serialize<size_t>(reservations.size());
              for (unsigned idx = 0; idx < reservations.size(); idx++)
                rez.serialize(reservations[idx]);
              rez.serialize(precondition);
              rez.serialize(predicate_guard);
              copy_expression->pack_expression(rez, origin);
              op->pack_remote_operation(rez, origin, applied_events);
              rez.serialize(index);
              rez.serialize(*src_mask);
              rez.serialize(location);
              rez.serialize(no_point);
              trace_info.pack_trace_info(rez, applied_events);
              rez.serialize(recorded);
              rez.serialize(applied);
              rez.serialize(to_trigger);             
            }
            runtime->send_collective_distribute_point(origin, rez);
            recorded_events.insert(recorded);
            applied_events.insert(applied);
            result = to_trigger;
          }
          else
            result = collective->perform_collective_point(src_view,
                dst_fields, reservations, precondition, predicate_guard,
                copy_expression, op, index, *src_mask, location, no_point,
                trace_info, recorded_events, applied_events);
        }
        if (result.exists() && manage_dst_events)
        {
          const RtEvent collect_event = trace_info.get_collect_event();
          dst_view->add_copy_user(false/*reading*/, reduction_op_id, result,
              collect_event, copy_mask, copy_expression, op_id, index,
            recorded_events, trace_info.recording, runtime->address_space);
        }
      }
      // Only need to record the trace views one time
      if (trace_info.recording)
      {
        const FieldMaskSet<InstanceView> src_views(src_view, *src_mask);
        const FieldMaskSet<InstanceView> dst_views(dst_view, copy_mask);
        trace_info.record_copy_views(result, copy_expression, src_views,
                                     dst_views, applied_events);
      }
      if (across_helper != NULL)
        delete src_mask;
      return result;
    }

    //--------------------------------------------------------------------------
    void IndividualManager::pack_fields(Serializer &rez,
                               const std::vector<CopySrcDstField> &fields) const
    //--------------------------------------------------------------------------
    {
      rez.serialize<size_t>(fields.size());
      for (unsigned idx = 0; idx < fields.size(); idx++)
        rez.serialize(fields[idx]);
      if (runtime->legion_spy_enabled)
      {
        rez.serialize(ApEvent::NO_AP_EVENT);
        rez.serialize(did);
      }
    }

    //--------------------------------------------------------------------------
    void IndividualManager::compute_copy_offsets(const FieldMask &copy_mask,
      std::vector<CopySrcDstField> &fields, const DomainPoint *collective_point)
    //--------------------------------------------------------------------------
    {
      // Make sure the instance is ready before we compute the offsets
      if (instance_ready.exists() && !instance_ready.has_triggered())
        instance_ready.wait();
#ifdef DEBUG_LEGION
      assert(layout != NULL);
      assert(instance.exists());
#endif
      // Pass in our physical instance so the layout knows how to specialize
      layout->compute_copy_offsets(copy_mask, instance, 
#ifdef LEGION_SPY
                                   unique_event,
#endif
                                   fields);
    }

    //--------------------------------------------------------------------------
    RtEvent IndividualManager::find_field_reservations(const FieldMask &mask,
                               DistributedID view_did, const DomainPoint &point,
                               std::vector<Reservation> *reservations,
                               AddressSpaceID source, RtUserEvent to_trigger)
    //--------------------------------------------------------------------------
    {
      std::vector<Reservation> results;
      if (is_owner())
      {
        results.reserve(mask.pop_count());
        // We're the owner so we can make all the fields
        AutoLock i_lock(inst_lock);
        std::map<unsigned,Reservation> &atomic_reservations =
          view_reservations[view_did];
        for (int idx = mask.find_first_set(); idx >= 0;
              idx = mask.find_next_set(idx+1))
        {
          std::map<unsigned,Reservation>::const_iterator finder =
            atomic_reservations.find(idx);
          if (finder == atomic_reservations.end())
          {
            // Make a new reservation and add it to the set
            Reservation handle = Reservation::create_reservation();
            atomic_reservations[idx] = handle;
            results.push_back(handle);
          }
          else
            results.push_back(finder->second);
        }
      }
      else
      {
        // See if we can find them all locally
        {
          AutoLock i_lock(inst_lock, 1, false/*exclusive*/);
          const std::map<unsigned,Reservation> &atomic_reservations =
            view_reservations[view_did];
          for (int idx = mask.find_first_set(); idx >= 0;
                idx = mask.find_next_set(idx+1))
          {
            std::map<unsigned,Reservation>::const_iterator finder =
              atomic_reservations.find(idx);
            if (finder != atomic_reservations.end())
              results.push_back(finder->second);
            else
              break;
          }
        }
        if (results.size() < mask.pop_count())
        {
          // Couldn't find them all so send the request to the owner
          if (!to_trigger.exists())
            to_trigger = Runtime::create_rt_user_event();
          Serializer rez;
          {
            RezCheck z(rez);
            rez.serialize(did);
            rez.serialize(mask);
            rez.serialize(view_did);
            rez.serialize(point);
            rez.serialize(reservations);
            rez.serialize(source);
            rez.serialize(to_trigger);
          }
          runtime->send_atomic_reservation_request(owner_space, rez);
          return to_trigger;
        }
      }
      if (source != local_space)
      {
#ifdef DEBUG_LEGION
        assert(to_trigger.exists());
#endif
        // Send the result back to the source
        Serializer rez;
        {
          RezCheck z(rez);
          rez.serialize(did);
          rez.serialize(mask);
          rez.serialize(view_did);
          rez.serialize(point);
          rez.serialize(reservations);
          rez.serialize<size_t>(results.size());
          for (std::vector<Reservation>::const_iterator it =
                results.begin(); it != results.end(); it++)
            rez.serialize(*it);
          rez.serialize(to_trigger);
        }
        runtime->send_atomic_reservation_response(source, rez);
      }
      else
      {
        reservations->swap(results);
        if (to_trigger.exists())
          Runtime::trigger_event(to_trigger);
      }
      return to_trigger;
    }

    //--------------------------------------------------------------------------
    void IndividualManager::update_field_reservations(const FieldMask &mask,
                               DistributedID view_did, const DomainPoint &point,
                               const std::vector<Reservation> &reservations)
    //--------------------------------------------------------------------------
    {
#ifdef DEBUG_LEGION
      assert(!is_owner());
#endif
      AutoLock i_lock(inst_lock);
      std::map<unsigned,Reservation> &atomic_reservations =
          view_reservations[view_did];
      unsigned offset = 0;
      for (int idx = mask.find_first_set(); idx >= 0;
            idx = mask.find_next_set(idx+1))
        atomic_reservations[idx] = reservations[offset++];
    }

    //--------------------------------------------------------------------------
    void IndividualManager::reclaim_field_reservations(DistributedID view_did,
                                            std::vector<Reservation> &to_delete)
    //--------------------------------------------------------------------------
    {
      if (!is_owner())
        return;
      std::map<DistributedID,std::map<unsigned,Reservation> >::iterator
        finder = view_reservations.find(view_did);
      if (finder == view_reservations.end())
        return;
      for (std::map<unsigned,Reservation>::const_iterator it =
            finder->second.begin(); it != finder->second.end(); it++)
        to_delete.push_back(it->second);
      view_reservations.erase(finder);
    }

    //--------------------------------------------------------------------------
    ApEvent IndividualManager::register_collective_user(InstanceView *view, 
                                         const RegionUsage &usage,
                                         const FieldMask &user_mask,
                                         IndexSpaceNode *expr,
                                         const UniqueID op_id,
                                         const size_t op_ctx_index,
                                         const unsigned index,
                                         ApEvent term_event,
                                         RtEvent collect_event,
                                         std::set<RtEvent> &applied_events,
                                         const CollectiveMapping *mapping,
                                         Operation *local_collective_op,
                                         const PhysicalTraceInfo &trace_info,
                                         const bool symbolic)
    //--------------------------------------------------------------------------
    {
      // Somewhat strangely we can still get calls to this method in cases
      // with control replication for things like acquire/release on individual
      // managers that represent file instances. In this case we'll just have
      // a single node perform the view analysis and then we broadcast out the
      // resulting event out to all the participants. 
#ifdef DEBUG_LEGION
      assert(mapping != NULL);
      assert(mapping->contains(local_space));
      assert(local_collective_op != NULL);
#endif
      const size_t local_collective_arrivals =
        local_collective_op->get_collective_local_arrivals();
      // First we need to decide which node is going to be the owner node
      // We'll prefer it to be the logical view owner since that is where
      // the event will be produced, otherwise, we'll just pick whichever
      // is closest to the logical view node
      const AddressSpaceID origin = mapping->contains(view->logical_owner) ?
        view->logical_owner : mapping->find_nearest(view->logical_owner);
      ApUserEvent result;
      RtUserEvent registered;
      std::vector<ApEvent> term_events;
      const RendezvousKey key(view->did, op_ctx_index, index);
      {
        AutoLock i_lock(inst_lock);
        // Check to see if we're the first one to arrive on this node
        std::map<RendezvousKey,UserRendezvous>::iterator finder =
          rendezvous_users.find(key);
        if (finder == rendezvous_users.end())
        {
          // If we are then make the record for knowing when we've seen
          // all the expected arrivals
          finder = rendezvous_users.insert(
              std::make_pair(key,UserRendezvous())).first; 
          UserRendezvous &rendezvous = finder->second;
          rendezvous.remaining_local_arrivals = local_collective_arrivals;
          rendezvous.local_initialized = true;
          rendezvous.remaining_remote_arrivals =
            mapping->count_children(origin, local_space);
          rendezvous.ready_event = Runtime::create_ap_user_event(&trace_info);
          rendezvous.registered = Runtime::create_rt_user_event();
        }
        else if (!finder->second.local_initialized)
        {
#ifdef DEBUG_LEGION
          assert(!finder->second.ready_event.exists());
#endif
          // First local arrival
          finder->second.remaining_local_arrivals = local_collective_arrivals;
          finder->second.ready_event =
            Runtime::create_ap_user_event(&trace_info);
          if (!finder->second.remote_ready_events.empty())
          {
            for (std::map<ApUserEvent,PhysicalTraceInfo*>::const_iterator it =
                  finder->second.remote_ready_events.begin(); it !=
                  finder->second.remote_ready_events.end(); it++)
            {
              Runtime::trigger_event(it->second, it->first, 
                                finder->second.ready_event);
              delete it->second;
            }
            finder->second.remote_ready_events.clear();
          }
        }
        result = finder->second.ready_event;
        registered = finder->second.registered;
        applied_events.insert(registered);
        if (term_event.exists())
          finder->second.term_events.push_back(term_event);
#ifdef DEBUG_LEGION
        assert(finder->second.local_initialized);
        assert(finder->second.remaining_local_arrivals > 0);
#endif
        // If we're still expecting arrivals then nothing to do yet
        if ((--finder->second.remaining_local_arrivals > 0) ||
            (finder->second.remaining_remote_arrivals > 0))
        {
          // We need to save the trace info no matter what
          if (finder->second.trace_info == NULL)
          {
            finder->second.trace_info = new PhysicalTraceInfo(trace_info);
            if (local_space == origin)
            {
              // Save our state for performing the registration later
              finder->second.view = view;
              finder->second.usage = usage;
              finder->second.mask = new FieldMask(user_mask);
              finder->second.expr = expr;
              WrapperReferenceMutator mutator(applied_events);
              expr->add_nested_expression_reference(did, &mutator);
              finder->second.op_id = op_id;
              finder->second.collect_event = collect_event;
              finder->second.symbolic = symbolic;
            }
            else
            {
              finder->second.applied = Runtime::create_rt_user_event();
              applied_events.insert(finder->second.applied);
            }
          }
          else if (local_space != origin)
          {
#ifdef DEBUG_LEGION
            assert(finder->second.applied.exists());
#endif
            applied_events.insert(finder->second.applied);
          }
          return result;
        }
        term_events.swap(finder->second.term_events);
#ifdef DEBUG_LEGION
        assert(finder->second.remote_ready_events.empty());
#endif
        // We're done with our entry after this so no need to keep it
        rendezvous_users.erase(finder);
      }
      if (!term_events.empty())
        term_event = Runtime::merge_events(&trace_info, term_events);
      if (local_space != origin)
      {
        const AddressSpaceID parent = 
          collective_mapping->get_parent(origin, local_space);
        Serializer rez;
        {
          RezCheck z(rez);
          rez.serialize(did);
          rez.serialize(view->did);
          rez.serialize(op_ctx_index);
          rez.serialize(index);
          rez.serialize(origin);
          mapping->pack(rez);
          trace_info.pack_trace_info(rez, applied_events);
          rez.serialize(term_event);
          rez.serialize(result);
          rez.serialize(registered);
        }
        runtime->send_collective_individual_register_user(parent, rez);
      }
      else
      {
        std::set<RtEvent> registered_events; 
        const ApEvent ready = view->register_user(usage, user_mask, expr, op_id,
            op_ctx_index, index, term_event, collect_event, registered_events,
            NULL/*collective mapping*/, NULL/*no collective op*/, trace_info,
            runtime->address_space, symbolic);      
        Runtime::trigger_event(&trace_info, result, ready);
        if (!registered_events.empty())
          Runtime::trigger_event(registered,
              Runtime::merge_events(registered_events));
        else
          Runtime::trigger_event(registered);
      }
      return result;
    }

    //--------------------------------------------------------------------------
    void IndividualManager::process_collective_user_registration(
                                            const DistributedID view_did,
                                            const size_t op_ctx_index,
                                            const unsigned index,
                                            const AddressSpaceID origin,
                                            const CollectiveMapping *mapping,
                                            const PhysicalTraceInfo &trace_info,
                                            ApEvent remote_term_event,
                                            ApUserEvent remote_ready_event,
                                            RtUserEvent remote_registered)
    //--------------------------------------------------------------------------
    {
      UserRendezvous to_perform;
      const RendezvousKey key(view_did, op_ctx_index, index);
      {
        AutoLock i_lock(inst_lock);
        // Check to see if we're the first one to arrive on this node
        std::map<RendezvousKey,UserRendezvous>::iterator finder =
          rendezvous_users.find(key);
        if (finder == rendezvous_users.end())
        {
          // If we are then make the record for knowing when we've seen
          // all the expected arrivals
          finder = rendezvous_users.insert(
              std::make_pair(key,UserRendezvous())).first; 
          UserRendezvous &rendezvous = finder->second;
          rendezvous.local_initialized = false;
          rendezvous.remaining_remote_arrivals =
            mapping->count_children(origin, local_space);
          // Don't make the ready event, that needs to be done with a
          // local trace_info
          rendezvous.registered = Runtime::create_rt_user_event();
        }
        if (remote_term_event.exists())
          finder->second.term_events.push_back(remote_term_event);
        Runtime::trigger_event(remote_registered, finder->second.registered);
        if (!finder->second.ready_event.exists())
          finder->second.remote_ready_events[remote_ready_event] =
            new PhysicalTraceInfo(trace_info);
        else
          Runtime::trigger_event(&trace_info, remote_ready_event, 
                                 finder->second.ready_event);
#ifdef DEBUG_LEGION
        assert(finder->second.remaining_remote_arrivals > 0);
#endif
        // Check to see if we've done all the arrivals
        if ((--finder->second.remaining_remote_arrivals > 0) ||
            !finder->second.local_initialized ||
            (finder->second.remaining_local_arrivals > 0))
          return;
#ifdef DEBUG_LEGION
        assert(finder->second.remote_ready_events.empty());
        assert(finder->second.trace_info != NULL);
#endif
        // Last needed arrival, see if we're the origin or not
        to_perform = std::move(finder->second);
        rendezvous_users.erase(finder);
      }
      ApEvent term_event;
      if (!to_perform.term_events.empty())
        term_event =
          Runtime::merge_events(to_perform.trace_info, to_perform.term_events);
      if (local_space != origin)
      {
#ifdef DEBUG_LEGION
        assert(to_perform.applied.exists());
#endif
        // Send the message to the parent
        const AddressSpaceID parent = 
            collective_mapping->get_parent(origin, local_space);
        std::set<RtEvent> applied_events;
        Serializer rez;
        {
          RezCheck z(rez);
          rez.serialize(did);
          rez.serialize(view_did);
          rez.serialize(op_ctx_index);
          rez.serialize(index);
          rez.serialize(origin);
          mapping->pack(rez);
          to_perform.trace_info->pack_trace_info(rez, applied_events);
          rez.serialize(term_event);
          rez.serialize(to_perform.ready_event);
          rez.serialize(to_perform.registered);
        }
        runtime->send_collective_individual_register_user(parent, rez);
        if (!applied_events.empty())
          Runtime::trigger_event(to_perform.applied,
              Runtime::merge_events(applied_events));
        else
          Runtime::trigger_event(to_perform.applied);
      }
      else
      {
#ifdef DEBUG_LEGION
        assert(!to_perform.applied.exists());
#endif
        std::set<RtEvent> registered_events;
        const ApEvent ready = to_perform.view->register_user(to_perform.usage,
            *to_perform.mask, to_perform.expr, to_perform.op_id, op_ctx_index,
            index, term_event, to_perform.collect_event, registered_events,
            NULL/*mapping*/, NULL/*no collective op*/, *to_perform.trace_info,
            runtime->address_space, to_perform.symbolic);
        Runtime::trigger_event(to_perform.trace_info, 
                      to_perform.ready_event, ready);
        if (!registered_events.empty())
          Runtime::trigger_event(to_perform.registered,
              Runtime::merge_events(registered_events));
        else
          Runtime::trigger_event(to_perform.registered);
        if (to_perform.expr->remove_nested_expression_reference(did))
          delete to_perform.expr;
        delete to_perform.mask;
      }
      delete to_perform.trace_info;
    }

    //--------------------------------------------------------------------------
    /*static*/ void IndividualManager::handle_collective_user_registration(
                                          Runtime *runtime, Deserializer &derez)
    //--------------------------------------------------------------------------
    {
      DerezCheck z(derez);
      DistributedID did;
      derez.deserialize(did);
      RtEvent ready;
      IndividualManager *manager = static_cast<IndividualManager*>(
              runtime->find_or_request_instance_manager(did, ready));
      DistributedID view_did;
      derez.deserialize(view_did);
      size_t op_ctx_index;
      derez.deserialize(op_ctx_index);
      unsigned index;
      derez.deserialize(index);
      AddressSpaceID origin;
      derez.deserialize(origin);
      size_t mapping_size;
      derez.deserialize(mapping_size);
#ifdef DEBUG_LEGION
      assert(mapping_size > 0);
#endif
      CollectiveMapping *mapping = new CollectiveMapping(derez, mapping_size);
      mapping->add_reference();
      PhysicalTraceInfo trace_info = 
        PhysicalTraceInfo::unpack_trace_info(derez, runtime); 
      ApEvent term_event;
      derez.deserialize(term_event);
      ApUserEvent ready_event;
      derez.deserialize(ready_event);
      RtUserEvent registered_event;
      derez.deserialize(registered_event);

      if (ready.exists() && !ready.has_triggered())
        ready.wait();

      manager->process_collective_user_registration(view_did,op_ctx_index,index,
        origin, mapping, trace_info, term_event, ready_event, registered_event);
      if (mapping->remove_reference())
        delete mapping;
    }

    //--------------------------------------------------------------------------
    void IndividualManager::initialize_across_helper(CopyAcrossHelper *helper,
                                                    const FieldMask &dst_mask,
                                     const std::vector<unsigned> &src_indexes,
                                     const std::vector<unsigned> &dst_indexes)
    //--------------------------------------------------------------------------
    {
      // Make sure the instance is ready before we compute the offsets
      if (instance_ready.exists() && !instance_ready.has_triggered())
        instance_ready.wait();
#ifdef DEBUG_LEGION
      assert(src_indexes.size() == dst_indexes.size());
#endif
      std::vector<CopySrcDstField> dst_fields;
      layout->compute_copy_offsets(dst_mask, instance, 
#ifdef LEGION_SPY
                                   unique_event,
#endif
                                   dst_fields);
#ifdef DEBUG_LEGION
      assert(dst_fields.size() == dst_indexes.size());
#endif
      helper->offsets.resize(dst_fields.size());
      // We've got the offsets compressed based on their destination mask
      // order, now we need to translate them to their source mask order
      // Figure out the permutation from destination mask ordering to 
      // source mask ordering. 
      // First let's figure out the order of the source indexes
      std::vector<unsigned> src_order(src_indexes.size());
      std::map<unsigned,unsigned> translate_map;
      for (unsigned idx = 0; idx < src_indexes.size(); idx++)
        translate_map[src_indexes[idx]] = idx;
      unsigned index = 0;
      for (std::map<unsigned,unsigned>::const_iterator it = 
            translate_map.begin(); it != translate_map.end(); it++, index++)
        src_order[it->second] = index; 
      // Now we can translate the destination indexes
      translate_map.clear();
      for (unsigned idx = 0; idx < dst_indexes.size(); idx++)
        translate_map[dst_indexes[idx]] = idx;
      index = 0; 
      for (std::map<unsigned,unsigned>::const_iterator it = 
            translate_map.begin(); it != translate_map.end(); it++, index++)
      {
        unsigned src_index = src_order[it->second];
        helper->offsets[src_index] = dst_fields[index];
      }
    }

    //--------------------------------------------------------------------------
    void IndividualManager::send_manager(AddressSpaceID target)
    //--------------------------------------------------------------------------
    {
#ifdef DEBUG_LEGION
      assert(is_owner());
      assert((collective_mapping == NULL) ||
          !collective_mapping->contains(target));
#endif
      Serializer rez;
      {
        AutoLock lock(inst_lock,1,false/*exlcusive*/);
        RezCheck z(rez);
        rez.serialize(did);
        rez.serialize(owner_space);
        rez.serialize(memory_manager->memory);
        rez.serialize(instance);
        rez.serialize(instance_footprint);
        // No need for a reference here since we know we'll continue holding it
        instance_domain->pack_expression(rez, target);
        rez.serialize(piece_list_size);
        if (piece_list_size > 0)
          rez.serialize(piece_list, piece_list_size);
        rez.serialize(field_space_node->handle);
        rez.serialize(tree_id);
        if (kind != UNBOUND_INSTANCE_KIND)
          rez.serialize(unique_event);
        else
          rez.serialize(producer_event);
        layout->pack_layout_description(rez, target);
        rez.serialize(redop);
        rez.serialize(kind);
        pack_garbage_collection_state(rez, target, false/*need lock*/);
      }
      context->runtime->send_instance_manager(target, rez);
    }

    //--------------------------------------------------------------------------
    /*static*/ void IndividualManager::handle_send_manager(Runtime *runtime, 
                                     AddressSpaceID source, Deserializer &derez)
    //--------------------------------------------------------------------------
    {
      DerezCheck z(derez);
      DistributedID did;
      derez.deserialize(did);
      AddressSpaceID owner_space;
      derez.deserialize(owner_space);
      Memory mem;
      derez.deserialize(mem);
      PhysicalInstance inst;
      derez.deserialize(inst);
      size_t inst_footprint;
      derez.deserialize(inst_footprint);
      PendingRemoteExpression pending;
      RtEvent domain_ready;
      IndexSpaceExpression *inst_domain = 
        IndexSpaceExpression::unpack_expression(derez, runtime->forest, source,
                                                pending, domain_ready);
      size_t piece_list_size;
      derez.deserialize(piece_list_size);
      void *piece_list = NULL;
      if (piece_list_size > 0)
      {
        piece_list = malloc(piece_list_size);
        derez.deserialize(piece_list, piece_list_size);
      }
      FieldSpace handle;
      derez.deserialize(handle);
      RtEvent fs_ready;
      FieldSpaceNode *space_node = runtime->forest->get_node(handle, &fs_ready);
      RegionTreeID tree_id;
      derez.deserialize(tree_id);
      ApEvent unique_event;
      derez.deserialize(unique_event);
      LayoutConstraintID layout_id;
      derez.deserialize(layout_id);
      RtEvent layout_ready;
      LayoutConstraints *constraints = 
        runtime->find_layout_constraints(layout_id, 
                    false/*can fail*/, &layout_ready);
      ReductionOpID redop;
      derez.deserialize(redop);
      InstanceKind kind;
      derez.deserialize(kind);
      GarbageCollectionState gc_state;
      derez.deserialize(gc_state);

      if (domain_ready.exists() || fs_ready.exists() || layout_ready.exists())
      {
        const RtEvent precondition = 
          Runtime::merge_events(domain_ready, fs_ready, layout_ready);
        if (precondition.exists() && !precondition.has_triggered())
        {
          // We need to defer this instance creation
          DeferIndividualManagerArgs args(did, owner_space, mem, inst,
              inst_footprint, inst_domain, pending, 
              handle, tree_id, layout_id, unique_event, kind,
              redop, piece_list, piece_list_size, gc_state);
          runtime->issue_runtime_meta_task(args,
              LG_LATENCY_RESPONSE_PRIORITY, precondition);
          return;
        }
        // If we fall through we need to refetch things that we didn't get
        if (domain_ready.exists())
          inst_domain = runtime->forest->find_remote_expression(pending);
        if (fs_ready.exists())
          space_node = runtime->forest->get_node(handle);
        if (layout_ready.exists())
          constraints = 
            runtime->find_layout_constraints(layout_id, false/*can fail*/);
      }
      // If we fall through here we can create the manager now
      create_remote_manager(runtime, did, owner_space, mem, inst,inst_footprint,
                            inst_domain, piece_list, piece_list_size, 
                            space_node, tree_id, constraints, unique_event, 
                            kind, redop, gc_state);
    }

    //--------------------------------------------------------------------------
    IndividualManager::DeferIndividualManagerArgs::DeferIndividualManagerArgs(
            DistributedID d, AddressSpaceID own, Memory m, PhysicalInstance i, 
            size_t f, IndexSpaceExpression *lx, 
            const PendingRemoteExpression &p, FieldSpace h, RegionTreeID tid,
            LayoutConstraintID l, ApEvent u, InstanceKind k, ReductionOpID r,
            const void *pl, size_t pl_size, GarbageCollectionState gc)
      : LgTaskArgs<DeferIndividualManagerArgs>(implicit_provenance),
            did(d), owner(own), mem(m), inst(i), footprint(f), pending(p),
            local_expr(lx), handle(h), tree_id(tid), layout_id(l), 
            use_event(u), kind(k), redop(r), piece_list(pl),
            piece_list_size(pl_size), state(gc)
    //--------------------------------------------------------------------------
    {
      if (local_expr != NULL)
        local_expr->add_base_expression_reference(META_TASK_REF);
    }

    //--------------------------------------------------------------------------
    IndividualManager::DeferDeleteIndividualManager
                     ::DeferDeleteIndividualManager(IndividualManager *manager_)
      : LgTaskArgs<DeferDeleteIndividualManager>(implicit_provenance),
        manager(manager_), done(Runtime::create_rt_user_event())
    //--------------------------------------------------------------------------
    {
    }


    //--------------------------------------------------------------------------
    /*static*/ void IndividualManager::handle_defer_manager(const void *args,
                                                            Runtime *runtime)
    //--------------------------------------------------------------------------
    {
      const DeferIndividualManagerArgs *dargs = 
        (const DeferIndividualManagerArgs*)args; 
      IndexSpaceExpression *inst_domain = dargs->local_expr;
      if (inst_domain == NULL)
        inst_domain = runtime->forest->find_remote_expression(dargs->pending);
      FieldSpaceNode *space_node = runtime->forest->get_node(dargs->handle);
      LayoutConstraints *constraints = 
        runtime->find_layout_constraints(dargs->layout_id);
      create_remote_manager(runtime, dargs->did, dargs->owner, dargs->mem,
          dargs->inst, dargs->footprint, inst_domain, dargs->piece_list,
          dargs->piece_list_size, space_node, dargs->tree_id, constraints, 
          dargs->use_event, dargs->kind, dargs->redop, dargs->state);
      // Remove the local expression reference if necessary
      if ((dargs->local_expr != NULL) &&
          dargs->local_expr->remove_base_expression_reference(META_TASK_REF))
        delete dargs->local_expr;
    }

    //--------------------------------------------------------------------------
    /*static*/ void IndividualManager::handle_defer_perform_deletion(
                                             const void *args, Runtime *runtime)
    //--------------------------------------------------------------------------
    {
      const DeferDeleteIndividualManager *dargs =
        (const DeferDeleteIndividualManager*)args;
      Runtime::trigger_event(dargs->done,
          dargs->manager->perform_deletion(runtime->address_space));
    }

    //--------------------------------------------------------------------------
    /*static*/ void IndividualManager::create_remote_manager(Runtime *runtime, 
          DistributedID did, AddressSpaceID owner_space, Memory mem, 
          PhysicalInstance inst, size_t inst_footprint, 
          IndexSpaceExpression *inst_domain, const void *piece_list,
          size_t piece_list_size, FieldSpaceNode *space_node, 
          RegionTreeID tree_id, LayoutConstraints *constraints, 
          ApEvent use_event, InstanceKind kind, ReductionOpID redop,
          GarbageCollectionState state)
    //--------------------------------------------------------------------------
    {
      LayoutDescription *layout = 
        LayoutDescription::handle_unpack_layout_description(constraints,
                                space_node, inst_domain->get_num_dims());
      MemoryManager *memory = runtime->find_memory_manager(mem);
      const ReductionOp *op = 
        (redop == 0) ? NULL : runtime->get_reduction(redop);
      void *location;
      IndividualManager *man = NULL;
      if (runtime->find_pending_collectable_location(did, location))
        man = new(location) IndividualManager(runtime->forest, did, owner_space,
                                              memory, inst, inst_domain, 
                                              piece_list, piece_list_size, 
                                              space_node, tree_id, layout, 
                                              redop, false/*reg now*/, 
                                              inst_footprint, use_event, 
                                              kind, op);
      else
        man = new IndividualManager(runtime->forest, did, owner_space, memory, 
                              inst, inst_domain, piece_list, piece_list_size,
                              space_node, tree_id, layout, redop, 
                              false/*reg now*/, inst_footprint, use_event, 
                              kind, op);
      man->initialize_remote_gc_state(state);
      // Hold-off doing the registration until construction is complete
      man->register_with_runtime(NULL/*no remote registration needed*/);
    }

    //--------------------------------------------------------------------------
    RtEvent IndividualManager::perform_deletion(AddressSpaceID source,
                                                AutoLock *i_lock /* = NULL*/)
    //--------------------------------------------------------------------------
    {
      if (i_lock == NULL)
      {
        AutoLock instance_lock(inst_lock);
        return perform_deletion(source, &instance_lock);
      }
      if (instance_ready.exists() && !instance_ready.has_triggered())
      {
        DeferDeleteIndividualManager args(this);
        runtime->issue_runtime_meta_task(
            args, LG_LOW_PRIORITY, instance_ready);
        return args.done;
      }
#ifdef DEBUG_LEGION
      assert(is_owner());
      assert(source == local_space);
      assert(!deferred_deletion.exists());
      assert(pending_views.empty());
#endif
      log_garbage.spew("Deleting physical instance " IDFMT " in memory " 
                       IDFMT "", instance.id, memory_manager->memory.id);
      prune_gc_events();
      // Grab the set of active contexts to notify
      std::set<InnerContext*> to_notify;
      to_notify.swap(active_contexts);
      std::map<DistributedID,std::map<unsigned,Reservation> > to_destroy;
      to_destroy.swap(view_reservations);
#ifndef LEGION_DISABLE_GC
      // If we're still active that means there are still outstanding
      // users so make an event for when we are done, not we're holding
      // the instance lock when this is called
      if (currently_active)
        deferred_deletion = Runtime::create_rt_user_event();
      // Now we can release the lock since we're done with the atomic updates
      i_lock->release();
      std::vector<PhysicalInstance::DestroyedField> serdez_fields;
      layout->compute_destroyed_fields(serdez_fields);

#ifndef LEGION_MALLOC_INSTANCES
      // If this is an owned external instance, deallocate it manually
      if (kind == EXTERNAL_OWNED_INSTANCE_KIND)
      {
        memory_manager->free_external_allocation(
            external_pointer, instance_footprint);
        if (!serdez_fields.empty())
          instance.destroy(serdez_fields, deferred_deletion);
        else
          instance.destroy(deferred_deletion);
      }
      // If this is an eager allocation, return it back to the eager pool
      else if (kind == EAGER_INSTANCE_KIND)
        memory_manager->free_eager_instance(instance, deferred_deletion);
      else
#endif
      {
        if (!serdez_fields.empty())
          instance.destroy(serdez_fields, deferred_deletion);
        else
          instance.destroy(deferred_deletion);
      }
#ifdef LEGION_MALLOC_INSTANCES
      if (!is_external_instance())
        memory_manager->free_legion_instance(instance, deferred_deletion);
#endif
#else
      // Release the i_lock since we're done with the atomic updates
      i_lock->release();
#endif
      // Notify any contexts of our deletion
      if (!to_notify.empty())
      {
        for (std::set<InnerContext*>::const_iterator it =
              to_notify.begin(); it != to_notify.end(); it++)
        {
          (*it)->notify_instance_deletion(this);
          if ((*it)->remove_reference())
            delete (*it);
        }
      }
      // Clean up any reservations that we own associated with this instance
      if (is_owner() && !to_destroy.empty())
      {
        for (std::map<DistributedID,std::map<unsigned,Reservation> >::iterator 
              it1 = to_destroy.begin(); it1 != to_destroy.end(); it1++)
          for (std::map<unsigned,Reservation>::iterator it2 =
                it1->second.begin(); it2 != it1->second.end(); it2++)
            it2->second.destroy_reservation();
      }
      // We issued the deletion to Realm so all our effects are done
      return RtEvent::NO_RT_EVENT;
    }

    //--------------------------------------------------------------------------
    void IndividualManager::force_deletion(void)
    //--------------------------------------------------------------------------
    {
#ifdef DEBUG_LEGION
      assert(is_owner());
#endif
      log_garbage.spew("Force deleting physical instance " IDFMT " in memory "
                       IDFMT "", instance.id, memory_manager->memory.id);
#ifndef LEGION_DISABLE_GC
      std::vector<PhysicalInstance::DestroyedField> serdez_fields;
      layout->compute_destroyed_fields(serdez_fields);
#ifndef LEGION_MALLOC_INSTANCES
      // If this is an owned external instance, deallocate it manually
      if (kind == EXTERNAL_OWNED_INSTANCE_KIND)
      {
        memory_manager->free_external_allocation(
            external_pointer, instance_footprint);
        if (!serdez_fields.empty())
          instance.destroy(serdez_fields);
        else
          instance.destroy();
      }
      // If this is an eager allocation, return it back to the eager pool
      else if (kind == EAGER_INSTANCE_KIND)
        memory_manager->free_eager_instance(instance, RtEvent::NO_RT_EVENT);
      else
#endif
      {
        if (!serdez_fields.empty())
          instance.destroy(serdez_fields);
        else
          instance.destroy();
      }
#ifdef LEGION_MALLOC_INSTANCES
      if (!is_external_instance())
        memory_manager->free_legion_instance(instance, RtEvent::NO_RT_EVENT);
#endif
#endif
    }

    //--------------------------------------------------------------------------
    RtEvent IndividualManager::update_garbage_collection_priority(
                                     AddressSpaceID source, GCPriority priority)
    //--------------------------------------------------------------------------
    {
      if (!is_owner())
      {
        const RtUserEvent done = Runtime::create_rt_user_event();
        Serializer rez;
        {
          RezCheck z(rez);
          rez.serialize(did);
          rez.serialize(priority);
          rez.serialize(done);
        }
        runtime->send_gc_priority_update(owner_space, rez);
        return done;
      }
      else
      {
        memory_manager->set_garbage_collection_priority(this, priority);
        return RtEvent::NO_RT_EVENT;
      }
    }

    //--------------------------------------------------------------------------
    RtEvent IndividualManager::attach_external_instance(void)
    //--------------------------------------------------------------------------
    {
#ifdef DEBUG_LEGION
      assert(is_external_instance());
#endif
      return memory_manager->attach_external_instance(this);
    }

    //--------------------------------------------------------------------------
    RtEvent IndividualManager::detach_external_instance(void)
    //--------------------------------------------------------------------------
    {
#ifdef DEBUG_LEGION
      assert(is_external_instance());
#endif
      return memory_manager->detach_external_instance(this);
    }

    //--------------------------------------------------------------------------
    bool IndividualManager::has_visible_from(const std::set<Memory> &mems) const
    //--------------------------------------------------------------------------
    {
      return (mems.find(memory_manager->memory) != mems.end());
    }

    //--------------------------------------------------------------------------
    bool IndividualManager::update_physical_instance(
                                                  PhysicalInstance new_instance,
                                                  InstanceKind new_kind,
                                                  size_t new_footprint,
                                                  uintptr_t new_pointer)
    //--------------------------------------------------------------------------
    {
      {
        AutoLock lock(inst_lock);
#ifdef DEBUG_LEGION
        assert(kind == UNBOUND_INSTANCE_KIND);
        assert(instance_footprint == -1U);
#endif
        instance = new_instance;
        kind = new_kind;
        external_pointer = new_pointer;
#ifdef DEBUG_LEGION
        assert((kind != EXTERNAL_OWNED_INSTANCE_KIND) || 
                (external_pointer != -1UL));
#endif

        update_instance_footprint(new_footprint);

        Runtime::trigger_event(instance_ready);

        if (runtime->legion_spy_enabled)
        {
          LegionSpy::log_physical_instance(unique_event, instance.id,
            memory_manager->memory.id, instance_domain->expr_id,
            field_space_node->handle, tree_id, redop);
          layout->log_instance_layout(unique_event);
        }

        if (is_owner() && has_remote_instances())
          broadcast_manager_update();

        Runtime::trigger_event(
            NULL, use_event, fetch_metadata(instance, producer_event));
      }
      return remove_base_resource_ref(PENDING_UNBOUND_REF);
    }

    //--------------------------------------------------------------------------
    void IndividualManager::broadcast_manager_update(void)
    //--------------------------------------------------------------------------
    {
      Serializer rez;
      {
        RezCheck z(rez);
        rez.serialize(did);
        rez.serialize(instance);
        rez.serialize(instance_footprint);
        rez.serialize(kind);
      }
      BroadcastFunctor functor(context->runtime, rez);
      map_over_remote_instances(functor);
    }

    //--------------------------------------------------------------------------
    /*static*/ void IndividualManager::handle_send_manager_update(
                   Runtime *runtime, AddressSpaceID source, Deserializer &derez)
    //--------------------------------------------------------------------------
    {
      DerezCheck z(derez);
      DistributedID did;
      derez.deserialize(did);
      PhysicalInstance instance;
      derez.deserialize(instance);
      size_t footprint;
      derez.deserialize(footprint);
      InstanceKind kind;
      derez.deserialize(kind);

      RtEvent manager_ready;
      PhysicalManager *manager =
        runtime->find_or_request_instance_manager(did, manager_ready);
      if (manager_ready.exists() && !manager_ready.has_triggered())
        manager_ready.wait();

      if (manager->as_individual_manager()->update_physical_instance(
                                              instance, kind, footprint))
        delete manager;
    }

    /////////////////////////////////////////////////////////////
    // Collective Manager
    /////////////////////////////////////////////////////////////

    //--------------------------------------------------------------------------
    CollectiveManager::CollectiveManager(RegionTreeForest *ctx, 
                                DistributedID did, AddressSpaceID owner_space,
                                IndexSpaceNode *points, size_t total,
                                CollectiveMapping *mapping,
                                IndexSpaceExpression *instance_domain,
                                const void *pl, size_t pl_size,
                                FieldSpaceNode *node, RegionTreeID tree_id,
                                LayoutDescription *desc, ReductionOpID redop_id,
                                bool register_now, size_t footprint,
                                bool external_instance, bool multi)
      : PhysicalManager(ctx, desc, encode_instance_did(did, external_instance,
            (redop_id != 0), true/*collective*/),
          owner_space, footprint, redop_id, (redop_id == 0) ? NULL : 
            ctx->runtime->get_reduction(redop_id),
          node, instance_domain, pl, pl_size, tree_id, register_now,
          false/*output*/, mapping),  total_points(total),
        point_space(points),
        unique_allreduce_tag(mapping->find_index(local_space)), 
        multi_instance(multi)
    //--------------------------------------------------------------------------
    {
      if (point_space != NULL)
        point_space->add_nested_valid_ref(did);
#ifdef LEGION_GC
      log_garbage.info("GC Collective Manager %lld %d",
                        LEGION_DISTRIBUTED_ID_FILTER(this->did), local_space); 
#endif
    }

    //--------------------------------------------------------------------------
    CollectiveManager::~CollectiveManager(void)
    //--------------------------------------------------------------------------
    {
      if ((point_space != NULL) && point_space->remove_nested_valid_ref(did))
        delete point_space;
      for (std::map<std::pair<DistributedID,DomainPoint>,
                    std::map<unsigned,Reservation> >::iterator it1 =
            view_reservations.begin(); it1 != view_reservations.end(); it1++)
      {
        // Skip any non-local points
        if (std::find(instance_points.begin(), instance_points.end(), 
                      it1->first.second) == instance_points.end())
          continue;
        for (std::map<unsigned,Reservation>::iterator it2 =
              it1->second.begin(); it2 != it1->second.end(); it2++)
          it2->second.destroy_reservation();
      }
    }

    //--------------------------------------------------------------------------
    bool CollectiveManager::contains_isomorphic_points(
                                                   IndexSpaceNode *points) const
    //--------------------------------------------------------------------------
    {
#ifdef DEBUG_LEGION
      assert(collective_mapping != NULL);
#endif
      if (points->get_volume() != total_points)
        return false;
      if (point_space != NULL)
      {
#ifdef DEBUG_LEGION
        assert(point_space->get_volume() == points->get_volume());
#endif
        IndexSpaceExpression *intersection =
          runtime->forest->intersect_index_spaces(point_space, points);
        return (intersection->get_volume() == total_points);
      }
      // Have to do this the hard way by looking up all the points
      ApEvent ready;
      const Domain point_domain = points->get_domain(ready, true/*need tight*/);
      if (ready.exists() && !ready.has_triggered_faultignorant())
        ready.wait_faultignorant();
      std::set<DomainPoint> known_points;
      {
        AutoLock i_lock(inst_lock,1,false/*exclusive*/);
        for (unsigned idx = 0; idx < instance_points.size(); idx++)
          known_points.insert(instance_points[idx]);
        for (std::map<DomainPoint,RemoteInstInfo>::const_iterator it =
              remote_points.begin(); it != remote_points.end(); it++)
          known_points.insert(it->first);
      }
      std::vector<DomainPoint> unknown_points;
      for (Domain::DomainPointIterator itr(point_domain); itr; itr++)
      {
        if (known_points.find(*itr) != known_points.end())
          continue;
        unknown_points.push_back(*itr);
      }
      if (unknown_points.empty())
        return true;
      // Broadcast out a request for the remote instance
      RtEvent wait_on;
      if (collective_mapping->contains(local_space))
      {
        std::vector<AddressSpaceID> child_spaces;
        collective_mapping->get_children(local_space, local_space,child_spaces);
        if (child_spaces.empty())
          return false;
        std::vector<RtEvent> ready_events;
        ready_events.reserve(child_spaces.size());
        for (std::vector<AddressSpaceID>::const_iterator it =
              child_spaces.begin(); it != child_spaces.end(); it++)
        {
          const RtUserEvent ready_event = Runtime::create_rt_user_event();
          Serializer rez; 
          {
            RezCheck z(rez);
            rez.serialize(did);
            rez.serialize<size_t>(unknown_points.size());
            for (unsigned idx = 0; idx < unknown_points.size(); idx++)
              rez.serialize(unknown_points[idx]);
            rez.serialize(local_space);
            rez.serialize(local_space);
            rez.serialize(ready_event);
          }
          runtime->send_collective_point_request(*it, rez);
          ready_events.push_back(ready_event);
        }
        wait_on = Runtime::merge_events(ready_events);
      }
      else
      {
        const RtUserEvent ready_event = Runtime::create_rt_user_event();
        const AddressSpaceID origin = 
          collective_mapping->find_nearest(local_space);
        Serializer rez;
        {
          RezCheck z(rez);
          rez.serialize(did);
          rez.serialize<size_t>(unknown_points.size());
          for (unsigned idx = 0; idx < unknown_points.size(); idx++)
            rez.serialize(unknown_points[idx]);
          rez.serialize(local_space);
          rez.serialize(origin);
          rez.serialize(ready_event);
        }
        runtime->send_collective_point_request(origin, rez);
        wait_on = ready_event;
      }
      if (wait_on.exists() && !wait_on.has_triggered())
        wait_on.wait();
      {
        AutoLock i_lock(inst_lock,1,false/*exclusive*/);
        for (std::map<DomainPoint,RemoteInstInfo>::const_iterator it =
              remote_points.begin(); it != remote_points.end(); it++)
          known_points.insert(it->first);
      }
      for (std::vector<DomainPoint>::const_iterator it =
            unknown_points.begin(); it != unknown_points.end(); it++)
        if (known_points.find(*it) == known_points.end())
          return false;
      return true;
    }

    //--------------------------------------------------------------------------
    bool CollectiveManager::contains_point(const DomainPoint &point) const
    //--------------------------------------------------------------------------
    {
#ifdef DEBUG_LEGION
      assert(point.get_dim() > 0);
      assert(collective_mapping != NULL);
#endif
      if (point_space != NULL)
        return point_space->contains_point(point);
      // Check the local points first since they are read-only at this point
      for (std::vector<DomainPoint>::const_iterator it =
            instance_points.begin(); it != instance_points.end(); it++)
        if ((*it) == point)
          return true;
      {
        AutoLock i_lock(inst_lock,1,false/*exclusive*/);
        std::map<DomainPoint,RemoteInstInfo>::const_iterator finder =
          remote_points.find(point);
        if (finder != remote_points.end())
          return true;
      }
      // Broadcast out a request for this remote instance
      const RtEvent wait_on = broadcast_point_request(point); 
      if (wait_on.exists() && !wait_on.has_triggered())
        wait_on.wait();
      AutoLock i_lock(inst_lock,1,false/*exclusive*/);
      return (remote_points.find(point) != remote_points.end());
    }

    //--------------------------------------------------------------------------
    bool CollectiveManager::is_first_local_point(const DomainPoint &point) const
    //--------------------------------------------------------------------------
    {
#ifdef DEBUG_LEGION
      assert(point.get_dim() > 0);
      assert(collective_mapping != NULL);
#endif
      // Check the local points first since they are read-only at this point
      for (unsigned idx = 0; idx < instance_points.size(); idx++)
        if (instance_points[idx] == point)
          return (idx == 0);
      {
        AutoLock i_lock(inst_lock,1,false/*exclusive*/);
        std::map<DomainPoint,RemoteInstInfo>::const_iterator finder =
          remote_points.find(point);
        if (finder != remote_points.end())
          return (finder->second.index == 0);
      }
      // Broadcast out a request for this remote instance
      const RtEvent wait_on = broadcast_point_request(point); 
      if (wait_on.exists() && !wait_on.has_triggered())
        wait_on.wait();
      AutoLock i_lock(inst_lock,1,false/*exclusive*/);
      std::map<DomainPoint,RemoteInstInfo>::const_iterator finder =
          remote_points.find(point);
#ifdef DEBUG_LEGION
      assert(finder != remote_points.end());
#endif
      return (finder->second.index == 0);
    }

    //--------------------------------------------------------------------------
    RtEvent CollectiveManager::broadcast_point_request(
                                                 const DomainPoint &point) const
    //--------------------------------------------------------------------------
    {
#ifdef DEBUG_LEGION
      assert(collective_mapping != NULL);
#endif
      if (collective_mapping->contains(local_space))
      {
        std::vector<AddressSpaceID> child_spaces;
        collective_mapping->get_children(local_space, local_space,child_spaces);
        if (child_spaces.empty())
          return RtEvent::NO_RT_EVENT;
        std::vector<RtEvent> ready_events;
        ready_events.reserve(child_spaces.size());
        for (std::vector<AddressSpaceID>::const_iterator it =
              child_spaces.begin(); it != child_spaces.end(); it++)
        {
          const RtUserEvent ready_event = Runtime::create_rt_user_event();
          Serializer rez; 
          {
            RezCheck z(rez);
            rez.serialize(did);
            rez.serialize<size_t>(1);
            rez.serialize(point);
            rez.serialize(local_space);
            rez.serialize(local_space);
            rez.serialize(ready_event);
          }
          runtime->send_collective_point_request(*it, rez);
          ready_events.push_back(ready_event);
        }
        return Runtime::merge_events(ready_events);
      }
      else
      {
        const RtUserEvent ready_event = Runtime::create_rt_user_event();
        const AddressSpaceID origin = 
          collective_mapping->find_nearest(local_space);
        Serializer rez;
        {
          RezCheck z(rez);
          rez.serialize(did);
          rez.serialize<size_t>(1);
          rez.serialize(point);
          rez.serialize(local_space);
          rez.serialize(origin);
          rez.serialize(ready_event);
        }
        runtime->send_collective_point_request(origin, rez);
        return ready_event;
      }
    }

    //--------------------------------------------------------------------------
    void CollectiveManager::find_or_forward_physical_instance(
                          AddressSpaceID source, AddressSpaceID origin,
                          std::set<DomainPoint> &points, RtUserEvent to_trigger)
    //--------------------------------------------------------------------------
    {
#ifdef DEBUG_LEGION
      assert(collective_mapping != NULL);
      assert(collective_mapping->contains(local_space));
#endif
      std::map<DomainPoint,RemoteInstInfo> found_insts;
      for (unsigned idx = 0; idx < instance_points.size(); idx++)
      {
        std::set<DomainPoint>::iterator finder = 
          points.find(instance_points[idx]);
        if (finder == points.end())
          continue;
        found_insts[instance_points[idx]] =
          RemoteInstInfo{instances[idx], instance_events[idx], idx}; 
        points.erase(finder);
        if (points.empty())
          break;
      }
      if (!points.empty())
      {
        AutoLock i_lock(inst_lock,1,false/*exclusive*/);
        for (std::set<DomainPoint>::iterator it =
              points.begin(); it != points.end(); /*nothing*/)
        {
          std::map<DomainPoint,RemoteInstInfo>::const_iterator finder =
            remote_points.find(*it);
          if (finder != remote_points.end())
          {
            found_insts.insert(*finder);
            std::set<DomainPoint>::iterator to_delete = it++;
            points.erase(to_delete);
          }
          else
            it++;
        }
      }
      std::vector<RtEvent> ready_events;
      // Send back anything that we found
      if (!found_insts.empty())
      {
        const RtUserEvent ready_event = Runtime::create_rt_user_event();
        Serializer rez;
        {
          RezCheck z(rez);
          rez.serialize(did);
          rez.serialize<size_t>(found_insts.size());
          for (std::map<DomainPoint,RemoteInstInfo>::const_iterator it =
                found_insts.begin(); it != found_insts.end(); it++)
          {
            rez.serialize(it->first);
            rez.serialize(it->second.instance);
            rez.serialize(it->second.unique_event);
            rez.serialize(it->second.index);
          }
          rez.serialize(ready_event);
        }
        runtime->send_collective_point_response(source, rez);
        ready_events.push_back(ready_event);
      }
      std::vector<AddressSpaceID> child_spaces;
      if (!points.empty())
        collective_mapping->get_children(origin, local_space, child_spaces);
      if (child_spaces.empty())
      {
#ifdef DEBUG_LEGION
        assert(ready_events.empty() || (ready_events.size() == 1));
#endif
        if (!ready_events.empty())
          Runtime::trigger_event(to_trigger, ready_events.back());
        else
          Runtime::trigger_event(to_trigger);
        return;
      }
      ready_events.reserve(ready_events.size() + child_spaces.size());
      for (unsigned idx = 0; idx < child_spaces.size(); idx++)
      {
        const RtUserEvent ready_event = Runtime::create_rt_user_event();
        Serializer rez; 
        {
          RezCheck z(rez);
          rez.serialize(did);
          rez.serialize<size_t>(points.size());
          for (std::set<DomainPoint>::const_iterator it =
                points.begin(); it != points.end(); it++)
            rez.serialize(*it);
          rez.serialize(source);
          rez.serialize(origin);
          rez.serialize(ready_event);
        }
        runtime->send_collective_point_request(child_spaces[idx], rez);
        ready_events.push_back(ready_event);
      }
      Runtime::trigger_event(to_trigger, Runtime::merge_events(ready_events));
    }

    //--------------------------------------------------------------------------
    void CollectiveManager::record_remote_physical_instances(
                      const std::map<DomainPoint,RemoteInstInfo> &new_instances)
    //--------------------------------------------------------------------------
    {
      AutoLock i_lock(inst_lock);
#ifdef DEBUG_LEGION
      for (std::map<DomainPoint,RemoteInstInfo>::const_iterator it =
            new_instances.begin(); it != new_instances.end(); it++)
      {
        std::map<DomainPoint,RemoteInstInfo>::const_iterator finder =
          remote_points.find(it->first);
        if (finder == remote_points.end())
          remote_points.insert(*it);
#ifndef NDEBUG
        else
          assert(finder->second == it->second);
#endif
      }
#else
      remote_points.insert(new_instances.begin(), new_instances.end()); 
#endif
    }

    //--------------------------------------------------------------------------
    void CollectiveManager::record_point_instance(const DomainPoint &point,
                                       PhysicalInstance instance, ApEvent ready)
    //--------------------------------------------------------------------------
    {
      const Memory mem = instance.get_location();
      MemoryManager *memory = runtime->find_memory_manager(mem);
#ifdef DEBUG_LEGION
      assert(memory->is_owner);
      assert((point_space == NULL) || point_space->contains_point(point));
      assert(!runtime->legion_spy_enabled || ready.exists());
#endif
      if (runtime->legion_spy_enabled)
      {
        LegionSpy::log_physical_instance(ready, instance.id, mem.id,
            instance_domain->expr_id, field_space_node->handle, tree_id, redop);
        layout->log_instance_layout(ready);
      }
      AutoLock i_lock(inst_lock);
      memories.push_back(memory);
      instances.push_back(instance);
      instance_points.push_back(point);
      instance_events.push_back(ready);
    }

    //--------------------------------------------------------------------------
    bool CollectiveManager::finalize_point_instance(const DomainPoint &point,
                   bool success, bool acquire, GCPriority priority, bool remote)
    //--------------------------------------------------------------------------
    {
#ifdef DEBUG_LEGION
      assert(!is_external_instance());
#endif
      for (unsigned idx = 0; idx < instance_points.size(); idx++)
      {
        if (instance_points[idx] != point)
          continue;
        if (!success)
        {
          // Destroy the instance since we didn't succeed in making all
          // the instances for the collective instance
          std::vector<PhysicalInstance::DestroyedField> serdez_fields;
          layout->compute_destroyed_fields(serdez_fields);
          if (!serdez_fields.empty())
            instances[idx].destroy(serdez_fields);
          else
            instances[idx].destroy();
#ifdef LEGION_MALLOC_INSTANCES
          memories[idx]->free_legion_instance(instances[idx],
                                              RtEvent::NO_RT_EVENT);
#endif
        }
        else
          memories[idx]->record_created_instance(this,acquire,priority,remote);
        break;
      }
      return remove_base_resource_ref(MAPPING_ACQUIRE_REF);
    }

    //--------------------------------------------------------------------------
    /*static*/ void CollectiveManager::handle_instance_creation(
                                          Runtime *runtime, Deserializer &derez)
    //--------------------------------------------------------------------------
    {
      // This comes from the MapperManager that sends it at the end
      // of making a collective instance when the point instance it
      // made was remote from the local node
      DerezCheck z(derez);
      DistributedID did;
      derez.deserialize(did);
      CollectiveManager *manager = static_cast<CollectiveManager*>(
                          runtime->find_distributed_collectable(did));
      DomainPoint point;
      derez.deserialize(point);
      bool success, acquire;
      derez.deserialize<bool>(success);
      derez.deserialize<bool>(acquire);
      GCPriority priority;
      derez.deserialize(priority);
      RtUserEvent done;
      derez.deserialize(done);

      if (manager->finalize_point_instance(point, success, acquire,
                                           priority, true/*remote*/))
        delete manager;
      if (done.exists())
        Runtime::trigger_event(done);
    }

    //--------------------------------------------------------------------------
    ApEvent CollectiveManager::get_use_event(ApEvent user) const
    //--------------------------------------------------------------------------
    {
      return ApEvent::NO_AP_EVENT;
    }

    //--------------------------------------------------------------------------
    ApEvent CollectiveManager::get_unique_event(const DomainPoint &point) const
    //--------------------------------------------------------------------------
    {
#ifdef DEBUG_LEGION
      assert(point.get_dim() > 0);
      assert(collective_mapping != NULL);
#endif
      // Check the local points first since they are read-only at this point
      for (unsigned idx = 0; idx < instance_points.size(); idx++)
        if (instance_points[idx] == point)
          return instance_events[idx];
      {
        AutoLock i_lock(inst_lock,1,false/*exclusive*/);
        std::map<DomainPoint,RemoteInstInfo>::const_iterator finder =
          remote_points.find(point);
        if (finder != remote_points.end())
          return finder->second.unique_event;
      }
      // Broadcast out a request for this remote instance
      const RtEvent wait_on = broadcast_point_request(point); 
      if (wait_on.exists() && !wait_on.has_triggered())
        wait_on.wait();
      AutoLock i_lock(inst_lock,1,false/*exclusive*/);
      std::map<DomainPoint,RemoteInstInfo>::const_iterator finder =
        remote_points.find(point);
#ifdef DEBUG_LEGION
      assert(finder != remote_points.end());
#endif
      return finder->second.unique_event;
    }

    //--------------------------------------------------------------------------
    PhysicalInstance CollectiveManager::get_instance(const DomainPoint &p,
                                                     bool from_mapper) const
    //--------------------------------------------------------------------------
    {
#ifdef DEBUG_LEGION
      assert(p.get_dim() > 0);
      assert(collective_mapping != NULL);
#endif
      if (from_mapper && (p.get_dim() == 0))
        REPORT_LEGION_ERROR(ERROR_MAPPER_COLLECTIVE_INSTANCE_NOPOINT,
            "Mapper did not pass in a domain point when calling "
            "PhysicalInstance::get_instance or "
            "PhysicalInstance::get_location for a collective instance. "
            "Mappers must always specify a point when calling these "
            "methods on a collective instance.")
      // Check the local points first since they are read-only at this point
      for (unsigned idx = 0; idx < instance_points.size(); idx++)
        if (instance_points[idx] == p)
          return instances[idx];
      {
        AutoLock i_lock(inst_lock,1,false/*exclusive*/);
        std::map<DomainPoint,RemoteInstInfo>::const_iterator finder =
          remote_points.find(p);
        if (finder != remote_points.end())
          return finder->second.instance;
      }
      // Broadcast out a request for this remote instance
      const RtEvent wait_on = broadcast_point_request(p); 
      if (wait_on.exists() && !wait_on.has_triggered())
        wait_on.wait();
      AutoLock i_lock(inst_lock,1,false/*exclusive*/);
      std::map<DomainPoint,RemoteInstInfo>::const_iterator finder =
        remote_points.find(p);
      if (from_mapper && (finder == remote_points.end()))
        REPORT_LEGION_ERROR(ERROR_MAPPER_COLLECTIVE_INSTANCE_NOPOINT,
            "Unable to find point in collective instance from "
            "invocation of PhysicalInstance::get_instance or "
            "PhysicalInstance::get_location inside a mapper call.")
#ifdef DEBUG_LEGION
      assert(finder != remote_points.end());
#endif
      return finder->second.instance;
    }

    //--------------------------------------------------------------------------
    PointerConstraint CollectiveManager::get_pointer_constraint(
                                                 const DomainPoint &point) const
    //--------------------------------------------------------------------------
    {
      const PhysicalInstance instance = get_instance(point);
      void *inst_ptr = instance.pointer_untyped(0/*offset*/, 0/*elem size*/);
      return PointerConstraint(instance.get_location(), uintptr_t(inst_ptr));
    }

    //--------------------------------------------------------------------------
    LegionRuntime::Accessor::RegionAccessor<
      LegionRuntime::Accessor::AccessorType::Generic>
        CollectiveManager::get_accessor(void) const
    //--------------------------------------------------------------------------
    {
      // not supported
      assert(false);
      return LegionRuntime::Accessor::RegionAccessor<
	LegionRuntime::Accessor::AccessorType::Generic>(instances[0]);
    }

    //--------------------------------------------------------------------------
    LegionRuntime::Accessor::RegionAccessor<
      LegionRuntime::Accessor::AccessorType::Generic>
        CollectiveManager::get_field_accessor(FieldID fid) const
    //--------------------------------------------------------------------------
    {
      // not supported
      assert(false);
      const CopySrcDstField &info = layout->find_field_info(fid);
      LegionRuntime::Accessor::RegionAccessor<
        LegionRuntime::Accessor::AccessorType::Generic> temp(instances[0]);
      return temp.get_untyped_field_accessor(info.field_id, info.size);
    }

    //--------------------------------------------------------------------------
    RtEvent CollectiveManager::perform_deletion(AddressSpaceID source, 
                                                AutoLock *i_lock /*= NULL*/)
    //--------------------------------------------------------------------------
    {
      if (i_lock == NULL)
      {
        AutoLock instance_lock(inst_lock);
        return perform_deletion(source, &instance_lock);
      }
#ifdef DEBUG_LEGION
      assert(pending_views.empty());
      assert(!deferred_deletion.exists());
      assert(collective_mapping != NULL);
      // Should always be sending this along the tree
      assert((is_owner() && (source == local_space)) ||
        (collective_mapping->contains(local_space) && 
         (source == collective_mapping->get_parent(owner_space, local_space))));
#endif
      std::vector<RtEvent> done_events;
      std::vector<AddressSpaceID> children;
      collective_mapping->get_children(owner_space, local_space, children);
      for (std::vector<AddressSpaceID>::const_iterator it =
            children.begin(); it != children.end(); it++)
      {
        const RtUserEvent done = Runtime::create_rt_user_event();
        Serializer rez;
        {
          RezCheck z(rez);
          rez.serialize(did);
          rez.serialize(local_space);
          rez.serialize(done);
        }
        runtime->send_collective_deletion(*it, rez);
        done_events.push_back(done);
      }
      prune_gc_events();
      // Grab the set of active contexts to notify
      std::set<InnerContext*> to_notify;
      to_notify.swap(active_contexts);
      std::map<std::pair<DistributedID,DomainPoint>,
                std::map<unsigned,Reservation> > to_destroy;
      to_destroy.swap(view_reservations);
#ifndef LEGION_DISABLE_GC
      // If we're still active that means there are still outstanding
      // users so make an event for when we are done, not we're holding
      // the instance lock when this is called
      if (currently_active)
        deferred_deletion = Runtime::create_rt_user_event();
      // Now we can release the lock since we're done with the atomic updates
      i_lock->release();
      std::vector<PhysicalInstance::DestroyedField> serdez_fields;
      layout->compute_destroyed_fields(serdez_fields);
      for (unsigned idx = 0; idx < instances.size(); idx++)
      {
        log_garbage.spew("Deleting physical instance " IDFMT " in memory " 
                         IDFMT "", instances[idx].id, memories[idx]->memory.id);
        if (!serdez_fields.empty())
          instances[idx].destroy(serdez_fields, deferred_deletion);
        else
          instances[idx].destroy(deferred_deletion);
#ifdef LEGION_MALLOC_INSTANCES
        if (!is_external_instance())
          memories[idx]->free_legion_instance(instances[idx],deferred_deletion);
#endif
      }
#else
      // Release the i_lock since we're done with the atomic updates
      i_lock->release();
#endif
      // Notify any contexts of our deletion
      if (!to_notify.empty())
      {
        for (std::set<InnerContext*>::const_iterator it =
              to_notify.begin(); it != to_notify.end(); it++)
        {
          (*it)->notify_instance_deletion(this);
          if ((*it)->remove_reference())
            delete (*it);
        }
      }
      if (!to_destroy.empty())
      {
        for (std::map<std::pair<DistributedID,DomainPoint>,
                      std::map<unsigned,Reservation> >::iterator it1 =
              to_destroy.begin(); it1 != to_destroy.end(); it1++)
        {
          // Skip any non-local points
          if (std::find(instance_points.begin(), instance_points.end(), 
                        it1->first.second) == instance_points.end())
            continue;
          for (std::map<unsigned,Reservation>::iterator it2 =
                it1->second.begin(); it2 != it1->second.end(); it2++)
            it2->second.destroy_reservation();
        }
      }
      if (!done_events.empty())
        return Runtime::merge_events(done_events);
      return RtEvent::NO_RT_EVENT;
    }

    //--------------------------------------------------------------------------
    void CollectiveManager::force_deletion(void)
    //--------------------------------------------------------------------------
    {
#ifndef LEGION_DISABLE_GC
      // Have to deduplicate across force-delete calls here to handle the
      // case where we have multiple instances in the same memory
      std::vector<PhysicalInstance> to_destroy;
      {
        AutoLock i_lock(inst_lock);
        if (instances.empty())
          return;
        to_destroy.swap(instances);
      }
      std::vector<PhysicalInstance::DestroyedField> serdez_fields;
      layout->compute_destroyed_fields(serdez_fields);
      for (unsigned idx = 0; idx < to_destroy.size(); idx++)
      {
        if (!serdez_fields.empty())
          to_destroy[idx].destroy(serdez_fields);
        else
          to_destroy[idx].destroy();
#ifdef LEGION_MALLOC_INSTANCES
        if (!is_external_instance())
          memories[idx]->free_legion_instance(to_destroy[idx],
                                              RtEvent::NO_RT_EVENT);
#endif
      }
#endif
    }

    //--------------------------------------------------------------------------
    RtEvent CollectiveManager::update_garbage_collection_priority(
                                     AddressSpaceID source, GCPriority priority)
    //--------------------------------------------------------------------------
    {
#ifdef DEBUG_LEGION
      assert(collective_mapping != NULL);
#endif
      // Check to see if the source is in the collective mapping
      if (collective_mapping->contains(source))
      {
        std::vector<RtEvent> done_events;
        // Always send up the tree
        std::vector<AddressSpaceID> children;
        collective_mapping->get_children(owner_space, local_space, children); 
        for (std::vector<AddressSpaceID>::const_iterator it =
              children.begin(); it != children.end(); it++)
        {
          // Don't need to send back to any children that sent this to us
          if ((*it) == source)
            continue;
          const RtUserEvent done = Runtime::create_rt_user_event();
          Serializer rez;
          {
            RezCheck z(rez);
            rez.serialize(did);
            rez.serialize(priority);
            rez.serialize(done);
          }
          runtime->send_gc_priority_update(*it, rez);
          done_events.push_back(done);
        }
        if (local_space != owner_space)
        {
          const AddressSpaceID parent =
            collective_mapping->get_parent(owner_space, local_space);
          if (source != parent)
          {
            // Send down the tree too if we're not the owner this didn't come
            // from the parent space in the tree
            const RtUserEvent done = Runtime::create_rt_user_event();
            Serializer rez;
            {
              RezCheck z(rez);
              rez.serialize(did);
              rez.serialize(priority);
              rez.serialize(done);
            }
            runtime->send_gc_priority_update(parent, rez);
            done_events.push_back(done);
          }
        }
        // Perform our local updates on the managers
#ifdef DEBUG_LEGION
        assert(!memories.empty());
#endif
        for (std::vector<MemoryManager*>::const_iterator it =
              memories.begin(); it != memories.end(); it++)
          (*it)->set_garbage_collection_priority(this, priority);
        if (!done_events.empty())
          return Runtime::merge_events(done_events);
        return RtEvent::NO_RT_EVENT;
      }
      else
      {
#ifdef DEBUG_LEGION
        assert(memories.empty());
#endif
        // Just send the update to the owner node
        const RtUserEvent done = Runtime::create_rt_user_event();
        Serializer rez;
        {
          RezCheck z(rez);
          rez.serialize(did);
          rez.serialize(priority);
          rez.serialize(done);
        }
        runtime->send_gc_priority_update(owner_space, rez);
        return done;
      }
    }

    //--------------------------------------------------------------------------
    RtEvent CollectiveManager::attach_external_instance(void)
    //--------------------------------------------------------------------------
    {
      // At this point the points should all be filled in so these
      // data structures are all read-only
#ifdef DEBUG_LEGION
      assert(!memories.empty());
#endif
      if (memories.size() > 1)
      {
        // Need to make sure we don't duplicate memory attaches
        // in the case where we have multiple instances in the
        // same memory
        std::set<MemoryManager*> unique_memories;
        std::vector<RtEvent> ready_events;
        for (unsigned idx = 0; idx < memories.size(); idx++)
        {
          MemoryManager *manager = memories[idx];
          if (unique_memories.find(manager) != unique_memories.end())
            continue;
          unique_memories.insert(manager);
          const RtEvent ready = manager->attach_external_instance(this);
          if (ready.exists())
            ready_events.push_back(ready);
        }
        if (!ready_events.empty())
          return Runtime::merge_events(ready_events);
        else
          return RtEvent::NO_RT_EVENT;
      }
      else
        return memories.back()->attach_external_instance(this);
    }

    //--------------------------------------------------------------------------
    RtEvent CollectiveManager::detach_external_instance(void)
    //--------------------------------------------------------------------------
    {
 #ifdef DEBUG_LEGION
      assert(!memories.empty());
#endif
      if (memories.size() > 1)
      {
        // Need to make sure we don't duplicate memory attaches
        // in the case where we have multiple instances in the
        // same memory
        std::set<MemoryManager*> unique_memories;
        std::vector<RtEvent> ready_events;
        for (unsigned idx = 0; idx < memories.size(); idx++)
        {
          MemoryManager *manager = memories[idx];
          if (unique_memories.find(manager) != unique_memories.end())
            continue;
          unique_memories.insert(manager);
          const RtEvent ready = manager->detach_external_instance(this);
          if (ready.exists())
            ready_events.push_back(ready);
        }
        if (!ready_events.empty())
          return Runtime::merge_events(ready_events);
        else
          return RtEvent::NO_RT_EVENT;
      }
      else
        return memories.back()->detach_external_instance(this);      
    }

    //--------------------------------------------------------------------------
    bool CollectiveManager::has_visible_from(const std::set<Memory> &mems) const
    //--------------------------------------------------------------------------
    {
      for (std::vector<MemoryManager*>::const_iterator it = 
            memories.begin(); it != memories.end(); it++)
        if (mems.find((*it)->memory) != mems.end())
          return true;
      return false;
    }

    //--------------------------------------------------------------------------
    void CollectiveManager::collective_deletion(RtEvent deferred_event)
    //--------------------------------------------------------------------------
    {
#ifndef LEGION_DISABLE_GC
      std::vector<PhysicalInstance::DestroyedField> serdez_fields;
      layout->compute_destroyed_fields(serdez_fields); 
      if (!serdez_fields.empty())
      {
        for (unsigned idx = 0; idx < instances.size(); idx++)
        {
          log_garbage.spew("Deleting collective instance " IDFMT " in memory "
                       IDFMT "", instances[idx].id, memories[idx]->memory.id);
          instances[idx].destroy(serdez_fields, deferred_event);
        }
      }
      else
      {
        for (unsigned idx = 0; idx < instances.size(); idx++)
        {
          log_garbage.spew("Deleting collective instance " IDFMT " in memory "
                       IDFMT "", instances[idx].id, memories[idx]->memory.id);
          instances[idx].destroy(deferred_event);
        }
      }
#ifdef LEGION_MALLOC_INSTANCES
      if (is_external_instance())
      {
        for (unsigned idx = 0; idx < instances.size(); idx++)
          memories[idx]->free_legion_instance(instances[idx], deferred_event);
      }
#endif
#endif
      // Notify any contexts of our deletion
      // Grab a copy of this in case we get any removal calls
      // while we are doing the deletion. We know that there
      // will be no more additions because we are being deleted
      std::set<InnerContext*> copy_active_contexts;
      std::map<std::pair<DistributedID,DomainPoint>,
                std::map<unsigned,Reservation> > copy_view_atomics;
      {
        AutoLock inst(inst_lock);
        if (active_contexts.empty())
          return;
        copy_active_contexts.swap(active_contexts);
        copy_view_atomics.swap(view_reservations);
#ifdef DEBUG_LEGION
        assert(pending_views.empty());
#endif
        context_views.clear();
      }
      for (std::set<InnerContext*>::iterator it = copy_active_contexts.begin(); 
            it != copy_active_contexts.end(); it++)
      {
        (*it)->notify_instance_deletion(this);
        if ((*it)->remove_reference())
          delete (*it);
      }
      // Clean up any reservations that we own associated with this instance
      for (std::map<std::pair<DistributedID,DomainPoint>,
                    std::map<unsigned,Reservation> >::iterator it1 =
            copy_view_atomics.begin(); it1 != copy_view_atomics.end(); it1++)
      {
        // Skip any non-local points
        if (std::find(instance_points.begin(), instance_points.end(), 
                      it1->first.second) == instance_points.end())
          continue;
        for (std::map<unsigned,Reservation>::iterator it2 =
              it1->second.begin(); it2 != it1->second.end(); it2++)
          it2->second.destroy_reservation();
      }
    }

    //--------------------------------------------------------------------------
    void CollectiveManager::collective_force(void)
    //--------------------------------------------------------------------------
    {
#ifndef LEGION_DISABLE_GC
      std::vector<PhysicalInstance::DestroyedField> serdez_fields;
      layout->compute_destroyed_fields(serdez_fields); 
      if (!serdez_fields.empty())
      {
        for (unsigned idx = 0; idx < instances.size(); idx++)
        {
          log_garbage.spew("Force deleting collective instance " IDFMT 
           " in memory " IDFMT "", instances[idx].id, memories[idx]->memory.id);
          instances[idx].destroy(serdez_fields);
        }
      }
      else
      {
        for (unsigned idx = 0; idx < instances.size(); idx++)
        {
          log_garbage.spew("Force deleting collective instance " IDFMT
           " in memory " IDFMT "", instances[idx].id, memories[idx]->memory.id);
          instances[idx].destroy();
        }
      }
#ifdef LEGION_MALLOC_INSTANCES
      if (is_external_instance())
      {
        for (unsigned idx = 0; idx < instances.size(); idx++)
          memories[idx]->free_legion_instance(instances[idx], 
                                              RtEvent::NO_RT_EVENT);
      }
#endif
#endif
    }

    //--------------------------------------------------------------------------
    ApEvent CollectiveManager::fill_from(FillView *fill_view, 
                                         InstanceView *dst_view,
                                         ApEvent precondition,
                                         PredEvent predicate_guard,
                                         IndexSpaceExpression *fill_expression,
                                         Operation *op, const unsigned index,
                                         const FieldMask &fill_mask,
                                         const PhysicalTraceInfo &trace_info,
                                         std::set<RtEvent> &recorded_events,
                                         std::set<RtEvent> &applied_events,
                                         CopyAcrossHelper *across_helper,
                                         const bool manage_dst_events,
                                         const bool fill_restricted,
                                         const bool need_valid_return)
    //--------------------------------------------------------------------------
    {
#ifdef DEBUG_LEGION
      // Should never have a copy-across with a collective manager as the target
      assert(manage_dst_events);
      assert(across_helper == NULL);
      assert(collective_mapping != NULL);
#endif
      // This one is easy, just tree broadcast out to all the nodes and 
      // perform the fill operation on each one of them
      ApEvent result;
      if (need_valid_return)
        result = Runtime::create_ap_user_event(&trace_info);
      if (!collective_mapping->contains(local_space))
      {
        // This node doesn't have any instances, so start at one that
        // is contained within the collective mapping
        AddressSpaceID origin = collective_mapping->find_nearest(local_space);
        const RtUserEvent recorded = Runtime::create_rt_user_event();
        const RtUserEvent applied = Runtime::create_rt_user_event();
        Serializer rez;
        {
          RezCheck z(rez);
          rez.serialize(did);
          rez.serialize(fill_view->did);
          rez.serialize(dst_view->did);
          rez.serialize(precondition);
          rez.serialize(predicate_guard);
          fill_expression->pack_expression(rez, origin);
          rez.serialize<bool>(fill_restricted);
          if (fill_restricted)
            op->pack_remote_operation(rez, origin, applied_events);
          rez.serialize(index);
          rez.serialize(op->get_ctx_index());
          rez.serialize(fill_mask);
          trace_info.pack_trace_info(rez, applied_events);
          rez.serialize(recorded);
          rez.serialize(applied);
          if (trace_info.recording)
          {
            ApBarrier bar;
            ShardID sid = 0;
            if (need_valid_return)
            {
              bar = ApBarrier(Realm::Barrier::create_barrier(1/*arrivals*/));
              sid = trace_info.record_managed_barrier(bar, 1/*arrivals*/);
              result = bar;
            }
            rez.serialize(bar);
            if (bar.exists())
              rez.serialize(sid);
          }
          else
          {
            ApUserEvent to_trigger;
            if (need_valid_return)
            {
              to_trigger = Runtime::create_ap_user_event(&trace_info);
              result = to_trigger;
            }
            rez.serialize(to_trigger);
          }
          rez.serialize(origin);
        }
        runtime->send_collective_distribute_fill(origin, rez);
        recorded_events.insert(recorded);
        applied_events.insert(applied);
      }
      else
      {
        ApUserEvent to_trigger;
        if (need_valid_return)
        {
          to_trigger = Runtime::create_ap_user_event(&trace_info);
          result = to_trigger;
        }
        perform_collective_fill(fill_view, dst_view, precondition,
            predicate_guard, fill_expression, op, index, op->get_ctx_index(),
            fill_mask, trace_info, recorded_events, applied_events,
            to_trigger, local_space, fill_restricted);
      }
      return result;
    }

    //--------------------------------------------------------------------------
    void CollectiveManager::perform_collective_fill(FillView *fill_view, 
                                         InstanceView *dst_view,
                                         ApEvent precondition,
                                         PredEvent predicate_guard,
                                         IndexSpaceExpression *fill_expression,
                                         Operation *op, const unsigned index,
                                         const size_t op_context_index,
                                         const FieldMask &fill_mask,
                                         const PhysicalTraceInfo &trace_info,
                                         std::set<RtEvent> &recorded_events,
                                         std::set<RtEvent> &applied_events,
                                         ApUserEvent ready_event,
                                         AddressSpaceID origin,
                                         const bool fill_restricted)
    //--------------------------------------------------------------------------
    {
#ifdef DEBUG_LEGION
      assert(collective_mapping != NULL);
      assert(collective_mapping->contains(local_space));
      assert((op != NULL) || !fill_restricted);
#endif
      RtEvent analyses_ready;
      const std::vector<CollectiveCopyFillAnalysis*> *local_analyses = NULL;
      if (!fill_restricted)
      {
        // If this is not a fill-out to a restricted collective instance 
        // then we should be able to find our local analyses to use for 
        // performing operations
        analyses_ready = find_collective_analyses(dst_view->did,
                          op_context_index, index, local_analyses);
#ifdef DEBUG_LEGION
        assert(local_analyses != NULL);
#endif
        // If we're recording then we need to wait now to get a valid
        // trace info for capturing the trace for events we send to 
        // remote nodes, otherwise we just need to wait before doing
        // the fill calls
        if ((trace_info.recording || (op == NULL)) && 
            analyses_ready.exists() && !analyses_ready.has_triggered())
          analyses_ready.wait();
#ifdef DEBUG_LEGION
        assert(local_analyses != NULL);
#endif
        if (op == NULL)
          op = local_analyses->front()->op;
      }
#ifdef DEBUG_LEGION
      assert(op != NULL);
#endif
      const PhysicalTraceInfo &local_info = 
        ((local_analyses == NULL) || !trace_info.recording) ? trace_info : 
        local_analyses->front()->trace_info;
#ifdef DEBUG_LEGION
      assert(local_info.recording == trace_info.recording);
#endif
      // Send it on to any children in the broadcast tree first
      std::vector<AddressSpaceID> children;
      collective_mapping->get_children(origin, local_space, children);
      std::vector<ApEvent> ready_events;
      ApBarrier trace_barrier;
      ShardID trace_shard = 0;
      for (std::vector<AddressSpaceID>::const_iterator it =
            children.begin(); it != children.end(); it++)
      {
        const RtUserEvent recorded = Runtime::create_rt_user_event();
        const RtUserEvent applied = Runtime::create_rt_user_event();
        Serializer rez;
        {
          RezCheck z(rez);
          rez.serialize(did);
          rez.serialize(fill_view->did);
          rez.serialize(dst_view->did);
          rez.serialize(precondition);
          rez.serialize(predicate_guard);
          fill_expression->pack_expression(rez, *it);
          rez.serialize<bool>(fill_restricted);
          if (fill_restricted)
            op->pack_remote_operation(rez, *it, applied_events);
          rez.serialize(index);
          rez.serialize(op_context_index);
          rez.serialize(fill_mask);
          local_info.pack_trace_info(rez, applied_events);
          rez.serialize(recorded);
          rez.serialize(applied);
          if (local_info.recording)
          {
            if (ready_event.exists() && !trace_barrier.exists())
            {
              trace_barrier =
                ApBarrier(Realm::Barrier::create_barrier(children.size()));
              trace_shard = local_info.record_managed_barrier(trace_barrier,
                                                            children.size());
              ready_events.push_back(trace_barrier);
            }
            rez.serialize(trace_barrier);
            if (trace_barrier.exists())
              rez.serialize(trace_shard);
          }
          else
          {
            ApUserEvent child_ready;
            if (ready_event.exists())
            {
              child_ready = Runtime::create_ap_user_event(&local_info);
              ready_events.push_back(child_ready);
            }
            rez.serialize(child_ready);
          }
          rez.serialize(origin);
        }
        runtime->send_collective_distribute_fill(*it, rez);
        recorded_events.insert(recorded);
        applied_events.insert(applied);
      }
      // Now we can perform the fills for our instances
      // The precondition will be the same across all our local instances
      const UniqueID op_id = op->get_unique_op_id();
      ApEvent dst_precondition = dst_view->find_copy_preconditions(
          false/*reading*/, 0/*redop*/, fill_mask, fill_expression,
          op_id, index, applied_events, local_info);
      if (dst_precondition.exists())
      {
        if (dst_precondition.exists())
          precondition =
            Runtime::merge_events(&local_info, precondition, dst_precondition);
        else
          precondition = dst_precondition;
      }
      std::vector<ApEvent> local_events;
      // Do the last wait before we need our analyses for recording 
      // and profiling requests from the mappers
      if (analyses_ready.exists() && !analyses_ready.has_triggered())
        analyses_ready.wait();
      for (unsigned idx = 0; idx < instances.size(); idx++)
      {
        std::vector<CopySrcDstField> dst_fields;
        layout->compute_copy_offsets(fill_mask, instances[idx],
#ifdef LEGION_SPY
                                     instance_events[idx],
#endif
                                     dst_fields);
        const PhysicalTraceInfo &inst_info = (local_analyses == NULL) ?
          trace_info : local_analyses->at(idx)->trace_info;
        const ApEvent result = fill_expression->issue_fill(op,
                                                 inst_info, dst_fields,
                                                 fill_view->value->value,
                                                 fill_view->value->value_size,
#ifdef LEGION_SPY
                                                 fill_view->fill_op_uid,
                                                 field_space_node->handle,
                                                 tree_id,
#endif
                                                 precondition, predicate_guard);
        if (result.exists())
          local_events.push_back(result);
      }
      if (!local_events.empty())
      {
        ApEvent local_ready = Runtime::merge_events(&local_info, local_events);
        if (local_ready.exists())
        {
          const RtEvent collect_event = local_info.get_collect_event();
          dst_view->add_copy_user(false/*reading*/, 0/*redop*/, local_ready,
              collect_event, fill_mask, fill_expression, op_id, index,
              recorded_events, local_info.recording, runtime->address_space);
          if (ready_event.exists())
            ready_events.push_back(local_ready);
        }
      }
      // Use the trace info for doing the trigger if necessary
      if (!ready_events.empty())
      {
#ifdef DEBUG_LEGION
        assert(ready_event.exists());
#endif
        Runtime::trigger_event(&trace_info, ready_event,
            Runtime::merge_events(&local_info, ready_events));
      }
      else if (ready_event.exists())
        Runtime::trigger_event(&trace_info, ready_event);
    }

    //--------------------------------------------------------------------------
    /*static*/ void CollectiveManager::handle_distribute_fill(Runtime *runtime,
                                     AddressSpaceID source, Deserializer &derez)
    //--------------------------------------------------------------------------
    {
      DerezCheck z(derez);
      DistributedID man_did, fill_did, dst_did;
      derez.deserialize(man_did);
      RtEvent man_ready, fill_ready, dst_ready;
      CollectiveManager *manager = static_cast<CollectiveManager*>(
          runtime->find_or_request_instance_manager(man_did, man_ready));
      derez.deserialize(fill_did);
      FillView *fill_view = static_cast<FillView*>(
          runtime->find_or_request_logical_view(fill_did, fill_ready));
      derez.deserialize(dst_did);
      InstanceView *dst_view = static_cast<InstanceView*>(
          runtime->find_or_request_logical_view(dst_did, dst_ready));
      ApEvent precondition;
      derez.deserialize(precondition);
      PredEvent predicate_guard;
      derez.deserialize(predicate_guard);
      IndexSpaceExpression *fill_expression =
        IndexSpaceExpression::unpack_expression(derez, runtime->forest, source);
      bool fill_restricted;
      derez.deserialize<bool>(fill_restricted);
      Operation *op = NULL;
      std::set<RtEvent> ready_events;
      if (fill_restricted)
        op = RemoteOp::unpack_remote_operation(derez, runtime, ready_events);
      unsigned index;
      derez.deserialize(index);
      size_t op_ctx_index;
      derez.deserialize(op_ctx_index);
      FieldMask fill_mask;
      derez.deserialize(fill_mask);
      std::set<RtEvent> recorded_events, applied_events;
      PhysicalTraceInfo trace_info =
        PhysicalTraceInfo::unpack_trace_info(derez, runtime);
      RtUserEvent recorded, applied;
      derez.deserialize(recorded);
      derez.deserialize(applied);
      ApUserEvent ready;
      if (trace_info.recording)
      {
        ApBarrier bar;
        derez.deserialize(bar);
        if (bar.exists())
        {
          ShardID sid;
          derez.deserialize(sid);
          // Copy-elmination will take care of this for us
          // when the trace is optimized
          ready = Runtime::create_ap_user_event(&trace_info);
          Runtime::phase_barrier_arrive(bar, 1/*count*/, ready);
          trace_info.record_barrier_arrival(bar, ready, 1/*count*/, 
                                            applied_events, sid);
        }
      }
      else
        derez.deserialize(ready);
      AddressSpaceID origin;
      derez.deserialize(origin);
      

      // Make sure all the distributed collectables are ready
      if (man_ready.exists() && !man_ready.has_triggered())
        ready_events.insert(man_ready);
      if (fill_ready.exists() && !fill_ready.has_triggered())
        ready_events.insert(fill_ready);
      if (dst_ready.exists() && !dst_ready.has_triggered())
        ready_events.insert(dst_ready);
      if (!ready_events.empty())
      {
        const RtEvent wait_on = Runtime::merge_events(ready_events);
        if (wait_on.exists() && !wait_on.has_triggered())
          wait_on.wait();
      }

      manager->perform_collective_fill(fill_view, dst_view, precondition,
          predicate_guard, fill_expression, op, index, op_ctx_index,
          fill_mask, trace_info, recorded_events, applied_events, ready,
          origin, fill_restricted);

      if (!recorded_events.empty())
        Runtime::trigger_event(recorded,Runtime::merge_events(recorded_events));
      else
        Runtime::trigger_event(recorded);
      if (!applied_events.empty())
        Runtime::trigger_event(applied, Runtime::merge_events(applied_events));
      else
        Runtime::trigger_event(applied);
      if (op != NULL)
        delete op;
    }

    //--------------------------------------------------------------------------
    ApEvent CollectiveManager::perform_collective_point(InstanceView *src_view,
                                const std::vector<CopySrcDstField> &dst_fields,
                                const std::vector<Reservation> &reservations,
                                ApEvent precondition,
                                PredEvent predicate_guard,
                                IndexSpaceExpression *copy_expression,
                                Operation *op, const unsigned index,
                                const FieldMask &copy_mask,
                                const Memory location,
                                const DomainPoint &dst_point,
                                const PhysicalTraceInfo &trace_info,
                                std::set<RtEvent> &recorded_events,
                                std::set<RtEvent> &applied_events)
    //--------------------------------------------------------------------------
    {
#ifdef DEBUG_LEGION
      assert(!instances.empty());
      assert(src_view->manager == this);
      assert(collective_mapping != NULL);
      assert(collective_mapping->contains(local_space));
#endif
      const UniqueID op_id = op->get_unique_op_id();
      // Compute the source precondition to get that in flight
      const ApEvent src_pre = src_view->find_copy_preconditions(
          true/*reading*/, 0/*redop*/, copy_mask, copy_expression,
          op_id, index, applied_events, trace_info);
      if (src_pre.exists())
      {
        if (precondition.exists())
          precondition =
            Runtime::merge_events(&trace_info, precondition, src_pre);
        else
          precondition = src_pre;
      }
      // Figure out which instance we're going to use for the copy
      unsigned instance_index = 0;
      if (instances.size() > 1)
      {
        // Handle the special, but common case where the source has
        // the same point as the destination, which is usually semantically
        // meaningful to the application
        bool found = false;
        if (dst_point.get_dim() > 0)
        {
          for (unsigned idx = 0; idx < instance_points.size(); idx++)
          {
            if (dst_point != instance_points[idx])
              continue;
            instance_index = idx;
            found = true;
            break;
          }
        }
        if (!found)
        {
          int best_bandwidth = -1;
          const Machine &machine = runtime->machine;
          Machine::AffinityDetails details;
          if (machine.has_affinity(location,
                instances[0].get_location(), &details))
            best_bandwidth = details.bandwidth;
          for (unsigned idx = 1; idx < instances.size(); idx++)
          {
            if (machine.has_affinity(location,
                  instances[idx].get_location(), &details))
            {
              if ((best_bandwidth < 0) || 
                  (int(details.bandwidth) > best_bandwidth))
              {
                best_bandwidth = details.bandwidth;
                instance_index = idx;
              }
            }
          }
        }
      }
      // Compute the src_fields
      std::vector<CopySrcDstField> src_fields;
      layout->compute_copy_offsets(copy_mask, instances[instance_index],
#ifdef LEGION_SPY
                                   instance_events[instance_index],
#endif
                                   src_fields);
      // Issue the copy
      const ApEvent copy_post = copy_expression->issue_copy(op,
            trace_info, dst_fields, src_fields, reservations,
#ifdef LEGION_SPY
            tree_id, tree_id,
#endif
            precondition, predicate_guard);
      // Record the user
      if (copy_post.exists())
      {
        const RtEvent collect_event = trace_info.get_collect_event();
        src_view->add_copy_user(true/*reading*/, 0/*redop*/, copy_post,
            collect_event, copy_mask, copy_expression, op_id, index,
            recorded_events, trace_info.recording, runtime->address_space);
      }
      return copy_post;
    }

    //--------------------------------------------------------------------------
    /*static*/ void CollectiveManager::handle_distribute_point(Runtime *runtime,
                                     AddressSpaceID source, Deserializer &derez)
    //--------------------------------------------------------------------------
    {
      DerezCheck z(derez);
      DistributedID man_did, src_did;
      derez.deserialize(man_did);
      RtEvent man_ready, src_ready;
      CollectiveManager *manager = static_cast<CollectiveManager*>(
          runtime->find_or_request_instance_manager(man_did, man_ready));
      derez.deserialize(src_did);
      InstanceView *src_view = static_cast<InstanceView*>(
          runtime->find_or_request_logical_view(src_did, src_ready));
      size_t num_fields;
      derez.deserialize(num_fields);
      std::vector<CopySrcDstField> dst_fields(num_fields);
      std::set<RtEvent> recorded_events, ready_events, applied_events;
      unpack_fields(dst_fields, derez, ready_events, manager,man_ready,runtime);
      size_t num_reservations;
      derez.deserialize(num_reservations);
      std::vector<Reservation> reservations(num_reservations);
      for (unsigned idx = 0; idx < num_reservations; idx++)
        derez.deserialize(reservations[idx]);
      ApEvent precondition;
      derez.deserialize(precondition);
      PredEvent predicate_guard;
      derez.deserialize(predicate_guard);
      IndexSpaceExpression *copy_expression =
        IndexSpaceExpression::unpack_expression(derez, runtime->forest, source);
      Operation *op =
        RemoteOp::unpack_remote_operation(derez, runtime, ready_events);
      unsigned index;
      derez.deserialize(index);
      FieldMask copy_mask;
      derez.deserialize(copy_mask);
      Memory location;
      derez.deserialize(location);
      DomainPoint dst_point;
      derez.deserialize(dst_point);
      PhysicalTraceInfo trace_info =
        PhysicalTraceInfo::unpack_trace_info(derez, runtime);
      RtUserEvent recorded, applied;
      derez.deserialize(recorded);
      derez.deserialize(applied);
      ApUserEvent ready;
      derez.deserialize(ready);

      if (man_ready.exists() && !man_ready.has_triggered())
        ready_events.insert(man_ready);
      if (src_ready.exists() && !src_ready.has_triggered())
        ready_events.insert(src_ready);
      if (!ready_events.empty())
      {
        const RtEvent wait_on = Runtime::merge_events(ready_events);
        if (wait_on.exists() && !wait_on.has_triggered())
          wait_on.wait();
      }

      const ApEvent result = manager->perform_collective_point(src_view,
          dst_fields, reservations, precondition, predicate_guard,
          copy_expression, op, index, copy_mask, location, dst_point,
          trace_info, recorded_events, applied_events);

      Runtime::trigger_event(&trace_info, ready, result);
      if (!recorded_events.empty())
        Runtime::trigger_event(recorded,Runtime::merge_events(recorded_events));
      else
        Runtime::trigger_event(recorded);
      if (!applied_events.empty())
        Runtime::trigger_event(applied, Runtime::merge_events(applied_events));
      else
        Runtime::trigger_event(applied);
      delete op;
    }

    //--------------------------------------------------------------------------
    void CollectiveManager::perform_collective_reduction(InstanceView *src_view,
                                const std::vector<CopySrcDstField> &dst_fields,
                                const std::vector<Reservation> &reservations,
                                ApEvent precondition,
                                PredEvent predicate_guard,
                                IndexSpaceExpression *copy_expression,
                                Operation *op, const unsigned index,
                                const FieldMask &copy_mask,
                                const PhysicalTraceInfo &trace_info,
                                std::set<RtEvent> &recorded_events,
                                std::set<RtEvent> &applied_events,
                                ApUserEvent result, AddressSpaceID origin)
    //--------------------------------------------------------------------------
    {
#ifdef DEBUG_LEGION
      assert(redop > 0);
      assert(op != NULL);
      assert(result.exists());
      assert(!instances.empty());
      assert(src_view->manager == this);
      assert(collective_mapping != NULL);
      assert(collective_mapping->contains(local_space));
#endif
      // Get the dst_fields and reservations for performing the local reductions
      std::vector<CopySrcDstField> local_fields;
      layout->compute_copy_offsets(copy_mask, instances.front(),
#ifdef LEGION_SPY
                                   instance_events.front(),
#endif
                                   local_fields);

      std::vector<AddressSpaceID> children;
      collective_mapping->get_children(origin, local_space, children);
      // Get the precondition for performing reductions to one of our instances
      ApEvent reduce_pre; 
      std::vector<Reservation> local_reservations;
      const UniqueID op_id = op->get_unique_op_id();
      if (!children.empty() || (instances.size() > 1))
      {
        // Compute the precondition for performing any reductions
        reduce_pre = src_view->find_copy_preconditions(false/*reading*/, redop,
          copy_mask, copy_expression, op_id, index, applied_events, trace_info);
        // If we're going to be doing reductions we need the reservations
        src_view->find_field_reservations(copy_mask, instance_points.front(),
                                          local_reservations);
        for (unsigned idx = 0; idx < local_fields.size(); idx++)
          local_fields[idx].set_redop(redop, true/*fold*/, true/*exclusive*/);
      }
      std::vector<ApEvent> reduce_events;
      // If we have any children, send them messages to reduce to our instance
      ApBarrier trace_barrier;
      ShardID trace_shard = 0;
      for (std::vector<AddressSpaceID>::const_iterator it =
            children.begin(); it != children.end(); it++)
      {
        const RtUserEvent recorded = Runtime::create_rt_user_event();
        const RtUserEvent applied = Runtime::create_rt_user_event();
        Serializer rez;
        {
          RezCheck z(rez);
          rez.serialize(did);
          rez.serialize(src_view->did);
          pack_fields(rez, local_fields);
          rez.serialize<size_t>(local_reservations.size());
          for (unsigned idx = 0; idx < local_reservations.size(); idx++)
            rez.serialize(local_reservations[idx]);
          rez.serialize(reduce_pre);
          rez.serialize(predicate_guard);
          copy_expression->pack_expression(rez, *it);
          op->pack_remote_operation(rez, *it, applied_events);
          rez.serialize(index);
          rez.serialize(copy_mask);
          trace_info.pack_trace_info(rez, applied_events);
          rez.serialize(recorded);
          rez.serialize(applied);
          if (trace_info.recording)
          {
            if (!trace_barrier.exists())
            {
              trace_barrier = 
                ApBarrier(Realm::Barrier::create_barrier(children.size()));
              trace_shard = trace_info.record_managed_barrier(trace_barrier,
                                                              children.size());
              reduce_events.push_back(trace_barrier);
            }
            rez.serialize(trace_barrier);
            if (trace_barrier.exists())
              rez.serialize(trace_shard);
          }
          else
          {
            const ApUserEvent reduced =
              Runtime::create_ap_user_event(&trace_info);
            rez.serialize(reduced);
            reduce_events.push_back(reduced);
          }
          rez.serialize(origin);
        }
        runtime->send_collective_distribute_reduction(*it, rez);
        recorded_events.insert(recorded);
        applied_events.insert(applied);
      }
      // Compute the reading precondition for our instances
      ApEvent read_pre = src_view->find_copy_preconditions(
          true/*reading*/, 0/*redop*/, copy_mask, copy_expression,
          op_id, index, applied_events, trace_info);
      // Make sure we don't apply any reductions to instance[0]
      // unless it is safe to to do so
      if (reduce_pre.exists())
      {
        if (read_pre.exists())
          read_pre = Runtime::merge_events(&trace_info, read_pre, reduce_pre);
        else
          read_pre = reduce_pre;
      }
      // Perform our local reductions
      // TODO: We could build a tree reduction here inside the
      // local node as well, but that seems unnecessary for most
      // cases so we're just going to reduce everything to the 
      // target for now
      for (unsigned idx = 1; idx < instances.size(); idx++)
      {
        std::vector<CopySrcDstField> src_fields;
        layout->compute_copy_offsets(copy_mask, instances[idx],
#ifdef LEGION_SPY
                                     instance_events[idx],
#endif
                                     src_fields);
        ApEvent local_reduce = copy_expression->issue_copy(
            op, trace_info, local_fields, src_fields, local_reservations,
#ifdef LEGION_SPY
            tree_id, tree_id,
#endif
            read_pre, predicate_guard); 
        if (local_reduce.exists())
          reduce_events.push_back(local_reduce);
      }
      // Peform the reduction back to the destination
      // No need to swap the local fields back to being non-reduction
      // since they're going in the src location here so realm should
      // ignore the reduction parts of them
      // Incorporate any reductions along with the read precondition
      // and the precondition from the destination to compute any 
      // preconditions for the reduction to our caller
      if (read_pre.exists())
        reduce_events.push_back(read_pre);
      if (!reduce_events.empty())
      {
        if (precondition.exists())
          reduce_events.push_back(precondition);
        precondition = Runtime::merge_events(&trace_info, reduce_events);
      }
      // Set the redops back to 0
      for (unsigned idx = 0; idx < local_fields.size(); idx++)
        local_fields[idx].set_redop(0, false/*fold*/);
      // Perform the reduction to the destination
      const ApEvent reduce_post = copy_expression->issue_copy(
          op, trace_info, dst_fields, local_fields, reservations,
#ifdef LEGION_SPY
          tree_id, tree_id,
#endif
          precondition, predicate_guard);
      // Trigger the output
      Runtime::trigger_event(&trace_info, result, reduce_post);
      // Save the result, note that this reading of this final reduction
      // always dominates any incoming reductions so we don't need to 
      // record them separately
      if (reduce_post.exists())
      {
        const RtEvent collect_event = trace_info.get_collect_event();
        src_view->add_copy_user(true/*reading*/, 0/*redop*/, reduce_post,
            collect_event, copy_mask, copy_expression, op_id, index,
            recorded_events, trace_info.recording, runtime->address_space);
      }
    }

    //--------------------------------------------------------------------------
    /*static*/ void CollectiveManager::handle_distribute_reduction(
                   Runtime *runtime, AddressSpaceID source, Deserializer &derez)
    //--------------------------------------------------------------------------
    {
      DerezCheck z(derez);
      DistributedID man_did, src_did;
      derez.deserialize(man_did);
      RtEvent man_ready, src_ready;
      CollectiveManager *manager = static_cast<CollectiveManager*>(
          runtime->find_or_request_instance_manager(man_did, man_ready));
      derez.deserialize(src_did);
      InstanceView *src_view = static_cast<InstanceView*>(
          runtime->find_or_request_logical_view(src_did, src_ready));
      size_t num_fields;
      derez.deserialize(num_fields);
      std::vector<CopySrcDstField> dst_fields(num_fields);
      std::set<RtEvent> recorded_events, ready_events, applied_events;
      unpack_fields(dst_fields, derez, ready_events, manager,man_ready,runtime);
      size_t num_reservations;
      derez.deserialize(num_reservations);
      std::vector<Reservation> reservations(num_reservations);
      for (unsigned idx = 0; idx < num_reservations; idx++)
        derez.deserialize(reservations[idx]);
      ApEvent precondition;
      derez.deserialize(precondition);
      PredEvent predicate_guard;
      derez.deserialize(predicate_guard);
      IndexSpaceExpression *copy_expression =
        IndexSpaceExpression::unpack_expression(derez, runtime->forest, source);
      Operation *op =
        RemoteOp::unpack_remote_operation(derez, runtime, ready_events);
      unsigned index;
      derez.deserialize(index);
      FieldMask copy_mask;
      derez.deserialize(copy_mask);
      PhysicalTraceInfo trace_info =
        PhysicalTraceInfo::unpack_trace_info(derez, runtime);
      RtUserEvent recorded, applied;
      derez.deserialize(recorded);
      derez.deserialize(applied);
      ApUserEvent ready;
      if (trace_info.recording)
      {
        ApBarrier bar;
        derez.deserialize(bar);
        ShardID sid;
        derez.deserialize(sid);
        // Copy-elmination will take care of this for us
        // when the trace is optimized
        ready = Runtime::create_ap_user_event(&trace_info);
        Runtime::phase_barrier_arrive(bar, 1/*count*/, ready);
        trace_info.record_barrier_arrival(bar, ready, 1/*count*/, 
                                          applied_events, sid);
      }
      else
        derez.deserialize(ready);
      AddressSpaceID origin;
      derez.deserialize(origin);

      if (man_ready.exists() && !man_ready.has_triggered())
        ready_events.insert(man_ready);
      if (src_ready.exists() && !src_ready.has_triggered())
        ready_events.insert(src_ready);
      if (!ready_events.empty())
      {
        const RtEvent wait_on = Runtime::merge_events(ready_events);
        if (wait_on.exists() && !wait_on.has_triggered())
          wait_on.wait();
      }

      manager->perform_collective_reduction(src_view, dst_fields, reservations,
        precondition, predicate_guard, copy_expression, op, index,
        copy_mask, trace_info, recorded_events, applied_events, ready, origin);

      if (!recorded_events.empty())
        Runtime::trigger_event(recorded,Runtime::merge_events(recorded_events));
      else
        Runtime::trigger_event(recorded);
      if (!applied_events.empty())
        Runtime::trigger_event(applied, Runtime::merge_events(applied_events));
      else
        Runtime::trigger_event(applied);
      delete op;
    }

    //--------------------------------------------------------------------------
    ApEvent CollectiveManager::copy_from(InstanceView *src_view,
                                         InstanceView *dst_view,
                                         PhysicalManager *source_manager,
                                         ApEvent precondition,
                                         PredEvent predicate_guard, 
                                         ReductionOpID reduction_op_id,
                                         IndexSpaceExpression *copy_expression,
                                         Operation *op, const unsigned index,
                                         const FieldMask &copy_mask,
                                         const PhysicalTraceInfo &trace_info,
                                         std::set<RtEvent> &recorded_events,
                                         std::set<RtEvent> &applied_events,
                                         CopyAcrossHelper *across_helper,
                                         const bool manage_dst_events,
                                         const bool copy_restricted,
                                         const bool need_valid_return)
    //--------------------------------------------------------------------------
    {
#ifdef DEBUG_LEGION
      // Should never have a copy-across with a collective manager as the target
      assert(manage_dst_events);
      assert(across_helper == NULL);
      assert(dst_view->manager == this);
      assert(collective_mapping != NULL);
      assert(reduction_op_id == source_manager->redop);
#endif
      // Several cases here:
      // 1. The source is a normal individual manager - in this case we'll issue
      //    the copy/reduction from the source to an instance on the closest
      //    node and then build the broadcast tree from there 
      // 2. The source is another normal collective manager - we'll do a 
      //    broadcast out to all the nodes and have each of them pick a 
      //    source instance to copy from and then do the copy
      // 3. The source is a reduction collective instance with the same 
      //      collective mapping as the destination - broadcast control
      //    out to all the nodes and then perform the all-reduce between the
      //    instances of the source, then do the reduction the same as the 
      //    case for copies with a normal collective manager
      // 4. The source is a reduction manager that is either an individual
      //      instance or a collective instance with a different mapping
      //      than the destination - Build a reduction tree down to a
      //    single instance if necessary and then broadcast out the
      //    reduction data to all the other instances
      ApUserEvent all_done;
      if (need_valid_return)
        all_done = Runtime::create_ap_user_event(&trace_info);
      if (!source_manager->is_collective_manager())
      {
        // Case 1: the source is an individual manager
        // Copy to one of our instances and then broadcast it
        IndividualManager *source = source_manager->as_individual_manager();
        const UniqueID op_id = op->get_unique_op_id();
        // Get the precondition as well
        const ApEvent src_pre = src_view->find_copy_preconditions(
            true/*reading*/, 0/*redop*/, copy_mask, copy_expression,
            op_id, index, applied_events, trace_info);
        if (src_pre.exists())
        {
          if (precondition.exists())
            precondition =
              Runtime::merge_events(&trace_info, precondition, src_pre);
          else
            precondition = src_pre;
        }
        std::vector<CopySrcDstField> src_fields;
        source->compute_copy_offsets(copy_mask, src_fields);
        // We have to follow the tree for other kinds of operations here
        const AddressSpaceID origin = select_origin_space(); 
        ApUserEvent copy_done = Runtime::create_ap_user_event(&trace_info);
        // Record the copy done event on the source view
        src_view->add_copy_user(true/*reading*/, 0/*redop*/, copy_done,
            trace_info.get_collect_event(), copy_mask, copy_expression,
            op_id, index, recorded_events, trace_info.recording,
            runtime->address_space);
        ApBarrier all_bar;
        ShardID owner_shard = 0;
        if (trace_info.recording && (all_done.exists() || (source->redop > 0)))
        {
          const size_t arrivals = collective_mapping->size();
          all_bar = ApBarrier(Realm::Barrier::create_barrier(arrivals));
          owner_shard = trace_info.record_managed_barrier(all_bar, arrivals);
          // Tracing copy-optimization will eliminate this when
          // the trace gets optimized
          if (all_done.exists())
            Runtime::trigger_event(&trace_info, all_done, all_bar);
          if (source->redop > 0)
          {
            Runtime::trigger_event(&trace_info, copy_done, all_bar);
#ifdef DEBUG_LEGION
            copy_done = ApUserEvent::NO_AP_USER_EVENT;
#endif
          }
        }
        if (origin != local_space)
        {
          const RtUserEvent recorded = Runtime::create_rt_user_event();
          const RtUserEvent applied = Runtime::create_rt_user_event();
          Serializer rez;
          {
            RezCheck z(rez);
            rez.serialize(this->did);
            if (reduction_op_id > 0)
              rez.serialize(source->did);
            rez.serialize(dst_view->did);
            source->pack_fields(rez, src_fields);
            rez.serialize(precondition);
            rez.serialize(predicate_guard);
            copy_expression->pack_expression(rez, origin);
            rez.serialize<bool>(copy_restricted);
            if (copy_restricted)
              op->pack_remote_operation(rez, origin, applied_events);
            rez.serialize(index);
            rez.serialize(op->get_ctx_index());
            rez.serialize(copy_mask);
            trace_info.pack_trace_info(rez, applied_events);
            rez.serialize(recorded);
            rez.serialize(applied);
            if (trace_info.recording)
            {
              // If this is a reducecast case, then the barrier is for
              // all of the different reductions
              if (source->redop == 0)
              {
                ApBarrier copy_bar(Realm::Barrier::create_barrier(1/*count*/));
                ShardID sid = trace_info.record_managed_barrier(copy_bar, 1);
                Runtime::trigger_event(&trace_info, copy_done, copy_bar);
                rez.serialize(copy_bar);
                rez.serialize(sid);
              }
              rez.serialize(all_bar);
              if (all_bar.exists())
                rez.serialize(owner_shard);
            }
            else
            {
              rez.serialize(copy_done);
              if (source->redop == 0)
                rez.serialize(all_done);
            }
            rez.serialize(origin);
          }
          if (reduction_op_id > 0)
            runtime->send_collective_distribute_reducecast(origin, rez);
          else
            runtime->send_collective_distribute_broadcast(origin, rez);
          recorded_events.insert(recorded);
          applied_events.insert(applied);
        }
        else
        {
          if (reduction_op_id > 0)
            perform_collective_reducecast(source, dst_view, src_fields,
                precondition, predicate_guard, copy_expression, op, index, 
                op->get_ctx_index(), copy_mask, trace_info, recorded_events, 
                applied_events, copy_done, all_bar, owner_shard,
                origin, copy_restricted);
          else
            perform_collective_broadcast(dst_view, src_fields, precondition,
                predicate_guard, copy_expression, op, index, op->get_ctx_index(),
                copy_mask, trace_info, recorded_events, applied_events,
                copy_done, all_done, all_bar, owner_shard, origin, 
                copy_restricted); 
        }
      }
      else
      {
        CollectiveManager *collective = source_manager->as_collective_manager();
        const AddressSpaceID origin = select_origin_space();
        // If the source is a reduction collective instance then we need
        // to see if we can go down the point-wise route based on performing
        // an all-reduce, or whether we have to do a tree reduction followed
        // by a tree broadcast. To do the all-reduce path we need all the
        // collective mappings for both collective instances to be the same
        uint64_t allreduce_tag = 0;
        if (collective->is_reduction_manager())
        {
          // Case 3: this is conceptually an all-reduce
          // We'll handle two separate cases here depending on whether
          // the two collective instances have matching collective mappings
          if ((collective_mapping != collective->collective_mapping) &&
              (*collective_mapping != *(collective->collective_mapping)))
          {
            // The two collective mappings do not align, which should
            // be fairly uncommon, but we'll handle it anyway
            // In this case we'll do a reduction down to a single
            // instance in the source collective manager and then 
            // broadcast back out to all the destination instances
            // For correctness, the reduce cast must start whereever
            // a comparable broadcast or fill would have started
            // on the destination collective instance
            perform_collective_hourglass(collective, src_view, dst_view,
                precondition, predicate_guard, copy_expression,
                op, index, copy_mask, trace_info, recorded_events, 
                applied_events, all_done, origin, copy_restricted);
            return all_done;
          }
          // Otherwise we can fall through and do the allreduce as part
          // of the pointwise copy, get a tag through for unique identification
          allreduce_tag = 
            unique_allreduce_tag.fetch_add(collective_mapping->size());
        }
        ApBarrier all_bar;
        ShardID owner_shard;
        if (all_done.exists() && trace_info.recording)
        {
          const size_t arrivals = collective_mapping->size();
          all_bar = ApBarrier(Realm::Barrier::create_barrier(arrivals));
          owner_shard = trace_info.record_managed_barrier(all_bar, arrivals);
          // Tracing copy-optimization will eliminate this when
          // the trace gets optimized
          Runtime::trigger_event(&trace_info, all_done, all_bar);
        }
        // Case 2 and 3 (all-reduce): Broadcast out the point-wise command
        if (origin != local_space)
        {
          const RtUserEvent recorded = Runtime::create_rt_user_event();
          const RtUserEvent applied = Runtime::create_rt_user_event();
          Serializer rez;
          {
            RezCheck z(rez);
            rez.serialize(this->did);
            rez.serialize(collective->did);
            rez.serialize(src_view->did);
            rez.serialize(dst_view->did);
            rez.serialize(precondition);
            rez.serialize(predicate_guard);
            copy_expression->pack_expression(rez, origin);
            rez.serialize<bool>(copy_restricted);
            if (copy_restricted)
              op->pack_remote_operation(rez, origin, applied_events);
            rez.serialize(index);
            rez.serialize(op->get_ctx_index());
            rez.serialize(copy_mask);
            trace_info.pack_trace_info(rez, applied_events);
            rez.serialize(recorded);
            rez.serialize(applied);
            if (trace_info.recording)
            {
              rez.serialize(all_bar);
              if (all_bar.exists())
                rez.serialize(owner_shard);
            }
            else
              rez.serialize(all_done);
            rez.serialize(origin);
            rez.serialize(allreduce_tag);
          }
          runtime->send_collective_distribute_pointwise(origin, rez);
          recorded_events.insert(recorded);
          applied_events.insert(applied);
        }
        else
          perform_collective_pointwise(collective, src_view, dst_view,
              precondition, predicate_guard, copy_expression, op, index,
              op->get_ctx_index(), copy_mask, trace_info, recorded_events,
              applied_events, all_done, all_bar, owner_shard, origin,
              allreduce_tag, copy_restricted);
      }
      return all_done;
    }

    //--------------------------------------------------------------------------
    void CollectiveManager::perform_collective_pointwise(
                                          CollectiveManager *source,
                                          InstanceView *src_view,
                                          InstanceView *dst_view,
                                          ApEvent precondition,
                                          PredEvent predicate_guard,
                                          IndexSpaceExpression *copy_expression,
                                          Operation *op, const unsigned index,
                                          const size_t op_ctx_index,
                                          const FieldMask &copy_mask,
                                          const PhysicalTraceInfo &trace_info,
                                          std::set<RtEvent> &recorded_events,
                                          std::set<RtEvent> &applied_events,
                                          ApUserEvent all_done,
                                          ApBarrier all_bar,
                                          ShardID owner_shard,
                                          AddressSpaceID origin,
                                          const uint64_t allreduce_tag,
                                          const bool copy_restricted)
    //--------------------------------------------------------------------------
    {
#ifdef DEBUG_LEGION
      assert(!instances.empty());
      assert(dst_view->manager == this);
      assert(src_view->manager == source);
      assert(collective_mapping->contains(local_space));
      assert((op != NULL) || !copy_restricted);
#endif
      RtEvent analyses_ready;
      const std::vector<CollectiveCopyFillAnalysis*> *local_analyses = NULL;
      if (!copy_restricted)
      {
        // If this is not a copy-out to a restricted collective instance 
        // then we should be able to find our local analyses to use for 
        // performing operations
        analyses_ready = find_collective_analyses(dst_view->did,
                            op_ctx_index, index, local_analyses);
#ifdef DEBUG_LEGION
        assert(local_analyses != NULL);
#endif
        // If we're recording then we need to wait now to get a valid
        // trace info for capturing the trace for events we send to 
        // remote nodes, otherwise we just need to wait before doing
        // the fill calls
        if ((trace_info.recording || (op == NULL)) && 
            analyses_ready.exists() && !analyses_ready.has_triggered())
          analyses_ready.wait();
        if (op == NULL)
          op = local_analyses->front()->op;
      }
#ifdef DEBUG_LEGION
      assert(op != NULL);
#endif
      const PhysicalTraceInfo &local_info = 
        ((local_analyses == NULL) || !trace_info.recording) ? trace_info : 
        local_analyses->front()->trace_info;
      // First distribute this off to all the child nodes
      std::vector<ApEvent> done_events;
      std::vector<AddressSpaceID> children;
      collective_mapping->get_children(origin, local_space, children);
      for (std::vector<AddressSpaceID>::const_iterator it =
            children.begin(); it != children.end(); it++)
      {
        const RtUserEvent recorded = Runtime::create_rt_user_event();
        const RtUserEvent applied = Runtime::create_rt_user_event();
        Serializer rez;
        {
          RezCheck z(rez);
          rez.serialize(this->did);
          rez.serialize(source->did);
          rez.serialize(src_view->did);
          rez.serialize(dst_view->did);
          rez.serialize(precondition);
          rez.serialize(predicate_guard);
          copy_expression->pack_expression(rez, *it);
          rez.serialize<bool>(copy_restricted);
          if (copy_restricted)
            op->pack_remote_operation(rez, *it, applied_events);
          rez.serialize(index);
          rez.serialize(op_ctx_index);
          rez.serialize(copy_mask);
          trace_info.pack_trace_info(rez, applied_events);
          rez.serialize(recorded);
          rez.serialize(applied);
          if (local_info.recording)
          {
            rez.serialize(all_bar);
            if (all_bar.exists())
              rez.serialize(owner_shard);
          }
          else
          {
            ApUserEvent done; 
            if (all_done.exists())
            {
              done = Runtime::create_ap_user_event(&local_info);
              done_events.push_back(done);
            }
            rez.serialize(done);
          }
          rez.serialize(origin);
          rez.serialize(allreduce_tag);
        }
        runtime->send_collective_distribute_pointwise(*it, rez);
        recorded_events.insert(recorded);
        applied_events.insert(applied);
      }
      const UniqueID op_id = op->get_unique_op_id();
      // If the source is a reduction manager, this is where we need
      // to perform the all-reduce before issuing the pointwise copies
      if (source->is_reduction_manager())
      {
#ifdef DEBUG_LEGION
        // Better have the same collective mappings if we're doing all-reduce
        assert((collective_mapping == source->collective_mapping) ||
            ((*collective_mapping) == (*(source->collective_mapping))));
        assert(src_view->is_reduction_view());
#endif
        ReductionView *red_view = src_view->as_reduction_view();
        // Wait for the analyses to be available if they aren't already
        if (analyses_ready.exists() && !analyses_ready.has_triggered())
          analyses_ready.wait();
        source->perform_collective_allreduce(red_view, precondition,
            predicate_guard, copy_expression, op, index, copy_mask, local_info,
            local_analyses, recorded_events, applied_events, allreduce_tag);
      }
      // Find the precondition for all our local copies
      const ApEvent dst_pre = dst_view->find_copy_preconditions(
          false/*reading*/, source->redop, copy_mask, copy_expression,
          op_id, index, applied_events, local_info);
      if (dst_pre.exists())
      {
        if (precondition.exists())
          precondition =
            Runtime::merge_events(&local_info, precondition, dst_pre);
        else
          precondition = dst_pre;
      }
      // Compute a source node for our copies to this node
      const AddressSpaceID src = source->select_source_space(local_space);
      std::vector<ApEvent> local_events;
      // Wait for the analyses to be available if they aren't already
      if (analyses_ready.exists() && !analyses_ready.has_triggered())
        analyses_ready.wait();
      // Now we can do our local copies
      for (unsigned idx = 0; idx < instances.size(); idx++)
      {
        // Get our dst_fields
        std::vector<CopySrcDstField> dst_fields;
        layout->compute_copy_offsets(copy_mask, instances[idx],
#ifdef LEGION_SPY
                                     instance_events[idx],
#endif
                                     dst_fields); 
        std::vector<Reservation> reservations;
        if (source->redop > 0)
        {
          dst_view->find_field_reservations(copy_mask, instance_points[idx],
                                            reservations);
          for (unsigned idx = 0; idx < dst_fields.size(); idx++)
            dst_fields[idx].set_redop(source->redop, false/*fold*/,
                                      true/*exclusive*/);
        }
        const Memory location = instances[idx].get_location();
        const PhysicalTraceInfo &inst_info = (local_analyses == NULL) ?
          trace_info : local_analyses->at(idx)->trace_info;
        if (src != local_space)
        {
          const RtUserEvent recorded = Runtime::create_rt_user_event();
          const RtUserEvent applied = Runtime::create_rt_user_event();
          ApUserEvent done = Runtime::create_ap_user_event(&inst_info);
          Serializer rez;
          {
            RezCheck z(rez);
            rez.serialize(source->did);
            rez.serialize(src_view->did);
            pack_fields(rez, dst_fields);
            rez.serialize<size_t>(reservations.size());
            for (unsigned idx2 = 0; idx2 < reservations.size(); idx2++)
              rez.serialize(reservations[idx2]);
            rez.serialize(precondition);
            rez.serialize(predicate_guard);
            copy_expression->pack_expression(rez, src);
            op->pack_remote_operation(rez, src, applied_events);
            rez.serialize(index);
            rez.serialize(copy_mask);
            rez.serialize(location);
            rez.serialize(instance_points[idx]);
            inst_info.pack_trace_info(rez, applied_events);
            rez.serialize(recorded);
            rez.serialize(applied);
            rez.serialize(done);
          }
          runtime->send_collective_distribute_point(src, rez);
          recorded_events.insert(recorded);
          applied_events.insert(applied);
          local_events.push_back(done);
        }
        else
        {
          const ApEvent done = source->perform_collective_point(src_view,
              dst_fields, reservations, precondition, predicate_guard,
              copy_expression, op, index, copy_mask, location,
              instance_points[idx], inst_info, recorded_events, applied_events);
          if (done.exists())
            local_events.push_back(done);
        }
      }
      // Record our destination event
      if (!local_events.empty())
      {
        ApEvent local_done = Runtime::merge_events(&local_info, local_events);
        if (local_done.exists())
        {
          const RtEvent collect_event = local_info.get_collect_event();
          dst_view->add_copy_user(false/*reading*/, source->redop,
              local_done, collect_event, copy_mask, copy_expression,
              op_id, index, recorded_events, local_info.recording,
              runtime->address_space);
          done_events.push_back(local_done);
        }
      }
      if (all_bar.exists())
      {
        ApEvent arrival;
        if (!done_events.empty())
          arrival = Runtime::merge_events(&local_info, done_events);
        Runtime::phase_barrier_arrive(all_bar, 1/*count*/, arrival);
        local_info.record_barrier_arrival(all_bar, arrival, 1/*count*/,
                                          applied_events, owner_shard);
      }
      else if (all_done.exists())
      {
        if (!done_events.empty())
          Runtime::trigger_event(&local_info, all_done,
              Runtime::merge_events(&local_info, done_events));
        else
          Runtime::trigger_event(&local_info, all_done);
      }
    }

    //--------------------------------------------------------------------------
    /*static*/ void CollectiveManager::handle_distribute_pointwise(
                   Runtime *runtime, AddressSpaceID source, Deserializer &derez)
    //--------------------------------------------------------------------------
    {
      DerezCheck z(derez); 
      DistributedID did;
      derez.deserialize(did);
      RtEvent dst_man_ready, src_man_ready, dst_view_ready, src_view_ready;
      CollectiveManager *target = static_cast<CollectiveManager*>(
          runtime->find_or_request_instance_manager(did, dst_man_ready));
      derez.deserialize(did);
      CollectiveManager *manager = static_cast<CollectiveManager*>(
          runtime->find_or_request_instance_manager(did, src_man_ready));
      derez.deserialize(did);
      InstanceView *src_view = static_cast<InstanceView*>(
          runtime->find_or_request_logical_view(did, src_view_ready));
      derez.deserialize(did);
      InstanceView *dst_view = static_cast<InstanceView*>(
          runtime->find_or_request_logical_view(did, dst_view_ready));
      ApEvent precondition;
      derez.deserialize(precondition);
      PredEvent predicate_guard;
      derez.deserialize(predicate_guard);
      IndexSpaceExpression *copy_expression =
        IndexSpaceExpression::unpack_expression(derez, runtime->forest, source);
      bool copy_restricted;
      derez.deserialize(copy_restricted);
      Operation *op = NULL;
      std::set<RtEvent> ready_events;
      if (copy_restricted)
        op = RemoteOp::unpack_remote_operation(derez, runtime, ready_events);
      unsigned index;
      derez.deserialize(index);
      size_t op_ctx_index;
      derez.deserialize(op_ctx_index);
      FieldMask copy_mask;
      derez.deserialize(copy_mask);
      std::set<RtEvent> recorded_events, applied_events;
      PhysicalTraceInfo trace_info =
        PhysicalTraceInfo::unpack_trace_info(derez, runtime);
      RtUserEvent recorded, applied;
      derez.deserialize(recorded);
      derez.deserialize(applied);
      ApBarrier all_bar;
      ShardID owner_shard = 0;
      ApUserEvent all_done;
      if (trace_info.recording)
      {
        derez.deserialize(all_bar);
        if (all_bar.exists())
          derez.deserialize(owner_shard);
      }
      else
        derez.deserialize(all_done);
      AddressSpaceID origin;
      derez.deserialize(origin);
      uint64_t allreduce_tag;
      derez.deserialize(allreduce_tag); 

      if (dst_man_ready.exists() && !dst_man_ready.has_triggered())
        ready_events.insert(dst_man_ready);
      if (src_man_ready.exists() && !src_man_ready.has_triggered())
        ready_events.insert(src_man_ready);
      if (src_view_ready.exists() && !src_view_ready.has_triggered())
        ready_events.insert(src_view_ready);
      if (dst_view_ready.exists() && !dst_view_ready.has_triggered())
        ready_events.insert(dst_view_ready);
      if (!ready_events.empty())
      {
        const RtEvent wait_on = Runtime::merge_events(ready_events);
        if (wait_on.exists() && !wait_on.has_triggered())
          wait_on.wait();
      }

      target->perform_collective_pointwise(manager, src_view, dst_view,
          precondition, predicate_guard, copy_expression, op, index,
          op_ctx_index, copy_mask, trace_info, recorded_events,
          applied_events, all_done, all_bar, owner_shard, origin,
          allreduce_tag, copy_restricted);

      if (!recorded_events.empty())
        Runtime::trigger_event(recorded,Runtime::merge_events(recorded_events));
      else
        Runtime::trigger_event(recorded);
      if (!applied_events.empty())
        Runtime::trigger_event(applied, Runtime::merge_events(applied_events));
      else
        Runtime::trigger_event(applied);
      if (op != NULL)
        delete op;
    }

    //--------------------------------------------------------------------------
    void CollectiveManager::perform_collective_allreduce(ReductionView *view,
                                          ApEvent precondition,
                                          PredEvent predicate_guard,
                                          IndexSpaceExpression *copy_expression,
                                          Operation *op, const unsigned index,
                                          const FieldMask &copy_mask,
                                          const PhysicalTraceInfo &trace_info,
                 const std::vector<CollectiveCopyFillAnalysis*> *local_analyses,
                                          std::set<RtEvent> &recorded_events,
                                          std::set<RtEvent> &applied_events,
                                          const uint64_t allreduce_tag)
    //--------------------------------------------------------------------------
    {
#ifdef DEBUG_LEGION
      assert(redop > 0);
      assert(op != NULL);
      assert(collective_mapping != NULL);
      assert(collective_mapping->contains(local_space));
#endif
      // We're guaranteed to get one call to this function for each space
      // in the collective mapping from perform_collective_pointwise, so
      // we've already distributed control
      // Our job in this function is to build a butterfly all-reduce network
      // for exchanging the reduction data so each reduction instance in this
      // collective instance contains all the same data
      // There is a major complicating factor here because we can't do a 
      // natural in-place all-reduce across our instances since the finish
      // event for Realm copies only says when the whole copy is done and not
      // when the copy has finished reading out from the source instance.
      // Furthermore, we can't control when the reductions into the destination
      // instances start happening as they precondition just governs the start
      // of the whole copy. Therefore, we need to fake an in-place all-reduce.
      // We fake things in one of two ways:
      // Case 1: If we know that each node has at least two instances, then 
      //         we can use one instance as the source for outgoing reduction
      //         copies and the other as the destination for incoming
      //         reduction copies and ping pong between them.
      // Case 2: If we don't have at least two instances on each node then
      //         we will pair up nodes and have them do the same trick as in
      //         case 1 but using the two instances on adjacent nodes as the
      //         sources and destinations.
      // We handle unusual numbers of nodes that are not a power of the 
      // collective radix in the normal way by picking a number of participants
      // that is the largest power of the radix still less than or equal to
      // the number of nodes and using an extra stage to fold-in the 
      // non-participants values before doing the butterfly.

      // First reduce all our local instances down to the first local instance
      const UniqueID op_id = op->get_unique_op_id(); 
      const ApEvent pre = view->find_copy_preconditions(false/*reading*/,
          0/*redop*/, copy_mask, copy_expression, op_id, index, 
          applied_events, trace_info); 
      if (pre.exists())
      {
        if (precondition.exists())
          precondition = Runtime::merge_events(&trace_info, precondition, pre);
        else
          precondition = pre;
      }
      std::vector<std::vector<CopySrcDstField> > local_fields(instances.size());
      layout->compute_copy_offsets(copy_mask, instances.front(),
#ifdef LEGION_SPY
                                   instance_events.front(),
#endif
                                   local_fields.front());
      std::vector<std::vector<Reservation> > reservations(instances.size());
      view->find_field_reservations(copy_mask, instance_points.front(),
                                    reservations.front());
      std::vector<ApEvent> instance_preconditions(instances.size(),
                                                  precondition);
      std::vector<ApEvent> local_init_events;
      if (instances.size() > 1)
      {
        set_redop(local_fields[0]);
        for (unsigned idx = 1; idx < instances.size(); idx++)
        {
          // Find the reservations for the other instances for later
          view->find_field_reservations(copy_mask, instance_points[idx],
                                        reservations[idx]);
          layout->compute_copy_offsets(copy_mask, instances[idx],
#ifdef LEGION_SPY
                                       instance_events[idx],
#endif
                                       local_fields[idx]);
          const PhysicalTraceInfo &inst_info = (local_analyses == NULL) ?
            trace_info : local_analyses->at(idx)->trace_info;
          const ApEvent reduced = copy_expression->issue_copy(op, inst_info,
              local_fields.front(), local_fields[idx], reservations.front(),
#ifdef LEGION_SPY
              tree_id, tree_id,
#endif
              precondition, predicate_guard);
          if (reduced.exists())
          {
            instance_preconditions[idx] = reduced;
            local_init_events.push_back(reduced);
          }
        }
        clear_redop(local_fields[0]);
      }
      unsigned final_inst_index = 0;
      std::vector<ApEvent> local_final_events;
      // See if we've got to do the multi-node all-reduce
      if (collective_mapping->size() > 1)
      {
#ifdef DEBUG_LEGION
        // Better have an identity for initializing data
        assert(reduction_op->identity != NULL);
#endif
        if (multi_instance)
          // Case 1: each node has multiple instances
          final_inst_index = perform_multi_allreduce(view->fill_view,
              allreduce_tag, op, predicate_guard, copy_expression, trace_info,
              local_analyses, applied_events, instance_preconditions,
              local_fields, reservations, local_init_events,local_final_events);
        else
          // Case 2: there are some nodes that only have one instance
          // Pair up nodes to have them cooperate to have two buffers
          // that we can ping-pong between to do the all-reduce "inplace"
          perform_single_allreduce(view->fill_view, allreduce_tag, op,
              predicate_guard, copy_expression, trace_info, applied_events,
              instance_preconditions, local_fields, reservations, 
              local_init_events, local_final_events);
      }
      else if (!local_init_events.empty())
      {
#ifdef DEBUG_LEGION
        assert(final_inst_index == 0);
#endif
        // All the instances were local so just record 
        // that the first instance is ready when all the 
        // reductions are done
        instance_preconditions[final_inst_index] =
          Runtime::merge_events(&trace_info, local_init_events);
      }
      // Finally broadcast out the result from the first instance to all
      // our local instances so that they all have the same data
      // Reset the redop for the final inst fields
      const std::vector<Reservation> no_reservations;
      for (unsigned idx = 0; idx < instances.size(); idx++)
      {
        // Skip the one that has the final result that we're copying from
        if (idx == final_inst_index)
        {
          local_final_events.push_back(instance_preconditions[idx]);
          continue;
        }
        std::vector<CopySrcDstField> &dst_fields = local_fields[idx];
        std::vector<CopySrcDstField> &src_fields = 
          local_fields[final_inst_index];
        // Issue the copy
        const PhysicalTraceInfo &inst_info = (local_analyses == NULL) ?
          trace_info : local_analyses->at(idx)->trace_info;
        const ApEvent local_pre = Runtime::merge_events(&inst_info,
         instance_preconditions[idx], instance_preconditions[final_inst_index]);
        const ApEvent local_post = copy_expression->issue_copy(op, inst_info,
            dst_fields, src_fields, no_reservations,
#ifdef LEGION_SPY
            tree_id, tree_id,
#endif
            local_pre, predicate_guard);
        if (local_post.exists())
          local_final_events.push_back(local_post); 
      }
      // Now compute the event for when all the reductions are done
      ApEvent done = Runtime::merge_events(&trace_info, local_final_events);
      if (done.exists())
      {
        const RtEvent collect_event = trace_info.get_collect_event();
        view->add_copy_user(false/*reading*/, 0/*redop*/, done, collect_event,
            copy_mask, copy_expression, op_id, index, recorded_events,
            trace_info.recording, runtime->address_space);
      }
    }

    //--------------------------------------------------------------------------
    void CollectiveManager::perform_single_allreduce(FillView *fill_view,
                                  const uint64_t allreduce_tag,
                                  Operation *op, PredEvent predicate_guard,
                                  IndexSpaceExpression *copy_expression,
                                  const PhysicalTraceInfo &trace_info,
                                  std::set<RtEvent> &applied_events,
                                  std::vector<ApEvent> &instance_preconditions,
                      std::vector<std::vector<CopySrcDstField> > &local_fields,
                const std::vector<std::vector<Reservation> > &reservations,
                                  std::vector<ApEvent> &local_init_events,
                                  std::vector<ApEvent> &local_final_events)
    //--------------------------------------------------------------------------
    {
#ifdef DEBUG_LEGION
      assert(!multi_instance);
#endif
      // Case 2: there are some nodes that only have one instance
      // Pair up nodes to have them cooperate to have two buffers
      // that we can ping-pong between to do the all-reduce "inplace"
      const int participants = collective_mapping->size() / 2; // truncate
      const int local_index = collective_mapping->find_index(local_space);
      const int local_rank = local_index / 2;
      const int local_offset = local_index % 2;
      int collective_radix = runtime->legion_collective_radix;
      int collective_log_radix, collective_stages;
      int participating_ranks, collective_last_radix;
      const bool participating = configure_collective_settings(
          participants, local_rank, collective_radix, collective_log_radix,
          collective_stages, participating_ranks, collective_last_radix);
      if (participating)
      {
        // Check to see if we need to handle stage -1 from non-participants
        // As well as from offset=1 down to offset=0
        if (local_offset == 0)
        {
          // We definitely will be expecting our partner
          std::vector<int> expected_ranks(1, local_rank);
          // We could be expecting up to two non-participants
          // User their index instead of rank to avoid key collision
          const int nonpart_index = local_index + 2*participating_ranks;
          for (int offset = 0; offset < 2; offset++)
          {
            const int rank = nonpart_index + offset;
            if (rank >= int(collective_mapping->size()))
              break;
            expected_ranks.push_back(rank);
          }
          set_redop(local_fields[0]);
          receive_allreduce_stage(allreduce_tag, -1/*stage*/, op,
            instance_preconditions[0], predicate_guard, copy_expression,
            trace_info, applied_events, local_fields[0], reservations[0],
            &expected_ranks.front(), expected_ranks.size(), local_init_events);
          clear_redop(local_fields[0]);
          if (!local_init_events.empty())
            instance_preconditions[0] =
              Runtime::merge_events(&trace_info, local_init_events);
        }
        else
        {
          // local_offset == 1
          if (!local_init_events.empty())
            instance_preconditions[0] = 
              Runtime::merge_events(&trace_info, local_init_events);
          // Just need to send the reduction down to our partner
          const AddressSpaceID target = (*collective_mapping)[local_index-1];
          std::vector<ApEvent> src_events;
          send_allreduce_stage(allreduce_tag, -1/*stage*/, local_rank,
              instance_preconditions[0], predicate_guard, copy_expression,
              trace_info, local_fields[0], &target, 1/*target count*/,
              src_events);
          if (!src_events.empty())
          {
#ifdef DEBUG_LEGION
            assert(src_events.size() == 1);
#endif
            instance_preconditions[0] = src_events[0];
          }
        }
        // Do the stages
        for (int stage = 0; stage < collective_stages; stage++)
        {
          // Figure out the participating ranks
          std::vector<int> stage_ranks;
          if (stage < (collective_stages-1))
          {
            // Normal radix
            stage_ranks.reserve(collective_radix);
            for (int r = 1; r < collective_radix; r++)
            {
              int target = local_rank ^
                (r << (stage * collective_log_radix));
              stage_ranks.push_back(target);
            }
          }
          else
          {
            // Last stage so special radix
            stage_ranks.reserve(collective_last_radix);
            for (int r = 1; r < collective_last_radix; r++)
            {
              int target = local_rank ^
                (r << (stage * collective_log_radix));
              stage_ranks.push_back(target);
            }
          }
#ifdef DEBUG_LEGION
          assert(!stage_ranks.empty());
#endif
          // Always include ourselves in the ranks as well
          stage_ranks.push_back(local_rank);
          // Check to see if we're sending or receiving this stage
          if ((stage % 2) == local_offset)
          {
            // We're doing a sending stage
            std::vector<AddressSpaceID> targets(stage_ranks.size());
            for (unsigned idx = 0; idx < stage_ranks.size(); idx++)
            {
              // If we're even, send to the odd
              // If we're odd, send to the even
              const unsigned index =
                2 * stage_ranks[idx] + ((local_offset == 0) ? 1 : 0);
#ifdef DEBUG_LEGION
              assert(index < collective_mapping->size());
#endif
              targets[idx] = (*collective_mapping)[index];
            }
            std::vector<ApEvent> src_events;
            send_allreduce_stage(allreduce_tag, stage, local_rank,
                instance_preconditions[0], predicate_guard, copy_expression,
                trace_info, local_fields[0], &targets.front(), targets.size(),
                src_events);
            if (!src_events.empty())
              instance_preconditions[0] =
                Runtime::merge_events(&trace_info, src_events);
          }
          else
          {
            // We're doing a receiving stage
            // First issue a fill to initialize the instance
            // Realm should ignore the redop data on these fields
            instance_preconditions[0] = copy_expression->issue_fill(
                op, trace_info, local_fields[0], reduction_op->identity,
                reduction_op->sizeof_rhs,
#ifdef LEGION_SPY
                fill_view->fill_op_uid, field_space_node->handle, tree_id,
#endif
                instance_preconditions[0], predicate_guard);
            // Then check to see if we've received any reductions
            std::vector<ApEvent> dst_events;
            set_redop(local_fields[0]);
            receive_allreduce_stage(allreduce_tag, stage, op,
                instance_preconditions[0], predicate_guard, copy_expression,
                trace_info, applied_events, local_fields[0], reservations[0],
                &stage_ranks.front(), stage_ranks.size(), dst_events);
            clear_redop(local_fields[0]);
            if (!dst_events.empty())
              instance_preconditions[0] =
                Runtime::merge_events(&trace_info, dst_events);
          }
        }
        // If we have to do stage -1 then we can do that now
        // Check to see if we have the valid data or not
        if ((collective_stages % 2) == local_offset)
        {
          // We have the valid data, send it to up two 
          // non-participants as well as our partner
          // If we're odd then make us even and vice-versa
          int partner_index = local_index + ((local_offset == 0) ? 1 : -1);
          const AddressSpaceID partner = (*collective_mapping)[partner_index];
          std::vector<AddressSpaceID> targets(1, partner);
          // Check for the two non-participants
          const int nonpart_index = local_index + 2*participating_ranks;
          for (int offset = 0; offset < 2; offset++)
          {
            const int target_index = nonpart_index + offset;
            if (target_index >= int(collective_mapping->size()))
              break;
            targets.push_back((*collective_mapping)[target_index]);
          }
          send_allreduce_stage(allreduce_tag, -1/*stage*/, local_rank,
              instance_preconditions[0], predicate_guard, copy_expression,
              trace_info, local_fields[0], &targets.front(), targets.size(),
              local_final_events);
        }
        else
        {
          // Not reducing here, just standard copy
          // See if we received the copy from our partner
          std::vector<ApEvent> dst_events;
          // No reservations since this is a straight copy
          const std::vector<Reservation> no_reservations;
          receive_allreduce_stage(allreduce_tag, -1/*stage*/, op,
              instance_preconditions[0], predicate_guard, copy_expression,
              trace_info, applied_events, local_fields[0], no_reservations,
              &local_rank, 1/*total ranks*/, dst_events);
          if (!dst_events.empty())
          {
#ifdef DEBUG_LEGION
            assert(dst_events.size() == 1);
#endif
            instance_preconditions[0] = dst_events[0];
          }
        }
      }
      else
      {
        // Not a participant in the stages, so just need to do
        // the stage -1 send and receive
        if (!local_init_events.empty())
          instance_preconditions.front() = 
            Runtime::merge_events(&trace_info, local_init_events);
        // Truncate down
        const int target_rank = (local_index - 2*participating_ranks) / 2;
#ifdef DEBUG_LEGION
        assert(target_rank >= 0);
#endif
        // Then convert back to the appropriate index
        const int target_index = 2 * target_rank;
#ifdef DEBUG_LEGION
        assert(target_index < int(collective_mapping->size()));
#endif
        const AddressSpaceID target = (*collective_mapping)[target_index];
        std::vector<ApEvent> src_events;
        // Intentionally use the local_index here to avoid key collisions
        send_allreduce_stage(allreduce_tag, -1/*stage*/, local_index,
            instance_preconditions[0], predicate_guard, copy_expression,
            trace_info, local_fields[0], &target, 1/*total targets*/,
            src_events);
        if (!src_events.empty())
        {
#ifdef DEBUG_LEGION
          assert(src_events.size() == 1);
#endif
          instance_preconditions[0] = src_events[0];
        }
        // Check to see if we received the copy back yet
        // Keep the redop data zeroed out since we're doing normal copies
        // No reservations since this is a straight copy
        const std::vector<Reservation> no_reservations;
        std::vector<ApEvent> dst_events;
        receive_allreduce_stage(allreduce_tag, -1/*stage*/, op,
            instance_preconditions[0], predicate_guard, copy_expression,
            trace_info, applied_events, local_fields[0], no_reservations,
            &target_rank, 1/*total ranks*/, dst_events);
        if (!dst_events.empty())
        {
#ifdef DEBUG_LEGION
          assert(dst_events.size() == 1);
#endif
          instance_preconditions[0] = dst_events[0];
        }
      }
    }

    //--------------------------------------------------------------------------
    unsigned CollectiveManager::perform_multi_allreduce(FillView *fill_view,
                                  const uint64_t allreduce_tag,
                                  Operation *op, PredEvent predicate_guard,
                                  IndexSpaceExpression *copy_expression,
                                  const PhysicalTraceInfo &trace_info,
                const std::vector<CollectiveCopyFillAnalysis*> *local_analyses,
                                  std::set<RtEvent> &applied_events,
                                  std::vector<ApEvent> &instance_preconditions,
                      std::vector<std::vector<CopySrcDstField> > &local_fields,
                const std::vector<std::vector<Reservation> > &reservations,
                                  std::vector<ApEvent> &local_init_events,
                                  std::vector<ApEvent> &local_final_events)
    //--------------------------------------------------------------------------
    {
#ifdef DEBUG_LEGION
      // Case 1: each node has multiple instances
      assert(redop > 0);
      assert(multi_instance);
      assert(instances.size() > 1);
#endif
      const int participants = collective_mapping->size();
      const int local_rank = collective_mapping->find_index(local_space);
      int collective_radix = runtime->legion_collective_radix;
      int collective_log_radix, collective_stages;
      int participating_ranks, collective_last_radix;
      const bool participating = configure_collective_settings(
          participants, local_rank, collective_radix, collective_log_radix,
          collective_stages, participating_ranks, collective_last_radix);
      if (participating)
      {
        // Check to see if we need to wait for a remainder copy
        // for any non-participating ranks
        int remainder_rank = local_rank + participating_ranks;
        if (collective_mapping->size() <= size_t(remainder_rank))
          remainder_rank = -1;
        if (remainder_rank >= 0)
        {
          set_redop(local_fields[0]);
          receive_allreduce_stage(allreduce_tag, -1/*stage*/, op,
              instance_preconditions[0], predicate_guard, copy_expression,
              trace_info, applied_events, local_fields[0], reservations[0],
              &remainder_rank, 1/*total ranks*/, local_init_events);
          clear_redop(local_fields[0]);
        }
        // We've now recorded any local reductions so update
        // the precondition event for the first local instance
        if (!local_init_events.empty())
          instance_preconditions.front() = 
            Runtime::merge_events(&trace_info, local_init_events);
        unsigned src_inst_index = 0;
        unsigned dst_inst_index = 1;
        // Issue the stages
        for (int stage = 0; stage < collective_stages; stage++)
        { 
          // Figure out where to send out messages first
          std::vector<int> stage_ranks;
          if (stage < (collective_stages-1))
          {
            // Normal radix
            stage_ranks.reserve(collective_radix-1);
            for (int r = 1; r < collective_radix; r++)
            {
              int target = local_rank ^
                (r << (stage * collective_log_radix));
              stage_ranks.push_back(target);
            }
          }
          else
          {
            // Last stage so special radix
            stage_ranks.reserve(collective_last_radix-1);
            for (int r = 1; r < collective_last_radix; r++)
            {
              int target = local_rank ^
                (r << (stage * collective_log_radix));
              stage_ranks.push_back(target);
            }
          }
#ifdef DEBUG_LEGION
          assert(!stage_ranks.empty());
#endif
          // Send out the messages to the dst ranks to perform copies
          std::vector<AddressSpaceID> targets(stage_ranks.size());
          for (unsigned idx = 0; idx < stage_ranks.size(); idx++)
            targets[idx] = (*collective_mapping)[stage_ranks[idx]];
          std::vector<ApEvent> src_events;
          const PhysicalTraceInfo &src_info = (local_analyses == NULL) ?
            trace_info : local_analyses->at(src_inst_index)->trace_info;
          send_allreduce_stage(allreduce_tag, stage, local_rank,
              instance_preconditions[src_inst_index], predicate_guard,
              copy_expression, src_info, local_fields[src_inst_index],
              &targets.front(), targets.size(), src_events);
          // Issuse the fill for the destination instance
          // Realm should ignore the redop data on these fields
          const PhysicalTraceInfo &dst_info = (local_analyses == NULL) ?
            trace_info : local_analyses->at(dst_inst_index)->trace_info;
          instance_preconditions[dst_inst_index] =
            copy_expression->issue_fill(op, dst_info,
                local_fields[dst_inst_index],
                reduction_op->identity, reduction_op->sizeof_rhs,
#ifdef LEGION_SPY
                fill_view->fill_op_uid, field_space_node->handle, tree_id,
#endif
                instance_preconditions[dst_inst_index],
                predicate_guard);
          set_redop(local_fields[dst_inst_index]);
          // Issue the reduction from the source to the destination
          ApEvent local_precondition = Runtime::merge_events(&dst_info,
              instance_preconditions[src_inst_index],
              instance_preconditions[dst_inst_index]);
          const ApEvent local_post = copy_expression->issue_copy(op, dst_info,
              local_fields[dst_inst_index], local_fields[src_inst_index],
              reservations[dst_inst_index],
#ifdef LEGION_SPY
              tree_id, tree_id,
#endif
              local_precondition, predicate_guard);
          std::vector<ApEvent> dst_events;
          if (local_post.exists())
          {
            src_events.push_back(local_post);
            dst_events.push_back(local_post);
          }
          // Update the source instance precondition
          // to reflect all the reduction copies read from it
          if (!src_events.empty())
            instance_preconditions[src_inst_index] =
              Runtime::merge_events(&src_info, src_events);
          // Now check to see if we're received any messages
          // for this stage, and if not make place holders for them
          receive_allreduce_stage(allreduce_tag, stage, op,
              instance_preconditions[dst_inst_index], predicate_guard,
              copy_expression, dst_info, applied_events, 
              local_fields[dst_inst_index], reservations[dst_inst_index],
              &stage_ranks.front(), stage_ranks.size(), dst_events);
          clear_redop(local_fields[dst_inst_index]);
          if (!dst_events.empty())
            instance_preconditions[dst_inst_index] =
              Runtime::merge_events(&dst_info, dst_events);
          // Update the src and dst instances for the next stage
          if (++src_inst_index == instances.size())
            src_inst_index = 0;
          if (++dst_inst_index == instances.size())
            dst_inst_index = 0;
        }
        // Send out the result to any non-participating ranks
        if (remainder_rank >= 0)
        {
          const AddressSpaceID target = (*collective_mapping)[remainder_rank];
          send_allreduce_stage(allreduce_tag, -1/*stage*/, local_rank,
              instance_preconditions[src_inst_index], predicate_guard,
              copy_expression, trace_info, local_fields[src_inst_index],
              &target, 1/*total targets*/, local_final_events);
        }
        return src_inst_index;
      }
      else
      {
        // Not a participant in the stages so just need to 
        // do the stage -1 send and receive
#ifdef DEBUG_LEGION
        assert(local_rank >= participating_ranks);
#endif
        if (!local_init_events.empty())
          instance_preconditions[0] = 
            Runtime::merge_events(&trace_info, local_init_events);
        const int mirror_rank = local_rank - participating_ranks;
        const AddressSpaceID target = (*collective_mapping)[mirror_rank];
        std::vector<ApEvent> src_events;
        send_allreduce_stage(allreduce_tag, -1/*stage*/, local_rank,
            instance_preconditions[0], predicate_guard, copy_expression,
            trace_info, local_fields[0], &target, 1/*total targets*/,
            src_events);
        if (!src_events.empty())
        {
#ifdef DEBUG_LEGION
          assert(src_events.size() == 1);
#endif
          instance_preconditions[0] = src_events[0];
        }
        // We can put this back in the first buffer without any
        // anti-dependences because we know the computation of the
        // result coming back had to already depend on the copy we
        // sent out to the target
        // Keep the local fields redop cleared since we're going to 
        // doing direct copies here into these instance and not reductions
        std::vector<ApEvent> dst_events;
        const std::vector<Reservation> no_reservations;
        receive_allreduce_stage(allreduce_tag, -1/*stage*/, op,
            instance_preconditions[0], predicate_guard, copy_expression,
            trace_info, applied_events, local_fields[0], no_reservations,
            &mirror_rank, 1/*total ranks*/, dst_events);
        if (!dst_events.empty())
        {
#ifdef DEBUG_LEGION
          assert(dst_events.size() == 1);
#endif
          instance_preconditions[0] = dst_events[0];
        }
        return 0;
      }
    }

    //--------------------------------------------------------------------------
    void CollectiveManager::send_allreduce_stage(const uint64_t allreduce_tag,
                                 const int stage, const int local_rank,
                                 ApEvent precondition,PredEvent predicate_guard,
                                 IndexSpaceExpression *copy_expression, 
                                 const PhysicalTraceInfo &trace_info,
                                 const std::vector<CopySrcDstField> &src_fields,
                                 const AddressSpaceID *targets, size_t total,
                                 std::vector<ApEvent> &src_events)
    //--------------------------------------------------------------------------
    {
      ApBarrier src_bar;
      ShardID src_bar_shard = 0;
      for (unsigned t = 0; t < total; t++)
      {
        Serializer rez;
        {
          RezCheck z(rez);
          rez.serialize(did);
          rez.serialize(allreduce_tag);
          rez.serialize(local_rank);
          rez.serialize(stage);
          pack_fields(rez, src_fields);
          rez.serialize(precondition);
          rez.serialize<bool>(trace_info.recording);
          if (trace_info.recording)
          {
            if (!src_bar.exists())
            {
              src_bar = 
                ApBarrier(Realm::Barrier::create_barrier(total));
              src_bar_shard =
                trace_info.record_managed_barrier(src_bar, total);
              src_events.push_back(src_bar);
            }
            rez.serialize(src_bar);
            rez.serialize(src_bar_shard);
          }
          else
          {
            const ApUserEvent src_done =
              Runtime::create_ap_user_event(&trace_info);
            rez.serialize(src_done);
            src_events.push_back(src_done);
          }
        }
        runtime->send_collective_distribute_allreduce(targets[t], rez);
      }
    }

    //--------------------------------------------------------------------------
    void CollectiveManager::receive_allreduce_stage(
                            const uint64_t allreduce_tag, 
                            const int stage, Operation *op,
                            ApEvent dst_precondition, PredEvent predicate_guard,
                            IndexSpaceExpression *copy_expression,
                            const PhysicalTraceInfo &trace_info,
                            std::set<RtEvent> &applied_events,
                            const std::vector<CopySrcDstField> &dst_fields,
                            const std::vector<Reservation> &reservations,
                            const int *expected_ranks, size_t total_ranks,
                            std::vector<ApEvent> &dst_events)
    //--------------------------------------------------------------------------
    {
      std::vector<AllReduceCopy> to_perform;
      {
        unsigned remaining = 0;
        AutoLock i_lock(inst_lock);
        for (unsigned r = 0; r < total_ranks; r++)
        {
          const std::pair<uint64_t,int> key(allreduce_tag, expected_ranks[r]);
          std::map<std::pair<uint64_t,int>,AllReduceCopy>::iterator
            finder = all_reduce_copies.find(key);
          if (finder != all_reduce_copies.end())
          {
            to_perform.emplace_back(std::move(finder->second));
            all_reduce_copies.erase(finder);
          }
          else
            remaining++;
        }
        if (remaining > 0)
        {
          // If we still have outstanding copies, save a data
          // structure for them for when they arrive
          const std::pair<uint64_t,int> key(allreduce_tag, stage);
#ifdef DEBUG_LEGION
          assert(remaining_stages.find(key) == remaining_stages.end());
#endif
          AllReduceStage &pending = remaining_stages[key];
          pending.op = op;
          pending.copy_expression = copy_expression;
          copy_expression->add_nested_expression_reference(
              this->did, applied_events);
          pending.dst_fields = dst_fields;
          pending.reservations = reservations;
          pending.trace_info = new PhysicalTraceInfo(trace_info);
          pending.dst_precondition = dst_precondition;
          pending.predicate_guard = predicate_guard;
          pending.remaining_postconditions.reserve(remaining);
          for (unsigned idx = 0; idx < remaining; idx++)
          {
            const ApUserEvent post = Runtime::create_ap_user_event(&trace_info);
            pending.remaining_postconditions.push_back(post);
            dst_events.push_back(post);
          }
          if (trace_info.recording)
          {
            pending.applied_event = Runtime::create_rt_user_event();
            applied_events.insert(pending.applied_event);
          }
        }
      }
      // Now we can perform any copies that we received
      for (std::vector<AllReduceCopy>::const_iterator it =
            to_perform.begin(); it != to_perform.end(); it++)
      {
        const ApEvent pre = Runtime::merge_events(&trace_info,
          it->src_precondition, dst_precondition);
        const ApEvent post = copy_expression->issue_copy(
            op, trace_info, dst_fields, it->src_fields, reservations,
#ifdef LEGION_SPY
            tree_id, tree_id,
#endif
            pre, predicate_guard);
        if (it->barrier_postcondition.exists())
        {
          Runtime::phase_barrier_arrive(
              it->barrier_postcondition, 1/*count*/, post);
          if (trace_info.recording)
            trace_info.record_barrier_arrival(it->barrier_postcondition,
                post, 1/*count*/, applied_events, it->barrier_shard);
        }
        else
        {
#ifdef DEBUG_LEGION
          assert(it->src_postcondition.exists());
#endif
          Runtime::trigger_event(&trace_info, it->src_postcondition, post);
        }
        if (post.exists())
          dst_events.push_back(post);
      }
    }

    //--------------------------------------------------------------------------
    void CollectiveManager::process_distribute_allreduce(
              const uint64_t allreduce_tag, const int src_rank, const int stage,
              std::vector<CopySrcDstField> &src_fields,
              const ApEvent src_precondition, ApUserEvent src_postcondition,
              ApBarrier src_barrier, ShardID barrier_shard)
    //--------------------------------------------------------------------------
    {
      std::map<std::pair<uint64_t,int>,AllReduceStage>::iterator finder;
      {
        AutoLock i_lock(inst_lock);
        const std::pair<uint64_t,int> stage_key(allreduce_tag, stage);
        finder = remaining_stages.find(stage_key);
        if (finder == remaining_stages.end())
        {
          // The local node hasn't issue this stage yet so save ourselves
          std::pair<uint64_t,int> key(allreduce_tag, src_rank);
#ifdef DEBUG_LEGION
          assert(all_reduce_copies.find(key) == all_reduce_copies.end());
#endif
          AllReduceCopy &copy = all_reduce_copies[key];
          copy.src_fields.swap(src_fields);
          copy.src_precondition = src_precondition;
          copy.src_postcondition = src_postcondition;
          copy.barrier_postcondition = src_barrier;
          copy.barrier_shard = barrier_shard;
          return;
        }
#ifdef DEBUG_LEGION
        assert(!finder->second.remaining_postconditions.empty());
#endif
        // We can release the lock because we know map iterators are 
        // not invalidated by insertion/deletion and any other copies
        // for this same stage are also just going to be reading except
        // for when we need to grab our event at the end to trigger
        // which we can re-take the lock to do
      }
      const ApEvent precondition = Runtime::merge_events(
          finder->second.trace_info, src_precondition,
          finder->second.dst_precondition);
      const ApEvent copy_post = finder->second.copy_expression->issue_copy(
          finder->second.op, *(finder->second.trace_info),
          finder->second.dst_fields, src_fields, finder->second.reservations,
#ifdef LEGION_SPY
          tree_id, tree_id,
#endif
          precondition, finder->second.predicate_guard);
      std::set<RtEvent> applied_events;
      if (src_barrier.exists())
      {
        Runtime::phase_barrier_arrive(src_barrier, 1/*count*/, copy_post);
        finder->second.trace_info->record_barrier_arrival(src_barrier,
            copy_post, 1/*count*/, applied_events, barrier_shard);
      }
      else
      {
#ifdef DEBUG_LEGION
        assert(src_postcondition.exists());
#endif
        Runtime::trigger_event(finder->second.trace_info, 
                               src_postcondition, copy_post);
      }
      RtUserEvent applied;
      ApUserEvent to_trigger;
      PhysicalTraceInfo *trace_info = NULL;
      IndexSpaceExpression *copy_expression = NULL;
      {
        // Retake the lock and see if we're the last arrival
        AutoLock i_lock(inst_lock);
        // Save any applied events that we have
        if (!applied_events.empty())
          finder->second.applied_events.insert(
              applied_events.begin(), applied_events.end());
#ifdef DEBUG_LEGION
        assert(!finder->second.remaining_postconditions.empty());
#endif
        to_trigger = finder->second.remaining_postconditions.back();
        finder->second.remaining_postconditions.pop_back();
        if (finder->second.remaining_postconditions.empty())
        {
          // Last pass through, grab data and remove from the stages
          trace_info = finder->second.trace_info;
          copy_expression = finder->second.copy_expression;
          applied = finder->second.applied_event;
          applied_events.swap(finder->second.applied_events);
          remaining_stages.erase(finder);
        }
        else // Need a copy of this
          trace_info = new PhysicalTraceInfo(*(finder->second.trace_info));
      }
      Runtime::trigger_event(trace_info, to_trigger, copy_post); 
      if (applied.exists())
      {
        if (!applied_events.empty())
          Runtime::trigger_event(applied,Runtime::merge_events(applied_events));
        else
          Runtime::trigger_event(applied);
#ifdef DEBUG_LEGION
        applied_events.clear();
#endif
      }
#ifdef DEBUG_LEGION
      assert(applied_events.empty());
#endif
      delete trace_info;
      if ((copy_expression != NULL) &&
          copy_expression->remove_nested_expression_reference(this->did))
        delete copy_expression;
    }

    //--------------------------------------------------------------------------
    /*static*/ void CollectiveManager::handle_distribute_allreduce(
                   Runtime *runtime, AddressSpaceID source, Deserializer &derez)
    //--------------------------------------------------------------------------
    {
      DerezCheck z(derez);
      DistributedID did;
      derez.deserialize(did);
      RtEvent ready;
      CollectiveManager *manager = static_cast<CollectiveManager*>(
          runtime->find_or_request_instance_manager(did, ready));
      uint64_t allreduce_tag;
      derez.deserialize(allreduce_tag);
      int src_rank;
      derez.deserialize(src_rank);
      int stage;
      derez.deserialize(stage);
      size_t num_src_fields;
      derez.deserialize(num_src_fields);
      std::vector<CopySrcDstField> src_fields(num_src_fields);
      std::set<RtEvent> ready_events;
      unpack_fields(src_fields, derez, ready_events, manager, ready, runtime);
      ApEvent src_precondition;
      derez.deserialize(src_precondition);
      bool recording;
      derez.deserialize<bool>(recording);
      ApBarrier src_barrier;
      ShardID barrier_shard = 0;
      ApUserEvent src_postcondition;
      if (recording)
      {
        derez.deserialize(src_barrier);
        derez.deserialize(barrier_shard);
      }
      else
        derez.deserialize(src_postcondition);

      if (ready.exists() && !ready.has_triggered())
        ready_events.insert(ready);
      if (!ready_events.empty())
      {
        const RtEvent wait_on = Runtime::merge_events(ready_events);
        if (wait_on.exists() && !wait_on.has_triggered())
          wait_on.wait();
      }

      manager->process_distribute_allreduce(allreduce_tag, src_rank, stage,
                            src_fields, src_precondition, src_postcondition,
                            src_barrier, barrier_shard);
    }

    //--------------------------------------------------------------------------
    void CollectiveManager::perform_collective_broadcast(InstanceView *dst_view,
                                const std::vector<CopySrcDstField> &src_fields,
                                ApEvent precondition,
                                PredEvent predicate_guard,
                                IndexSpaceExpression *copy_expression,
                                Operation *op, const unsigned index,
                                const size_t op_ctx_index,
                                const FieldMask &copy_mask,
                                const PhysicalTraceInfo &trace_info,
                                std::set<RtEvent> &recorded_events,
                                std::set<RtEvent> &applied_events,
                                ApUserEvent copy_done, ApUserEvent all_done,
                                ApBarrier all_bar, ShardID owner_shard,
                                AddressSpaceID origin, 
                                const bool copy_restricted)
    //--------------------------------------------------------------------------
    {
#ifdef DEBUG_LEGION
      assert(copy_done.exists());
      assert(!instances.empty());
      assert(dst_view->manager == this);
      assert(collective_mapping != NULL);
      assert(collective_mapping->contains(local_space));
      assert((op != NULL) || !copy_restricted);
#endif
      RtEvent analyses_ready;
      const std::vector<CollectiveCopyFillAnalysis*> *local_analyses = NULL;
      if (!copy_restricted)
      {
        // If this is not a copy-out to a restricted collective instance 
        // then we should be able to find our local analyses to use for 
        // performing operations
        analyses_ready = find_collective_analyses(dst_view->did,
                            op_ctx_index, index, local_analyses);
#ifdef DEBUG_LEGION
        assert(local_analyses != NULL);
#endif
        // If we're recording then we need to wait now to get a valid
        // trace info for capturing the trace for events we send to 
        // remote nodes, otherwise we just need to wait before doing
        // the fill calls
        if ((trace_info.recording || (op == NULL)) && 
            analyses_ready.exists() && !analyses_ready.has_triggered())
          analyses_ready.wait();
        if (op == NULL)
          op = local_analyses->front()->op;
      }
#ifdef DEBUG_LEGION
      assert(op != NULL);
#endif
      const PhysicalTraceInfo &local_info = 
        ((local_analyses == NULL) || !trace_info.recording) ? trace_info : 
        local_analyses->front()->trace_info;
      const UniqueID op_id = op->get_unique_op_id();
      // Do the copy to our local instance first
      const ApEvent dst_pre = dst_view->find_copy_preconditions(
          false/*reading*/, 0/*redop*/, copy_mask, copy_expression,
          op_id, index, applied_events, local_info);
      // Get the precondition for the local copy
      if (dst_pre.exists())
      {
        if (precondition.exists())
          precondition =
            Runtime::merge_events(&local_info, precondition, dst_pre);
        else
          precondition = dst_pre;
      }
      // Get the dst_fields and reservations for performing the local reductions
      std::vector<CopySrcDstField> local_fields;
      layout->compute_copy_offsets(copy_mask, instances.front(),
#ifdef LEGION_SPY
                                   instance_events.front(),
#endif
                                   local_fields);
      const std::vector<Reservation> no_reservations;
      const ApEvent copy_post = copy_expression->issue_copy(
          op, local_info, local_fields, src_fields, no_reservations,
#ifdef LEGION_SPY
          tree_id, tree_id,
#endif
          precondition, predicate_guard);
      Runtime::trigger_event(&local_info, copy_done, copy_post);
      // Always record the writer to ensure later reads catch it
      dst_view->add_copy_user(false/*reading*/, 0/*redop*/, copy_post,
          local_info.get_collect_event(), copy_mask, copy_expression,
          op_id, index, recorded_events, local_info.recording,
          runtime->address_space);
      // Broadcast out the copy events to any children
      std::vector<AddressSpaceID> children;
      collective_mapping->get_children(origin, local_space, children);
      // See if we're done
      if (children.empty() && (instances.size() == 1))
      {
        if (all_done.exists())
          Runtime::trigger_event(&trace_info, all_done, copy_post);
        return;
      }
      ApBarrier broadcast_bar;
      ShardID broadcast_shard = 0;
      std::vector<ApEvent> read_events, done_events;
      for (std::vector<AddressSpaceID>::const_iterator it =
            children.begin(); it != children.end(); it++)
      {
        const RtUserEvent recorded = Runtime::create_rt_user_event();
        const RtUserEvent applied = Runtime::create_rt_user_event();
        Serializer rez;
        {
          RezCheck z(rez);
          rez.serialize(did);
          rez.serialize(dst_view->did);
          pack_fields(rez, local_fields);
          rez.serialize(copy_post);
          rez.serialize(predicate_guard);
          copy_expression->pack_expression(rez, *it);
          rez.serialize<bool>(copy_restricted);
          if (copy_restricted)
            op->pack_remote_operation(rez, *it, applied_events);
          rez.serialize(index);
          rez.serialize(op_ctx_index);
          rez.serialize(copy_mask);
          local_info.pack_trace_info(rez, applied_events);
          rez.serialize(recorded);
          rez.serialize(applied);
          if (local_info.recording)
          {
            if (!broadcast_bar.exists())
            {
              broadcast_bar =
                ApBarrier(Realm::Barrier::create_barrier(children.size()));
              broadcast_shard = local_info.record_managed_barrier(broadcast_bar,
                                                               children.size());
              read_events.push_back(broadcast_bar);
            }
            rez.serialize(broadcast_bar);
            rez.serialize(broadcast_shard);
            rez.serialize(all_bar);
            if (all_bar.exists())
              rez.serialize(owner_shard);
          }
          else
          {
            const ApUserEvent broadcast = 
              Runtime::create_ap_user_event(&local_info);
            rez.serialize(broadcast);
            read_events.push_back(broadcast);
            ApUserEvent done;
            if (all_done.exists())
            {
              done = Runtime::create_ap_user_event(&local_info);
              done_events.push_back(done);
            }
            rez.serialize(done);
          }
          rez.serialize(origin);
        }
        runtime->send_collective_distribute_broadcast(*it, rez);
        recorded_events.insert(recorded);
        applied_events.insert(applied);
      }
      // Now broadcast out to the rest of our local instances
      // TODO: for now we just blast this out but we could at
      // some point build a local broadcast tree here for the
      // instances within this node
      // Do the last wait before we need our analyses for recording 
      // and profiling requests from the mappers
      if (analyses_ready.exists() && !analyses_ready.has_triggered())
        analyses_ready.wait();
      for (unsigned idx = 1; idx < instances.size(); idx++)
      {
        std::vector<CopySrcDstField> dst_fields;
        layout->compute_copy_offsets(copy_mask, instances[idx],
#ifdef LEGION_SPY
                                     instance_events[idx],
#endif
                                     dst_fields);
        const PhysicalTraceInfo &inst_info = (local_analyses == NULL) ?
          trace_info : local_analyses->at(idx)->trace_info;
        ApEvent local_copy = copy_expression->issue_copy(
            op, inst_info, dst_fields, local_fields, no_reservations,
#ifdef LEGION_SPY
            tree_id, tree_id,
#endif
            copy_post, predicate_guard);
        if (local_copy.exists())
          read_events.push_back(local_copy);
      }
      // We've done all the copies, if we have any readers, then merge
      // them to together to record them as a copy user, they'll dominate
      // the write to the local instance so there's no need to record that
      // explicitly. If we don't have any readers though, then we'll record
      // the writer explicitly
      if (!read_events.empty())
      {
        ApEvent read_done = Runtime::merge_events(&local_info, read_events);
        if (read_done.exists())
        {
          dst_view->add_copy_user(false/*reading*/, 0/*redop*/, read_done,
              local_info.get_collect_event(), copy_mask, copy_expression,
              op_id, index, recorded_events, local_info.recording,
              runtime->address_space);
          if (all_bar.exists() || all_done.exists())
            done_events.push_back(all_done);
        }
      }
      if (all_bar.exists())
      {
        ApEvent arrival;
        if (!done_events.empty())
          arrival = Runtime::merge_events(&local_info, done_events);
        Runtime::phase_barrier_arrive(all_bar, 1/*count*/, arrival);
        local_info.record_barrier_arrival(all_bar, arrival, 1/*count*/,
                                          applied_events, owner_shard);
      }
      else if (all_done.exists())
      {
        if (!done_events.empty())
          Runtime::trigger_event(&trace_info, all_done,
              Runtime::merge_events(&local_info, done_events));
        else
          Runtime::trigger_event(&local_info, all_done);
      }
    }

    //--------------------------------------------------------------------------
    /*static*/ void CollectiveManager::handle_distribute_broadcast(
                   Runtime *runtime, AddressSpaceID source, Deserializer &derez)
    //--------------------------------------------------------------------------
    {
      DerezCheck z(derez);
      DistributedID man_did, dst_did;
      derez.deserialize(man_did);
      RtEvent man_ready, dst_ready;
      CollectiveManager *manager = static_cast<CollectiveManager*>(
          runtime->find_or_request_instance_manager(man_did, man_ready));
      derez.deserialize(dst_did);
      InstanceView *dst_view = static_cast<InstanceView*>(
          runtime->find_or_request_logical_view(dst_did, dst_ready));
      size_t num_fields;
      derez.deserialize(num_fields);
      std::vector<CopySrcDstField> src_fields(num_fields);
      std::set<RtEvent> recorded_events, ready_events, applied_events;
      unpack_fields(src_fields, derez, ready_events, manager,man_ready,runtime);
      ApEvent precondition;
      derez.deserialize(precondition);
      PredEvent predicate_guard;
      derez.deserialize(predicate_guard);
      IndexSpaceExpression *copy_expression =
        IndexSpaceExpression::unpack_expression(derez, runtime->forest, source);
      bool copy_restricted;
      derez.deserialize(copy_restricted);
      Operation *op = NULL;
      if (copy_restricted)
        op = RemoteOp::unpack_remote_operation(derez, runtime, ready_events);
      unsigned index;
      derez.deserialize(index);
      size_t op_ctx_index;
      derez.deserialize(op_ctx_index);
      FieldMask copy_mask;
      derez.deserialize(copy_mask);
      PhysicalTraceInfo trace_info =
        PhysicalTraceInfo::unpack_trace_info(derez, runtime);
      RtUserEvent recorded, applied;
      derez.deserialize(recorded);
      derez.deserialize(applied);
      ApUserEvent ready, all_done;
      ApBarrier all_bar;
      ShardID owner_shard = 0;
      if (trace_info.recording)
      {
        ApBarrier broadcast_bar;
        derez.deserialize(broadcast_bar);
        ShardID broadcast_shard;
        derez.deserialize(broadcast_shard);
        // Copy-elmination will take care of this for us
        // when the trace is optimized
        ready = Runtime::create_ap_user_event(&trace_info);
        Runtime::phase_barrier_arrive(broadcast_bar, 1/*count*/, ready);
        trace_info.record_barrier_arrival(broadcast_bar, ready, 1/*count*/, 
                                          applied_events, broadcast_shard);
        derez.deserialize(all_bar);
        if (all_bar.exists())
          derez.deserialize(owner_shard);
      }
      else
      {
        derez.deserialize(ready);
        derez.deserialize(all_done);
      }
      AddressSpaceID origin;
      derez.deserialize(origin); 

      if (man_ready.exists() && !man_ready.has_triggered())
        ready_events.insert(man_ready);
      if (dst_ready.exists() && !dst_ready.has_triggered())
        ready_events.insert(dst_ready);
      if (!ready_events.empty())
      {
        const RtEvent wait_on = Runtime::merge_events(ready_events);
        if (wait_on.exists() && !wait_on.has_triggered())
          wait_on.wait();
      }

      manager->perform_collective_broadcast(dst_view, src_fields, precondition,
          predicate_guard, copy_expression, op, index, op_ctx_index,
          copy_mask, trace_info, recorded_events, applied_events, ready,
          all_done, all_bar, owner_shard, origin, copy_restricted);

      if (!recorded_events.empty())
        Runtime::trigger_event(recorded,Runtime::merge_events(recorded_events));
      else
        Runtime::trigger_event(recorded);
      if (!applied_events.empty())
        Runtime::trigger_event(applied, Runtime::merge_events(applied_events));
      else
        Runtime::trigger_event(applied);
      if (op != NULL)
        delete op;
    }

    //--------------------------------------------------------------------------
    void CollectiveManager::perform_collective_reducecast(
                                IndividualManager *source,
                                InstanceView *dst_view,
                                const std::vector<CopySrcDstField> &src_fields,
                                ApEvent precondition,
                                PredEvent predicate_guard,
                                IndexSpaceExpression *copy_expression,
                                Operation *op, const unsigned index,
                                const size_t op_ctx_index,
                                const FieldMask &copy_mask,
                                const PhysicalTraceInfo &trace_info,
                                std::set<RtEvent> &recorded_events,
                                std::set<RtEvent> &applied_events,
                                ApUserEvent reduce_done, ApBarrier all_bar,
                                ShardID owner_shard, AddressSpaceID origin, 
                                const bool copy_restricted)
    //--------------------------------------------------------------------------
    {
#ifdef DEBUG_LEGION
      assert(source->redop > 0);
      assert(!instances.empty());
      assert(dst_view->manager == this);
      assert(collective_mapping != NULL);
      assert(collective_mapping->contains(local_space));
      assert((op != NULL) || !copy_restricted);
      // Only one of these should be valid
      assert(reduce_done.exists() != all_bar.exists());
#endif
      // If we have any children, broadcast this out to the first in parallel
      std::vector<AddressSpaceID> children;
      collective_mapping->get_children(origin, local_space, children);
      std::vector<ApEvent> reduce_events;
      if (!children.empty() && !trace_info.recording)
      {
        // Help out with broadcasting the precondition event
        // In the tracing case the precondition is a barrier 
        // so there's no need for us to do this
        const ApUserEvent local_precondition =
          Runtime::create_ap_user_event(&trace_info);
        Runtime::trigger_event(&trace_info, local_precondition, precondition);
        precondition = local_precondition;
      }
      for (std::vector<AddressSpaceID>::const_iterator it =
            children.begin(); it != children.end(); it++)
      {
        const RtUserEvent recorded = Runtime::create_rt_user_event();
        const RtUserEvent applied = Runtime::create_rt_user_event();
        Serializer rez;
        {
          RezCheck z(rez);
          rez.serialize(did);
          rez.serialize(source->did);
          rez.serialize(dst_view->did);
          source->pack_fields(rez, src_fields);
          rez.serialize(precondition);
          rez.serialize(predicate_guard);
          copy_expression->pack_expression(rez, *it);
          rez.serialize<bool>(copy_restricted);
          if (copy_restricted)
            op->pack_remote_operation(rez, *it, applied_events);
          rez.serialize(index);
          rez.serialize(op_ctx_index);
          rez.serialize(copy_mask);
          trace_info.pack_trace_info(rez, applied_events);
          rez.serialize(recorded);
          rez.serialize(applied);
          if (trace_info.recording)
          {
            rez.serialize(all_bar);
            rez.serialize(owner_shard);
          }
          else
          {
            const ApUserEvent reduced =
              Runtime::create_ap_user_event(&trace_info);
            rez.serialize(reduced);
            reduce_events.push_back(reduced);
          }
          rez.serialize(origin);
        }
        runtime->send_collective_distribute_reducecast(*it, rez);
        recorded_events.insert(recorded);
        applied_events.insert(applied);
      }
      RtEvent analyses_ready;
      const std::vector<CollectiveCopyFillAnalysis*> *local_analyses = NULL;
      if (!copy_restricted)
      {
        // If this is not a copy-out to a restricted collective instance 
        // then we should be able to find our local analyses to use for 
        // performing operations
        analyses_ready = find_collective_analyses(dst_view->did,
                            op_ctx_index, index, local_analyses);
#ifdef DEBUG_LEGION
        assert(local_analyses != NULL);
#endif
        // If we're recording then we need to wait now to get a valid
        // trace info for capturing the trace for events we send to 
        // remote nodes, otherwise we just need to wait before doing
        // the fill calls
        if ((trace_info.recording || (op == NULL)) && 
            analyses_ready.exists() && !analyses_ready.has_triggered())
          analyses_ready.wait();
        if (op == NULL)
          op = local_analyses->front()->op;
      }
#ifdef DEBUG_LEGION
      assert(op != NULL);
#endif
      const PhysicalTraceInfo &local_info = 
        ((local_analyses == NULL) || !trace_info.recording) ? trace_info : 
        local_analyses->front()->trace_info;
      const UniqueID op_id = op->get_unique_op_id();
      // Compute the reducing precondition for our local instances
      ApEvent reduce_pre = dst_view->find_copy_preconditions(
          false/*reading*/, source->redop, copy_mask, copy_expression,
          op_id, index, applied_events, local_info);
      if (precondition.exists())
      {
        if (reduce_pre.exists())
          reduce_pre =
            Runtime::merge_events(&local_info, precondition, reduce_pre);
        else
          reduce_pre = precondition;
      }
      std::vector<CopySrcDstField> local_fields;
      std::vector<Reservation> local_reservations;
      std::vector<ApEvent> local_done_events;
      // Issue the reductions to our local instances
      for (unsigned idx = 0; idx < instances.size(); idx++)
      {
        layout->compute_copy_offsets(copy_mask, instances[idx],
#ifdef LEGION_SPY
                                     instance_events[idx],
#endif
                                     local_fields);
        for (std::vector<CopySrcDstField>::iterator it =
              local_fields.begin(); it != local_fields.end(); it++)
          it->set_redop(source->redop, (redop > 0), true/*exclusive*/);
        dst_view->find_field_reservations(copy_mask, instance_points[idx],
                                          local_reservations);
        const PhysicalTraceInfo &inst_info = (local_analyses == NULL) ?
          trace_info : local_analyses->at(idx)->trace_info;
        ApEvent reduce_done = copy_expression->issue_copy(
            op, inst_info, local_fields, src_fields, local_reservations,
#ifdef LEGION_SPY
            tree_id, tree_id,
#endif
            reduce_pre, predicate_guard);
        if (reduce_done.exists())
          local_done_events.push_back(reduce_done);
        local_fields.clear();
        local_reservations.clear();
      }
      ApEvent local_done;
      if (!local_done_events.empty())
      {
        local_done = Runtime::merge_events(&local_info, local_done_events);
        if (local_done.exists())
        {
          dst_view->add_copy_user(false/*reading*/, source->redop,
              local_done, local_info.get_collect_event(), copy_mask,
              copy_expression, op_id, index, recorded_events,
              local_info.recording, runtime->address_space);
          if (reduce_done.exists())
            reduce_events.push_back(local_done);
        }
      }
      if (all_bar.exists())
      {
        Runtime::phase_barrier_arrive(all_bar, 1/*count*/, local_done);
        local_info.record_barrier_arrival(all_bar, local_done, 1/*count*/,
                                          applied_events, owner_shard);
      }
      else
      {
        if (!reduce_events.empty())
          Runtime::trigger_event(&local_info, reduce_done, 
              Runtime::merge_events(&local_info, reduce_events));
        else
          Runtime::trigger_event(&local_info, reduce_done);
      }
    }

    //--------------------------------------------------------------------------
    /*static*/ void CollectiveManager::handle_distribute_reducecast(
                   Runtime *runtime, AddressSpaceID source, Deserializer &derez)
    //--------------------------------------------------------------------------
    {
      DerezCheck z(derez);
      DistributedID man_did, src_did, dst_did;
      derez.deserialize(man_did);
      RtEvent man_ready, src_ready, dst_ready;
      CollectiveManager *manager = static_cast<CollectiveManager*>(
          runtime->find_or_request_instance_manager(man_did, man_ready));
      derez.deserialize(src_did);
      IndividualManager *source_manager = static_cast<IndividualManager*>(
          runtime->find_or_request_instance_manager(src_did, src_ready));
      derez.deserialize(dst_did);
      InstanceView *dst_view = static_cast<InstanceView*>(
          runtime->find_or_request_logical_view(dst_did, dst_ready));
      size_t num_fields;
      derez.deserialize(num_fields);
      std::vector<CopySrcDstField> src_fields(num_fields);
      std::set<RtEvent> recorded_events, ready_events, applied_events;
      unpack_fields(src_fields, derez, ready_events, manager,man_ready,runtime);
      ApEvent precondition;
      derez.deserialize(precondition);
      PredEvent predicate_guard;
      derez.deserialize(predicate_guard);
      IndexSpaceExpression *copy_expression =
        IndexSpaceExpression::unpack_expression(derez, runtime->forest, source);
      bool copy_restricted;
      derez.deserialize(copy_restricted);
      Operation *op = NULL;
      if (copy_restricted)
        op = RemoteOp::unpack_remote_operation(derez, runtime, ready_events);
      unsigned index;
      derez.deserialize(index);
      size_t op_ctx_index;
      derez.deserialize(op_ctx_index);
      FieldMask copy_mask;
      derez.deserialize(copy_mask);
      PhysicalTraceInfo trace_info =
        PhysicalTraceInfo::unpack_trace_info(derez, runtime);
      RtUserEvent recorded, applied;
      derez.deserialize(recorded);
      derez.deserialize(applied);
      ApUserEvent ready;
      ApBarrier all_bar;
      ShardID owner_shard = 0;
      if (trace_info.recording)
      {
        derez.deserialize(all_bar);
        if (all_bar.exists())
          derez.deserialize(owner_shard);
      }
      else
        derez.deserialize(ready);
      AddressSpaceID origin;
      derez.deserialize(origin); 

      if (man_ready.exists() && !man_ready.has_triggered())
        ready_events.insert(man_ready);
      if (src_ready.exists() && !src_ready.has_triggered())
        ready_events.insert(src_ready);
      if (dst_ready.exists() && !dst_ready.has_triggered())
        ready_events.insert(dst_ready);
      if (!ready_events.empty())
      {
        const RtEvent wait_on = Runtime::merge_events(ready_events);
        if (wait_on.exists() && !wait_on.has_triggered())
          wait_on.wait();
      }

      manager->perform_collective_reducecast(source_manager, dst_view,
          src_fields, precondition, predicate_guard, copy_expression, op, 
          index, op_ctx_index, copy_mask, trace_info, recorded_events,
          applied_events, ready, all_bar, owner_shard, origin, copy_restricted);

      if (!recorded_events.empty())
        Runtime::trigger_event(recorded,Runtime::merge_events(recorded_events));
      else
        Runtime::trigger_event(recorded);
      if (!applied_events.empty())
        Runtime::trigger_event(applied, Runtime::merge_events(applied_events));
      else
        Runtime::trigger_event(applied);
      if (op != NULL)
        delete op;
    }

    //--------------------------------------------------------------------------
    void CollectiveManager::perform_collective_hourglass(
                                          CollectiveManager *source,
                                          InstanceView *src_view,
                                          InstanceView *dst_view,
                                          ApEvent precondition,
                                          PredEvent predicate_guard,
                                          IndexSpaceExpression *copy_expression,
                                          Operation *op, const unsigned index,
                                          const FieldMask &copy_mask,
                                          const PhysicalTraceInfo &trace_info,
                                          std::set<RtEvent> &recorded_events,
                                          std::set<RtEvent> &applied_events,
                                          ApUserEvent all_done,
                                          AddressSpaceID target,
                                          const bool copy_restricted)
    //--------------------------------------------------------------------------
    {
#ifdef DEBUG_LEGION
      assert(op != NULL);
      assert(dst_view->manager == this);
      assert(src_view->manager == source);
      assert(collective_mapping != NULL);
      assert(collective_mapping->contains(local_space));
      assert(source->is_reduction_manager());
#endif
      if (target != local_space)
      {
        // Send this to where the target address space is
        const RtUserEvent recorded = Runtime::create_rt_user_event();
        const RtUserEvent applied = Runtime::create_rt_user_event();
        Serializer rez;
        {
          RezCheck z(rez);
          rez.serialize(this->did);
          rez.serialize(source->did);
          rez.serialize(src_view->did);
          rez.serialize(dst_view->did);
          rez.serialize(precondition);
          rez.serialize(predicate_guard);
          copy_expression->pack_expression(rez, target);
          op->pack_remote_operation(rez, target, applied_events);
          rez.serialize(index);
          rez.serialize(copy_mask);
          trace_info.pack_trace_info(rez, applied_events);
          rez.serialize(recorded);
          rez.serialize(applied);
          rez.serialize(all_done);
          rez.serialize(copy_restricted);
        }
        runtime->send_collective_distribute_hourglass(target, rez);
        recorded_events.insert(recorded);
        applied_events.insert(applied);
        return;
      }
#ifdef DEBUG_LEGION
      assert(!instances.empty());
#endif
      const UniqueID op_id = op->get_unique_op_id();
      // Perform the collective reduction first on the source
      const ApEvent reduce_pre = dst_view->find_copy_preconditions(
          false/*reding*/, 0/*redop*/, copy_mask, copy_expression,
          op_id, index, applied_events, trace_info);
      if (reduce_pre.exists())
      {
        if (precondition.exists())
          precondition =
            Runtime::merge_events(&trace_info, precondition, reduce_pre);
        else
          precondition = reduce_pre;
      }
      // We'll just use the first instance for the target
      std::vector<CopySrcDstField> local_fields;
      layout->compute_copy_offsets(copy_mask, instances.front(),
#ifdef LEGION_SPY
                                   instance_events.front(),
#endif
                                   local_fields);
      std::vector<Reservation> reservations;
      dst_view->find_field_reservations(copy_mask, instance_points.front(),
                                        reservations);
      for (unsigned idx = 0; idx < local_fields.size(); idx++)
        local_fields[idx].set_redop(source->redop, false/*fold*/,
                                    true/*exclusive*/);
      // Build the reduction tree down to our first instance
      const AddressSpaceID origin = source->select_source_space(local_space);
      ApEvent reduced;
      if (origin != local_space)
      {
        const RtUserEvent recorded = Runtime::create_rt_user_event();
        const RtUserEvent applied = Runtime::create_rt_user_event();
        Serializer rez;
        {
          RezCheck z(rez);
          rez.serialize(source->did);
          rez.serialize(src_view->did);
          pack_fields(rez, local_fields);
          rez.serialize<size_t>(reservations.size());
          for (unsigned idx = 0; idx < reservations.size(); idx++)
            rez.serialize(reservations[idx]);
          rez.serialize(precondition);
          rez.serialize(predicate_guard);
          copy_expression->pack_expression(rez, origin);
          op->pack_remote_operation(rez, origin, applied_events); 
          rez.serialize(index);
          rez.serialize(copy_mask);
          trace_info.pack_trace_info(rez, applied_events);
          rez.serialize(recorded);
          rez.serialize(applied);
          if (trace_info.recording)
          {
            ApBarrier bar(Realm::Barrier::create_barrier(1/*arrivals*/));
            const ShardID sid = trace_info.record_managed_barrier(bar, 1);
            rez.serialize(bar);
            rez.serialize(sid);
            reduced = bar;
          }
          else
          {
            const ApUserEvent to_trigger = 
              Runtime::create_ap_user_event(&trace_info);
            rez.serialize(to_trigger);
            reduced = to_trigger;
          }
          rez.serialize(origin);
        }
        runtime->send_collective_distribute_reduction(origin, rez);
        recorded_events.insert(recorded);
        applied_events.insert(applied);
      }
      else
      {
        const ApUserEvent to_trigger = 
          Runtime::create_ap_user_event(&trace_info);
        source->perform_collective_reduction(src_view, local_fields,
            reservations, precondition, predicate_guard, copy_expression,
            op, index, copy_mask, trace_info, recorded_events, 
            applied_events, to_trigger, origin);
        reduced = to_trigger;
      }
      // Do the broadcast out, start with any children
      std::vector<AddressSpaceID> children;
      collective_mapping->get_children(local_space, local_space, children);
      ApBarrier broadcast_bar, all_bar;
      ShardID broadcast_shard = 0, owner_shard = 0;
      std::vector<ApEvent> broadcast_events;
      std::vector<ApEvent> all_done_events;
      if (all_done.exists() && trace_info.recording)
      {
        const size_t arrivals = collective_mapping->size();
        all_bar = ApBarrier(Realm::Barrier::create_barrier(arrivals));
        owner_shard = trace_info.record_managed_barrier(all_bar, arrivals);
      }
      for (std::vector<AddressSpaceID>::const_iterator it =
            children.begin(); it != children.end(); it++)
      {
        const RtUserEvent recorded = Runtime::create_rt_user_event();
        const RtUserEvent applied = Runtime::create_rt_user_event();
        Serializer rez;
        {
          RezCheck z(rez);
          rez.serialize(this->did);
          rez.serialize(dst_view->did);
          pack_fields(rez, local_fields);
          rez.serialize(reduced);
          rez.serialize(predicate_guard);
          copy_expression->pack_expression(rez, *it);
          rez.serialize<bool>(copy_restricted);
          if (copy_restricted)
            op->pack_remote_operation(rez, origin, applied_events); 
          rez.serialize(index);
          rez.serialize(op->get_ctx_index());
          rez.serialize(copy_mask);
          trace_info.pack_trace_info(rez, applied_events);
          rez.serialize(recorded);
          rez.serialize(applied);
          if (trace_info.recording)
          {
            if (!broadcast_bar.exists())
            {
              broadcast_bar =
                ApBarrier(Realm::Barrier::create_barrier(children.size()));
              broadcast_shard = trace_info.record_managed_barrier(broadcast_bar,
                                                               children.size());
              broadcast_events.push_back(broadcast_bar);
            }
            rez.serialize(broadcast_bar);
            rez.serialize(broadcast_shard);
            rez.serialize(all_bar);
            if (all_bar.exists())
              rez.serialize(owner_shard);
          }
          else
          {
            const ApUserEvent done = Runtime::create_ap_user_event(&trace_info);
            rez.serialize(done);
            broadcast_events.push_back(done);
            ApUserEvent all;
            if (all_done.exists())
            {
              all = Runtime::create_ap_user_event(&trace_info);
              all_done_events.push_back(all);
            }
            rez.serialize(all);
          }
          rez.serialize(origin);
        }
        runtime->send_collective_distribute_broadcast(origin, rez);
        recorded_events.insert(recorded);
        applied_events.insert(applied);
      }
      // Then do our local broadcast
      // TODO: if the number of local instances is large then we could
      // turn this into a tree broadcast, but for now we're just going
      // to copy everything out of the first instance
      for (unsigned idx = 1; idx < instances.size(); idx++)
      {
        std::vector<CopySrcDstField> dst_fields;
        layout->compute_copy_offsets(copy_mask, instances[idx],
#ifdef LEGION_SPY
                                     instance_events[idx],
#endif
                                     local_fields);
        const std::vector<Reservation> no_reservations;
        ApEvent local_copy = copy_expression->issue_copy(
            op, trace_info, dst_fields, local_fields, no_reservations,
#ifdef LEGION_SPY
            tree_id, tree_id,
#endif
            reduced, predicate_guard);
        if (local_copy.exists())
          broadcast_events.push_back(local_copy);
      }
      if (!broadcast_events.empty())
      {
        // Broadcast events will dominated the reduced event so there
        // is no need to include it specifically
        const ApEvent broadcast_done =
          Runtime::merge_events(&trace_info, broadcast_events);
        if (broadcast_done.exists())
        {
          dst_view->add_copy_user(false/*reading*/, 0/*redop*/, broadcast_done,
              trace_info.get_collect_event(), copy_mask, copy_expression,
              op_id, index, recorded_events, trace_info.recording,
              runtime->address_space);
          if (all_done.exists())
            all_done_events.push_back(broadcast_done);
        }
      }
      else 
      {
        dst_view->add_copy_user(false/*reading*/, 0/*redop*/, reduced,
            trace_info.get_collect_event(), copy_mask, copy_expression,
            op_id, index, recorded_events, trace_info.recording,
            runtime->address_space);
        if (all_done.exists())
          all_done_events.push_back(reduced);
      }
      if (all_done.exists())
      {
        if (all_bar.exists())
        {
          ApEvent arrival;
          if (!all_done_events.empty())
            arrival = Runtime::merge_events(&trace_info, all_done_events);
          Runtime::phase_barrier_arrive(all_bar, 1/*count*/, arrival);
          trace_info.record_barrier_arrival(all_bar, arrival, 1/*count*/,
                                            applied_events, owner_shard);
          Runtime::trigger_event(&trace_info, all_done, all_bar);
        }
        else
        {
          if (!all_done_events.empty())
            Runtime::trigger_event(&trace_info, all_done,
                Runtime::merge_events(&trace_info, all_done_events));
          else
            Runtime::trigger_event(&trace_info, all_done);
        }
      }
    }

    //--------------------------------------------------------------------------
    /*static*/ void CollectiveManager::handle_distribute_hourglass(
                   Runtime *runtime, AddressSpaceID source, Deserializer &derez)
    //--------------------------------------------------------------------------
    {
      DerezCheck z(derez);
      DistributedID did;
      derez.deserialize(did);
      RtEvent dst_man_ready, src_man_ready, dst_view_ready, src_view_ready;
      CollectiveManager *target = static_cast<CollectiveManager*>(
          runtime->find_or_request_instance_manager(did, dst_man_ready));
      derez.deserialize(did);
      CollectiveManager *manager = static_cast<CollectiveManager*>(
          runtime->find_or_request_instance_manager(did, src_man_ready));
      derez.deserialize(did);
      InstanceView *src_view = static_cast<InstanceView*>(
          runtime->find_or_request_logical_view(did, src_view_ready));
      derez.deserialize(did);
      InstanceView *dst_view = static_cast<InstanceView*>(
          runtime->find_or_request_logical_view(did, dst_view_ready));
      ApEvent precondition;
      derez.deserialize(precondition);
      PredEvent predicate_guard;
      derez.deserialize(predicate_guard);
      IndexSpaceExpression *copy_expression =
        IndexSpaceExpression::unpack_expression(derez, runtime->forest, source);
      std::set<RtEvent> ready_events;
      Operation *op =
        RemoteOp::unpack_remote_operation(derez, runtime, ready_events); 
      unsigned index;
      derez.deserialize(index);
      FieldMask copy_mask;
      derez.deserialize(copy_mask);
      std::set<RtEvent> recorded_events, applied_events;
      PhysicalTraceInfo trace_info =
        PhysicalTraceInfo::unpack_trace_info(derez, runtime);
      RtUserEvent recorded, applied;
      derez.deserialize(recorded);
      derez.deserialize(applied);
      ApUserEvent all_done;
      derez.deserialize(all_done);
      bool copy_restricted;
      derez.deserialize<bool>(copy_restricted);

      if (dst_man_ready.exists() && !dst_man_ready.has_triggered())
        ready_events.insert(dst_man_ready);
      if (src_man_ready.exists() && !src_man_ready.has_triggered())
        ready_events.insert(src_man_ready);
      if (src_view_ready.exists() && !src_view_ready.has_triggered())
        ready_events.insert(src_view_ready);
      if (dst_view_ready.exists() && !dst_view_ready.has_triggered())
        ready_events.insert(dst_view_ready);
      if (!ready_events.empty())
      {
        const RtEvent wait_on = Runtime::merge_events(ready_events);
        if (wait_on.exists() && !wait_on.has_triggered())
          wait_on.wait();
      }

      target->perform_collective_hourglass(manager, src_view, dst_view,
          precondition, predicate_guard, copy_expression, op, index,
          copy_mask, trace_info, recorded_events, applied_events,
          all_done, runtime->address_space, copy_restricted);

      if (!recorded_events.empty())
        Runtime::trigger_event(recorded,Runtime::merge_events(recorded_events));
      else
        Runtime::trigger_event(recorded);
      if (!applied_events.empty())
        Runtime::trigger_event(applied, Runtime::merge_events(applied_events));
      else
        Runtime::trigger_event(applied);
      delete op;
    }

    //--------------------------------------------------------------------------
    ApEvent CollectiveManager::perform_hammer_reduction(InstanceView *src_view,
                                const std::vector<CopySrcDstField> &dst_fields,
                                const std::vector<Reservation> &reservations,
                                ApEvent precondition,
                                PredEvent predicate_guard,
                                IndexSpaceExpression *copy_expression,
                                Operation *op, const unsigned index,
                                const FieldMask &copy_mask,
                                const PhysicalTraceInfo &trace_info,
                                std::set<RtEvent> &recorded_events,
                                std::set<RtEvent> &applied_events,
                                AddressSpaceID origin)
    //--------------------------------------------------------------------------
    {
#ifdef DEBUG_LEGION
      assert(redop > 0);
      assert(op != NULL);
      assert(!instances.empty());
      assert(src_view->manager == this);
      assert(collective_mapping != NULL);
      assert(collective_mapping->contains(local_space));
#endif
      // Distribute out to the other nodes first
      std::vector<ApEvent> done_events;
      std::vector<AddressSpaceID> children;
      collective_mapping->get_children(origin, local_space, children);
      ApBarrier trace_barrier;
      ShardID trace_shard = 0;
      for (std::vector<AddressSpaceID>::const_iterator it =
            children.begin(); it != children.end(); it++)
      {
        const RtUserEvent recorded = Runtime::create_rt_user_event();
        const RtUserEvent applied = Runtime::create_rt_user_event();
        Serializer rez;
        {
          RezCheck z(rez);
          rez.serialize(this->did);
          rez.serialize(src_view->did);
          pack_fields(rez, dst_fields);
          rez.serialize<size_t>(reservations.size());
          for (unsigned idx = 0; idx < reservations.size(); idx++)
            rez.serialize(reservations[idx]);
          rez.serialize(precondition);
          rez.serialize(predicate_guard);
          copy_expression->pack_expression(rez, *it);
          op->pack_remote_operation(rez, *it, applied_events); 
          rez.serialize(index);
          rez.serialize(copy_mask);
          trace_info.pack_trace_info(rez, applied_events);
          rez.serialize(recorded);
          rez.serialize(applied);
          if (trace_info.recording)
          {
            if (!trace_barrier.exists())
            {
              trace_barrier =
                ApBarrier(Realm::Barrier::create_barrier(children.size()));
              trace_shard = trace_info.record_managed_barrier(trace_barrier,
                                                              children.size());
              done_events.push_back(trace_barrier);
            }
            rez.serialize(trace_barrier);
            rez.serialize(trace_shard);
          }
          else
          {
            const ApUserEvent done = Runtime::create_ap_user_event(&trace_info);
            rez.serialize(done);
            done_events.push_back(done);
          }
          rez.serialize(origin);
        }
        runtime->send_collective_hammer_reduction(*it, rez);
        recorded_events.insert(recorded);
        applied_events.insert(applied);
      }
      const UniqueID op_id = op->get_unique_op_id();
      // Now we can perform our reduction copies to the destination
      // Get the source precondition for the copy
      const ApEvent src_pre = src_view->find_copy_preconditions(
          true/*reading*/, 0/*redop*/, copy_mask, copy_expression,
          op_id, index, applied_events, trace_info);
      if (src_pre.exists())
      {
        if (precondition.exists())
          precondition =
            Runtime::merge_events(&trace_info, precondition, src_pre);
        else
          precondition = src_pre;
      }
      // Issue the copies
      std::vector<ApEvent> local_events;
      for (unsigned idx = 0; idx < instances.size(); idx++)
      {
        std::vector<CopySrcDstField> src_fields;
        layout->compute_copy_offsets(copy_mask, instances[idx],
#ifdef LEGION_SPY
                                     instance_events[idx],
#endif
                                     src_fields);
        const ApEvent copy_post = copy_expression->issue_copy(
            op, trace_info, dst_fields, src_fields, reservations,
#ifdef LEGION_SPY
            tree_id, tree_id,
#endif
            precondition, predicate_guard);
        if (copy_post.exists())
          local_events.push_back(copy_post);
      }
      // Record the copy completion event
      if (!local_events.empty())
      {
        ApEvent local_done = Runtime::merge_events(&trace_info, local_events);
        if (local_done.exists())
        {
          const RtEvent collect_event = trace_info.get_collect_event();
          src_view->add_copy_user(true/*reading*/, 0/*redop*/, local_done,
              collect_event, copy_mask, copy_expression, op_id, index,
              recorded_events, trace_info.recording, runtime->address_space);
          done_events.push_back(local_done);
        }
      }
      // Merge the done events together
      if (done_events.empty())
        return ApEvent::NO_AP_EVENT;
      return Runtime::merge_events(&trace_info, done_events);
    }

    //--------------------------------------------------------------------------
    /*static*/ void CollectiveManager::handle_hammer_reduction(
                   Runtime *runtime, AddressSpaceID source, Deserializer &derez)
    //--------------------------------------------------------------------------
    {
      DerezCheck z(derez);
      DistributedID man_did, src_did;
      derez.deserialize(man_did);
      RtEvent man_ready, src_ready;
      CollectiveManager *manager = static_cast<CollectiveManager*>(
          runtime->find_or_request_instance_manager(man_did, man_ready));
      derez.deserialize(src_did);
      InstanceView *src_view = static_cast<InstanceView*>(
          runtime->find_or_request_logical_view(src_did, src_ready));
      size_t num_fields;
      derez.deserialize(num_fields);
      std::vector<CopySrcDstField> dst_fields(num_fields);
      std::set<RtEvent> recorded_events, ready_events, applied_events;
      unpack_fields(dst_fields, derez, ready_events, manager,man_ready,runtime);
      size_t num_reservations;
      derez.deserialize(num_reservations);
      std::vector<Reservation> reservations(num_reservations);
      for (unsigned idx = 0; idx < num_reservations; idx++)
        derez.deserialize(reservations[idx]);
      ApEvent precondition;
      derez.deserialize(precondition);
      PredEvent predicate_guard;
      derez.deserialize(predicate_guard);
      IndexSpaceExpression *copy_expression =
        IndexSpaceExpression::unpack_expression(derez, runtime->forest, source);
      Operation *op =
        RemoteOp::unpack_remote_operation(derez, runtime, ready_events);
      unsigned index;
      derez.deserialize(index);
      FieldMask copy_mask;
      derez.deserialize(copy_mask);
      PhysicalTraceInfo trace_info =
        PhysicalTraceInfo::unpack_trace_info(derez, runtime);
      RtUserEvent recorded, applied;
      derez.deserialize(recorded);
      derez.deserialize(applied);
      ApUserEvent ready;
      if (trace_info.recording)
      {
        ApBarrier bar;
        derez.deserialize(bar);
        ShardID sid;
        derez.deserialize(sid);
        ready = Runtime::create_ap_user_event(&trace_info);
        Runtime::phase_barrier_arrive(bar, 1/*count*/, ready);
        trace_info.record_barrier_arrival(bar, ready, 1/*count*/,
                                          applied_events, sid);
      }
      else
        derez.deserialize(ready);
      AddressSpaceID origin;
      derez.deserialize(origin);

      if (man_ready.exists() && !man_ready.has_triggered())
        ready_events.insert(man_ready);
      if (src_ready.exists() && !src_ready.has_triggered())
        ready_events.insert(src_ready);
      if (!ready_events.empty())
      {
        const RtEvent wait_on = Runtime::merge_events(ready_events);
        if (wait_on.exists() && !wait_on.has_triggered())
          wait_on.wait();
      }

      const ApEvent result = manager->perform_hammer_reduction(src_view,
          dst_fields, reservations, precondition, predicate_guard,
          copy_expression, op, index, copy_mask, trace_info,
          recorded_events, applied_events, origin);

      Runtime::trigger_event(&trace_info, ready, result);
      if (!recorded_events.empty())
        Runtime::trigger_event(recorded,Runtime::merge_events(recorded_events));
      else
        Runtime::trigger_event(recorded);
      if (!applied_events.empty())
        Runtime::trigger_event(applied, Runtime::merge_events(applied_events));
      else
        Runtime::trigger_event(applied);
      delete op;
    }

    //--------------------------------------------------------------------------
    void CollectiveManager::pack_fields(Serializer &rez,
                               const std::vector<CopySrcDstField> &fields) const
    //--------------------------------------------------------------------------
    {
      rez.serialize<size_t>(fields.size());
      for (unsigned idx = 0; idx < fields.size(); idx++)
        rez.serialize(fields[idx]);
      if (runtime->legion_spy_enabled)
      {
        // Pack the instance points for these instances so we can check to 
        // see if we already fetched them on the remote node
        for (std::vector<CopySrcDstField>::const_iterator it =
              fields.begin(); it != fields.end(); it++)
        {
          bool found = false;
          for (unsigned idx = 0; idx < instances.size(); idx++)
          {
            if (instances[idx] != it->inst)
              continue;
            rez.serialize(instance_events[idx]);
            rez.serialize(idx);
            rez.serialize(instance_points[idx]);
            found = true;
            break;
          }
          if (!found)
          {
            AutoLock i_lock(inst_lock,1,false/*exclusive*/);
            for (std::map<DomainPoint,RemoteInstInfo>::const_iterator rit =
                  remote_points.begin(); rit != remote_points.end(); rit++)
            {
              if (it->inst != rit->second.instance)
                continue;
              rez.serialize(rit->second.unique_event);
              rez.serialize(rit->second.index);
              rez.serialize(rit->first);
              found = true;
              break;
            }
#ifdef DEBUG_LEGION
            assert(found);
#endif
          }
        }
      }
    }

    //--------------------------------------------------------------------------
    /*static*/ void CollectiveManager::unpack_fields(
                std::vector<CopySrcDstField> &fields,
                Deserializer &derez, std::set<RtEvent> &ready_events,
                CollectiveManager *manager, RtEvent man_ready, Runtime *runtime)
    //--------------------------------------------------------------------------
    {
#ifdef DEBUG_LEGION
      assert(!fields.empty());
#endif
      const Processor local_proc = Processor::get_executing_processor();
      for (unsigned idx = 0; idx < fields.size(); idx++)
      {
        CopySrcDstField &field = fields[idx];
        derez.deserialize(field);
        // Check to see if we fetched the metadata for this instance
        RtEvent ready(field.inst.fetch_metadata(local_proc));
        if (ready.exists() && !ready.has_triggered())
          ready_events.insert(ready);
      }
      if (runtime->legion_spy_enabled)
      {
        // Legion Spy is a bit dumb currently and needs to have logged every
        // instance on every node where it might be used currently, so check
        // to make sure we've logged it
        std::vector<unsigned> indexes(fields.size());
        std::vector<DomainPoint> points(fields.size());
        std::vector<ApEvent> events(fields.size());
        for (unsigned idx = 0; idx < fields.size(); idx++)
        {
          derez.deserialize(events[idx]);
          if (!events[idx].exists())
          {
#ifdef DEBUG_LEGION
            assert(idx == 0); // should only happen on the first iteration
#endif
            // These fields are from an individual manager so just
            // load a copy of it here
            DistributedID did;
            derez.deserialize(did);
            RtEvent ready;
            runtime->find_or_request_instance_manager(did, ready);
            if (ready.exists())
              ready_events.insert(ready);
            return;
          }
          derez.deserialize(indexes[idx]);
          derez.deserialize(points[idx]);
        }
        if (man_ready.exists() && !man_ready.has_triggered())
          man_ready.wait();
        manager->log_remote_point_instances(fields, indexes, points, events);
      }
    }

    //--------------------------------------------------------------------------
    void CollectiveManager::log_remote_point_instances(
                                    const std::vector<CopySrcDstField> &fields,
                                    const std::vector<unsigned> &indexes,
                                    const std::vector<DomainPoint> &points,
                                    const std::vector<ApEvent> &events)
    //--------------------------------------------------------------------------
    {
      AutoLock i_lock(inst_lock);
      for (unsigned idx = 0; idx < points.size(); idx++)
      {
        // Skip anything that we already logged
        if (remote_points.find(points[idx]) != remote_points.end())
          continue;
        RemoteInstInfo &info = remote_points[points[idx]];
        info.instance = fields[idx].inst;
        info.unique_event = events[idx];
        info.index = indexes[idx];
        LegionSpy::log_physical_instance(info.unique_event, info.instance.id,
            info.instance.get_location().id, instance_domain->expr_id,
            field_space_node->handle, tree_id, redop);
        layout->log_instance_layout(info.unique_event);
      }
    }

    //--------------------------------------------------------------------------
    void CollectiveManager::compute_copy_offsets(const FieldMask &copy_mask,
      std::vector<CopySrcDstField> &fields, const DomainPoint *collective_point)
    //--------------------------------------------------------------------------
    {
#ifdef DEBUG_LEGION
      assert(layout != NULL);
      assert(collective_point != NULL);
#endif
      for (unsigned idx = 0; idx < instances.size(); idx++)
      {
        if (instance_points[idx] != *collective_point)
          continue;
        layout->compute_copy_offsets(copy_mask, instances[idx],
#ifdef LEGION_SPY
                                     instance_events[idx],
#endif
                                     fields);
        return;
      }
      // We should never get here because the instance should always be local
      assert(false);
    }

    //--------------------------------------------------------------------------
    /*static*/ void CollectiveManager::handle_remote_registration(
                                          Runtime *runtime, Deserializer &derez)
    //--------------------------------------------------------------------------
    {
      DerezCheck z(derez);
      DistributedID did;
      derez.deserialize(did);
      CollectiveManager *manager = static_cast<CollectiveManager*>(
                          runtime->find_distributed_collectable(did));
      DistributedID view_did;
      derez.deserialize(view_did);
      RtEvent ready;
      InstanceView *view = static_cast<InstanceView*>(
          runtime->find_or_request_logical_view(view_did, ready));
      RegionUsage usage;
      derez.deserialize(usage);
      FieldMask user_mask;
      derez.deserialize(user_mask);
      IndexSpace handle;
      derez.deserialize(handle);
      IndexSpaceNode *expr = runtime->forest->get_node(handle);
      UniqueID op_id;
      derez.deserialize(op_id);
      size_t op_ctx_index;
      derez.deserialize(op_ctx_index);
      unsigned index;
      derez.deserialize(index);
      ApEvent term_event;
      derez.deserialize(term_event);
      RtEvent collect_event;
      derez.deserialize(collect_event);
      RtUserEvent applied;
      derez.deserialize(applied);
      const PhysicalTraceInfo trace_info =
        PhysicalTraceInfo::unpack_trace_info(derez, runtime);
      bool symbolic;
      derez.deserialize(symbolic);
      ApUserEvent result;
      derez.deserialize(result);

      std::set<RtEvent> applied_events;
      if (ready.exists() && !ready.has_triggered())
        ready.wait();
      Runtime::trigger_event(&trace_info, result,
          manager->register_collective_user(view, usage, user_mask, expr,
            op_id, op_ctx_index, index, term_event, collect_event,
            applied_events, manager->collective_mapping, NULL/*no op*/,
            trace_info, symbolic));
      if (!applied_events.empty())
        Runtime::trigger_event(applied, Runtime::merge_events(applied_events));
      else
        Runtime::trigger_event(applied);
    }

    //--------------------------------------------------------------------------
    ApEvent CollectiveManager::register_collective_user(InstanceView *view, 
                                         const RegionUsage &usage,
                                         const FieldMask &user_mask,
                                         IndexSpaceNode *expr,
                                         const UniqueID op_id,
                                         const size_t op_ctx_index,
                                         const unsigned index,
                                         ApEvent term_event,
                                         RtEvent collect_event,
                                         std::set<RtEvent> &applied_events,
                                         const CollectiveMapping *mapping,
                                         Operation *local_collective_op,
                                         const PhysicalTraceInfo &trace_info,
                                         const bool symbolic)
    //--------------------------------------------------------------------------
    {
#ifdef DEBUG_LEGION
      assert(mapping != NULL);
      assert(collective_mapping != NULL);
      // CollectiveMapping for the analyses should all align with 
      // the CollectiveMapping for the collective manager
      assert((mapping == collective_mapping) ||
          ((*mapping) == (*collective_mapping)));
      assert(term_event.exists());
#endif
      // Check to make sure we're on the right node for this point
      if (local_collective_op != NULL)
      {
        bool local = false;
        const DomainPoint point =
          local_collective_op->get_collective_instance_point();
        for (unsigned idx = 0; instance_points.size(); idx++)
        {
          if (instance_points[idx] != point)
            continue;
          local = true;
          break;
        }
        if (!local)
        {
          // Figure out which node is local
          const PhysicalInstance inst = get_instance(point);
          const AddressSpaceID target = inst.address_space();
#ifdef DEBUG_LEGION
          assert(collective_mapping->contains(target));
#endif
          const ApUserEvent result = Runtime::create_ap_user_event(&trace_info);
          const RtUserEvent applied = Runtime::create_rt_user_event();
          Serializer rez;
          {
            RezCheck z(rez);
            rez.serialize(did);
            rez.serialize(view->did);
            rez.serialize(usage);
            rez.serialize(user_mask);
            rez.serialize(expr->handle);
            rez.serialize(op_id);
            rez.serialize(op_ctx_index);
            rez.serialize(index);
            rez.serialize(term_event);
            rez.serialize(collect_event);
            rez.serialize(applied);
            trace_info.pack_trace_info(rez, applied_events);
            rez.serialize<bool>(symbolic);
            rez.serialize(result);
          }
          runtime->send_collective_remote_registration(target, rez);
          return result;
        }
      }
#ifdef DEBUG_LEGION
      assert(collective_mapping->contains(local_space));
#endif
      // We performing a collective analysis, this function performs a 
      // parallel rendezvous to ensure several important invariants.
      // 1. SUBTLE!!! Make sure that all the participants have arrived
      //    at this function before performing any view analysis. This
      //    is required to ensure that any copies that need to be issued
      //    have had a chance to record their view users first before we
      //    attempt to look for preconditions for this user.
      // 2. Similarly make sure that the applied events reflects the case
      //    where all the users have been recorded across the views on 
      //    each node to ensure that any downstream copies or users will
      //    observe all the most recent users.
      // 3. Deduplicate across all the participants on the same node since
      //    there is always just a single view on each node. This function
      //    call will always return the local user precondition for the
      //    local instances. Make sure to merge together all the partcipant
      //    postconditions for the local instances to reflect in the view
      //    that the local instances are ready when they are all ready.
      // 4. Do NOT block in this function call or you can risk deadlock because
      //    we might be doing several of these calls for a region requirement
      //    on different instances and the orders might vary on each node.
      
      // The unique tag for the rendezvous is our context ID which will be
      // the same across all points and the index of our region requirement
      ApUserEvent result;
      RtUserEvent local_registered, global_registered;
      std::vector<RtEvent> remote_registered;
      std::vector<ApEvent> local_term_events;
      std::vector<CollectiveCopyFillAnalysis*> analyses;
      const RendezvousKey key(view->did, op_ctx_index, index);
      {
        AutoLock i_lock(inst_lock);
#ifdef DEBUG_LEGION
        assert(!instances.empty());
#endif
        // Check to see if we're the first one to arrive on this node
        std::map<RendezvousKey,UserRendezvous>::iterator finder =
          rendezvous_users.find(key);
        if (finder == rendezvous_users.end())
        {
          // If we are then make the record for knowing when we've seen
          // all the expected arrivals
          finder = rendezvous_users.insert(
              std::make_pair(key,UserRendezvous())).first; 
          UserRendezvous &rendezvous = finder->second;
          // Count how many expected arrivals we have
          // If we're doing collective per space 
          rendezvous.remaining_local_arrivals = instances.size();
          rendezvous.local_initialized = true;
          rendezvous.remaining_remote_arrivals =
            mapping->count_children(owner_space, local_space);
          rendezvous.ready_event = Runtime::create_ap_user_event(&trace_info);
          rendezvous.local_registered = Runtime::create_rt_user_event();
          rendezvous.global_registered = Runtime::create_rt_user_event();
        }
        else if (!finder->second.local_initialized)
        {
          // First local arrival, but rendezvous was made by a remote
          // arrival so we need to make the ready event
#ifdef DEBUG_LEGION
          assert(!finder->second.ready_event.exists());
#endif
          finder->second.ready_event =
            Runtime::create_ap_user_event(&trace_info);
          finder->second.remaining_local_arrivals = instances.size();
          finder->second.local_initialized = true;
        }
        if (term_event.exists())
          finder->second.local_term_events.push_back(term_event);
        // Record the applied events
        applied_events.insert(finder->second.global_registered);
        // The result will be the ready event
        result = finder->second.ready_event;
#ifdef DEBUG_LEGION
        assert(finder->second.local_initialized);
        assert(finder->second.remaining_local_arrivals > 0);
#endif
        // See if we've seen all the arrivals
        if (--finder->second.remaining_local_arrivals == 0)
        {
          // If we're going to need to defer this then save
          // all of our local state needed to perform registration
          // for when it is safe to do so
          if (!is_owner() || 
              (finder->second.remaining_remote_arrivals > 0))
          {
            // Save the state that we need for finalization later
            finder->second.view = view;
            finder->second.usage = usage;
            finder->second.mask = new FieldMask(user_mask);
            finder->second.expr = expr;
            WrapperReferenceMutator mutator(applied_events);
            expr->add_nested_expression_reference(did, &mutator);
            finder->second.op_id = op_id;
            finder->second.collect_event = collect_event;
            finder->second.trace_info = new PhysicalTraceInfo(trace_info);
            finder->second.symbolic = symbolic;
          }
          if (finder->second.remaining_remote_arrivals == 0)
          {
            if (!is_owner())
            {
              // Not the owner so send the message to the parent
              RtEvent registered = finder->second.local_registered;
              if (!finder->second.remote_registered.empty())
              {
                finder->second.remote_registered.push_back(registered);
                registered =
                  Runtime::merge_events(finder->second.remote_registered);
              }
              const AddressSpaceID parent = 
                collective_mapping->get_parent(owner_space, local_space);
              Serializer rez;
              {
                RezCheck z(rez);
                rez.serialize(did);
                rez.serialize(view->did);
                rez.serialize(op_ctx_index);
                rez.serialize(index);
                rez.serialize(registered);
              }
              runtime->send_collective_register_user_request(parent, rez);
              return result;
            }
            else
            {
              // We're going to fall through so grab the state
              // that we need to do the finalization now
              remote_registered.swap(finder->second.remote_registered);
              local_registered = finder->second.local_registered;
              global_registered = finder->second.global_registered;
              local_term_events.swap(finder->second.local_term_events);
              analyses.swap(finder->second.analyses);
              // We can erase this from the data structure now
              rendezvous_users.erase(finder);
            }
          }
          else // Still waiting for remote arrivals
            return result;
        }
        else // Not the last local arrival so we can just return the result
          return result;
      }
#ifdef DEBUG_LEGION
      assert(is_owner());
#endif
      ApEvent local_term; 
      if (!local_term_events.empty())
        local_term = Runtime::merge_events(&trace_info, local_term_events);
      finalize_collective_user(view, usage, user_mask, expr, op_id,
         op_ctx_index, index, collect_event, local_registered,
         global_registered, result, local_term, trace_info, analyses, symbolic);
      RtEvent all_registered = local_registered;
      if (!remote_registered.empty())
      {
        remote_registered.push_back(all_registered);
        all_registered = Runtime::merge_events(remote_registered);
      }
      Runtime::trigger_event(global_registered, all_registered); 
      return result;
    }

    //--------------------------------------------------------------------------
    void CollectiveManager::process_register_user_request(
                        const DistributedID view_did, const size_t op_ctx_index,
                        const unsigned index, RtEvent registered)
    //--------------------------------------------------------------------------
    {
      UserRendezvous to_perform;
      const RendezvousKey key(view_did, op_ctx_index, index);
      {
        AutoLock i_lock(inst_lock);
#ifdef DEBUG_LEGION
        assert(!instances.empty());
#endif
        // Check to see if we're the first one to arrive on this node
        std::map<RendezvousKey,UserRendezvous>::iterator
          finder = rendezvous_users.find(key);
        if (finder == rendezvous_users.end())
        {
          // If we are then make the record for knowing when we've seen
          // all the expected arrivals
          finder = rendezvous_users.insert(
              std::make_pair(key,UserRendezvous())).first; 
          UserRendezvous &rendezvous = finder->second;
          rendezvous.local_initialized = false;
          rendezvous.remaining_remote_arrivals =
            collective_mapping->count_children(owner_space, local_space);
          rendezvous.local_registered = Runtime::create_rt_user_event();
          rendezvous.global_registered = Runtime::create_rt_user_event();
        }
        finder->second.remote_registered.push_back(registered);
#ifdef DEBUG_LEGION
        assert(finder->second.remaining_remote_arrivals > 0);
#endif
        // If we're not the last arrival then we're done
        if ((--finder->second.remaining_remote_arrivals > 0) ||
            !finder->second.local_initialized ||
            (finder->second.remaining_local_arrivals > 0))
          return;
        if (!is_owner())
        {
          // Continue sending the message up the tree to the parent
          registered = finder->second.local_registered;
          if (!finder->second.remote_registered.empty())
          {
            finder->second.remote_registered.push_back(registered);
            registered =
              Runtime::merge_events(finder->second.remote_registered);
          }
          const AddressSpaceID parent = 
            collective_mapping->get_parent(owner_space, local_space);
          Serializer rez;
          {
            RezCheck z(rez);
            rez.serialize(did);
            rez.serialize(view_did);
            rez.serialize(op_ctx_index);
            rez.serialize(index);
            rez.serialize(registered);
          }
          runtime->send_collective_register_user_request(parent, rez);
          return;
        }
        // We're the owner so we can start doing the user registration
        // Grab everything we need to call finalize_collective_user
        to_perform = std::move(finder->second);
        // Then we can erase the entry
        rendezvous_users.erase(finder);
      }
#ifdef DEBUG_LEGION
      assert(is_owner());
#endif
      ApEvent local_term; 
      if (!to_perform.local_term_events.empty())
        local_term = Runtime::merge_events(to_perform.trace_info,
                                    to_perform.local_term_events);
      finalize_collective_user(to_perform.view, to_perform.usage,
          *(to_perform.mask), to_perform.expr, to_perform.op_id,
          op_ctx_index, index, to_perform.collect_event,
          to_perform.local_registered, to_perform.global_registered,
          to_perform.ready_event, local_term, *(to_perform.trace_info),
          to_perform.analyses, to_perform.symbolic);
      RtEvent all_registered = to_perform.local_registered;
      if (!to_perform.remote_registered.empty())
      {
        to_perform.remote_registered.push_back(all_registered);
        all_registered = Runtime::merge_events(to_perform.remote_registered);
      }
      Runtime::trigger_event(to_perform.global_registered, all_registered);
      if (to_perform.expr->remove_nested_expression_reference(did))
        delete to_perform.expr;
      delete to_perform.mask;
      delete to_perform.trace_info;
    }

    //--------------------------------------------------------------------------
    /*static*/ void CollectiveManager::handle_register_user_request(
                                          Runtime *runtime, Deserializer &derez)
    //--------------------------------------------------------------------------
    {
      DerezCheck z(derez);
      DistributedID did;
      derez.deserialize(did);
      RtEvent ready;
      CollectiveManager *manager = static_cast<CollectiveManager*>(
              runtime->find_or_request_instance_manager(did, ready));
      DistributedID view_did;
      derez.deserialize(view_did);
      size_t op_ctx_index;
      derez.deserialize(op_ctx_index);
      unsigned index;
      derez.deserialize(index);
      RtEvent registered;
      derez.deserialize(registered);

      if (ready.exists() && !ready.has_triggered())
        ready.wait();
      manager->process_register_user_request(view_did, op_ctx_index, 
                                             index, registered);
    }

    //--------------------------------------------------------------------------
    void CollectiveManager::process_register_user_response(
                        const DistributedID view_did, const size_t op_ctx_index,
                        const unsigned index, RtEvent registered)
    //--------------------------------------------------------------------------
    {
#ifdef DEBUG_LEGION
      assert(!is_owner());
#endif
      UserRendezvous to_perform;
      const RendezvousKey key(view_did, op_ctx_index, index);
      {
        AutoLock i_lock(inst_lock);
#ifdef DEBUG_LEGION
        assert(!instances.empty());
#endif
        // Check to see if we're the first one to arrive on this node
        std::map<RendezvousKey,UserRendezvous>::iterator finder =
          rendezvous_users.find(key);
#ifdef DEBUG_LEGION
        assert(finder != rendezvous_users.end());
#endif
        to_perform = std::move(finder->second);
        // Can now remove this from the data structure
        rendezvous_users.erase(finder);
      }
      // Now we can perform the user registration
      ApEvent local_term; 
      if (!to_perform.local_term_events.empty())
        local_term = Runtime::merge_events(to_perform.trace_info,
                                    to_perform.local_term_events);
      finalize_collective_user(to_perform.view, to_perform.usage,
          *(to_perform.mask), to_perform.expr, to_perform.op_id,
          op_ctx_index, index, to_perform.collect_event,
          to_perform.local_registered, to_perform.global_registered,
          to_perform.ready_event, local_term, *(to_perform.trace_info),
          to_perform.analyses, to_perform.symbolic);
      Runtime::trigger_event(to_perform.global_registered, registered);
      if (to_perform.expr->remove_nested_expression_reference(did))
        delete to_perform.expr;
      delete to_perform.mask;
      delete to_perform.trace_info;
    }

    //--------------------------------------------------------------------------
    /*static*/ void CollectiveManager::handle_register_user_response(
                                          Runtime *runtime, Deserializer &derez)
    //--------------------------------------------------------------------------
    {
      DerezCheck z(derez);
      DistributedID did;
      derez.deserialize(did);
      RtEvent ready;
      CollectiveManager *manager = static_cast<CollectiveManager*>(
              runtime->find_or_request_instance_manager(did, ready));
      DistributedID view_did;
      derez.deserialize(view_did);
      size_t op_ctx_index;
      derez.deserialize(op_ctx_index);
      unsigned index;
      derez.deserialize(index);
      RtEvent registered;
      derez.deserialize(registered);

      if (ready.exists() && !ready.has_triggered())
        ready.wait();
      manager->process_register_user_response(view_did, op_ctx_index,
                                              index, registered);
    }

    //--------------------------------------------------------------------------
    void CollectiveManager::find_points_in_memory(Memory memory,
                                         std::vector<DomainPoint> &points) const
    //--------------------------------------------------------------------------
    {
#ifdef DEBUG_LEGION
      assert(collective_mapping != NULL);
#endif
      const AddressSpaceID space = memory.address_space();
      if (space != local_space)
      {
        if (!collective_mapping->contains(space))
          return;
        const RtUserEvent ready_event = Runtime::create_rt_user_event();
        Serializer rez;
        {
          RezCheck z(rez);
          rez.serialize(did);
          rez.serialize(memory);
          rez.serialize(&points);
          rez.serialize(ready_event);
        }
        runtime->send_collective_find_points_request(space, rez);
        if (!ready_event.has_triggered())
          ready_event.wait();
      }
      else
      {
        for (unsigned idx = 0; idx < memories.size(); idx++)
          if (memories[idx]->memory == memory)
            points.push_back(instance_points[idx]);
      }
    }

    //--------------------------------------------------------------------------
    /*static*/ void CollectiveManager::handle_find_points_request(
                   Runtime *runtime, Deserializer &derez, AddressSpaceID source)
    //--------------------------------------------------------------------------
    {
      DerezCheck z(derez);
      DistributedID did;
      derez.deserialize(did);
      Memory memory;
      derez.deserialize(memory);
      std::vector<DomainPoint> *target;
      derez.deserialize(target);
      RtUserEvent done;
      derez.deserialize(done);

      CollectiveManager *manager = static_cast<CollectiveManager*>(
          runtime->weak_find_distributed_collectable(did));
      if (manager != NULL)
      {
        std::vector<DomainPoint> results;
        manager->find_points_in_memory(memory, results);
        if (!results.empty())
        {
          Serializer rez;
          {
            RezCheck z2(rez);
            rez.serialize(target);
            rez.serialize<size_t>(results.size());
            for (unsigned idx = 0; idx < results.size(); idx++)
              rez.serialize(results[idx]);
            rez.serialize(done);
          }
          runtime->send_collective_find_points_response(source, rez);
          if (manager->remove_base_resource_ref(RUNTIME_REF))
            delete manager;
          return;
        }
        else if (manager->remove_base_resource_ref(RUNTIME_REF))
          delete manager;
      }
      Runtime::trigger_event(done);
    }

    //--------------------------------------------------------------------------
    /*static*/ void CollectiveManager::handle_find_points_response(
                                                            Deserializer &derez)
    //--------------------------------------------------------------------------
    {
      DerezCheck z(derez);
      std::vector<DomainPoint> *target;
      derez.deserialize(target);
      size_t num_points;
      derez.deserialize(num_points);
      target->resize(num_points);
      for (unsigned idx = 0; idx < num_points; idx++)
        derez.deserialize((*target)[idx]);
      RtUserEvent done;
      derez.deserialize(done);
      Runtime::trigger_event(done);
    }

    //--------------------------------------------------------------------------
    void CollectiveManager::find_points_nearest_memory(Memory memory,
                     std::map<DomainPoint,Memory> &points, bool bandwidth) const
    //--------------------------------------------------------------------------
    {
      std::atomic<size_t> best(bandwidth ? 0 : GUARD_SIZE);
      const AddressSpaceID origin = select_origin_space();
      const RtEvent ready = find_points_nearest_memory(memory, local_space,
          &points, &best, origin, bandwidth ? 0 : GUARD_SIZE, bandwidth);
      if (ready.exists() && !ready.has_triggered())
        ready.wait();
    }

    //--------------------------------------------------------------------------
    RtEvent CollectiveManager::find_points_nearest_memory(Memory memory,
                    AddressSpaceID source, std::map<DomainPoint,Memory> *points,
                    std::atomic<size_t> *target, AddressSpaceID origin, 
                    size_t best, bool bandwidth) const
    //--------------------------------------------------------------------------
    {
#ifdef DEBUG_LEGION
      assert(collective_mapping != NULL);
#endif
      const AddressSpaceID space = memory.address_space();
      if (space != local_space)
      {
        if (collective_mapping->contains(space))
        {
#ifdef DEBUG_LEGION
          assert(source == local_space);
#endif
          // Assume that all memmories in the same space are always inherently
          // closer to the target memory than any others, so we can send the
          // request straight to that node and do the lookup
          const RtUserEvent done = Runtime::create_rt_user_event();
          Serializer rez;
          {
            RezCheck z(rez);
            rez.serialize(did);
            rez.serialize(memory);
            rez.serialize(source);
            rez.serialize(points);
            rez.serialize(target);
            rez.serialize(origin);
            rez.serialize(best);
            rez.serialize<bool>(bandwidth);
            rez.serialize(done);
          }
          runtime->send_collective_nearest_points_request(space, rez);
          return done;
        }
        else
        {
          if (collective_mapping->contains(local_space))
          {
            // Do our local check and update the best
            std::map<DomainPoint,Memory> local_results;
            find_nearest_local_points(memory, best, local_results, bandwidth);
            std::vector<RtEvent> done_events;
            std::vector<AddressSpaceID> children;
            collective_mapping->get_children(origin, local_space, children);
            for (std::vector<AddressSpaceID>::const_iterator it = 
                  children.begin(); it != children.end(); it++)
            {
              const RtUserEvent done = Runtime::create_rt_user_event();
              Serializer rez;
              {
                RezCheck z(rez);
                rez.serialize(did);
                rez.serialize(memory);
                rez.serialize(source);
                rez.serialize(points);
                rez.serialize(target);
                rez.serialize(origin);
                rez.serialize(best);
                rez.serialize<bool>(bandwidth);
                rez.serialize(done);
              }
              runtime->send_collective_nearest_points_request(*it, rez);
              done_events.push_back(done);
            }
            if (!local_results.empty())
            {
              const RtUserEvent done = Runtime::create_rt_user_event();
              Serializer rez;
              {
                RezCheck z(rez);
                rez.serialize(points);
                rez.serialize(target);
                rez.serialize(best);
                rez.serialize<size_t>(local_results.size());
                for (std::map<DomainPoint,Memory>::const_iterator it =
                      local_results.begin(); it != local_results.end(); it++)
                {
                  rez.serialize(it->first);
                  rez.serialize(it->second);
                }
                rez.serialize<bool>(bandwidth);
                rez.serialize(done);
              }
              runtime->send_collective_nearest_points_response(source, rez);
              done_events.push_back(done);
            }
            if (!done_events.empty())
              return Runtime::merge_events(done_events);
          }
          else
          {
#ifdef DEBUG_LEGION
            assert(source == local_space);
#endif
            // Send to the origin to start
            const RtUserEvent done = Runtime::create_rt_user_event();
            Serializer rez;
            {
              RezCheck z(rez);
              rez.serialize(did);
              rez.serialize(memory);
              rez.serialize(source);
              rez.serialize(points);
              rez.serialize(target);
              rez.serialize(origin);
              rez.serialize(best);
              rez.serialize<bool>(bandwidth);
              rez.serialize(done);
            }
            runtime->send_collective_nearest_points_request(origin, rez);
            return done;
          }
        }
      }
      else
      {
        // Assume that all memories in the same space are always inherently
        // closer to the target memory than any others
        // See if we find the memory itself
        std::map<DomainPoint,Memory> results;
        find_nearest_local_points(memory, best, results, bandwidth);
        if (source != local_space)
        {
          if (!results.empty())
          {
            const RtUserEvent done = Runtime::create_rt_user_event();
            Serializer rez;
            {
              RezCheck z(rez);
              rez.serialize(points);
              rez.serialize(target);
              rez.serialize(best);
              rez.serialize<size_t>(results.size());
              for (std::map<DomainPoint,Memory>::const_iterator it =
                    results.begin(); it != results.end(); it++)
              {
                rez.serialize(it->first);
                rez.serialize(it->second);
              }
              rez.serialize<bool>(bandwidth);
              rez.serialize(done);
            }
            runtime->send_collective_nearest_points_response(source, rez);
            return done;
          }
        }
        else
        {
          // This is the local case, so there's no atomicity required
          points->swap(results);
          target->store(best);
        }
      }
      return RtEvent::NO_RT_EVENT;
    }

    //--------------------------------------------------------------------------
    void CollectiveManager::find_nearest_local_points(Memory memory,
      size_t &best, std::map<DomainPoint,Memory> &results, bool bandwidth) const
    //--------------------------------------------------------------------------
    {
      for (unsigned idx = 0; idx < memories.size(); idx++)
      {
        if (memories[idx]->memory == memory)
          results[instance_points[idx]] = memory;
      }
      if (results.empty())
      {
        // Nothing in the memory itself, so see which of our memories
        // are closer to anything else
        std::map<Memory,size_t> searches;
        for (unsigned idx = 0; idx < memories.size(); idx++)
        {
          const Memory local = memories[idx]->memory;
          std::map<Memory,size_t>::const_iterator finder =
            searches.find(local);
          if (finder == searches.end())
          {
            Realm::Machine::AffinityDetails affinity;
            if (runtime->machine.has_affinity(memory, local, &affinity))
            {
#ifdef DEBUG_LEGION
              assert(0 < affinity.bandwidth);
#ifndef __clang__ // Apparently all clangs are stupid about this
              assert(affinity.bandwidth < GUARD_SIZE);
#endif
#endif
              if (bandwidth)
              {
                searches[local] = affinity.bandwidth;
                if (affinity.bandwidth >= best)
                {
                  if (affinity.bandwidth > best)
                  {
                    results.clear();
                    best = affinity.bandwidth;
                  }
                  results[instance_points[idx]] = local;
                }
              }
              else
              {
#ifdef DEBUG_LEGION
                assert(0 < affinity.latency);
#ifndef __clang__ // Apparently all clangs are stupid about this
                assert(affinity.latency < GUARD_SIZE);
#endif
#endif
                searches[local] = affinity.latency;
                if (affinity.latency <= best)
                {
                  if (affinity.latency < best)
                  {
                    results.clear();
                    best = affinity.latency;
                  }
                  results[instance_points[idx]] = local;
                }
              }
            }
            else
              searches[local] = bandwidth ? 0 : GUARD_SIZE;
          }
          else if (finder->second == best)
            results[instance_points[idx]] = local;
        }
      }
      else
        best = bandwidth ? GUARD_SIZE-1 : 1;
    }

    //--------------------------------------------------------------------------
    /*static*/ void CollectiveManager::handle_nearest_points_request(
                                          Runtime *runtime, Deserializer &derez)
    //--------------------------------------------------------------------------
    {
      DerezCheck z(derez);
      DistributedID did;
      derez.deserialize(did);
      Memory memory;
      derez.deserialize(memory);
      AddressSpaceID source;
      derez.deserialize(source);
      std::map<DomainPoint,Memory> *points;
      derez.deserialize(points);
      std::atomic<size_t> *target;
      derez.deserialize(target);
      AddressSpaceID origin;
      derez.deserialize(origin);
      size_t best;
      derez.deserialize(best);
      bool bandwidth;
      derez.deserialize(bandwidth);
      RtUserEvent done;
      derez.deserialize(done);

      CollectiveManager *manager = static_cast<CollectiveManager*>(
          runtime->weak_find_distributed_collectable(did));
      if (manager != NULL)     
      {
        Runtime::trigger_event(done, manager->find_points_nearest_memory(
              memory, source, points, target, origin, best, bandwidth));
        if (manager->remove_base_resource_ref(RUNTIME_REF))
          delete manager;
      }
      else
        Runtime::trigger_event(done);
    }

    //--------------------------------------------------------------------------
    /*static*/ void CollectiveManager::handle_nearest_points_response(
                                                            Deserializer &derez)
    //--------------------------------------------------------------------------
    {
      DerezCheck z(derez);
      std::map<DomainPoint,Memory> *points;
      derez.deserialize(points);
      std::atomic<size_t> *target;
      derez.deserialize(target);
      size_t best;
      derez.deserialize(best);
      size_t num_points;
      derez.deserialize(num_points);
      std::vector<std::pair<DomainPoint,Memory> > results(num_points);
      for (unsigned idx = 0; idx < num_points; idx++)
      {
        derez.deserialize(results[idx].first);
        derez.deserialize(results[idx].second);
      }
      bool bandwidth;
      derez.deserialize(bandwidth);
      // spin until we can get safely set the guard to add our entries
      const size_t guard = bandwidth ? GUARD_SIZE : 0;
      size_t current = target->load();
      while ((current == guard) ||
             (bandwidth && (current <= best)) ||
             (!bandwidth && (best <= current)))
      {
        if (!target->compare_exchange_weak(current, guard))
          continue;
        // If someone else still holds the guard then keep trying
        if (current == guard)
          continue;
        if (bandwidth)
        {
          if (current < best)
            points->clear();
          for (unsigned idx = 0; idx < results.size(); idx++)
            points->insert(results[idx]);
        }
        else
        {
          if (best < current)
            points->clear();
          for (unsigned idx = 0; idx < results.size(); idx++)
            points->insert(results[idx]);
        }
        target->store(best);
        break;
      }
      RtUserEvent done;
      derez.deserialize(done);
    }

    //--------------------------------------------------------------------------
    AddressSpaceID CollectiveManager::select_source_space(
                                               AddressSpaceID destination) const
    //--------------------------------------------------------------------------
    {
#ifdef DEBUG_LEGION
      assert(collective_mapping != NULL);
#endif
      // 1. If the collective manager has instances on the same node
      //    as the destination then we'll use one of them
      if (collective_mapping->contains(destination))
        return destination;
      // 2. If the collective manager has instances on the local node
      //    then we'll use one of them
      if (collective_mapping->contains(local_space))
        return local_space;
      // 3. Pick the node closest to the destination in the collective
      //    manager and use that to issue copies
      return collective_mapping->find_nearest(destination);
    }

    //--------------------------------------------------------------------------
    void CollectiveManager::register_collective_analysis(DistributedID view_did,
                                           CollectiveCopyFillAnalysis *analysis)
    //--------------------------------------------------------------------------
    {
      int index = -1;
      // Figure out which index we are, if we are not local we can ignore it
      for (unsigned idx = 0; idx < instance_points.size(); idx++)
      {
        if (instance_points[idx] != analysis->collective_point)
          continue;
        index = idx;
        break;
      }
      if (index < 0)
        return;
      const RendezvousKey key(view_did,analysis->context_index,analysis->index);
      AutoLock i_lock(inst_lock);
      std::map<RendezvousKey,UserRendezvous>::iterator finder =
        rendezvous_users.find(key);
      if (finder == rendezvous_users.end())
      {
        finder = rendezvous_users.insert(
            std::make_pair(key,UserRendezvous())).first; 
        UserRendezvous &rendezvous = finder->second;
        // Count how many expected arrivals we have
        rendezvous.local_initialized = false;
        rendezvous.remaining_remote_arrivals =
          collective_mapping->count_children(owner_space, local_space);
        rendezvous.local_registered = Runtime::create_rt_user_event();
        rendezvous.global_registered = Runtime::create_rt_user_event();
      }
      // Perform the registration
      if (finder->second.analyses.empty())
        finder->second.analyses.resize(instances.size(), NULL);
#ifdef DEBUG_LEGION
      assert(unsigned(index) < finder->second.analyses.size());
      assert(finder->second.analyses[index] == NULL);
      assert(finder->second.valid_analyses < instances.size());
#endif
      finder->second.analyses[index] = analysis;
      analysis->add_reference();
      if ((++finder->second.valid_analyses == instances.size()) &&
          finder->second.analyses_ready.exists())
        Runtime::trigger_event(finder->second.analyses_ready);
    }

    //--------------------------------------------------------------------------
    RtEvent CollectiveManager::find_collective_analyses(DistributedID view_did,
                      size_t context_index, unsigned index, 
                      const std::vector<CollectiveCopyFillAnalysis*> *&analyses)
    //--------------------------------------------------------------------------
    {
#ifdef DEBUG_LEGION
      assert(!instances.empty());
      assert(collective_mapping != NULL);
#endif
      const RendezvousKey key(view_did, context_index, index);
      AutoLock i_lock(inst_lock);
      std::map<RendezvousKey,UserRendezvous>::iterator finder =
        rendezvous_users.find(key);
      if (finder == rendezvous_users.end())
      {
        finder = rendezvous_users.insert(
            std::make_pair(key,UserRendezvous())).first; 
        UserRendezvous &rendezvous = finder->second;
        rendezvous.local_initialized = false;
        rendezvous.remaining_remote_arrivals =
          collective_mapping->count_children(owner_space, local_space);
        rendezvous.local_registered = Runtime::create_rt_user_event();
        rendezvous.global_registered = Runtime::create_rt_user_event();
      }
      analyses = &finder->second.analyses;
#ifdef DEBUG_LEGION
      assert(finder->second.valid_analyses <= instances.size());
#endif
      if ((finder->second.valid_analyses < instances.size()) &&
          !finder->second.analyses_ready.exists())
        finder->second.analyses_ready = Runtime::create_rt_user_event();
      return finder->second.analyses_ready;
    }

    //--------------------------------------------------------------------------
    void CollectiveManager::finalize_collective_user(
                            InstanceView *view, 
                            const RegionUsage &usage,
                            const FieldMask &user_mask,
                            IndexSpaceNode *expr,
                            const UniqueID op_id,
                            const size_t op_ctx_index,
                            const unsigned index,
                            RtEvent collect_event,
                            RtUserEvent local_registered,
                            RtEvent global_registered,
                            ApUserEvent ready_event,
                            ApEvent term_event,
                            const PhysicalTraceInfo &trace_info,
                            std::vector<CollectiveCopyFillAnalysis*> &analyses,
                            const bool symbolic) const
    //--------------------------------------------------------------------------
    {
      // First send out any messages to the children so they can start
      // their own registrations
      std::vector<AddressSpaceID> children;
      collective_mapping->get_children(owner_space, local_space, children);
      if (!children.empty())
      {
        Serializer rez;
        {
          RezCheck z(rez);
          rez.serialize(did);
          rez.serialize(view->did);
          rez.serialize(op_ctx_index);
          rez.serialize(index);
          rez.serialize(global_registered);
        }
        for (std::vector<AddressSpaceID>::const_iterator it =
              children.begin(); it != children.end(); it++)
          runtime->send_collective_register_user_response(*it, rez);
      }
      // Perform the local registration on the view
      std::set<RtEvent> registered_events;
      const ApEvent ready = view->register_user(usage, user_mask, expr, op_id,
          op_ctx_index, index, term_event, collect_event, registered_events,
          NULL/*collective mapping*/, NULL/*no collective op*/, trace_info,
          runtime->address_space, symbolic);
      Runtime::trigger_event(&trace_info, ready_event, ready);
      if (!registered_events.empty())
        Runtime::trigger_event(local_registered,
            Runtime::merge_events(registered_events));
      else
        Runtime::trigger_event(local_registered);
      // Remove any references on the analyses
      for (std::vector<CollectiveCopyFillAnalysis*>::const_iterator it =
            analyses.begin(); it != analyses.end(); it++)
        if ((*it)->remove_reference())
          delete (*it);
    }

    //--------------------------------------------------------------------------
    RtEvent CollectiveManager::find_field_reservations(const FieldMask &mask,
                                DistributedID view_did,const DomainPoint &point,
                                std::vector<Reservation> *reservations,
                                AddressSpaceID source, RtUserEvent to_trigger)
    //--------------------------------------------------------------------------
    {
#ifdef DEBUG_LEGION
      assert(point.get_dim() > 0);
      assert((point_space == NULL) || point_space->contains_point(point));
#endif
      std::vector<Reservation> results;
      // Check to see if it is a local point or not
      const bool is_local = 
        (std::find(instance_points.begin(), instance_points.end(), point) !=
         instance_points.end());
      const std::pair<DistributedID,DomainPoint> key(view_did, point);
      if (is_local)
      {
        results.reserve(mask.pop_count());
        // We're the owner so we can make all the fields
        AutoLock i_lock(inst_lock);
        std::map<unsigned,Reservation> &atomic_reservations =
          view_reservations[key];
        for (int idx = mask.find_first_set(); idx >= 0;
              idx = mask.find_next_set(idx+1))
        {
          std::map<unsigned,Reservation>::const_iterator finder =
            atomic_reservations.find(idx);
          if (finder == atomic_reservations.end())
          {
            // Make a new reservation and add it to the set
            Reservation handle = Reservation::create_reservation();
            atomic_reservations[idx] = handle;
            results.push_back(handle);
          }
          else
            results.push_back(finder->second);
        }
      }
      else
      {
        // See if we can find them all locally
        {
          AutoLock i_lock(inst_lock, 1, false/*exclusive*/);
          const std::map<unsigned,Reservation> &atomic_reservations =
            view_reservations[key];
          for (int idx = mask.find_first_set(); idx >= 0;
                idx = mask.find_next_set(idx+1))
          {
            std::map<unsigned,Reservation>::const_iterator finder =
              atomic_reservations.find(idx);
            if (finder != atomic_reservations.end())
              results.push_back(finder->second);
            else
              break;
          }
        }
        if (results.size() < mask.pop_count())
        {
          // Couldn't find them all so send the request to the node
          // that should own the instance
          if (!to_trigger.exists())
            to_trigger = Runtime::create_rt_user_event();
          const PhysicalInstance inst = get_instance(point);
          Serializer rez;
          {
            RezCheck z(rez);
            rez.serialize(did);
            rez.serialize(mask);
            rez.serialize(view_did);
            rez.serialize(point);
            rez.serialize(reservations);
            rez.serialize(source);
            rez.serialize(to_trigger);
          }
          runtime->send_atomic_reservation_request(inst.address_space(), rez);
          return to_trigger;
        }
      }
      if (source != local_space)
      {
#ifdef DEBUG_LEGION
        assert(to_trigger.exists());
#endif
        // Send the result back to the source
        Serializer rez;
        {
          RezCheck z(rez);
          rez.serialize(did);
          rez.serialize(mask);
          rez.serialize(view_did);
          rez.serialize(point);
          rez.serialize(reservations);
          rez.serialize<size_t>(results.size());
          for (std::vector<Reservation>::const_iterator it =
                results.begin(); it != results.end(); it++)
            rez.serialize(*it);
          rez.serialize(to_trigger);
        }
        runtime->send_atomic_reservation_response(source, rez);
      }
      else
      {
        reservations->swap(results);
        if (to_trigger.exists())
          Runtime::trigger_event(to_trigger);
      }
      return to_trigger;
    }

    //--------------------------------------------------------------------------
    void CollectiveManager::update_field_reservations(const FieldMask &mask,
                               DistributedID view_did, const DomainPoint &point,
                               const std::vector<Reservation> &reservations)
    //--------------------------------------------------------------------------
    {
#ifdef DEBUG_LEGION
      assert(point.get_dim() > 0);
      assert((point_space == NULL) || point_space->contains_point(point));
#endif
      const std::pair<DistributedID,DomainPoint> key(view_did, point);
      AutoLock i_lock(inst_lock);
      std::map<unsigned,Reservation> &atomic_reservations =
          view_reservations[key];
      unsigned offset = 0;
      for (int idx = mask.find_first_set(); idx >= 0;
            idx = mask.find_next_set(idx+1))
        atomic_reservations[idx] = reservations[offset++];
    }

    //--------------------------------------------------------------------------
    void CollectiveManager::reclaim_field_reservations(DistributedID view_did,
                                            std::vector<Reservation> &to_delete)
    //--------------------------------------------------------------------------
    {
      for (std::vector<DomainPoint>::const_iterator it =
            instance_points.begin(); it != instance_points.end(); it++)
      {
        const std::pair<DistributedID,DomainPoint> key(view_did, *it);
        std::map<std::pair<DistributedID,DomainPoint>,
                  std::map<unsigned,Reservation> >::iterator finder =
                    view_reservations.find(key);
        if (finder == view_reservations.end())
          continue;
        for (std::map<unsigned,Reservation>::const_iterator it =
              finder->second.begin(); it != finder->second.end(); it++)
          to_delete.push_back(it->second);
        view_reservations.erase(finder);
      }
    }

    //--------------------------------------------------------------------------
    void CollectiveManager::send_manager(AddressSpaceID target)
    //--------------------------------------------------------------------------
    {
#ifdef DEBUG_LEGION
      assert(is_owner());
      assert((collective_mapping == NULL) ||
          !collective_mapping->contains(target));
#endif
      Serializer rez;
      {
        RezCheck z(rez);
        rez.serialize(did);
        rez.serialize(owner_space);
        rez.serialize(total_points);
        if (point_space == NULL)
          rez.serialize(IndexSpace::NO_SPACE);
        else
          rez.serialize(point_space->handle);
        collective_mapping->pack(rez);
        rez.serialize(instance_footprint);
        // No need for a reference here since we know we'll continue holding it
        instance_domain->pack_expression(rez, target);
        rez.serialize(piece_list_size);
        if (piece_list_size > 0)
          rez.serialize(piece_list, piece_list_size);
        rez.serialize(field_space_node->handle);
        rez.serialize(tree_id);
        rez.serialize(redop);
        rez.serialize<bool>(multi_instance);
        layout->pack_layout_description(rez, target);
        pack_garbage_collection_state(rez, target, true/*need lock*/);
      }
      context->runtime->send_collective_instance_manager(target, rez);
    }

    //--------------------------------------------------------------------------
    /*static*/ void CollectiveManager::handle_send_manager(Runtime *runtime, 
                                     AddressSpaceID source, Deserializer &derez)
    //--------------------------------------------------------------------------
    {
      DerezCheck z(derez);
      DistributedID did;
      derez.deserialize(did);
      AddressSpaceID owner_space;
      derez.deserialize(owner_space);
      size_t total_points;
      derez.deserialize(total_points);
      IndexSpace points_handle;
      derez.deserialize(points_handle);
      RtEvent points_ready;
      IndexSpaceNode *point_space = points_handle.exists() ?
        runtime->forest->get_node(points_handle, &points_ready) : NULL; 
      size_t total_spaces;
      derez.deserialize(total_spaces);
      CollectiveMapping *mapping = new CollectiveMapping(derez, total_spaces);
      size_t inst_footprint;
      derez.deserialize(inst_footprint);
      PendingRemoteExpression pending;
      RtEvent domain_ready;
      IndexSpaceExpression *inst_domain = 
        IndexSpaceExpression::unpack_expression(derez, runtime->forest, source,
                                                pending, domain_ready);
      size_t piece_list_size;
      derez.deserialize(piece_list_size);
      void *piece_list = NULL;
      if (piece_list_size > 0)
      {
        piece_list = malloc(piece_list_size);
        derez.deserialize(piece_list, piece_list_size);
      }
      FieldSpace handle;
      derez.deserialize(handle);
      RtEvent fs_ready;
      FieldSpaceNode *space_node = runtime->forest->get_node(handle, &fs_ready);
      RegionTreeID tree_id;
      derez.deserialize(tree_id);
      ReductionOpID redop;
      derez.deserialize(redop);
      bool multi_instance;
      derez.deserialize(multi_instance);

      LayoutConstraintID layout_id;
      derez.deserialize(layout_id);
      RtEvent layout_ready;
      LayoutConstraints *constraints = 
        runtime->find_layout_constraints(layout_id, 
                    false/*can fail*/, &layout_ready);
      GarbageCollectionState state;
      derez.deserialize(state);
      if (points_ready.exists() || domain_ready.exists() || 
          fs_ready.exists() || layout_ready.exists())
      {
        std::set<RtEvent> preconditions;
        if (points_ready.exists())
          preconditions.insert(points_ready);
        if (domain_ready.exists())
          preconditions.insert(domain_ready);
        if (fs_ready.exists())
          preconditions.insert(fs_ready);
        if (layout_ready.exists())
          preconditions.insert(layout_ready);
        const RtEvent precondition = Runtime::merge_events(preconditions);
        if (precondition.exists() && !precondition.has_triggered())
        {
          // We need to defer this instance creation
          DeferCollectiveManagerArgs args(did, owner_space, points_handle, 
              total_points, mapping, inst_footprint, inst_domain, pending,
              handle, tree_id, layout_id, redop, piece_list,
              piece_list_size, source, state, multi_instance);
          runtime->issue_runtime_meta_task(args,
              LG_LATENCY_RESPONSE_PRIORITY, precondition);
          return;
        }
        // If we fall through we need to refetch things that we didn't get
        if (points_ready.exists())
          point_space = runtime->forest->get_node(points_handle);
        if (domain_ready.exists())
          inst_domain = runtime->forest->find_remote_expression(pending);
        if (fs_ready.exists())
          space_node = runtime->forest->get_node(handle);
        if (layout_ready.exists())
          constraints = 
            runtime->find_layout_constraints(layout_id, false/*can fail*/);
      }
      // If we fall through here we can create the manager now
      create_collective_manager(runtime, did, owner_space, point_space,
          total_points, mapping, inst_footprint, inst_domain, piece_list,
          piece_list_size, space_node, tree_id, constraints,
          redop, state, multi_instance);
    }

    //--------------------------------------------------------------------------
    CollectiveManager::DeferCollectiveManagerArgs::DeferCollectiveManagerArgs(
            DistributedID d, AddressSpaceID own, IndexSpace points, size_t tot,
            CollectiveMapping *map, size_t f, IndexSpaceExpression *lx, 
            const PendingRemoteExpression &p, FieldSpace h, RegionTreeID tid,
            LayoutConstraintID l, ReductionOpID r, const void *pl,
            size_t pl_size, const AddressSpaceID src,
            GarbageCollectionState gc, bool m)
      : LgTaskArgs<DeferCollectiveManagerArgs>(implicit_provenance),
        did(d), owner(own), point_space(points), total_points(tot),
        mapping(map), footprint(f), local_expr(lx), pending(p), handle(h),
        tree_id(tid), layout_id(l), redop(r), piece_list(pl),
        piece_list_size(pl_size), source(src), state(gc), multi_instance(m)
    //--------------------------------------------------------------------------
    {
      mapping->add_reference();
      if (local_expr != NULL)
        local_expr->add_base_expression_reference(META_TASK_REF);
    }

    //--------------------------------------------------------------------------
    /*static*/ void CollectiveManager::handle_defer_manager(const void *args,
                                                            Runtime *runtime)
    //--------------------------------------------------------------------------
    {
      const DeferCollectiveManagerArgs *dargs = 
        (const DeferCollectiveManagerArgs*)args; 
      IndexSpaceNode *point_space = 
        runtime->forest->get_node(dargs->point_space);
      IndexSpaceExpression *inst_domain = dargs->local_expr;
      if (inst_domain == NULL)
        inst_domain = runtime->forest->find_remote_expression(dargs->pending);
      FieldSpaceNode *space_node = runtime->forest->get_node(dargs->handle);
      LayoutConstraints *constraints = 
        runtime->find_layout_constraints(dargs->layout_id);
      create_collective_manager(runtime, dargs->did, dargs->owner, point_space,
          dargs->total_points, dargs->mapping, dargs->footprint, inst_domain,
          dargs->piece_list, dargs->piece_list_size, space_node, dargs->tree_id,
          constraints, dargs->redop, dargs->state, dargs->multi_instance);
      // Remove the local expression reference if necessary
      if ((dargs->local_expr != NULL) &&
          dargs->local_expr->remove_base_expression_reference(META_TASK_REF))
        delete dargs->local_expr;
      if (dargs->mapping->remove_reference())
        delete dargs->mapping;
    }

    //--------------------------------------------------------------------------
    /*static*/ void CollectiveManager::create_collective_manager(
          Runtime *runtime, DistributedID did, AddressSpaceID owner_space, 
          IndexSpaceNode *point_space, size_t points,
          CollectiveMapping *mapping, size_t inst_footprint, 
          IndexSpaceExpression *inst_domain, const void *piece_list,
          size_t piece_list_size, FieldSpaceNode *space_node, 
          RegionTreeID tree_id,LayoutConstraints *constraints,
          ReductionOpID redop,GarbageCollectionState state,bool multi_instance)
    //--------------------------------------------------------------------------
    {
      LayoutDescription *layout = 
        LayoutDescription::handle_unpack_layout_description(constraints,
                                space_node, inst_domain->get_num_dims());
      void *location;
      CollectiveManager *man = NULL;
      const bool external_instance = PhysicalManager::is_external_did(did);
      if (runtime->find_pending_collectable_location(did, location))
        man = new(location) CollectiveManager(runtime->forest, did,
                                            owner_space, point_space, points,
                                            mapping, inst_domain, piece_list, 
                                            piece_list_size, space_node,tree_id,
                                            layout, redop, false/*reg now*/, 
                                            inst_footprint, external_instance,
                                            multi_instance);
      else
        man = new CollectiveManager(runtime->forest, did, owner_space,
                                    point_space, points, mapping, inst_domain,
                                    piece_list, piece_list_size, space_node,
                                    tree_id, layout, redop, false/*reg now*/,
                                    inst_footprint, external_instance,
                                    multi_instance);
      man->initialize_remote_gc_state(state);
      // Hold-off doing the registration until construction is complete
      man->register_with_runtime(NULL/*no remote registration needed*/);
    }

    //--------------------------------------------------------------------------
    /*static*/ void CollectiveManager::handle_point_request(
                                          Runtime *runtime, Deserializer &derez)
    //--------------------------------------------------------------------------
    {
      DerezCheck z(derez);
      DistributedID did;
      derez.deserialize(did);
      CollectiveManager *manager = static_cast<CollectiveManager*>(
                          runtime->weak_find_distributed_collectable(did));
      size_t num_points;
      derez.deserialize(num_points);
      std::set<DomainPoint> points;
      for (unsigned idx = 0; idx < num_points; idx++)
      {
        DomainPoint point;
        derez.deserialize(point);
        points.insert(point);
      }
      AddressSpaceID source;
      derez.deserialize(source);
      AddressSpaceID origin;
      derez.deserialize(origin);
      RtUserEvent to_trigger;
      derez.deserialize(to_trigger);

      if (manager != NULL)
      {
        manager->find_or_forward_physical_instance(source, origin, 
                                                   points, to_trigger);
        if (manager->remove_base_resource_ref(RUNTIME_REF))
          delete manager;
      }
      else
        Runtime::trigger_event(to_trigger);
    }

    //--------------------------------------------------------------------------
    /*static*/ void CollectiveManager::handle_point_response(
                                          Runtime *runtime, Deserializer &derez)
    //--------------------------------------------------------------------------
    {
      DerezCheck z(derez);
      DistributedID did;
      derez.deserialize(did);
      CollectiveManager *manager = static_cast<CollectiveManager*>(
                          runtime->find_distributed_collectable(did));
      size_t num_points;
      derez.deserialize(num_points);
      std::map<DomainPoint,RemoteInstInfo> insts;
      for (unsigned idx = 0; idx < num_points; idx++)
      {
        DomainPoint point;
        derez.deserialize(point);
        RemoteInstInfo &inst = insts[point];
        derez.deserialize(inst.instance);
        derez.deserialize(inst.unique_event);
        derez.deserialize(inst.index);
      }
      RtUserEvent to_trigger;
      derez.deserialize(to_trigger);
      manager->record_remote_physical_instances(insts);
      Runtime::trigger_event(to_trigger);
    }

    //--------------------------------------------------------------------------
    /*static*/ void CollectiveManager::handle_deletion(
                                          Runtime *runtime, Deserializer &derez)
    //--------------------------------------------------------------------------
    {
      DerezCheck z(derez);
      DistributedID did;
      derez.deserialize(did);
      CollectiveManager *manager = static_cast<CollectiveManager*>(
                          runtime->find_distributed_collectable(did));
      AddressSpaceID source;
      derez.deserialize(source);
      RtUserEvent done;
      derez.deserialize(done);
      Runtime::trigger_event(done, manager->perform_deletion(source));
    }

    /////////////////////////////////////////////////////////////
    // Virtual Manager 
    /////////////////////////////////////////////////////////////

    //--------------------------------------------------------------------------
    VirtualManager::VirtualManager(Runtime *runtime, DistributedID did,
                                   LayoutDescription *desc)
      : InstanceManager(runtime->forest, runtime->address_space, did, desc,
                        NULL/*field space node*/,NULL/*index space expression*/,
                        0/*tree id*/, true/*register now*/)
    //--------------------------------------------------------------------------
    {
#ifdef LEGION_GC
      log_garbage.info("GC Virtual Manager %lld %d",
                        LEGION_DISTRIBUTED_ID_FILTER(this->did), local_space); 
#endif
    }

    //--------------------------------------------------------------------------
    VirtualManager::VirtualManager(const VirtualManager &rhs)
      : InstanceManager(NULL, 0, 0, NULL, NULL, NULL, 0, false)
    //--------------------------------------------------------------------------
    {
      // should never be called
      assert(false);
    }

    //--------------------------------------------------------------------------
    VirtualManager::~VirtualManager(void)
    //--------------------------------------------------------------------------
    {
    }

    //--------------------------------------------------------------------------
    VirtualManager& VirtualManager::operator=(const VirtualManager &rhs)
    //--------------------------------------------------------------------------
    {
      // should never be called
      assert(false);
      return *this;
    }

    //--------------------------------------------------------------------------
    LegionRuntime::Accessor::RegionAccessor<
        LegionRuntime::Accessor::AccessorType::Generic>
          VirtualManager::get_accessor(void) const
    //--------------------------------------------------------------------------
    {
      // should never be called
      assert(false);
      return LegionRuntime::Accessor::RegionAccessor<
        LegionRuntime::Accessor::AccessorType::Generic>
	(PhysicalInstance::NO_INST);
    }

    //--------------------------------------------------------------------------
    LegionRuntime::Accessor::RegionAccessor<
        LegionRuntime::Accessor::AccessorType::Generic>
          VirtualManager::get_field_accessor(FieldID fid) const
    //--------------------------------------------------------------------------
    {
      // should never be called
      assert(false);
      return LegionRuntime::Accessor::RegionAccessor<
        LegionRuntime::Accessor::AccessorType::Generic>
	(PhysicalInstance::NO_INST);
    }

    //--------------------------------------------------------------------------
    void VirtualManager::notify_active(ReferenceMutator *mutator)
    //--------------------------------------------------------------------------
    {
      // should never be called
      assert(false);
    }

    //--------------------------------------------------------------------------
    void VirtualManager::notify_inactive(ReferenceMutator *mutator)
    //--------------------------------------------------------------------------
    {
      // should never be called
      assert(false);
    }

    //--------------------------------------------------------------------------
    void VirtualManager::notify_valid(ReferenceMutator *mutator)
    //--------------------------------------------------------------------------
    {
      // should never be called
      assert(false);
    }

    //--------------------------------------------------------------------------
    void VirtualManager::notify_invalid(ReferenceMutator *mutator)
    //--------------------------------------------------------------------------
    {
      // should never be called
      assert(false);
    }

    //--------------------------------------------------------------------------
    PointerConstraint VirtualManager::get_pointer_constraint(
                                                   const DomainPoint &key) const
    //--------------------------------------------------------------------------
    {
      return PointerConstraint(Memory::NO_MEMORY, 0);
    }

    //--------------------------------------------------------------------------
    void VirtualManager::send_manager(AddressSpaceID target)
    //--------------------------------------------------------------------------
    {
      // should never be called
      assert(false);
    }

    /////////////////////////////////////////////////////////////
    // Pending Collective Instance 
    /////////////////////////////////////////////////////////////

    //--------------------------------------------------------------------------
    PendingCollectiveManager::PendingCollectiveManager(DistributedID id,
                                    size_t total, IndexSpace points,
                                    CollectiveMapping *mapping, bool multi_inst)
      : did(id), total_points(total), point_space(points),
        collective_mapping(mapping), multi_instance(multi_inst)
    //--------------------------------------------------------------------------
    {
#ifdef DEBUG_LEGION
      assert(did > 0);
      assert(collective_mapping != NULL);
#endif
      collective_mapping->add_reference();
    }

    //--------------------------------------------------------------------------
    PendingCollectiveManager::~PendingCollectiveManager(void)
    //--------------------------------------------------------------------------
    {
      if (collective_mapping->remove_reference())
        delete collective_mapping;
    }

    //--------------------------------------------------------------------------
    void PendingCollectiveManager::pack(Serializer &rez) const
    //--------------------------------------------------------------------------
    {
      rez.serialize(did);
      rez.serialize(total_points);
      rez.serialize(point_space);
      collective_mapping->pack(rez);
      rez.serialize<bool>(multi_instance);
    }

    //--------------------------------------------------------------------------
    /*static*/ PendingCollectiveManager* PendingCollectiveManager::unpack(
                                                            Deserializer &derez)
    //--------------------------------------------------------------------------
    {
      DistributedID did;
      derez.deserialize(did);
      if (did == 0)
        return NULL;
      size_t total_points;
      derez.deserialize(total_points);
      IndexSpace point_space;
      derez.deserialize(point_space);
      size_t total_spaces;
      derez.deserialize(total_spaces);
      CollectiveMapping *mapping = new CollectiveMapping(derez, total_spaces);
      bool multi_instance;
      derez.deserialize(multi_instance);
      return new PendingCollectiveManager(did, total_points, point_space,
                                          mapping, multi_instance);
    }

    /////////////////////////////////////////////////////////////
    // Instance Builder
    /////////////////////////////////////////////////////////////

    //--------------------------------------------------------------------------
    InstanceBuilder::InstanceBuilder(const std::vector<LogicalRegion> &regs,
                      IndexSpaceExpression *expr, FieldSpaceNode *node, 
                      RegionTreeID tid, const LayoutConstraintSet &cons, 
                      Runtime *rt, MemoryManager *memory, UniqueID cid,
                      const void *pl, size_t pl_size)
      : regions(regs), constraints(cons), runtime(rt), memory_manager(memory),
        creator_id(cid), instance(PhysicalInstance::NO_INST), 
        field_space_node(node), instance_domain(expr), tree_id(tid), 
        redop_id(0), reduction_op(NULL), realm_layout(NULL), piece_list(NULL),
        piece_list_size(0), valid(true)
    //--------------------------------------------------------------------------
    {
      if (pl != NULL)
      {
        piece_list_size = pl_size;
        piece_list = malloc(piece_list_size);
        memcpy(piece_list, pl, piece_list_size);
      }
      compute_layout_parameters();
    }

    //--------------------------------------------------------------------------
    InstanceBuilder::~InstanceBuilder(void)
    //--------------------------------------------------------------------------
    {
      if (realm_layout != NULL)
        delete realm_layout;
      if (piece_list != NULL)
        free(piece_list);
    }

    //--------------------------------------------------------------------------
    PhysicalManager* InstanceBuilder::create_physical_instance(
        RegionTreeForest *forest, PendingCollectiveManager *pending_collective,
        const DomainPoint *collective_point, LayoutConstraintKind *unsat_kind,
        unsigned *unsat_index, size_t *footprint, RtEvent precondition)
    //--------------------------------------------------------------------------
    {
      if (!valid)
        initialize(forest);
      // If there are no fields then we are done
      if (field_sizes.empty())
      {
        REPORT_LEGION_WARNING(LEGION_WARNING_IGNORE_MEMORY_REQUEST,
                        "Ignoring request to create instance in "
                        "memory " IDFMT " with no fields.",
                        memory_manager->memory.id);
        if (footprint != NULL)
          *footprint = 0;
        if (unsat_kind != NULL)
          *unsat_kind = LEGION_FIELD_CONSTRAINT;
        if (unsat_index != NULL)
          *unsat_index = 0;
        return NULL;
      }
      if (realm_layout == NULL)
      {
        const std::vector<FieldID> &field_set = 
          constraints.field_constraint.get_field_set();
        bool compact = false;
        switch (constraints.specialized_constraint.get_kind())
        {
          case LEGION_COMPACT_SPECIALIZE:
          case LEGION_COMPACT_REDUCTION_SPECIALIZE:
            {
              compact = true;
              break;
            }
          default:
            break;
        }
        realm_layout =
          instance_domain->create_layout(constraints, field_set, 
             field_sizes, compact, unsat_kind, unsat_index, 
             &piece_list, &piece_list_size);
        // If constraints were unsatisfied then return now
        if (realm_layout == NULL)
          return NULL;
      }
      // Clone the realm layout each time since (realm will take ownership 
      // after every instance call, so we need a new one each time)
      Realm::InstanceLayoutGeneric *inst_layout = realm_layout->clone();
#ifdef DEBUG_LEGION
      assert(inst_layout != NULL);
#endif
      // Have to grab this now since realm is going to take ownership of
      // the instance layout generic object once we do the creation call
      const size_t instance_footprint = inst_layout->bytes_used;
      // Save the footprint size if we need to
      if (footprint != NULL)
        *footprint = instance_footprint;
      Realm::ProfilingRequestSet requests;
      // Add a profiling request to see if the instance is actually allocated
      // Make it very high priority so we get the response quickly
      ProfilingResponseBase base(this);
#ifndef LEGION_MALLOC_INSTANCES
      Realm::ProfilingRequest &req = requests.add_request(
          runtime->find_utility_group(), LG_LEGION_PROFILING_ID,
          &base, sizeof(base), LG_RESOURCE_PRIORITY);
      req.add_measurement<Realm::ProfilingMeasurements::InstanceAllocResult>();
      // Create a user event to wait on for the result of the profiling response
      profiling_ready = Runtime::create_rt_user_event();
#endif
#ifdef DEBUG_LEGION
      assert(!instance.exists()); // shouldn't exist before this
#endif
      ApEvent ready;
#ifndef LEGION_MALLOC_INSTANCES
      if (runtime->profiler != NULL)
        runtime->profiler->add_inst_request(requests, creator_id);
      ready = ApEvent(PhysicalInstance::create_instance(instance,
            memory_manager->memory, inst_layout, requests, precondition));
      // Wait for the profiling response
      if (!profiling_ready.has_triggered())
        profiling_ready.wait();
#else
      if (precondition.exists() && !precondition.has_triggered())
        precondition.wait();
      uintptr_t base_ptr = 0;
      if (instance_footprint > 0)
      {
        base_ptr = 
          memory_manager->allocate_legion_instance(instance_footprint);
        if (base_ptr == 0)
        {
          if (unsat_kind != NULL)
            *unsat_kind = LEGION_MEMORY_CONSTRAINT;
          if (unsat_index != NULL)
            *unsat_index = 0;
          return NULL;
        }
      }
      Realm::ExternalMemoryResource resource(base_ptr,
          inst_layout->bytes_used, false/*read only*/);
      ready = ApEvent(PhysicalInstance::create_external_instance(instance,
                memory_manager->memory, inst_layout, resource, requests));
#endif
      // If we couldn't make it then we are done
      if (!instance.exists())
      {
        if (unsat_kind != NULL)
          *unsat_kind = LEGION_MEMORY_CONSTRAINT;
        if (unsat_index != NULL)
          *unsat_index = 0;
        return NULL;
      }
      // For Legion Spy we need a unique ready event if it doesn't already
      // exist so we can uniquely identify the instance
      if (!ready.exists() && runtime->legion_spy_enabled)
      {
        ApUserEvent rename_ready = Runtime::create_ap_user_event(NULL);
        Runtime::trigger_event(NULL, rename_ready);
        ready = rename_ready;
      }
#ifdef LEGION_DEBUG
      assert(!constraints.pointer_constraint.is_valid);
#endif
      // If we successfully made the instance then Realm 
      // took over ownership of the layout
      PhysicalManager *result = NULL;
      // If we successfully made it then we can 
      // switch over the polarity of our constraints, this
      // shouldn't be necessary once Realm gets its act together
      // and actually tells us what the resulting constraints are
      constraints.field_constraint.contiguous = true;
      constraints.field_constraint.inorder = true;
      constraints.ordering_constraint.contiguous = true;
      constraints.memory_constraint = MemoryConstraint(
                                        memory_manager->memory.kind());
      const unsigned num_dims = instance_domain->get_num_dims();
      // Now let's find the layout constraints to use for this instance
      LayoutDescription *layout = field_space_node->find_layout_description(
                                        instance_mask, num_dims, constraints);
      // If we couldn't find one then we make one
      if (layout == NULL)
      {
        // First make a new layout constraint
        LayoutConstraints *layout_constraints = 
          forest->runtime->register_layout(field_space_node->handle,
                                           constraints, true/*internal*/);
        // Then make our description
        layout = field_space_node->create_layout_description(instance_mask, 
                                  num_dims, layout_constraints, mask_index_map,
                                  constraints.field_constraint.get_field_set(),
                                  field_sizes, serdez);
      }
      const AddressSpaceID local_space = forest->runtime->address_space;
      if (pending_collective != NULL)
      {
        // Creating a collective manager
#ifdef DEBUG_LEGION
        assert(collective_point != NULL);
#endif
        // See if we're the first point on this node to try to make it
        RtEvent manager_ready;
        // Preallocate a buffer to use assuming we get to use it
        // If we don't use it then we'll easily free it
        void *buffer = 
          legion_alloc_aligned<CollectiveManager,false/*bytes*/>(1/*count*/);
        DistributedCollectable *collectable = NULL;
        CollectiveManager *manager = NULL;
        if (forest->runtime->find_or_create_distributed_collectable(
              pending_collective->did, collectable, manager_ready, buffer))
        {
          const AddressSpaceID owner_space =
              forest->runtime->determine_owner(pending_collective->did);
          IndexSpaceNode *point_space = 
            pending_collective->point_space.exists() ?
              forest->get_node(pending_collective->point_space) : NULL;
          // First point so create it
          manager = new(buffer) CollectiveManager(forest,
              pending_collective->did, owner_space, point_space,
              pending_collective->total_points,
              pending_collective->collective_mapping,
              instance_domain, piece_list, piece_list_size,
              field_space_node, tree_id, layout, redop_id,
              true/*register now*/, instance_footprint,
              false/*external*/, pending_collective->multi_instance);
#ifdef DEBUG_LEGION
          assert((manager == collectable) || (collectable == NULL));
#endif
        }
        else
        {
          // Free the buffer since we didn't use it
          legion_free(CollectiveManager::alloc_type, buffer, 
                      sizeof(CollectiveManager));
          // Not the first point, so wait for it and then can safely cast
          if (manager_ready.exists() && !manager_ready.has_triggered())
            manager_ready.wait();
#ifdef DEBUG_LEGION
          manager = dynamic_cast<CollectiveManager*>(collectable);
          assert(manager != NULL);
#else
          manager = static_cast<CollectiveManager*>(collectable);
#endif
        }
        manager->record_point_instance(*collective_point, instance, ready);
        result = manager;
      }
      else
      {
        // Creating an individual manager
#ifdef DEBUG_LEGION
        assert(collective_point == NULL);
#endif 
        DistributedID did = forest->runtime->get_available_distributed_id();
        // Figure out what kind of instance we just made
        switch (constraints.specialized_constraint.get_kind())
        {
          case LEGION_NO_SPECIALIZE:
          case LEGION_AFFINE_SPECIALIZE:
          case LEGION_COMPACT_SPECIALIZE:
            {
              // Now we can make the manager
              result = new IndividualManager(forest, did, local_space,
                                             memory_manager,
                                             instance, instance_domain, 
                                             piece_list, piece_list_size,
                                             field_space_node, tree_id,
                                             layout, 0/*redop id*/,
                                             true/*register now*/, 
                                             instance_footprint, ready,
                                       PhysicalManager::INTERNAL_INSTANCE_KIND); 
              break;
            }
          case LEGION_AFFINE_REDUCTION_SPECIALIZE:
          case LEGION_COMPACT_REDUCTION_SPECIALIZE:
            {
              result = new IndividualManager(forest, did, local_space,
                                             memory_manager, instance, 
                                             instance_domain, piece_list,
                                             piece_list_size, field_space_node,
                                             tree_id, layout, redop_id,
                                             true/*register now*/,
                                             instance_footprint, ready,
                                        PhysicalManager::INTERNAL_INSTANCE_KIND,
                                             reduction_op);
              break;
            }
          default:
            assert(false); // illegal specialized case
        }
      }
      // manager takes ownership of the piece list
      piece_list = NULL;
#ifdef DEBUG_LEGION
      assert(result != NULL);
#endif
#ifdef LEGION_MALLOC_INSTANCES
      memory_manager->record_legion_instance(instance, base_ptr); 
#endif
      if (runtime->profiler != NULL)
      {
        // Log the logical regions and fields that make up this instance
        for (std::vector<LogicalRegion>::const_iterator it =
              regions.begin(); it != regions.end(); it++)
          runtime->profiler->record_physical_instance_region(creator_id, 
                                                      instance.id, *it);
        runtime->profiler->record_physical_instance_layout(
                                                     creator_id,
                                                     instance.id,
                                                     layout->owner->handle,
                                                     layout->constraints);
      }
      return result;
    }

    //--------------------------------------------------------------------------
    void InstanceBuilder::handle_profiling_response(
                                       const ProfilingResponseBase *base,
                                       const Realm::ProfilingResponse &response,
                                       const void *orig, size_t orig_length)
    //--------------------------------------------------------------------------
    {
#ifdef DEBUG_LEGION
      assert(response.has_measurement<
          Realm::ProfilingMeasurements::InstanceAllocResult>());
#endif
      Realm::ProfilingMeasurements::InstanceAllocResult result;
      result.success = false; // Need this to avoid compiler warnings
#ifdef DEBUG_LEGION
#ifndef NDEBUG
      const bool measured =  
#endif
#endif
        response.get_measurement<
              Realm::ProfilingMeasurements::InstanceAllocResult>(result);
#ifdef DEBUG_LEGION
      assert(measured);
#endif
      // If we failed then clear the instance name since it is not valid
      if (!result.success)
      {
        // Destroy the instance first so that Realm can reclaim the ID
        instance.destroy();
        instance = PhysicalInstance::NO_INST;
        if (runtime->profiler != NULL)
          runtime->profiler->handle_failed_instance_allocation();
      }
      else if (runtime->profiler != NULL)
      {
        unsigned long long creation_time = 
          Realm::Clock::current_time_in_nanoseconds();
        runtime->profiler->record_instance_creation(instance,
            memory_manager->memory, creator_id, creation_time);
      }
      // No matter what trigger the event
      Runtime::trigger_event(profiling_ready);
    }

    //--------------------------------------------------------------------------
    void InstanceBuilder::initialize(RegionTreeForest *forest)
    //--------------------------------------------------------------------------
    {
      compute_space_and_domain(forest); 
      compute_layout_parameters();
      valid = true;
    }

    //--------------------------------------------------------------------------
    void InstanceBuilder::compute_space_and_domain(RegionTreeForest *forest)
    //--------------------------------------------------------------------------
    {
#ifdef DEBUG_LEGION
      assert(!regions.empty());
      assert(field_space_node == NULL);
      assert(instance_domain == NULL);
      assert(tree_id == 0);
#endif
      std::set<IndexSpaceExpression*> region_exprs;
      for (std::vector<LogicalRegion>::const_iterator it = 
            regions.begin(); it != regions.end(); it++)
      {
        if (field_space_node == NULL)
          field_space_node = forest->get_node(it->get_field_space());
        if (tree_id == 0)
          tree_id = it->get_tree_id();
#ifdef DEBUG_LEGION
        // Check to make sure that all the field spaces have the same handle
        assert(field_space_node->handle == it->get_field_space());
        assert(tree_id == it->get_tree_id());
#endif
        region_exprs.insert(forest->get_node(it->get_index_space()));
      }
      instance_domain = (region_exprs.size() == 1) ? 
        *(region_exprs.begin()) : forest->union_index_spaces(region_exprs);
    }

    //--------------------------------------------------------------------------
    void InstanceBuilder::compute_layout_parameters(void)
    //--------------------------------------------------------------------------
    {
      // First look at the OrderingConstraint to Figure out what kind
      // of instance we are building here, SOA, AOS, or hybrid
      // Make sure to check for splitting constraints if see sub-dimensions
      if (!constraints.splitting_constraints.empty())
        REPORT_LEGION_FATAL(ERROR_UNSUPPORTED_LAYOUT_CONSTRAINT,
            "Splitting layout constraints are not currently supported")
      const size_t num_dims = instance_domain->get_num_dims();
      OrderingConstraint &ord = constraints.ordering_constraint;
      if (!ord.ordering.empty())
      {
        // Find the index of the fields, if it is specified
        int field_idx = -1;
        std::set<DimensionKind> spatial_dims, to_remove;
        for (unsigned idx = 0; idx < ord.ordering.size(); idx++)
        {
          if (ord.ordering[idx] == LEGION_DIM_F)
          {
            // Should never be duplicated 
            if (field_idx != -1)
              REPORT_LEGION_ERROR(ERROR_ILLEGAL_LAYOUT_CONSTRAINT,
                  "Illegal ordering constraint used during instance "
                  "creation contained multiple instances of DIM_F")
            else
              field_idx = idx;
          }
          else if (ord.ordering[idx] > LEGION_DIM_F)
            REPORT_LEGION_FATAL(ERROR_UNSUPPORTED_LAYOUT_CONSTRAINT,
              "Splitting layout constraints are not currently supported")
          else
          {
            // Should never be duplicated
            if (spatial_dims.find(ord.ordering[idx]) != spatial_dims.end())
              REPORT_LEGION_ERROR(ERROR_ILLEGAL_LAYOUT_CONSTRAINT,
                  "Illegal ordering constraint used during instance "
                  "creation contained multiple instances of dimension %d",
                  ord.ordering[idx])
            else
            {
              // Check to make sure that it is one of our dims
              // if not we can just filter it out of the ordering
              if (ord.ordering[idx] >= num_dims)
                to_remove.insert(ord.ordering[idx]);
              else
                spatial_dims.insert(ord.ordering[idx]);
            }
          }
        }
        // Remove any dimensions which don't matter
        if (!to_remove.empty())
        {
          for (std::vector<DimensionKind>::iterator it = ord.ordering.begin();
                it != ord.ordering.end(); /*nothing*/)
          {
            if (to_remove.find(*it) != to_remove.end())
              it = ord.ordering.erase(it);
            else
              it++;
          }
        }
#ifdef DEBUG_LEGION
        assert(spatial_dims.size() <= num_dims);
#endif
        // Fill in any spatial dimensions that we didn't see if necessary
        if (spatial_dims.size() < num_dims)
        {
          // See if we should push these dims front or back
          if (field_idx > -1)
          {
            // See if we should add these at the front or the back
            if (field_idx == 0)
            {
              // Add them to the back
              for (unsigned idx = 0; idx < num_dims; idx++)
              {
                DimensionKind dim = (DimensionKind)(LEGION_DIM_X + idx);
                if (spatial_dims.find(dim) == spatial_dims.end())
                  ord.ordering.push_back(dim);
              }
            }
            else if (field_idx == int(ord.ordering.size()-1))
            {
              // Add them to the front
              for (int idx = (num_dims-1); idx >= 0; idx--)
              {
                DimensionKind dim = (DimensionKind)(LEGION_DIM_X + idx);
                if (spatial_dims.find(dim) == spatial_dims.end())
                  ord.ordering.insert(ord.ordering.begin(), dim);
              }
            }
            else // Should either be AOS or SOA for now
              assert(false);
          }
          else
          {
            // No field dimension so just add the spatial ones on the back
            for (unsigned idx = 0; idx < num_dims; idx++)
            {
              DimensionKind dim = (DimensionKind)(LEGION_DIM_X + idx);
              if (spatial_dims.find(dim) == spatial_dims.end())
                ord.ordering.push_back(dim);
            }
          }
        }
        // If we didn't see the field dimension either then add that
        // at the end to give us SOA layouts in general
        if (field_idx == -1)
          ord.ordering.push_back(LEGION_DIM_F);
        // We've now got all our dimensions so we can set the
        // contiguous flag to true
        ord.contiguous = true;
      }
      else
      {
        // We had no ordering constraints so populate it with 
        // SOA constraints for now
        for (unsigned idx = 0; idx < num_dims; idx++)
          ord.ordering.push_back((DimensionKind)(LEGION_DIM_X + idx));
        ord.ordering.push_back(LEGION_DIM_F);
        ord.contiguous = true;
      }
#ifdef DEBUG_LEGION
      assert(ord.contiguous);
      assert(ord.ordering.size() == (num_dims + 1));
#endif
      // From this we should be able to compute the field groups 
      // Use the FieldConstraint to put any fields in the proper order
      const std::vector<FieldID> &field_set = 
        constraints.field_constraint.get_field_set(); 
      field_sizes.resize(field_set.size());
      mask_index_map.resize(field_set.size());
      serdez.resize(field_set.size());
      field_space_node->compute_field_layout(field_set, field_sizes,
                                       mask_index_map, serdez, instance_mask);
      // See if we have any specialization here that will 
      // require us to update the field sizes
      switch (constraints.specialized_constraint.get_kind())
      {
        case LEGION_NO_SPECIALIZE:
        case LEGION_AFFINE_SPECIALIZE:
        case LEGION_COMPACT_SPECIALIZE:
          break;
        case LEGION_AFFINE_REDUCTION_SPECIALIZE:
        case LEGION_COMPACT_REDUCTION_SPECIALIZE:
          {
            // Reduction folds are a special case of normal specialize
            redop_id = constraints.specialized_constraint.get_reduction_op();
            reduction_op = Runtime::get_reduction_op(redop_id);
            for (unsigned idx = 0; idx < field_sizes.size(); idx++)
            {
              if (field_sizes[idx] != reduction_op->sizeof_lhs)
                REPORT_LEGION_ERROR(ERROR_UNSUPPORTED_LAYOUT_CONSTRAINT,
                    "Illegal reduction instance request with field %d "
                    "which has size %d but the LHS type of reduction "
                    "operator %d is %d", field_set[idx], int(field_sizes[idx]),
                    redop_id, int(reduction_op->sizeof_lhs))
              // Update the field sizes to the rhs of the reduction op
              field_sizes[idx] = reduction_op->sizeof_rhs;
            }
            break;
          }
        case LEGION_VIRTUAL_SPECIALIZE:
          {
            REPORT_LEGION_ERROR(ERROR_ILLEGAL_REQUEST_VIRTUAL_INSTANCE,
                          "Illegal request to create a virtual instance");
            assert(false);
          }
        default:
          REPORT_LEGION_ERROR(ERROR_ILLEGAL_REQUEST_VIRTUAL_INSTANCE,
                        "Illegal request to create instance of type %d", 
                        constraints.specialized_constraint.get_kind())
      }
    }

  }; // namespace Internal
}; // namespace Legion
<|MERGE_RESOLUTION|>--- conflicted
+++ resolved
@@ -1448,7 +1448,17 @@
       // eligible for collection early in the process before trying to do
       // the whole distributed protocol.
       if (!is_owner())
-        send_remote_valid_increment(owner_space, mutator);
+      {
+        if ((collective_mapping != NULL) && 
+            collective_mapping->contains(local_space))
+        {
+          const AddressSpaceID parent =
+            collective_mapping->get_parent(owner_space, local_space);
+          send_remove_valid_increment(parent, mutator);
+        }
+        else
+          send_remote_valid_increment(owner_space, mutator);
+      }
 #endif
       AutoLock i_lock(inst_lock);
 #ifdef DEBUG_LEGION
@@ -1592,22 +1602,20 @@
     //--------------------------------------------------------------------------
     {
       if (!is_owner())
-        send_remote_valid_decrement(owner_space, mutator);
-      AutoLock i_lock(inst_lock);
-#ifdef DEBUG_LEGION
-      assert(gc_state == VALID_GC_STATE);
-<<<<<<< HEAD
-      if (!is_owner())
-      {
-        if ((collective_mapping != NULL) && 
+      {
+        if ((collective_mapping != NULL) &&
             collective_mapping->contains(local_space))
-          send_remote_valid_decrement(
-              collective_mapping->get_parent(owner_space, local_space), mutator);
+        {
+          const AddressSpaceID parent =
+            collective_mapping->get_parent(owner_space, local_space);
+          send_remote_valid_decrement(parent, mutator);
+        }
         else
           send_remote_valid_decrement(owner_space, mutator);
       }
-=======
->>>>>>> 69eadbca
+      AutoLock i_lock(inst_lock);
+#ifdef DEBUG_LEGION
+      assert(gc_state == VALID_GC_STATE);
 #endif
       if (pending_changes == 0)
       {
@@ -3057,7 +3065,6 @@
         }
       }
       const FieldMask *src_mask = (across_helper == NULL) ? &copy_mask :
-<<<<<<< HEAD
           new FieldMask(across_helper->convert_dst_to_src(copy_mask));
       // Several cases here:
       // 1. The source is another individual manager - just straight up 
@@ -3105,44 +3112,6 @@
         }
         result = copy_expression->issue_copy(op, trace_info, dst_fields,
                                              src_fields, reservations,
-=======
-        new FieldMask(across_helper->convert_dst_to_src(copy_mask));
-      const ApEvent src_pre = src_view->find_copy_preconditions(
-          true/*reading*/, 0/*redop*/, *src_mask, copy_expression,
-          op_id, index, applied_events, trace_info);
-      if (src_pre.exists())
-      {
-        if (precondition.exists())
-          precondition =
-            Runtime::merge_events(&trace_info, precondition, src_pre);
-        else
-          precondition = src_pre;
-      }
-      // Compute the field offsets
-      std::vector<CopySrcDstField> dst_fields, src_fields;
-      if (across_helper == NULL)
-        compute_copy_offsets(copy_mask, dst_fields);
-      else
-        across_helper->compute_across_offsets(*src_mask, dst_fields);
-      source_manager->compute_copy_offsets(*src_mask, src_fields);
-      std::vector<Reservation> reservations;
-      // If we're doing a reduction operation then set the reduction
-      // information on the source-dst fields
-      if (reduction_op_id > 0)
-      {
-        // Get the reservations
-        reservations.resize(copy_mask.pop_count());
-        dst_view->find_field_reservations(copy_mask, reservations); 
-        // Set the redop on the destination fields
-        // Note that we can mark these as exclusive copies since
-        // we are protecting them with the reservations
-        for (unsigned idx = 0; idx < dst_fields.size(); idx++)
-          dst_fields[idx].set_redop(reduction_op_id, false/*fold*/, 
-                                    true/*exclusive*/);
-      }
-      const ApEvent result = copy_expression->issue_copy(op, trace_info,
-                                         dst_fields, src_fields, reservations,
->>>>>>> 69eadbca
 #ifdef LEGION_SPY
                                              source_manager->tree_id, tree_id,
 #endif
