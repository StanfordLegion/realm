/* Copyright 2022 Stanford University, NVIDIA Corporation
 *
 * Licensed under the Apache License, Version 2.0 (the "License");
 * you may not use this file except in compliance with the License.
 * You may obtain a copy of the License at
 *
 *     http://www.apache.org/licenses/LICENSE-2.0
 *
 * Unless required by applicable law or agreed to in writing, software
 * distributed under the License is distributed on an "AS IS" BASIS,
 * WITHOUT WARRANTIES OR CONDITIONS OF ANY KIND, either express or implied.
 * See the License for the specific language governing permissions and
 * limitations under the License.
 */

#include "legion.h"
#include "legion/runtime.h"
#include "legion/legion_ops.h"
#include "legion/legion_tasks.h"
#include "legion/region_tree.h"
#include "legion/legion_spy.h"
#include "legion/legion_context.h"
#include "legion/legion_profiling.h"
#include "legion/legion_instances.h"
#include "legion/legion_views.h"
#include "legion/legion_replication.h"

namespace LegionRuntime {
  namespace Accessor {
    namespace DebugHooks {
      // these are calls that can be implemented by a higher level (e.g. Legion)
      // to perform privilege/bounds checks on accessor reference and produce 
      // more useful information for debug

      /*extern*/ void (*check_bounds_ptr)(void *region, ptr_t ptr) = 0;
      /*extern*/ void (*check_bounds_dpoint)(void *region, 
                                    const Legion::DomainPoint &dp) = 0;

      /*extern*/ const char *(*find_privilege_task_name)(void *region) = 0;
    };
  };
};

namespace Legion {
  namespace Internal {

    LEGION_EXTERN_LOGGER_DECLARATIONS

    // This is the shit right here: super-cool helper function

    //--------------------------------------------------------------------------
    template<unsigned LOG2MAX>
    static inline void compress_mask(FieldMask &x, FieldMask m)
    //--------------------------------------------------------------------------
    {
      FieldMask mk, mp, mv, t;
      // See hacker's delight 7-4
      x = x & m;
      mk = ~m << 1;
      for (unsigned i = 0; i < LOG2MAX; i++)
      {
        mp = mk ^ (mk << 1);
        for (unsigned idx = 1; idx < LOG2MAX; idx++)
          mp = mp ^ (mp << (1 << idx));
        mv = mp & m;
        m = (m ^ mv) | (mv >> (1 << i));
        t = x & mv;
        x = (x ^ t) | (t >> (1 << i));
        mk = mk & ~mp;
      }
    }

    /////////////////////////////////////////////////////////////
    // Copy Across Helper 
    /////////////////////////////////////////////////////////////

    //--------------------------------------------------------------------------
    void CopyAcrossHelper::compute_across_offsets(const FieldMask &src_mask,
                                       std::vector<CopySrcDstField> &dst_fields)
    //--------------------------------------------------------------------------
    {
      FieldMask compressed; 
      bool found_in_cache = false;
      for (LegionDeque<std::pair<FieldMask,FieldMask> >::const_iterator
            it = compressed_cache.begin(); it != compressed_cache.end(); it++)
      {
        if (it->first == src_mask)
        {
          compressed = it->second;
          found_in_cache = true;
          break;
        }
      }
      if (!found_in_cache)
      {
        compressed = src_mask;
        compress_mask<STATIC_LOG2(LEGION_MAX_FIELDS)>(compressed, full_mask);
        compressed_cache.push_back(
            std::pair<FieldMask,FieldMask>(src_mask, compressed));
      }
      const unsigned pop_count = FieldMask::pop_count(compressed);
#ifdef DEBUG_LEGION
      assert(pop_count == FieldMask::pop_count(src_mask));
#endif
      unsigned offset = dst_fields.size();
      dst_fields.resize(offset + pop_count);
      int next_start = 0;
      for (unsigned idx = 0; idx < pop_count; idx++)
      {
        int index = compressed.find_next_set(next_start);
        CopySrcDstField &field = dst_fields[offset+idx];
        field = offsets[index];
        // We'll start looking again at the next index after this one
        next_start = index + 1;
      }
    }

    //--------------------------------------------------------------------------
    FieldMask CopyAcrossHelper::convert_src_to_dst(const FieldMask &src_mask)
    //--------------------------------------------------------------------------
    {
      FieldMask dst_mask;
      if (!src_mask)
        return dst_mask;
      if (forward_map.empty())
      {
#ifdef DEBUG_LEGION
        assert(src_indexes.size() == dst_indexes.size());
#endif
        for (unsigned idx = 0; idx < src_indexes.size(); idx++)
        {
#ifdef DEBUG_LEGION
          assert(forward_map.find(src_indexes[idx]) == forward_map.end());
#endif
          forward_map[src_indexes[idx]] = dst_indexes[idx];
        }
      }
      int index = src_mask.find_first_set();
      while (index >= 0)
      {
#ifdef DEBUG_LEGION
        assert(forward_map.find(index) != forward_map.end());
#endif
        dst_mask.set_bit(forward_map[index]);
        index = src_mask.find_next_set(index+1);
      }
      return dst_mask;
    }

    //--------------------------------------------------------------------------
    FieldMask CopyAcrossHelper::convert_dst_to_src(const FieldMask &dst_mask)
    //--------------------------------------------------------------------------
    {
      FieldMask src_mask;
      if (!dst_mask)
        return src_mask;
      if (backward_map.empty())
      {
#ifdef DEBUG_LEGION
        assert(src_indexes.size() == dst_indexes.size());
#endif
        for (unsigned idx = 0; idx < dst_indexes.size(); idx++)
        {
#ifdef DEBUG_LEGION
          assert(backward_map.find(dst_indexes[idx]) == backward_map.end());
#endif
          backward_map[dst_indexes[idx]] = src_indexes[idx];
        }
      }
      int index = dst_mask.find_first_set();
      while (index >= 0)
      {
#ifdef DEBUG_LEGION
        assert(backward_map.find(index) != backward_map.end());
#endif
        src_mask.set_bit(backward_map[index]);
        index = dst_mask.find_next_set(index+1);
      }
      return src_mask;
    }

    //--------------------------------------------------------------------------
    unsigned CopyAcrossHelper::convert_src_to_dst(unsigned index)
    //--------------------------------------------------------------------------
    {
      if (forward_map.empty())
      {
#ifdef DEBUG_LEGION
        assert(src_indexes.size() == dst_indexes.size());
#endif
        for (unsigned idx = 0; idx < src_indexes.size(); idx++)
        {
#ifdef DEBUG_LEGION
          assert(forward_map.find(src_indexes[idx]) == forward_map.end());
#endif
          forward_map[src_indexes[idx]] = dst_indexes[idx];
        }
      }
#ifdef DEBUG_LEGION
      assert(forward_map.find(index) != forward_map.end());
#endif
      return forward_map[index];
    }

    //--------------------------------------------------------------------------
    unsigned CopyAcrossHelper::convert_dst_to_src(unsigned index)
    //--------------------------------------------------------------------------
    {
      if (backward_map.empty())
      {
#ifdef DEBUG_LEGION
        assert(src_indexes.size() == dst_indexes.size());
#endif
        for (unsigned idx = 0; idx < dst_indexes.size(); idx++)
        {
#ifdef DEBUG_LEGION
          assert(backward_map.find(dst_indexes[idx]) == backward_map.end());
#endif
          backward_map[dst_indexes[idx]] = src_indexes[idx];
        }
      }
#ifdef DEBUG_LEGION
      assert(backward_map.find(index) != backward_map.end());
#endif
      return backward_map[index];
    }

    /////////////////////////////////////////////////////////////
    // Layout Description 
    /////////////////////////////////////////////////////////////

    //--------------------------------------------------------------------------
    LayoutDescription::LayoutDescription(FieldSpaceNode *own,
                                         const FieldMask &mask,
                                         const unsigned dims,
                                         LayoutConstraints *con,
                                   const std::vector<unsigned> &mask_index_map,
                                   const std::vector<FieldID> &field_ids,
                                   const std::vector<size_t> &field_sizes,
                                   const std::vector<CustomSerdezID> &serdez)
      : allocated_fields(mask), constraints(con), owner(own), total_dims(dims)
    //--------------------------------------------------------------------------
    {
      constraints->add_base_gc_ref(LAYOUT_DESC_REF);
      field_infos.resize(field_sizes.size());
      // Switch data structures from layout by field order to order
      // of field locations in the bit mask
#ifdef DEBUG_LEGION
      // Greater than or equal because local fields can alias onto the
      // same index for the allocated instances, note that the fields
      // themselves still get allocated their own space in the instance
      assert(mask_index_map.size() >= 
                size_t(FieldMask::pop_count(allocated_fields)));
#endif
      for (unsigned idx = 0; idx < mask_index_map.size(); idx++)
      {
        // This gives us the index in the field ordered data structures
        unsigned index = mask_index_map[idx];
        FieldID fid = field_ids[index];
        field_indexes[fid] = idx;
        CopySrcDstField &info = field_infos[idx];
        info.size = field_sizes[index];
        info.field_id = fid;
        info.serdez_id = serdez[index];
      }
    }

    //--------------------------------------------------------------------------
    LayoutDescription::LayoutDescription(const FieldMask &mask,
                                         LayoutConstraints *con)
      : allocated_fields(mask), constraints(con), owner(NULL), total_dims(0)
    //--------------------------------------------------------------------------
    {
      constraints->add_base_gc_ref(LAYOUT_DESC_REF);
    }

    //--------------------------------------------------------------------------
    LayoutDescription::LayoutDescription(const LayoutDescription &rhs)
      : allocated_fields(rhs.allocated_fields), constraints(rhs.constraints), 
        owner(rhs.owner), total_dims(rhs.total_dims)
    //--------------------------------------------------------------------------
    {
      // should never be called
      assert(false);
    }

    //--------------------------------------------------------------------------
    LayoutDescription::~LayoutDescription(void)
    //--------------------------------------------------------------------------
    {
      comp_cache.clear();
      if (constraints->remove_base_gc_ref(LAYOUT_DESC_REF))
        delete (constraints);
    }

    //--------------------------------------------------------------------------
    LayoutDescription& LayoutDescription::operator=(
                                                   const LayoutDescription &rhs)
    //--------------------------------------------------------------------------
    {
      // should never be called
      assert(false);
      return *this;
    }

    //--------------------------------------------------------------------------
    void LayoutDescription::log_instance_layout(ApEvent inst_event) const
    //--------------------------------------------------------------------------
    {
#ifdef DEBUG_LEGION
      assert(implicit_runtime->legion_spy_enabled);
#endif
      for (std::map<FieldID,unsigned>::const_iterator it = 
            field_indexes.begin(); it != field_indexes.end(); it++)
        LegionSpy::log_physical_instance_field(inst_event, it->first);
    }

    //--------------------------------------------------------------------------
    void LayoutDescription::compute_copy_offsets(const FieldMask &copy_mask,
                                           const PhysicalInstance instance,
#ifdef LEGION_SPY
                                           const ApEvent inst_event,
#endif
                                           std::vector<CopySrcDstField> &fields)
    //--------------------------------------------------------------------------
    {
      uint64_t hash_key = copy_mask.get_hash_key();
      bool found_in_cache = false;
      FieldMask compressed;
      // First check to see if we've memoized this result 
      {
        AutoLock o_lock(layout_lock,1,false/*exclusive*/);
        std::map<LEGION_FIELD_MASK_FIELD_TYPE,
                 LegionList<std::pair<FieldMask,FieldMask> > >::const_iterator
                   finder = comp_cache.find(hash_key);
        if (finder != comp_cache.end())
        {
          for (LegionList<std::pair<FieldMask,FieldMask> >::const_iterator it =
                finder->second.begin(); it != finder->second.end(); it++)
          {
            if (it->first == copy_mask)
            {
              found_in_cache = true;
              compressed = it->second;
              break;
            }
          }
        }
      }
      if (!found_in_cache)
      {
        compressed = copy_mask;
        compress_mask<STATIC_LOG2(LEGION_MAX_FIELDS)>(compressed, 
                                                      allocated_fields);
        // Save the result in the cache, duplicates from races here are benign
        AutoLock o_lock(layout_lock);
        comp_cache[hash_key].push_back(
            std::pair<FieldMask,FieldMask>(copy_mask,compressed));
      }
      // It is absolutely imperative that these infos be added in
      // the order in which they appear in the field mask so that 
      // they line up in the same order with the source/destination infos
      // (depending on the calling context of this function
      const unsigned pop_count = FieldMask::pop_count(compressed);
#ifdef DEBUG_LEGION
      assert(pop_count == FieldMask::pop_count(copy_mask));
#endif
      unsigned offset = fields.size();
      fields.resize(offset + pop_count);
      int next_start = 0;
      for (unsigned idx = 0; idx < pop_count; idx++)
      {
        int index = compressed.find_next_set(next_start);
        CopySrcDstField &field = fields[offset+idx];
        field = field_infos[index];
        // Our field infos are annonymous so specify the instance now
        field.inst = instance;
        // We'll start looking again at the next index after this one
        next_start = index + 1;
#ifdef LEGION_SPY
        field.inst_event = inst_event;
#endif
      }
    } 

    //--------------------------------------------------------------------------
    void LayoutDescription::compute_copy_offsets(
                                   const std::vector<FieldID> &copy_fields, 
                                   const PhysicalInstance instance,
#ifdef LEGION_SPY
                                   const ApEvent inst_event,
#endif
                                   std::vector<CopySrcDstField> &fields)
    //--------------------------------------------------------------------------
    {
      unsigned offset = fields.size();
      fields.resize(offset + copy_fields.size());
      for (unsigned idx = 0; idx < copy_fields.size(); idx++)
      {
        std::map<FieldID,unsigned>::const_iterator
          finder = field_indexes.find(copy_fields[idx]);
#ifdef DEBUG_LEGION
        assert(finder != field_indexes.end());
#endif
        CopySrcDstField &info = fields[offset+idx];
        info = field_infos[finder->second];
        // Since instances are annonymous in layout descriptions we
        // have to fill them in when we add the field info
        info.inst = instance;
#ifdef LEGION_SPY
        info.inst_event = inst_event;
#endif
      }
    }

    //--------------------------------------------------------------------------
    void LayoutDescription::get_fields(std::set<FieldID> &fields) const
    //--------------------------------------------------------------------------
    {
      for (std::map<FieldID,unsigned>::const_iterator 
	     it = field_indexes.begin(); it != field_indexes.end(); ++it)
	fields.insert(it->first);
    }

    //--------------------------------------------------------------------------
    bool LayoutDescription::has_field(FieldID fid) const
    //--------------------------------------------------------------------------
    {
      return (field_indexes.find(fid) != field_indexes.end());
    }

    //--------------------------------------------------------------------------
    void LayoutDescription::has_fields(std::map<FieldID,bool> &to_test) const
    //--------------------------------------------------------------------------
    {
      for (std::map<FieldID,bool>::iterator it = to_test.begin();
            it != to_test.end(); it++)
      {
        if (field_indexes.find(it->first) != field_indexes.end())
          it->second = true;
        else
          it->second = false;
      }
    }

    //--------------------------------------------------------------------------
    void LayoutDescription::remove_space_fields(std::set<FieldID> &filter) const
    //--------------------------------------------------------------------------
    {
      std::vector<FieldID> to_remove;
      for (std::set<FieldID>::const_iterator it = filter.begin();
            it != filter.end(); it++)
      {
        if (field_indexes.find(*it) != field_indexes.end())
          to_remove.push_back(*it);
      }
      if (!to_remove.empty())
      {
        for (std::vector<FieldID>::const_iterator it = to_remove.begin();
              it != to_remove.end(); it++)
          filter.erase(*it);
      }
    }

    //--------------------------------------------------------------------------
    const CopySrcDstField& LayoutDescription::find_field_info(FieldID fid) const
    //--------------------------------------------------------------------------
    {
      std::map<FieldID,unsigned>::const_iterator finder = 
        field_indexes.find(fid);
#ifdef DEBUG_LEGION
      assert(finder != field_indexes.end());
#endif
      return field_infos[finder->second];
    }

    //--------------------------------------------------------------------------
    size_t LayoutDescription::get_total_field_size(void) const
    //--------------------------------------------------------------------------
    {
      size_t result = 0;
      // Add up all the field sizes
      for (std::vector<CopySrcDstField>::const_iterator it = 
            field_infos.begin(); it != field_infos.end(); it++)
      {
        result += it->size;
      }
      return result;
    }

    //--------------------------------------------------------------------------
    void LayoutDescription::get_fields(std::vector<FieldID>& fields) const
    //--------------------------------------------------------------------------
    {
      fields = constraints->field_constraint.get_field_set();
    }

    //--------------------------------------------------------------------------
    void LayoutDescription::compute_destroyed_fields(
             std::vector<PhysicalInstance::DestroyedField> &serdez_fields) const
    //--------------------------------------------------------------------------
    {
      // See if we have any special fields which need serdez deletion
      for (std::vector<CopySrcDstField>::const_iterator it = 
            field_infos.begin(); it != field_infos.end(); it++)
      {
        if (it->serdez_id > 0)
          serdez_fields.push_back(PhysicalInstance::DestroyedField(it->field_id, 
                                                    it->size, it->serdez_id));
      }
    }

    //--------------------------------------------------------------------------
    bool LayoutDescription::match_layout(
      const LayoutConstraintSet &candidate_constraints, unsigned num_dims) const
    //--------------------------------------------------------------------------
    {
      if (num_dims != total_dims)
        return false;
      // We need to check equality on the entire constraint sets
      return *constraints == candidate_constraints;
    }

    //--------------------------------------------------------------------------
    bool LayoutDescription::match_layout(const LayoutDescription *layout,
                                         unsigned num_dims) const
    //--------------------------------------------------------------------------
    {
      if (num_dims != total_dims)
        return false;
      // This is a sound test, but it doesn't guarantee that the field sets
      // match since fields can be allocated and freed between instance
      // creations, so while this is a necessary precondition, it is not
      // sufficient that the two sets of fields are the same, to guarantee
      // that we actually need to check the FieldIDs which happens next
      if (layout->allocated_fields != allocated_fields)
        return false;

      // Check equality on the entire constraint sets
      return *layout->constraints == *constraints;
    }

    //--------------------------------------------------------------------------
    void LayoutDescription::pack_layout_description(Serializer &rez,
                                                    AddressSpaceID target)
    //--------------------------------------------------------------------------
    {
      rez.serialize(constraints->layout_id);
    }

    //--------------------------------------------------------------------------
    /*static*/ LayoutDescription* LayoutDescription::
      handle_unpack_layout_description(LayoutConstraints *constraints,
                            FieldSpaceNode *field_space_node, size_t total_dims)
    //--------------------------------------------------------------------------
    {
#ifdef DEBUG_LEGION
      assert(constraints != NULL);
#endif
      FieldMask instance_mask;
      const std::vector<FieldID> &field_set = 
        constraints->field_constraint.get_field_set(); 
      std::vector<size_t> field_sizes(field_set.size());
      std::vector<unsigned> mask_index_map(field_set.size());
      std::vector<CustomSerdezID> serdez(field_set.size());
      field_space_node->compute_field_layout(field_set, field_sizes,
                               mask_index_map, serdez, instance_mask);
      LayoutDescription *result = 
        field_space_node->create_layout_description(instance_mask, total_dims,
                  constraints, mask_index_map, field_set, field_sizes, serdez);
#ifdef DEBUG_LEGION
      assert(result != NULL);
#endif
      return result;
    }

    /////////////////////////////////////////////////////////////
    // InstanceManager 
    /////////////////////////////////////////////////////////////

    //--------------------------------------------------------------------------
    InstanceManager::InstanceManager(RegionTreeForest *ctx,
                                     AddressSpaceID owner_space,
                                     DistributedID did, LayoutDescription *desc,
                                     FieldSpaceNode *node, 
                                     IndexSpaceExpression *domain,
                                     RegionTreeID tid, bool register_now)
      : DistributedCollectable(ctx->runtime, did, owner_space, register_now), 
        context(ctx), layout(desc), field_space_node(node),
        instance_domain(domain), tree_id(tid)
    //--------------------------------------------------------------------------
    {
      // Add a reference to the layout
      if (layout != NULL)
        layout->add_reference();
      if (field_space_node != NULL)
        field_space_node->add_nested_gc_ref(did);
      if (instance_domain != NULL)
        instance_domain->add_nested_expression_reference(did);
    }

    //--------------------------------------------------------------------------
    InstanceManager::~InstanceManager(void)
    //--------------------------------------------------------------------------
    {
      if ((layout != NULL) && layout->remove_reference())
        delete layout;
      if ((field_space_node != NULL) &&
          field_space_node->remove_nested_gc_ref(did))
        delete field_space_node;
      if ((instance_domain != NULL) && 
          instance_domain->remove_nested_expression_reference(did))
        delete instance_domain;
    } 

    //--------------------------------------------------------------------------
    bool InstanceManager::meets_region_tree(
                                const std::vector<LogicalRegion> &regions) const
    //--------------------------------------------------------------------------
    {
      for (std::vector<LogicalRegion>::const_iterator it = 
            regions.begin(); it != regions.end(); it++)
      {
        // Check to see if the region tree IDs are the same
        if (it->get_field_space() != tree_id)
          return false;
      }
      return true;
    }

    //--------------------------------------------------------------------------
    bool InstanceManager::entails(LayoutConstraints *constraints,
                                  const DomainPoint &key,
                               const LayoutConstraint **failed_constraint) const
    //--------------------------------------------------------------------------
    {
      const PointerConstraint &pointer = constraints->pointer_constraint;
      if (pointer.is_valid)
      {
        PointerConstraint pointer_constraint = get_pointer_constraint(key);
        // Always test the pointer constraint locally
        if (!pointer_constraint.entails(constraints->pointer_constraint))
        {
          if (failed_constraint != NULL)
            *failed_constraint = &pointer;
          return false;
        }
      }
      return layout->constraints->entails_without_pointer(constraints,
              (instance_domain != NULL) ? instance_domain->get_num_dims() : 0,
              failed_constraint);
    }

    //--------------------------------------------------------------------------
    bool InstanceManager::entails(const LayoutConstraintSet &constraints,
                                  const DomainPoint &key,
                               const LayoutConstraint **failed_constraint) const
    //--------------------------------------------------------------------------
    {
      const PointerConstraint &pointer = constraints.pointer_constraint;
      if (pointer.is_valid)
      {
        PointerConstraint pointer_constraint = get_pointer_constraint(key);
        // Always test the pointer constraint locally
        if (!pointer_constraint.entails(constraints.pointer_constraint))
        {
          if (failed_constraint != NULL)
            *failed_constraint = &pointer;
          return false;
        }
      }
      return layout->constraints->entails_without_pointer(constraints,
              (instance_domain != NULL) ? instance_domain->get_num_dims() : 0,
              failed_constraint);
    }

    //--------------------------------------------------------------------------
    bool InstanceManager::conflicts(LayoutConstraints *constraints,
                                    const DomainPoint &key,
                             const LayoutConstraint **conflict_constraint) const
    //--------------------------------------------------------------------------
    {
      const PointerConstraint &pointer = constraints->pointer_constraint;
      if (pointer.is_valid)
      {
        PointerConstraint pointer_constraint = get_pointer_constraint(key);
        // Always test the pointer constraint locally
        if (pointer_constraint.conflicts(constraints->pointer_constraint))
        {
          if (conflict_constraint != NULL)
            *conflict_constraint = &pointer;
          return true;
        }
      }
      // We know our layouts don't have a pointer constraint so nothing special
      return layout->constraints->conflicts(constraints,
              (instance_domain != NULL) ? instance_domain->get_num_dims() : 0,
              conflict_constraint);
    }

    //--------------------------------------------------------------------------
    bool InstanceManager::conflicts(const LayoutConstraintSet &constraints,
                                    const DomainPoint &key,
                             const LayoutConstraint **conflict_constraint) const
    //--------------------------------------------------------------------------
    {
      const PointerConstraint &pointer = constraints.pointer_constraint;
      if (pointer.is_valid)
      {
        PointerConstraint pointer_constraint = get_pointer_constraint(key);
        // Always test the pointer constraint locally
        if (pointer_constraint.conflicts(constraints.pointer_constraint))
        {
          if (conflict_constraint != NULL)
            *conflict_constraint = &pointer;
          return true;
        }
      }
      // We know our layouts don't have a pointer constraint so nothing special
      return layout->constraints->conflicts(constraints,
              (instance_domain != NULL) ? instance_domain->get_num_dims() : 0,
              conflict_constraint);
    }

    /////////////////////////////////////////////////////////////
    // PhysicalManager
    /////////////////////////////////////////////////////////////

    //--------------------------------------------------------------------------
    PhysicalManager::PhysicalManager(RegionTreeForest *ctx, 
                                     LayoutDescription *layout, 
                                     DistributedID did, 
                                     AddressSpaceID owner_space, 
                                     const size_t footprint, 
                                     ReductionOpID redop_id, 
                                     const ReductionOp *rop,
                                     FieldSpaceNode *node, 
                                     IndexSpaceExpression *index_domain, 
                                     const void *pl, size_t pl_size,
                                     RegionTreeID tree_id, ApEvent u_event,
                                     bool register_now, bool output)
      : InstanceManager(ctx, owner_space, did, layout, node,
          // If we're on the owner node we need to produce the expression
          // that actually describes this points in this space
          // On remote nodes we'll already have it from the owner
          (owner_space == ctx->runtime->address_space) && !output ?
             index_domain->create_layout_expression(pl, pl_size) : index_domain,
          tree_id, register_now), 
        instance_footprint(footprint), reduction_op(rop), redop(redop_id),
        unique_event(u_event), piece_list(pl), piece_list_size(pl_size),
        gc_state(COLLECTABLE_GC_STATE), pending_changes(0),
        remaining_collection_guards(0), currently_active(false)
    //--------------------------------------------------------------------------
    {
    }

    //--------------------------------------------------------------------------
    PhysicalManager::~PhysicalManager(void)
    //--------------------------------------------------------------------------
    {
      if (!gc_events.empty())
      {
        // There's no need to launch a task to do this, if we're being
        // deleted it's because the instance was deleted and therefore
        // all the users are done using it
        for (std::map<CollectableView*,CollectableInfo>::iterator it = 
              gc_events.begin(); it != gc_events.end(); it++)
          CollectableView::handle_deferred_collect(it->first,
                                                   it->second.view_events);
        gc_events.clear();
      }
    }

    //--------------------------------------------------------------------------
    void PhysicalManager::log_instance_creation(UniqueID creator_id,
                Processor proc, const std::vector<LogicalRegion> &regions) const
    //--------------------------------------------------------------------------
    {
#ifdef DEBUG_LEGION
      assert(runtime->legion_spy_enabled);
#endif
      const ApEvent inst_event = get_unique_event();
      LegionSpy::log_physical_instance_creator(inst_event, creator_id, proc.id);
      for (unsigned idx = 0; idx < regions.size(); idx++)
        LegionSpy::log_physical_instance_creation_region(inst_event, 
                                                         regions[idx]);
      const LayoutConstraints *constraints = layout->constraints;
      LegionSpy::log_instance_specialized_constraint(inst_event,
          constraints->specialized_constraint.kind, 
          constraints->specialized_constraint.redop);
#ifdef DEBUG_HIGH_LEVEL
      assert(constraints->memory_constraint.has_kind);
#endif
      if (constraints->memory_constraint.is_valid())
        LegionSpy::log_instance_memory_constraint(inst_event,
            constraints->memory_constraint.kind);
      LegionSpy::log_instance_field_constraint(inst_event,
          constraints->field_constraint.contiguous, 
          constraints->field_constraint.inorder,
          constraints->field_constraint.field_set.size());
      for (std::vector<FieldID>::const_iterator it = 
            constraints->field_constraint.field_set.begin(); it !=
            constraints->field_constraint.field_set.end(); it++)
        LegionSpy::log_instance_field_constraint_field(inst_event, *it);
      LegionSpy::log_instance_ordering_constraint(inst_event,
          constraints->ordering_constraint.contiguous,
          constraints->ordering_constraint.ordering.size());
      for (std::vector<DimensionKind>::const_iterator it = 
            constraints->ordering_constraint.ordering.begin(); it !=
            constraints->ordering_constraint.ordering.end(); it++)
        LegionSpy::log_instance_ordering_constraint_dimension(inst_event, *it);
      for (std::vector<SplittingConstraint>::const_iterator it = 
            constraints->splitting_constraints.begin(); it !=
            constraints->splitting_constraints.end(); it++)
        LegionSpy::log_instance_splitting_constraint(inst_event,
                                it->kind, it->value, it->chunks);
      for (std::vector<DimensionConstraint>::const_iterator it = 
            constraints->dimension_constraints.begin(); it !=
            constraints->dimension_constraints.end(); it++)
        LegionSpy::log_instance_dimension_constraint(inst_event,
                                    it->kind, it->eqk, it->value);
      for (std::vector<AlignmentConstraint>::const_iterator it = 
            constraints->alignment_constraints.begin(); it !=
            constraints->alignment_constraints.end(); it++)
        LegionSpy::log_instance_alignment_constraint(inst_event,
                                it->fid, it->eqk, it->alignment);
      for (std::vector<OffsetConstraint>::const_iterator it = 
            constraints->offset_constraints.begin(); it != 
            constraints->offset_constraints.end(); it++)
        LegionSpy::log_instance_offset_constraint(inst_event,
                                          it->fid, it->offset);
    }

    //--------------------------------------------------------------------------
    InstanceView* PhysicalManager::construct_top_view(
                                           AddressSpaceID logical_owner,
                                           DistributedID view_did, UniqueID uid,
                                           CollectiveMapping *mapping)
    //--------------------------------------------------------------------------
    {
      if (redop > 0)
        return new ReductionView(context, view_did, owner_space,
            logical_owner, this, uid, true/*register now*/, mapping);
      else
        return new MaterializedView(context, view_did, owner_space, 
              logical_owner, this, uid, true/*register now*/, mapping);
    }

    //--------------------------------------------------------------------------
<<<<<<< HEAD
    InstanceView* PhysicalManager::find_or_create_instance_top_view(
                                                   InnerContext *own_ctx,
                                                   AddressSpaceID logical_owner,
                                                   CollectiveMapping *mapping)
=======
    void PhysicalManager::notify_active(ReferenceMutator *mutator)
    //--------------------------------------------------------------------------
    {
      AutoLock i_lock(inst_lock);
#ifdef DEBUG_LEGION
      assert(!currently_active);
      assert((gc_state == COLLECTABLE_GC_STATE) ||
              (gc_state == ACQUIRED_GC_STATE));
      assert(!deferred_deletion.exists());
#endif
      currently_active = true;
    }

    //--------------------------------------------------------------------------
    void PhysicalManager::notify_inactive(ReferenceMutator *mutator)
    //--------------------------------------------------------------------------
    {
      AutoLock i_lock(inst_lock);
#ifdef DEBUG_LEGION
      assert(currently_active);
#endif
      currently_active = false;
      if (deferred_deletion.exists())
      {
#ifdef DEBUG_LEGION
        assert((gc_state == COLLECTED_GC_STATE) || is_external_instance());
#endif
        Runtime::trigger_event(deferred_deletion);
      }
    }

    //--------------------------------------------------------------------------
    void PhysicalManager::notify_valid(ReferenceMutator *mutator)
    //--------------------------------------------------------------------------
    {
      AutoLock i_lock(inst_lock);
#ifdef DEBUG_LEGION
      assert(!deferred_deletion.exists());
      assert(gc_state != COLLECTED_GC_STATE);
      // In debug mode we eagerly add valid references such that the owner
      // is valid as long as a copy of the manager on one node is valid
      // This way we can easily check that acquires are being done safely
      // if instance isn't already valid somewhere
      if ((gc_state != ACQUIRED_GC_STATE) && !is_external_instance())
      {
        // Should never be here if we're the owner as it indicates that
        // we tried to add a valid reference without first doing an acquire
        assert(!is_owner());
        // Send a message to check that we can safely do the acquire
        const RtUserEvent done = Runtime::create_rt_user_event();
        std::atomic<bool> result(true);
        Serializer rez;
        {
          RezCheck z(rez);
          rez.serialize(did);
          rez.serialize(&result);
          rez.serialize(done);
          rez.serialize<bool>(false/*acquired*/);
        }
        runtime->send_gc_debug_request(owner_space, rez);
        if (!done.has_triggered())
          done.wait();
        assert(result.load());
      }
      else if (!is_owner())
      {
        // Send the message to do the acquire on the owner node
        const RtUserEvent done = Runtime::create_rt_user_event();
        std::atomic<bool> result(true);
        Serializer rez;
        {
          RezCheck z(rez);
          rez.serialize(did);
          rez.serialize(&result);
          rez.serialize(done);
          rez.serialize<bool>(true/*acquired*/);
        }
        runtime->send_gc_debug_request(owner_space, rez);
        if (!done.has_triggered())
          done.wait();
        assert(result.load());
      }
#endif
      gc_state = VALID_GC_STATE;
    }

    //--------------------------------------------------------------------------
    /*static*/ void PhysicalManager::handle_garbage_collection_debug_request(
                   Runtime *runtime, Deserializer &derez, AddressSpaceID source)
    //--------------------------------------------------------------------------
    {
#ifdef DEBUG_LEGION
      DerezCheck z(derez);
      DistributedID did;
      derez.deserialize(did);
      std::atomic<bool> *target;
      derez.deserialize(target);
      RtUserEvent done;
      derez.deserialize(done);
      bool acquired;
      derez.deserialize(acquired);

      PhysicalManager *manager = static_cast<PhysicalManager*>(
          runtime->weak_find_distributed_collectable(did));
      if (manager != NULL)
      {
        if (acquired)
        {
          LocalReferenceMutator mutator;
          // Should be guaranteed to be able to acquire thi
          if (manager->acquire_instance(REMOTE_DID_REF, &mutator))
          {
            Runtime::trigger_event(done, mutator.get_done_event());
            return;
          }
        }
        else
        {
          if (manager->check_valid_and_increment(REMOTE_DID_REF))
          {
            // This must already be valid for us to succeed
            Runtime::trigger_event(done);
            return;
          }
        }
      }
      // If we get here, we failed so send the response
      Serializer rez;
      {
        RezCheck z2(rez);
        rez.serialize(target);
        rez.serialize(done);
      }
      runtime->send_gc_debug_response(source, rez);
#else
      assert(false); // should never get this in release mode
#endif
    }

    //--------------------------------------------------------------------------
    /*static*/ void PhysicalManager::handle_garbage_collection_debug_response(
                                                            Deserializer &derez)
    //--------------------------------------------------------------------------
    {
#ifdef DEBUG_LEGION
      DerezCheck z(derez);
      std::atomic<bool> *target;
      derez.deserialize(target);
      RtUserEvent done;
      derez.deserialize(done);

      target->store(false);
      Runtime::trigger_event(done);
#else
      assert(false); // should never get this in release mode
#endif
    }

    //--------------------------------------------------------------------------
    void PhysicalManager::notify_invalid(ReferenceMutator *mutator)
    //--------------------------------------------------------------------------
    {
      AutoLock i_lock(inst_lock);
#ifdef DEBUG_LEGION
      assert(gc_state == VALID_GC_STATE);
      if (!is_owner())
        send_remote_valid_decrement(owner_space, mutator);
#endif
      if (pending_changes == 0)
      {
        gc_state = COLLECTABLE_GC_STATE;
        prune_gc_events();
      }
      else
        gc_state = ACQUIRED_GC_STATE;
    }

    //--------------------------------------------------------------------------
    bool PhysicalManager::acquire_instance(ReferenceSource source,
                                           ReferenceMutator *mutator)
    //--------------------------------------------------------------------------
    {
      // Do an atomic operation to check to see if we are already valid
      // and increment our count if we are, in this case the acquire 
      // has succeeded and we are done, this should be the common case
      // since we are likely already holding valid references elsewhere
      // Note that we cannot do this for external instances as they might
      // have been detached while still holding valid references so they
      // have to go through the full path every time
      if (!is_external_instance() && check_valid_and_increment(source))
        return true;
      bool success = false;
      {
        AutoLock i_lock(inst_lock);
        switch (gc_state)
        {
          case VALID_GC_STATE:
          case ACQUIRED_GC_STATE:
            {
              pending_changes++;
              success = true;
              break;
            }
          case COLLECTABLE_GC_STATE:
            {
              gc_state = ACQUIRED_GC_STATE;
              pending_changes++;
              success = true;
              break;
            }
          case PENDING_COLLECTED_GC_STATE:
            {
              // Hurry the garbage collector is trying to eat it!
              if (is_owner())
              {
                // We're the owner so we can save this
                gc_state = ACQUIRED_GC_STATE;
                // We add the collection counts to the pending
                // changes to ensure we won't try to collect again
                // until all the participants of the previous collection
                // have checked the result of the collection
                pending_changes++;
                success = true;
              }
              // Not the owner so we need to send a message to the
              // owner to have it try to do the acquire
              break;
            }
          case COLLECTED_GC_STATE:
            return false;
          default:
            assert(false);
        }
      }
      if (success)
      {
        add_base_valid_ref(source, mutator);
        AutoLock i_lock(inst_lock);
#ifdef DEBUG_LEGION
        assert(pending_changes > 0);
        assert(gc_state == VALID_GC_STATE);
#endif
        pending_changes--;
        return true;
      }
      else
      {
#ifdef DEBUG_LEGION
        assert(!is_owner()); 
#endif
        std::atomic<bool> result(false);
        const RtUserEvent ready = Runtime::create_rt_user_event();
        Serializer rez;
        {
          RezCheck z(rez);
          rez.serialize(did);
          rez.serialize(this);
          rez.serialize(source);
          rez.serialize(mutator);
          rez.serialize(&result);
          rez.serialize(ready);
        }
        runtime->send_acquire_request(owner_space, rez);
        ready.wait();
        if (result.load())
          return true;
        // The only reason we fail is if the instance has been collected
        // so we can update the gc_state
        AutoLock i_lock(inst_lock);
#ifdef DEBUG_LEGION
        assert((gc_state == PENDING_COLLECTED_GC_STATE) || 
                (gc_state == COLLECTED_GC_STATE)); 
#endif
        gc_state = COLLECTED_GC_STATE;
        return false;
      }
    }

    //--------------------------------------------------------------------------
    /*static*/ void PhysicalManager::handle_acquire_request(Runtime *runtime,
                                     Deserializer &derez, AddressSpaceID source) 
    //--------------------------------------------------------------------------
    {
      DerezCheck z(derez);
      DistributedID did;
      derez.deserialize(did);
      PhysicalManager *remote;
      derez.deserialize(remote);
      ReferenceSource ref;
      derez.deserialize(ref);
      ReferenceMutator *remote_mutator;
      derez.deserialize(remote_mutator);
      std::atomic<bool> *result;
      derez.deserialize(result);
      RtUserEvent ready;
      derez.deserialize(ready);

      PhysicalManager *manager = static_cast<PhysicalManager*>(
          runtime->weak_find_distributed_collectable(did));
      if (manager != NULL)
      {
        LocalReferenceMutator mutator;
        if (manager->acquire_instance(REMOTE_DID_REF, &mutator))
        {
          // We succeeded so send the response back with the reference
          Serializer rez;
          {
            RezCheck z(rez);
            rez.serialize(remote);
            rez.serialize(ref);
            rez.serialize(remote_mutator);
            rez.serialize(mutator.get_done_event());
            rez.serialize(result);
            rez.serialize(ready);
          }
          runtime->send_acquire_response(source, rez);
        }
      }
      // We failed, so the flag is already set, just trigger the event
      Runtime::trigger_event(ready);
    }

    //--------------------------------------------------------------------------
    /*static*/ void PhysicalManager::handle_acquire_response(
                                     Deserializer &derez, AddressSpaceID source)
    //--------------------------------------------------------------------------
    {
      DerezCheck z(derez);
      PhysicalManager *manager;
      derez.deserialize(manager);
      ReferenceSource ref;
      derez.deserialize(ref);
      ReferenceMutator *local_mutator;
      derez.deserialize(local_mutator);
      RtEvent applied;
      derez.deserialize(applied);
      std::atomic<bool> *result;
      derez.deserialize(result);
      RtUserEvent ready;
      derez.deserialize(ready);

      // Add the local reference with the right kind and then remove the
      // remote distributed reference we added on the owner node
      LocalReferenceMutator mutator;
      manager->add_base_valid_ref(ref, &mutator);
      if (applied.exists())
        mutator.record_reference_mutation_effect(applied);
      manager->send_remote_valid_decrement(source, local_mutator,
          mutator.get_done_event());
      result->store(true);
      Runtime::trigger_event(ready);
    }

    //--------------------------------------------------------------------------
    bool PhysicalManager::try_collection(AddressSpaceID source, RtEvent &ready)
    //--------------------------------------------------------------------------
    {
      AutoLock i_lock(inst_lock);
      // Do a quick to check to see if we can do a collection on the local node
      if ((gc_state == ACQUIRED_GC_STATE) || (gc_state == VALID_GC_STATE))
        return false;
      // If it's already collected then we're done
      if (gc_state == COLLECTED_GC_STATE)
        return true;
      if (is_owner())
      {
        // Check to see if anyone is already performing a deletion
        // on this manager, if so then deduplicate
        if (gc_state == COLLECTABLE_GC_STATE)
        {
#ifdef DEBUG_LEGION
          assert(pending_changes == 0);
#endif
          gc_state = PENDING_COLLECTED_GC_STATE;
          const size_t needed_guards = count_remote_instances();
          if (needed_guards > 0)
          {
            remaining_collection_guards.store(needed_guards);
            struct AcquireFunctor {
              AcquireFunctor(DistributedID d, Runtime *rt, 
                             std::atomic<unsigned> *c)
                : did(d), runtime(rt), count(c) { }
              inline void apply(AddressSpaceID target)
              {
                if (target == runtime->address_space)
                  return;
                const RtUserEvent ready_event = Runtime::create_rt_user_event();
                Serializer rez;
                {
                  RezCheck z(rez);
                  rez.serialize(did);
                  rez.serialize(count);
                  rez.serialize(ready_event);
                }
                runtime->send_gc_acquire(target, rez);
                ready_events.push_back(ready_event);
              }
              const DistributedID did;
              Runtime *const runtime;
              std::atomic<unsigned> *const count;
              std::vector<RtEvent> ready_events;
            };
            AcquireFunctor functor(did, runtime, &remaining_collection_guards);
            map_over_remote_instances(functor);
            collection_ready = Runtime::merge_events(functor.ready_events);
          }
        }
        else
        {
#ifdef DEBUG_LEGION
          assert(gc_state == PENDING_COLLECTED_GC_STATE); 
          // Should alaready have outstanding changes for this deletion
          assert(pending_changes > 0);
#endif
        }
        pending_changes++;
        ready = collection_ready;
      }
      else
      {
        if (source != owner_space)
        {
          // No longer need the lock here since we're just sending a message
          i_lock.release();
          // Send the message to the owner to perform the collection
          std::atomic<bool> result(false);
          const RtUserEvent ready_event = Runtime::create_rt_user_event();
          Serializer rez;
          {
            RezCheck z(rez);
            rez.serialize(did);
            rez.serialize(ready_event);
            rez.serialize(&result);
            rez.serialize(&ready);
          }
          runtime->send_gc_request(owner_space, rez);
          ready_event.wait();
          return result.load();
        }
        else
        {
          // We can setup the guard now
#ifdef DEBUG_LEGION
          assert((gc_state == COLLECTABLE_GC_STATE) ||
                  (gc_state == PENDING_COLLECTED_GC_STATE));
#endif
          gc_state = PENDING_COLLECTED_GC_STATE;
        }
      }
      return true;
    }

    //--------------------------------------------------------------------------
    /*static*/ void PhysicalManager::handle_garbage_collection_request(
                   Runtime *runtime, Deserializer &derez, AddressSpaceID source)
    //--------------------------------------------------------------------------
    {
      DerezCheck z(derez);
      DistributedID did;
      derez.deserialize(did);
      RtUserEvent done;
      derez.deserialize(done);
      std::atomic<bool> *result;
      derez.deserialize(result);
      RtEvent *target;
      derez.deserialize(target);

      PhysicalManager *manager = static_cast<PhysicalManager*>(
          runtime->weak_find_distributed_collectable(did));
      if (manager == NULL)
      {
        Runtime::trigger_event(done);
        return;
      }
      RtEvent ready;
      if (manager->try_collection(source, ready))
      {
        // Add a reference to ensure it is still there when 
        // we do the check or release
        manager->add_base_resource_ref(PENDING_COLLECTIVE_REF);
        Serializer rez;
        {
          RezCheck z2(rez);
          rez.serialize(result);
          rez.serialize(target);
          rez.serialize(ready);
          rez.serialize(done);
        }
        runtime->send_gc_response(source, rez);
      }
      else
        Runtime::trigger_event(done);
    }

    //--------------------------------------------------------------------------
    /*static*/ void PhysicalManager::handle_garbage_collection_response(
                                                            Deserializer &derez)
    //--------------------------------------------------------------------------
    {
      DerezCheck z(derez);
      std::atomic<bool> *result;
      derez.deserialize(result);
      RtEvent *target;
      derez.deserialize(target);
      derez.deserialize(*target);
      RtUserEvent done;
      derez.deserialize(done);

      result->store(true);
      Runtime::trigger_event(done);
    }

    //--------------------------------------------------------------------------
    /*static*/ void PhysicalManager::handle_garbage_collection_acquire(
                   Runtime *runtime, Deserializer &derez, AddressSpaceID source)
    //--------------------------------------------------------------------------
    {
      DerezCheck z(derez);
      DistributedID did;
      derez.deserialize(did);
      std::atomic<unsigned> *target;
      derez.deserialize(target);
      RtUserEvent done;
      derez.deserialize(done);

      RtEvent ready;
      PhysicalManager *manager = 
        runtime->find_or_request_instance_manager(did, ready);
      if (ready.exists() && !ready.has_triggered())
        ready.wait();

      if (manager->try_collection(source, ready))
      {
        Serializer rez;
        {
          RezCheck z(rez);
          rez.serialize(target);
          rez.serialize(done);
        }
        runtime->send_gc_acquired(source, rez);
      }
      else
        Runtime::trigger_event(done);
    }

    //--------------------------------------------------------------------------
    /*static*/ void PhysicalManager::handle_garbage_collection_acquired(
                                                            Deserializer &derez)
    //--------------------------------------------------------------------------
    {
      DerezCheck z(derez);
      std::atomic<unsigned> *target;
      derez.deserialize(target);
      RtUserEvent done;
      derez.deserialize(done);

#ifdef DEBUG_LEGION
#ifndef NDEBUG
      const unsigned prev =
#endif
#endif
      target->fetch_sub(1);
#ifdef DEBUG_LEGION
      assert(prev > 0);
#endif
      Runtime::trigger_event(done);
    }

    //--------------------------------------------------------------------------
    void PhysicalManager::release_collection(AddressSpaceID source)
    //--------------------------------------------------------------------------
    {
      if (is_owner())
      {
        AutoLock i_lock(inst_lock);
#ifdef DEBUG_LEGION
        assert(pending_changes > 0); 
        // Can be in any state but collectable
        assert(gc_state != COLLECTABLE_GC_STATE);
#endif
        if (--pending_changes == 0)
        {
          if ((gc_state == ACQUIRED_GC_STATE) ||
              (gc_state == PENDING_COLLECTED_GC_STATE))
          {
            // Reset back to collectable state
            gc_state = COLLECTABLE_GC_STATE;
            prune_gc_events();
          }
        }
      }
      else
      {
#ifdef DEBUG_LEGION
        assert(source == runtime->address_space);
#endif
        Serializer rez;
        {
          RezCheck z(rez);
          rez.serialize(did);
        }
        runtime->send_gc_release(owner_space, rez);
      }
    }

    //--------------------------------------------------------------------------
    /*static*/ void PhysicalManager::handle_garbage_collection_release(
                   Runtime *runtime, Deserializer &derez, AddressSpaceID source)
    //--------------------------------------------------------------------------
    {
      DerezCheck z(derez);
      DistributedID did;
      derez.deserialize(did);

      PhysicalManager *manager = static_cast<PhysicalManager*>(
          runtime->weak_find_distributed_collectable(did));
#ifdef DEBUG_LEGION
      assert(manager != NULL);
#endif
      manager->release_collection(source);
      // Remove the reference added by the successful remote request
      if (manager->remove_base_resource_ref(PENDING_COLLECTIVE_REF))
        delete manager;
    }

    //--------------------------------------------------------------------------
    void PhysicalManager::pack_garbage_collection_state(Serializer &rez,
                                                        AddressSpaceID target)
    //--------------------------------------------------------------------------
    {
      // We have to atomically get the current collection state and 
      // update the set of remote instances, note that it can be read-only
      // since we're just reading the state and the `update-remote_instaces'
      // call will take its own exclusive lock
      AutoLock i_lock(inst_lock,1,false/*exclusive*/);
      switch (gc_state)
      {
        case VALID_GC_STATE:
        case ACQUIRED_GC_STATE:
        case COLLECTABLE_GC_STATE:
          {
            rez.serialize(COLLECTABLE_GC_STATE);
            break;
          }
        case PENDING_COLLECTED_GC_STATE:
        case COLLECTED_GC_STATE:
          {
            rez.serialize(gc_state);
            break;
          }
        default:
          assert(false);
      }
      update_remote_instances(target);
    }

    //--------------------------------------------------------------------------
    void PhysicalManager::initialize_remote_gc_state(
                                                   GarbageCollectionState state)
    //--------------------------------------------------------------------------
    {
      AutoLock i_lock(inst_lock);
#ifdef DEBUG_LEGION
      assert(!is_owner());
      assert(gc_state == COLLECTABLE_GC_STATE);
#endif
      gc_state = state;
      // If we're in a pending collectable state, then add a reference
      if (state == PENDING_COLLECTED_GC_STATE)
        add_base_resource_ref(PENDING_COLLECTIVE_REF);
    }

    //--------------------------------------------------------------------------
    bool PhysicalManager::verify_collection(RtEvent &ready)
    //--------------------------------------------------------------------------
    {
      if (is_owner())
      {
        AutoLock i_lock(inst_lock);
#ifdef DEBUG_LEGION
        assert(pending_changes > 0);
#endif
        switch (gc_state)
        {
          // Anything in these states means the collection attempt failed
          case VALID_GC_STATE:
          case ACQUIRED_GC_STATE:
            {
              // Something else has acquired the instance before we
              // could finish the collection and already sent the
              // release notifications, remove our pending reference
              if (--pending_changes == 0)
              {
                // If we're not in the valid state then go back
                // to the collectable state so we can try again
                if (gc_state == ACQUIRED_GC_STATE)
                {
                  gc_state = COLLECTABLE_GC_STATE;
                  prune_gc_events();
                }
              }
              break;
            }
          case PENDING_COLLECTED_GC_STATE:
            {
#ifdef DEBUG_LEGION
              // Precondition should have triggered if we're here
              assert(collection_ready.has_triggered());
#endif
              // Check to see if there were any collection guards we
              // were unable to acquire on remote nodes
              if (remaining_collection_guards.load() > 0)
              {
                // See if we're the last release, if not then we
                // keep it in this state
                if (--pending_changes == 0)
                {
                  gc_state = COLLECTABLE_GC_STATE;
                  prune_gc_events();
                }
              }
              else
              {
                // Deletion success and we're the first ones to discover it
                // Move to the deletion state and send the deletion messages
                // to mark that we successfully performed the deletion
                gc_state = COLLECTED_GC_STATE;
                // Now we can perform the deletion which will release the lock
                ready = perform_deletion(runtime->address_space, &i_lock);
                return true;
              }
              break;
            }
          case COLLECTED_GC_STATE:
            {
              // Save the event for when the collection is done
              ready = collection_ready;
              return true;
            }
          default:
            assert(false); // should not be in any other state
        }
        return false;
      }
      else
      {
        // Send it to the owner to check
        std::atomic<bool> result(false);
        const RtUserEvent done = Runtime::create_rt_user_event();
        Serializer rez;
        {
          RezCheck z(rez);
          rez.serialize(did);
          rez.serialize(&result);
          rez.serialize(&ready);
          rez.serialize(done);
        }
        runtime->send_gc_verification(owner_space, rez);
        done.wait();
        return result.load();
      }
    }

    //--------------------------------------------------------------------------
    /*static*/ void PhysicalManager::handle_garbage_collection_verification(
                   Runtime *runtime, Deserializer &derez, AddressSpaceID source)
    //--------------------------------------------------------------------------
    {
      DerezCheck z(derez);
      DistributedID did;
      derez.deserialize(did);
      std::atomic<bool> *result;
      derez.deserialize(result);
      RtEvent *ready;
      derez.deserialize(ready);
      RtUserEvent done;
      derez.deserialize(done);

      PhysicalManager *manager = static_cast<PhysicalManager*>(
          runtime->weak_find_distributed_collectable(did));
#ifdef DEBUG_LEGION
      assert(manager != NULL);
#endif
      RtEvent local_ready;
      if (manager->verify_collection(local_ready))
      {
        Serializer rez;
        {
          RezCheck z2(rez);
          rez.serialize(result);
          rez.serialize(ready);
          rez.serialize(local_ready);
          rez.serialize(done);
        }
        runtime->send_gc_verified(source, rez);
      }
      else // Failed and flag is already set, so just trigger done
        Runtime::trigger_event(done);
      // Remove the reference added by the successful remote request
      if (manager->remove_base_resource_ref(PENDING_COLLECTIVE_REF))
        delete manager;
    }

    //--------------------------------------------------------------------------
    /*static*/ void PhysicalManager::handle_garbage_collection_verified(
                                                            Deserializer &derez)
    //--------------------------------------------------------------------------
    {
      DerezCheck z(derez);
      std::atomic<bool> *result;
      derez.deserialize(result);
      RtEvent *ready;
      derez.deserialize(ready);
      derez.deserialize(*ready);
      RtUserEvent done;
      derez.deserialize(done);

      result->store(true);
      Runtime::trigger_event(done);
    }

    //--------------------------------------------------------------------------
    RtEvent PhysicalManager::set_garbage_collection_priority(MapperID mapper_id,
                                               Processor p, GCPriority priority)
    //--------------------------------------------------------------------------
    {
#ifdef DEBUG_LEGION
      assert(!is_external_instance());
#endif
      RtEvent wait_on;
      RtUserEvent done_event;
      bool add_never_reference = false;
      bool remove_never_reference = false;
      { 
        const std::pair<MapperID,Processor> key(mapper_id, p);
        AutoLock i_lock(inst_lock);
        // If this thing is already deleted then there is nothing to do
        if (gc_state == COLLECTED_GC_STATE)
          return RtEvent::NO_RT_EVENT;
        std::map<std::pair<MapperID,Processor>,GCPriority>::iterator finder =
          mapper_gc_priorities.find(key);
        if (finder == mapper_gc_priorities.end())
        {
          mapper_gc_priorities[key] = priority;
          if (min_gc_priority < priority)
            return RtEvent::NO_RT_EVENT;
        }
        else
        {
          // See if we're the minimum priority
          if (min_gc_priority < finder->second)
          {
            // We weren't one of the minimum priorities before
            finder->second = priority;
            if (min_gc_priority <= priority)
              return RtEvent::NO_RT_EVENT;
            // Otherwise fall through and update the min priority
          }
          else
          {
            // We were one of the minimum priorities before
#ifdef DEBUG_LEGION
            assert(finder->second == min_gc_priority);
#endif
            // If things don't change then there is nothing to do
            if (finder->second == priority)
              return RtEvent::NO_RT_EVENT;
            finder->second = priority;
            if (min_gc_priority < priority)
            {
              // Raising one of the old minimum priorities
              // See what the new min priority is
              for (std::map<std::pair<MapperID,Processor>,GCPriority>::
                    const_iterator it = mapper_gc_priorities.begin(); it !=
                    mapper_gc_priorities.end(); it++)
              {
                // If the new minimum priority is still the same we're done
                if (it->second == min_gc_priority)
                  return RtEvent::NO_RT_EVENT;
                if (it->second < priority)
                  priority = it->second;
              }
#ifdef DEBUG_LEGION
              // If we get here then we're increasing the minimum priority
              assert(min_gc_priority < priority);
#endif
            }
            // Else lowering the minimum priority
          }
        }
        // If we get here then we're changing the minimum priority
#ifdef DEBUG_LEGION
        assert(priority != min_gc_priority);
#endif
        // Only deal with never collection refs on the owner node where
        // the ultimate garbage collection decisions are to be made
        if (is_owner())
        {
          if (priority < min_gc_priority)
          {
#ifdef DEBUG_LEGION
            assert(LEGION_GC_NEVER_PRIORITY < min_gc_priority);
#endif
            if (priority == LEGION_GC_NEVER_PRIORITY)
            {
              add_never_reference = true;
              // Check the garbage collection state because this is going 
              // to be like an acquire operation
              switch (gc_state)
              {
                case VALID_GC_STATE:
                case ACQUIRED_GC_STATE:
                  {
                    pending_changes++;
                    break;
                  }
                case COLLECTABLE_GC_STATE:
                  {
                    gc_state = ACQUIRED_GC_STATE;
                    pending_changes++;
                    break;
                  }
                case PENDING_COLLECTED_GC_STATE:
                  {
                    // Garbage collector is trying to eat it, save it!
                    gc_state = ACQUIRED_GC_STATE;
                    pending_changes++;
                    break;
                  }
                default:
                  assert(false);
              }
            }
          }
          else
          {
            if (min_gc_priority == LEGION_GC_NEVER_PRIORITY)
              remove_never_reference = true;
          }
        }
        min_gc_priority = priority;
        // Make an event for when the priority updates are done
        wait_on = priority_update_done;
        done_event = Runtime::create_rt_user_event();
        priority_update_done = done_event;
      }
      // If we make it here then we need to do the update
      if (wait_on.exists() && !wait_on.has_triggered())
        wait_on.wait();
      // Record the priority update
      const RtEvent updated = update_garbage_collection_priority(priority);
      LocalReferenceMutator mutator;
      if (updated.exists())
        mutator.record_reference_mutation_effect(updated);
      if (add_never_reference)
      {
        add_base_valid_ref(NEVER_GC_REF, &mutator);
        // Remove our pending change
        AutoLock i_lock(inst_lock);
#ifdef DEBUG_LEGION
        assert(pending_changes > 0);
        assert(gc_state == VALID_GC_STATE);
#endif
        pending_changes--;
      }
      if (remove_never_reference && 
          remove_base_valid_ref(NEVER_GC_REF, &mutator))
        assert(false); // should never end up deleting ourselves
      Runtime::trigger_event(done_event, mutator.get_done_event());
      return done_event;
    }

    //--------------------------------------------------------------------------
    /*static*/ void PhysicalManager::handle_garbage_collection_priority_update(
                   Runtime *runtime, Deserializer &derez, AddressSpaceID source)
    //--------------------------------------------------------------------------
    {
      DerezCheck z(derez);
      DistributedID did;
      derez.deserialize(did);
      GCPriority priority;
      derez.deserialize(priority);
      RtUserEvent done;
      derez.deserialize(done);

      PhysicalManager *manager = static_cast<PhysicalManager*>(
          runtime->weak_find_distributed_collectable(did));

      if (manager != NULL)
      {
        // To avoid collisiions with existing local mappers which could lead
        // to aliasing of priority updates, we use "invalid" processor IDs
        // here that will never conflict with existing processor IDs
        // Note that the NO_PROC is a valid processor ID for mappers in the
        // case where the mapper handles all the processors in a node. We
        // therefore always add the owner address space to the source to 
        // produce a non-zero processor ID. Note that this formulation also
        // avoid conflicts from different remote sources.
        const Processor fake_proc = { source + manager->owner_space };
#ifdef DEBUG_LEGION
        assert(fake_proc.id != 0);
#endif
        Runtime::trigger_event(done, manager->set_garbage_collection_priority(
                                  0/*default mapper ID*/, fake_proc, priority));
      }
      else
        Runtime::trigger_event(done);
    }

    //--------------------------------------------------------------------------
    void PhysicalManager::register_active_context(InnerContext *context)
>>>>>>> f3b13ff7
    //--------------------------------------------------------------------------
    {
      ContextKey key(own_ctx->get_replication_id(), own_ctx->get_context_uid());
      // If we're a replicate context then we want to ignore the specific
      // context UID since there might be several shards on this node
      if (key.first > 0)
        key.second = 0;
      // No matter what we're going to store the context so grab a reference
      own_ctx->add_reference();
      RtEvent wait_for;
      {
        AutoLock i_lock(inst_lock);
#ifdef DEBUG_LEGION
        // All contexts should always be new since they should be deduplicating
        // on their side before calling this method
        assert(active_contexts.find(own_ctx) == active_contexts.end());
#endif
        std::map<ContextKey,ViewEntry>::iterator finder =
          context_views.find(key);
        if (finder != context_views.end())
        {
#ifdef DEBUG_LEGION
          // This should only happen with control replication because normal
          // contexts should be deduplicating on their side
          assert(key.first > 0);
#endif
          // This better be a new context so bump the reference count
          active_contexts.insert(own_ctx);
          finder->second.second++;
          return finder->second.first;
        }
        // Check to see if someone else from this context is making the view 
        if (key.first > 0)
        {
          // Only need to do this for control replication, otherwise the
          // context will have deduplicated for us
          std::map<ReplicationID,RtUserEvent>::iterator pending_finder =
            pending_views.find(key.first);
          if (pending_finder != pending_views.end())
          {
            if (!pending_finder->second.exists())
              pending_finder->second = Runtime::create_rt_user_event();
            wait_for = pending_finder->second;
          }
          else
            pending_views[key.first] = RtUserEvent::NO_RT_USER_EVENT;
        }
      }
      if (wait_for.exists())
      {
        if (!wait_for.has_triggered())
          wait_for.wait();
        AutoLock i_lock(inst_lock);
        std::map<ContextKey,ViewEntry>::iterator finder =
          context_views.find(key);
#ifdef DEBUG_LEGION
        assert(finder != context_views.end());
        assert(key.first > 0);
#endif
        // This better be a new context so bump the reference count
        active_contexts.insert(own_ctx);
        finder->second.second++;
        return finder->second.first;
      }
      // At this point we're repsonsibile for doing the work to make the view 
      InstanceView *result = NULL;
      // Check to see if we're the owner
      if (is_owner())
      {
        // We're going to construct the view no matter what, see which 
        // node is going to be the logical owner
        DistributedID view_did = runtime->get_available_distributed_id(); 
        result = construct_top_view((mapping == NULL) ? logical_owner :
            owner_space, view_did, own_ctx->get_context_uid(), mapping);
      }
      else if (mapping != NULL)
      {
        // If we're collectively making this view then we're just going to
        // do that and use the owner node as the logical owner for the view
        // We still need to get the distributed ID from the next node down
        // in the collective mapping though
        std::atomic<DistributedID> view_did(0);
        RtUserEvent ready = Runtime::create_rt_user_event();
        Serializer rez;
        {
          RezCheck z(rez);
          rez.serialize(did);
          rez.serialize(key.first);
          rez.serialize(key.second);
          rez.serialize(owner_space);
          mapping->pack(rez);
          rez.serialize(&view_did);
          rez.serialize(ready);
        }
        AddressSpaceID target = mapping->get_parent(owner_space, local_space);
        runtime->send_create_top_view_request(target, rez); 
        ready.wait();
        result = construct_top_view(owner_space, view_did.load(), 
                            own_ctx->get_context_uid(), mapping);
      }
      else
      {
        // We're not collective and not the owner so send the request
        // to the owner to make the logical view and send back the result
        std::atomic<DistributedID> view_did(0);
        RtUserEvent ready = Runtime::create_rt_user_event();
        Serializer rez;
        {
          RezCheck z(rez);
          rez.serialize(did);
          rez.serialize(key.first);
          rez.serialize(key.second);
          rez.serialize(logical_owner);
          rez.serialize<size_t>(0); // no mapping
          rez.serialize(&view_did);
          rez.serialize(ready);
        }
        runtime->send_create_top_view_request(owner_space, rez); 
        ready.wait();
        RtEvent view_ready;
        result = static_cast<InstanceView*>(
            runtime->find_or_request_logical_view(view_did.load(), view_ready));
        if (view_ready.exists() && !view_ready.has_triggered())
          view_ready.wait();
      }
      // Retake the lock, save the view, and signal any other waiters
      AutoLock i_lock(inst_lock);
#ifdef DEBUG_LEGION
      assert(context_views.find(key) == context_views.end());
#endif
      ViewEntry &entry = context_views[key];
      entry.first = result;
      entry.second = 1/*only a single initial reference*/;
      active_contexts.insert(own_ctx);
      if (key.first > 0)
      {
        std::map<ReplicationID,RtUserEvent>::iterator finder =
          pending_views.find(key.first);
#ifdef DEBUG_LEGION
        assert(finder != pending_views.end());
#endif
        if (finder->second.exists())
          Runtime::trigger_event(finder->second);
        pending_views.erase(finder);
      }
      return result;
    }

    //--------------------------------------------------------------------------
    void PhysicalManager::unregister_active_context(InnerContext *own_ctx)
    //--------------------------------------------------------------------------
    {
      ContextKey key(own_ctx->get_replication_id(), own_ctx->get_context_uid());
      // If we're a replicate context then we want to ignore the specific
      // context UID since there might be several shards on this node
      if (key.first > 0)
        key.second = 0;
      {
        AutoLock inst(inst_lock);
        std::set<InnerContext*>::iterator finder = 
          active_contexts.find(own_ctx);
        // We could already have removed this context if this
        // physical instance was deleted
        if (finder == active_contexts.end())
          return;
        active_contexts.erase(finder);
        // Remove the reference on the view entry and remove it from our
        // manager if it no longer has anymore active contexts
        std::map<ContextKey,ViewEntry>::iterator view_finder =
          context_views.find(key);
#ifdef DEBUG_LEGION
        assert(view_finder != context_views.end());
        assert(view_finder->second.second > 0);
#endif
        if (--view_finder->second.second == 0)
          context_views.erase(view_finder);
      }
      if (own_ctx->remove_reference())
        delete context;
    }

    //--------------------------------------------------------------------------
    PieceIteratorImpl* PhysicalManager::create_piece_iterator(
                                                 IndexSpaceNode *privilege_node)
    //--------------------------------------------------------------------------
    {
      return instance_domain->create_piece_iterator(piece_list, 
                              piece_list_size, privilege_node);
    }

    //--------------------------------------------------------------------------
    void PhysicalManager::defer_collect_user(CollectableView *view,
                                             ApEvent term_event,RtEvent collect,
                                             std::set<ApEvent> &to_collect,
                                             bool &add_ref, bool &remove_ref) 
    //--------------------------------------------------------------------------
    {
      AutoLock inst(inst_lock);
      CollectableInfo &info = gc_events[view]; 
      if (info.view_events.empty())
        add_ref = true;
      info.view_events.insert(term_event);
      info.events_added++;
      if (collect.exists())
        info.collect_event = collect;
      // Skip collections if there is a collection event guarding 
      // collection in the case of tracing
      if (info.collect_event.exists())
      {
        if (!info.collect_event.has_triggered())
          return;
        else
          info.collect_event = RtEvent::NO_RT_EVENT;
      }
      // Only do the pruning for every so many adds
      if (info.events_added >= runtime->gc_epoch_size)
      {
        for (std::set<ApEvent>::iterator it = info.view_events.begin();
              it != info.view_events.end(); /*nothing*/)
        {
          if (it->has_triggered_faultignorant())
          {
            to_collect.insert(*it);
            std::set<ApEvent>::iterator to_delete = it++;
            info.view_events.erase(to_delete);
          }
          else
            it++;
        }
        if (info.view_events.empty())
        {
          gc_events.erase(view);
          if (add_ref)
            add_ref = false;
          else
            remove_ref = true;
        }
        else // Reset the counter for the next time
          info.events_added = 0;
      }
    }

    //--------------------------------------------------------------------------
    void PhysicalManager::find_shutdown_preconditions(
                                               std::set<ApEvent> &preconditions)
    //--------------------------------------------------------------------------
    {
      AutoLock inst(inst_lock,1,false/*exclusive*/);
      for (std::map<CollectableView*,CollectableInfo>::const_iterator git =
            gc_events.begin(); git != gc_events.end(); git++)
      {
        // Make sure to test these for having triggered or risk a shutdown hang
        for (std::set<ApEvent>::const_iterator it = 
              git->second.view_events.begin(); it != 
              git->second.view_events.end(); it++)
          if (!it->has_triggered_faultignorant())
            preconditions.insert(*it);
      }
    }

    //--------------------------------------------------------------------------
    bool PhysicalManager::meets_regions(
      const std::vector<LogicalRegion> &regions, bool tight_region_bounds) const
    //--------------------------------------------------------------------------
    {
#ifdef DEBUG_LEGION
      assert(tree_id > 0); // only happens with VirtualManager
      assert(!regions.empty());
#endif
      std::set<IndexSpaceExpression*> region_exprs;
      for (std::vector<LogicalRegion>::const_iterator it = 
            regions.begin(); it != regions.end(); it++)
      {
        // If the region tree IDs don't match that is bad
        if (it->get_tree_id() != tree_id)
          return false;
        RegionNode *node = context->get_node(*it);
        region_exprs.insert(node->row_source);
      }
      IndexSpaceExpression *space_expr = (region_exprs.size() == 1) ?
        *(region_exprs.begin()) : context->union_index_spaces(region_exprs);
      return meets_expression(space_expr, tight_region_bounds);
    }

    //--------------------------------------------------------------------------
    bool PhysicalManager::meets_expression(IndexSpaceExpression *space_expr,
                                           bool tight_bounds) const
    //--------------------------------------------------------------------------
    {
      return instance_domain->meets_layout_expression(space_expr, tight_bounds,
                                                  piece_list, piece_list_size);
    }

    //--------------------------------------------------------------------------
    void PhysicalManager::prune_gc_events(void)
    //--------------------------------------------------------------------------
    {
      // Must be holding the lock from caller
      // If we have any gc events then launch tasks to actually prune
      // off their references when they are done since we are now eligible
      // for collection by the garbage collector
      if (gc_events.empty())
        return;
      for (std::map<CollectableView*,CollectableInfo>::iterator it =
            gc_events.begin(); it != gc_events.end(); it++)
      {
        GarbageCollectionArgs args(it->first, new std::set<ApEvent>());
        RtEvent precondition = 
          Runtime::protect_merge_events(it->second.view_events);
        args.to_collect->swap(it->second.view_events);
        if (it->second.collect_event.exists() &&
            !it->second.collect_event.has_triggered())
          precondition = Runtime::merge_events(precondition, 
                                  it->second.collect_event);
        runtime->issue_runtime_meta_task(args, 
            LG_THROUGHPUT_WORK_PRIORITY, precondition);
      }
      gc_events.clear();
    }

    //--------------------------------------------------------------------------
    /*static*/void PhysicalManager::handle_manager_request(Deserializer &derez,
                                        Runtime *runtime, AddressSpaceID source)
    //--------------------------------------------------------------------------
    {
      DerezCheck z(derez);
      DistributedID did;
      derez.deserialize(did);
      DistributedCollectable *dc = runtime->find_distributed_collectable(did);
#ifdef DEBUG_LEGION
      PhysicalManager *manager = dynamic_cast<PhysicalManager*>(dc);
      assert(manager != NULL);
#else
      PhysicalManager *manager = dynamic_cast<PhysicalManager*>(dc);
#endif
      manager->send_manager(source);
    }

    //--------------------------------------------------------------------------
    size_t PhysicalManager::get_instance_size(void) const
    //--------------------------------------------------------------------------
    {
      AutoLock lock(inst_lock,1,false/*exlcusive*/);
      return instance_footprint;
    }

    //--------------------------------------------------------------------------
    /*static*/ ApEvent PhysicalManager::fetch_metadata(PhysicalInstance inst, 
                                                       ApEvent use_event)
    //--------------------------------------------------------------------------
    {
      ApEvent ready(inst.fetch_metadata(Processor::get_executing_processor()));
      if (!use_event.exists())
        return ready;
      if (!ready.exists())
        return use_event;
      return Runtime::merge_events(NULL, ready, use_event);
    } 

    //--------------------------------------------------------------------------
    /*static*/ void PhysicalManager::handle_top_view_request(
                   Deserializer &derez, Runtime *runtime, AddressSpaceID source)
    //--------------------------------------------------------------------------
    {
      DerezCheck z(derez); 
      DistributedID did;
      derez.deserialize(did);
      RtEvent man_ready;
      PhysicalManager *manager =
        runtime->find_or_request_instance_manager(did, man_ready);
      ReplicationID repl_id;
      derez.deserialize(repl_id);
      UniqueID ctx_uid;
      derez.deserialize(ctx_uid);
      RtEvent ctx_ready;
      InnerContext *context = NULL;
      if (repl_id > 0)
      {
        // See if we're on a node where there is a shard manager for
        // this replicated context
        ShardManager *shard_manager = 
          runtime->find_shard_manager(repl_id, true/*can fail*/);
        if (shard_manager != NULL)
          context = shard_manager->find_local_context();
      }
      if (context == NULL)
        context = runtime->find_context(ctx_uid,false/*can't fail*/,&ctx_ready);
      AddressSpaceID logical_owner;
      derez.deserialize(logical_owner);
      CollectiveMapping *mapping = NULL;
      size_t total_spaces;
      derez.deserialize(total_spaces);
      if (total_spaces > 0)
      {
        mapping = new CollectiveMapping(derez, total_spaces);
        mapping->add_reference();
      }
      std::atomic<DistributedID> *target;
      derez.deserialize(target);
      RtUserEvent done;
      derez.deserialize(done);
      // See if we're ready or we need to defer this until later
      if ((man_ready.exists() && !man_ready.has_triggered()) ||
          (ctx_ready.exists() && !ctx_ready.has_triggered()))
      {
        RemoteCreateViewArgs args(manager, context, logical_owner,
                                  mapping, target, source, done);
        if (!man_ready.exists())
          runtime->issue_runtime_meta_task(args,
              LG_LATENCY_DEFERRED_PRIORITY, ctx_ready);
        else if (!ctx_ready.exists())
          runtime->issue_runtime_meta_task(args,
              LG_LATENCY_DEFERRED_PRIORITY, man_ready);
        else
          runtime->issue_runtime_meta_task(args, LG_LATENCY_DEFERRED_PRIORITY,
              Runtime::merge_events(man_ready, ctx_ready));
        return;
      }
      process_top_view_request(manager, context, logical_owner, mapping,
                               target, source, done, runtime);
      if ((mapping != NULL) && mapping->remove_reference())
        delete mapping;
    }

    //--------------------------------------------------------------------------
    /*static*/ void PhysicalManager::process_top_view_request(
        PhysicalManager *manager, InnerContext *context, AddressSpaceID logical,
        CollectiveMapping *mapping, std::atomic<DistributedID> *target,
        AddressSpaceID source, RtUserEvent done_event, Runtime *runtime)
    //--------------------------------------------------------------------------
    {
      // Get the view from the context
      InstanceView *view =
        context->create_instance_top_view(manager, logical, mapping); 
      Serializer rez;
      {
        RezCheck z(rez);
        rez.serialize(target);
        rez.serialize(view->did);
        rez.serialize(done_event);
      }
      runtime->send_create_top_view_response(source, rez);
    }

    //--------------------------------------------------------------------------
    /*static*/ void PhysicalManager::handle_top_view_response(
                                                            Deserializer &derez)
    //--------------------------------------------------------------------------
    {
      DerezCheck z(derez);
      std::atomic<DistributedID> *target;
      derez.deserialize(target);
      DistributedID did;
      derez.deserialize(did);
      target->store(did);
      RtUserEvent done;
      derez.deserialize(done);
      Runtime::trigger_event(done);
    }

    //--------------------------------------------------------------------------
    /*static*/ void PhysicalManager::handle_top_view_creation(const void *args,
                                                              Runtime *runtime)
    //--------------------------------------------------------------------------
    {
      const RemoteCreateViewArgs *rargs = (const RemoteCreateViewArgs*)args; 
      process_top_view_request(rargs->manager, rargs->context,
          rargs->logical_owner, rargs->mapping, rargs->target,
          rargs->source, rargs->done_event, runtime);
      if ((rargs->mapping != NULL) && rargs->mapping->remove_reference())
        delete rargs->mapping;
    }

    /////////////////////////////////////////////////////////////
    // IndividualManager 
    /////////////////////////////////////////////////////////////

    //--------------------------------------------------------------------------
    IndividualManager::IndividualManager(RegionTreeForest *ctx, 
                        DistributedID did, AddressSpaceID owner_space,
                        MemoryManager *memory, PhysicalInstance inst, 
                        IndexSpaceExpression *instance_domain,
                        const void *pl, size_t pl_size,
                        FieldSpaceNode *node, RegionTreeID tree_id,
                        LayoutDescription *desc, ReductionOpID redop_id, 
                        bool register_now, size_t footprint,
                        ApEvent u_event, InstanceKind k,
                        const ReductionOp *op /*= NULL*/)
      : PhysicalManager(ctx, desc, encode_instance_did(did, 
           (k != INTERNAL_INSTANCE_KIND), (redop_id != 0), false/*collective*/),
          owner_space, footprint, redop_id, (op != NULL) ? op : 
           (redop_id == 0) ? NULL : ctx->runtime->get_reduction(redop_id), node,
          instance_domain, pl, pl_size, tree_id, u_event, register_now,
          (k == UNBOUND_INSTANCE_KIND)), memory_manager(memory), instance(inst),
        use_event(Runtime::create_ap_user_event(NULL)),
        instance_ready((k == UNBOUND_INSTANCE_KIND) ? 
            Runtime::create_rt_user_event() : RtUserEvent::NO_RT_USER_EVENT),
        kind(k), external_pointer(-1UL),
        producer_event(
            (k == UNBOUND_INSTANCE_KIND) ? u_event : ApEvent::NO_AP_EVENT)
    //--------------------------------------------------------------------------
    {
      // If the manager was initialized with a valid Realm instance,
      // trigger the use event with the ready event of the instance metadata
      if (kind != UNBOUND_INSTANCE_KIND)
      {
#ifdef DEBUG_LEGION
        assert(instance.exists());
#endif
        Runtime::trigger_event(NULL,use_event,fetch_metadata(instance,u_event));
      }
      else // add a resource reference to remove once this manager is set
        add_base_resource_ref(PENDING_UNBOUND_REF);

      if (!is_owner())
      {
        // Register it with the memory manager, the memory manager
        // on the owner node will handle this
        memory_manager->register_remote_instance(this);
      } 
#ifdef LEGION_GC
      log_garbage.info("GC Instance Manager %lld %d " IDFMT " " IDFMT " ",
                        LEGION_DISTRIBUTED_ID_FILTER(this->did), local_space, 
                        inst.id, memory->memory.id);
#endif
      if (runtime->legion_spy_enabled && (kind != UNBOUND_INSTANCE_KIND))
      {
#ifdef DEBUG_LEGION
        assert(unique_event.exists());
#endif
        LegionSpy::log_physical_instance(unique_event,inst.id,memory->memory.id,
         instance_domain->expr_id, field_space_node->handle, tree_id, redop);
        layout->log_instance_layout(unique_event);
      }
    }

    //--------------------------------------------------------------------------
    IndividualManager::~IndividualManager(void)
    //--------------------------------------------------------------------------
    {
      // Remote references removed by DistributedCollectable destructor
      if (!is_owner())
        memory_manager->unregister_remote_instance(this);
    }

    //--------------------------------------------------------------------------
<<<<<<< HEAD
    IndividualManager& IndividualManager::operator=(const IndividualManager &rh)
    //--------------------------------------------------------------------------
    {
      // should never be called
      assert(false);
      return *this;
    }

    //--------------------------------------------------------------------------
    void IndividualManager::notify_active(ReferenceMutator *mutator)
    //--------------------------------------------------------------------------
    {
#ifdef DEBUG_LEGION
      if (is_owner())
        assert((kind == UNBOUND_INSTANCE_KIND) || instance.exists());
#endif
      // Will be null for virtual managers
      if (memory_manager != NULL)
        memory_manager->activate_instance(this);
      // If we are not the owner, send a reference
      if (!is_owner())
        send_remote_gc_increment(owner_space, mutator);
    }

    //--------------------------------------------------------------------------
    void IndividualManager::notify_inactive(ReferenceMutator *mutator)
    //--------------------------------------------------------------------------
    {
#ifdef DEBUG_LEGION
      if (is_owner())
        assert((kind == UNBOUND_INSTANCE_KIND) || instance.exists());
#endif
      // Will be null for virtual managers
      if (memory_manager != NULL)
        memory_manager->deactivate_instance(this);
      if (!is_owner())
        send_remote_gc_decrement(owner_space, mutator);
    }

    //--------------------------------------------------------------------------
    void IndividualManager::notify_valid(ReferenceMutator *mutator)
    //--------------------------------------------------------------------------
    {
      // No need to do anything
#ifdef DEBUG_LEGION
      if (is_owner())
        assert((kind == UNBOUND_INSTANCE_KIND) || instance.exists());
#endif
      // Will be null for virtual managers
      if (memory_manager != NULL)
        memory_manager->validate_instance(this);
      // If we are not the owner, send a reference
      if (!is_owner())
        send_remote_valid_increment(owner_space, mutator);
    }

    //--------------------------------------------------------------------------
    void IndividualManager::notify_invalid(ReferenceMutator *mutator)
    //--------------------------------------------------------------------------
    {
#ifdef DEBUG_LEGION
      if (is_owner())
        assert((kind == UNBOUND_INSTANCE_KIND) || instance.exists());
#endif 
      prune_gc_events(); 
      // Will be null for virtual managers
      if (memory_manager != NULL)
        memory_manager->invalidate_instance(this);
      if (!is_owner())
        send_remote_valid_decrement(owner_space, mutator);
    }

    //--------------------------------------------------------------------------
=======
>>>>>>> f3b13ff7
    LegionRuntime::Accessor::RegionAccessor<
      LegionRuntime::Accessor::AccessorType::Generic>
        IndividualManager::get_accessor(void) const
    //--------------------------------------------------------------------------
    {
#ifdef DEBUG_LEGION
      assert(instance.exists());
#endif
      return LegionRuntime::Accessor::RegionAccessor<
	LegionRuntime::Accessor::AccessorType::Generic>(instance);
    }

    //--------------------------------------------------------------------------
    LegionRuntime::Accessor::RegionAccessor<
      LegionRuntime::Accessor::AccessorType::Generic>
        IndividualManager::get_field_accessor(FieldID fid) const
    //--------------------------------------------------------------------------
    {
#ifdef DEBUG_LEGION
      assert(instance.exists());
      assert(layout != NULL);
#endif
      const CopySrcDstField &info = layout->find_field_info(fid);
      LegionRuntime::Accessor::RegionAccessor<
        LegionRuntime::Accessor::AccessorType::Generic> temp(instance);
      return temp.get_untyped_field_accessor(info.field_id, info.size);
    }

    //--------------------------------------------------------------------------
    ApEvent IndividualManager::get_use_event(void) const
    //--------------------------------------------------------------------------
    {
      return use_event;
    }

    //--------------------------------------------------------------------------
    ApEvent IndividualManager::get_use_event(ApEvent user) const
    //--------------------------------------------------------------------------
    {
      if (kind != UNBOUND_INSTANCE_KIND)
        return use_event;
      else
        // If the user is the one that is going to bind an instance
        // to this manager, return a no event
        return user == producer_event ? ApEvent::NO_AP_EVENT : use_event;
    }

    //--------------------------------------------------------------------------
    RtEvent IndividualManager::get_instance_ready_event(void) const
    //--------------------------------------------------------------------------
    {
      return instance_ready;
    }

    //--------------------------------------------------------------------------
    PointerConstraint IndividualManager::get_pointer_constraint(
                                                   const DomainPoint &key) const
    //--------------------------------------------------------------------------
    {
      if (use_event.exists() && !use_event.has_triggered_faultignorant())
        use_event.wait_faultignorant();
      void *inst_ptr = instance.pointer_untyped(0/*offset*/, 0/*elem size*/);
      return PointerConstraint(memory_manager->memory, uintptr_t(inst_ptr));
    }

    //--------------------------------------------------------------------------
    ApEvent IndividualManager::fill_from(FillView *fill_view, 
                                         InstanceView *dst_view,
                                         ApEvent precondition,
                                         PredEvent predicate_guard,
                                         IndexSpaceExpression *fill_expression,
                                         Operation *op, const unsigned index,
                                         const FieldMask &fill_mask,
                                         const PhysicalTraceInfo &trace_info,
                                         std::set<RtEvent> &recorded_events,
                                         std::set<RtEvent> &applied_events,
                                         CopyAcrossHelper *across_helper,
                                         const bool manage_dst_events,
                                         const bool fill_restricted)
    //--------------------------------------------------------------------------
    {
#ifdef DEBUG_LEGION
      assert(dst_view->manager == this);
      assert((across_helper == NULL) || !manage_dst_events);
#endif
      // Compute the precondition first
      if (manage_dst_events)
      {
        ApEvent dst_precondition = dst_view->find_copy_preconditions(
            false/*reading*/, 0/*redop*/, fill_mask, fill_expression,
            op->get_unique_op_id(), index, applied_events, trace_info);
        if (dst_precondition.exists())
        {
          if (dst_precondition.exists())
            precondition =
              Runtime::merge_events(&trace_info,precondition,dst_precondition);
          else
            precondition = dst_precondition;
        }
      }
      std::vector<CopySrcDstField> dst_fields;
      if (across_helper != NULL)
      {
        const FieldMask src_mask = across_helper->convert_dst_to_src(fill_mask);
        across_helper->compute_across_offsets(src_mask, dst_fields);
      }
      else
        compute_copy_offsets(fill_mask, dst_fields); 
      const ApEvent result = fill_expression->issue_fill(op, trace_info,
                                                 dst_fields,
                                                 fill_view->value->value,
                                                 fill_view->value->value_size,
#ifdef LEGION_SPY
                                                 fill_view->fill_op_uid,
                                                 field_space_node->handle,
                                                 tree_id,
#endif
                                                 precondition, predicate_guard);
      // Save the result
      if (manage_dst_events && result.exists())
      {
        const RtEvent collect_event = trace_info.get_collect_event();
        dst_view->add_copy_user(false/*reading*/, 0/*redop*/, result, 
          collect_event, fill_mask, fill_expression, op->get_unique_op_id(),
          index, recorded_events, trace_info.recording, runtime->address_space);
      }
      if (trace_info.recording)
      {
        const FieldMaskSet<InstanceView> dst_views(dst_view, fill_mask);
        trace_info.record_fill_views(result, fill_expression, dst_views,
                                     applied_events, (redop > 0));
      }
      return result;
    }

    //--------------------------------------------------------------------------
    ApEvent IndividualManager::copy_from(InstanceView *src_view,
                                         InstanceView *dst_view,
                                         PhysicalManager *source_manager,
                                         ApEvent precondition,
                                         PredEvent predicate_guard, 
                                         ReductionOpID reduction_op_id,
                                         IndexSpaceExpression *copy_expression,
                                         Operation *op, const unsigned index,
                                         const FieldMask &copy_mask,
                                         const PhysicalTraceInfo &trace_info,
                                         std::set<RtEvent> &recorded_events,
                                         std::set<RtEvent> &applied_events,
                                         CopyAcrossHelper *across_helper,
                                         const bool manage_dst_events,
                                         const bool copy_restricted)
    //--------------------------------------------------------------------------
    {
#ifdef DEBUG_LEGION
      assert(dst_view->manager == this);
      assert(src_view->manager == source_manager);
      assert((across_helper == NULL) || !manage_dst_events);
#endif
      // Compute the preconditions first
      const UniqueID op_id = op->get_unique_op_id();
      if (manage_dst_events)
      {
        const ApEvent dst_pre = dst_view->find_copy_preconditions(
          false/*reading*/, reduction_op_id, copy_mask, copy_expression,
          op_id, index, applied_events, trace_info);  
        if (dst_pre.exists())
        {
          if (precondition.exists())
            precondition =
              Runtime::merge_events(&trace_info, precondition, dst_pre);
          else
            precondition = dst_pre;
        }
      }
      const FieldMask *src_mask = (across_helper == NULL) ? &copy_mask :
        new FieldMask(across_helper->convert_dst_to_src(copy_mask));
      const ApEvent src_pre = src_view->find_copy_preconditions(
          true/*reading*/, 0/*redop*/, *src_mask, copy_expression,
          op_id, index, applied_events, trace_info);
      if (src_pre.exists())
      {
        if (precondition.exists())
          precondition =
            Runtime::merge_events(&trace_info, precondition, src_pre);
        else
          precondition = src_pre;
      }
      // Compute the field offsets
      std::vector<CopySrcDstField> dst_fields, src_fields;
      if (across_helper == NULL)
        compute_copy_offsets(copy_mask, dst_fields);
      else
        across_helper->compute_across_offsets(*src_mask, dst_fields);
      source_manager->compute_copy_offsets(*src_mask, src_fields);
      std::vector<Reservation> reservations;
      // If we're doing a reduction operation then set the reduction
      // information on the source-dst fields
      if (reduction_op_id > 0)
      {
        // Get the reservations
        reservations.resize(copy_mask.pop_count());
        dst_view->find_field_reservations(copy_mask, reservations); 
        // Set the redop on the destination fields
        // Note that we can mark these as exclusive copies since
        // we are protecting them with the reservations
        for (unsigned idx = 0; idx < dst_fields.size(); idx++)
          dst_fields[idx].set_redop(reduction_op_id, false/*fold*/, 
                                    true/*exclusive*/);
      }
      const ApEvent result = copy_expression->issue_copy(op, trace_info, 
                                         dst_fields, src_fields, reservations,
#ifdef LEGION_SPY
                                         source_manager->tree_id, tree_id,
#endif
                                         precondition, predicate_guard);
      if (result.exists())
      {
        const RtEvent collect_event = trace_info.get_collect_event();
        src_view->add_copy_user(true/*reading*/, 0/*redop*/, result,
            collect_event, *src_mask, copy_expression, op_id, index,
            recorded_events, trace_info.recording, runtime->address_space);
        if (manage_dst_events)
          dst_view->add_copy_user(false/*reading*/, reduction_op_id, result,
              collect_event, copy_mask, copy_expression, op_id, index,
              recorded_events, trace_info.recording, runtime->address_space);
      }
      if (trace_info.recording)
      {
        const FieldMaskSet<InstanceView> src_views(src_view, *src_mask);
        const FieldMaskSet<InstanceView> dst_views(dst_view, copy_mask);
        trace_info.record_copy_views(result, copy_expression, src_views,
                                     dst_views, applied_events);
      }
      if (across_helper != NULL)
        delete src_mask;
      return result;
    }

    //--------------------------------------------------------------------------
    void IndividualManager::compute_copy_offsets(const FieldMask &copy_mask,
                                           std::vector<CopySrcDstField> &fields)
    //--------------------------------------------------------------------------
    {
      // Make sure the instance is ready before we compute the offsets
      if (instance_ready.exists() && !instance_ready.has_triggered())
        instance_ready.wait();
#ifdef DEBUG_LEGION
      assert(layout != NULL);
      assert(instance.exists());
#endif
      // Pass in our physical instance so the layout knows how to specialize
      layout->compute_copy_offsets(copy_mask, instance, 
#ifdef LEGION_SPY
                                   unique_event,
#endif
                                   fields);
    }

    //--------------------------------------------------------------------------
    void IndividualManager::initialize_across_helper(CopyAcrossHelper *helper,
                                                    const FieldMask &dst_mask,
                                     const std::vector<unsigned> &src_indexes,
                                     const std::vector<unsigned> &dst_indexes)
    //--------------------------------------------------------------------------
    {
      // Make sure the instance is ready before we compute the offsets
      if (instance_ready.exists() && !instance_ready.has_triggered())
        instance_ready.wait();
#ifdef DEBUG_LEGION
      assert(src_indexes.size() == dst_indexes.size());
#endif
      std::vector<CopySrcDstField> dst_fields;
      layout->compute_copy_offsets(dst_mask, instance, 
#ifdef LEGION_SPY
                                   unique_event,
#endif
                                   dst_fields);
#ifdef DEBUG_LEGION
      assert(dst_fields.size() == dst_indexes.size());
#endif
      helper->offsets.resize(dst_fields.size());
      // We've got the offsets compressed based on their destination mask
      // order, now we need to translate them to their source mask order
      // Figure out the permutation from destination mask ordering to 
      // source mask ordering. 
      // First let's figure out the order of the source indexes
      std::vector<unsigned> src_order(src_indexes.size());
      std::map<unsigned,unsigned> translate_map;
      for (unsigned idx = 0; idx < src_indexes.size(); idx++)
        translate_map[src_indexes[idx]] = idx;
      unsigned index = 0;
      for (std::map<unsigned,unsigned>::const_iterator it = 
            translate_map.begin(); it != translate_map.end(); it++, index++)
        src_order[it->second] = index; 
      // Now we can translate the destination indexes
      translate_map.clear();
      for (unsigned idx = 0; idx < dst_indexes.size(); idx++)
        translate_map[dst_indexes[idx]] = idx;
      index = 0; 
      for (std::map<unsigned,unsigned>::const_iterator it = 
            translate_map.begin(); it != translate_map.end(); it++, index++)
      {
        unsigned src_index = src_order[it->second];
        helper->offsets[src_index] = dst_fields[index];
      }
    }

    //--------------------------------------------------------------------------
    void IndividualManager::send_manager(AddressSpaceID target)
    //--------------------------------------------------------------------------
    {
#ifdef DEBUG_LEGION
      assert(is_owner());
#endif
      Serializer rez;
      {
        AutoLock lock(inst_lock,1,false/*exlcusive*/);
        RezCheck z(rez);
        rez.serialize(did);
        rez.serialize(owner_space);
        rez.serialize(memory_manager->memory);
        rez.serialize(instance);
        rez.serialize(instance_footprint);
        // No need for a reference here since we know we'll continue holding it
        instance_domain->pack_expression(rez, target);
        rez.serialize(piece_list_size);
        if (piece_list_size > 0)
          rez.serialize(piece_list, piece_list_size);
        rez.serialize(field_space_node->handle);
        rez.serialize(tree_id);
        if (kind != UNBOUND_INSTANCE_KIND)
          rez.serialize(unique_event);
        else
          rez.serialize(producer_event);
        layout->pack_layout_description(rez, target);
        rez.serialize(redop);
<<<<<<< HEAD
        rez.serialize(kind);
=======
        pack_garbage_collection_state(rez, target);
>>>>>>> f3b13ff7
      }
      context->runtime->send_instance_manager(target, rez);
    }

    //--------------------------------------------------------------------------
    /*static*/ void IndividualManager::handle_send_manager(Runtime *runtime, 
                                     AddressSpaceID source, Deserializer &derez)
    //--------------------------------------------------------------------------
    {
      DerezCheck z(derez);
      DistributedID did;
      derez.deserialize(did);
      AddressSpaceID owner_space;
      derez.deserialize(owner_space);
      Memory mem;
      derez.deserialize(mem);
      PhysicalInstance inst;
      derez.deserialize(inst);
      size_t inst_footprint;
      derez.deserialize(inst_footprint);
      PendingRemoteExpression pending;
      RtEvent domain_ready;
      IndexSpaceExpression *inst_domain = 
        IndexSpaceExpression::unpack_expression(derez, runtime->forest, source,
                                                pending, domain_ready);
      size_t piece_list_size;
      derez.deserialize(piece_list_size);
      void *piece_list = NULL;
      if (piece_list_size > 0)
      {
        piece_list = malloc(piece_list_size);
        derez.deserialize(piece_list, piece_list_size);
      }
      FieldSpace handle;
      derez.deserialize(handle);
      RtEvent fs_ready;
      FieldSpaceNode *space_node = runtime->forest->get_node(handle, &fs_ready);
      RegionTreeID tree_id;
      derez.deserialize(tree_id);
      ApEvent unique_event;
      derez.deserialize(unique_event);
      LayoutConstraintID layout_id;
      derez.deserialize(layout_id);
      RtEvent layout_ready;
      LayoutConstraints *constraints = 
        runtime->find_layout_constraints(layout_id, 
                    false/*can fail*/, &layout_ready);
      ReductionOpID redop;
      derez.deserialize(redop);
<<<<<<< HEAD
      InstanceKind kind;
      derez.deserialize(kind);
=======
      GarbageCollectionState gc_state;
      derez.deserialize(gc_state);

>>>>>>> f3b13ff7
      if (domain_ready.exists() || fs_ready.exists() || layout_ready.exists())
      {
        const RtEvent precondition = 
          Runtime::merge_events(domain_ready, fs_ready, layout_ready);
        if (precondition.exists() && !precondition.has_triggered())
        {
          // We need to defer this instance creation
          DeferIndividualManagerArgs args(did, owner_space, mem, inst,
              inst_footprint, inst_domain, pending, 
<<<<<<< HEAD
              handle, tree_id, layout_id, unique_event, kind,
              redop, piece_list, piece_list_size);
=======
              handle, tree_id, layout_id, unique_event, redop, 
              piece_list, piece_list_size, source, gc_state);
>>>>>>> f3b13ff7
          runtime->issue_runtime_meta_task(args,
              LG_LATENCY_RESPONSE_PRIORITY, precondition);
          return;
        }
        // If we fall through we need to refetch things that we didn't get
        if (domain_ready.exists())
          inst_domain = runtime->forest->find_remote_expression(pending);
        if (fs_ready.exists())
          space_node = runtime->forest->get_node(handle);
        if (layout_ready.exists())
          constraints = 
            runtime->find_layout_constraints(layout_id, false/*can fail*/);
      }
      // If we fall through here we can create the manager now
      create_remote_manager(runtime, did, owner_space, mem, inst,inst_footprint,
                            inst_domain, piece_list, piece_list_size, 
<<<<<<< HEAD
                            space_node, tree_id, constraints, unique_event, 
                            kind, redop);
=======
                            space_node, tree_id, constraints, unique_event,
                            redop, gc_state);
>>>>>>> f3b13ff7
    }

    //--------------------------------------------------------------------------
    IndividualManager::DeferIndividualManagerArgs::DeferIndividualManagerArgs(
            DistributedID d, AddressSpaceID own, Memory m, PhysicalInstance i, 
            size_t f, IndexSpaceExpression *lx, 
            const PendingRemoteExpression &p, FieldSpace h, RegionTreeID tid,
<<<<<<< HEAD
            LayoutConstraintID l, ApEvent u, InstanceKind k, ReductionOpID r,
            const void *pl, size_t pl_size)
      : LgTaskArgs<DeferIndividualManagerArgs>(implicit_provenance),
            did(d), owner(own), mem(m), inst(i), footprint(f), pending(p),
            local_expr(lx), handle(h), tree_id(tid), layout_id(l), 
            use_event(u), kind(k), redop(r), piece_list(pl),
            piece_list_size(pl_size)
=======
            LayoutConstraintID l, ApEvent u, ReductionOpID r, const void *pl, 
            size_t pl_size, AddressSpaceID src, GarbageCollectionState gc)
      : LgTaskArgs<DeferIndividualManagerArgs>(implicit_provenance),
            did(d), owner(own), mem(m), inst(i), footprint(f), pending(p),
            local_expr(lx), handle(h), tree_id(tid),
            layout_id(l), use_event(u), redop(r), piece_list(pl),
            piece_list_size(pl_size), source(src), state(gc)
>>>>>>> f3b13ff7
    //--------------------------------------------------------------------------
    {
      if (local_expr != NULL)
        local_expr->add_base_expression_reference(META_TASK_REF);
    }

    //--------------------------------------------------------------------------
    IndividualManager::DeferDeleteIndividualManager
                     ::DeferDeleteIndividualManager(IndividualManager *manager_)
      : LgTaskArgs<DeferDeleteIndividualManager>(implicit_provenance),
        manager(manager_)
    //--------------------------------------------------------------------------
    {
    }


    //--------------------------------------------------------------------------
    /*static*/ void IndividualManager::handle_defer_manager(const void *args,
                                                            Runtime *runtime)
    //--------------------------------------------------------------------------
    {
      const DeferIndividualManagerArgs *dargs = 
        (const DeferIndividualManagerArgs*)args; 
      IndexSpaceExpression *inst_domain = dargs->local_expr;
      if (inst_domain == NULL)
        inst_domain = runtime->forest->find_remote_expression(dargs->pending);
      FieldSpaceNode *space_node = runtime->forest->get_node(dargs->handle);
      LayoutConstraints *constraints = 
        runtime->find_layout_constraints(dargs->layout_id);
      create_remote_manager(runtime, dargs->did, dargs->owner, dargs->mem,
          dargs->inst, dargs->footprint, inst_domain, dargs->piece_list,
          dargs->piece_list_size, space_node, dargs->tree_id, constraints, 
<<<<<<< HEAD
          dargs->use_event, dargs->kind, dargs->redop);
=======
          dargs->use_event, dargs->redop, dargs->state);
>>>>>>> f3b13ff7
      // Remove the local expression reference if necessary
      if ((dargs->local_expr != NULL) &&
          dargs->local_expr->remove_base_expression_reference(META_TASK_REF))
        delete dargs->local_expr;
    }

    //--------------------------------------------------------------------------
    /*static*/ void IndividualManager::handle_defer_perform_deletion(
                                             const void *args, Runtime *runtime)
    //--------------------------------------------------------------------------
    {
      const DeferDeleteIndividualManager *dargs =
        (const DeferDeleteIndividualManager*)args;
      dargs->manager->perform_deletion(RtEvent::NO_RT_EVENT);
    }

    //--------------------------------------------------------------------------
    /*static*/ void IndividualManager::create_remote_manager(Runtime *runtime, 
          DistributedID did, AddressSpaceID owner_space, Memory mem, 
          PhysicalInstance inst, size_t inst_footprint, 
          IndexSpaceExpression *inst_domain, const void *piece_list,
          size_t piece_list_size, FieldSpaceNode *space_node, 
          RegionTreeID tree_id, LayoutConstraints *constraints, 
<<<<<<< HEAD
          ApEvent use_event, InstanceKind kind, ReductionOpID redop)
=======
          ApEvent use_event, ReductionOpID redop, GarbageCollectionState state)
>>>>>>> f3b13ff7
    //--------------------------------------------------------------------------
    {
      LayoutDescription *layout = 
        LayoutDescription::handle_unpack_layout_description(constraints,
                                space_node, inst_domain->get_num_dims());
      MemoryManager *memory = runtime->find_memory_manager(mem);
      const ReductionOp *op = 
        (redop == 0) ? NULL : runtime->get_reduction(redop);
      void *location;
      IndividualManager *man = NULL;
      if (runtime->find_pending_collectable_location(did, location))
        man = new(location) IndividualManager(runtime->forest, did, owner_space,
                                              memory, inst, inst_domain, 
                                              piece_list, piece_list_size, 
                                              space_node, tree_id, layout, 
                                              redop, false/*reg now*/, 
                                              inst_footprint, use_event, 
<<<<<<< HEAD
                                              kind, op);
=======
                                              external_instance, op);
>>>>>>> f3b13ff7
      else
        man = new IndividualManager(runtime->forest, did, owner_space, memory, 
                              inst, inst_domain, piece_list, piece_list_size,
                              space_node, tree_id, layout, redop, 
                              false/*reg now*/, inst_footprint, use_event, 
<<<<<<< HEAD
                              kind, op);
      // Hold-off doing the registration until construction is complete
      man->register_with_runtime(NULL/*no remote registration needed*/);
    }

    //--------------------------------------------------------------------------
    bool IndividualManager::acquire_instance(ReferenceSource source,
                                             ReferenceMutator *mutator)
    //--------------------------------------------------------------------------
    {
      // Do an atomic operation to check to see if we are already valid
      // and increment our count if we are, in this case the acquire 
      // has succeeded and we are done, this should be the common case
      // since we are likely already holding valid references elsewhere
      // Note that we cannot do this for external instances as they might
      // have been detached while still holding valid references so they
      // have to go through the full path every time
      if (!is_external_instance() && check_valid_and_increment(source))
        return true;
      // If we're not the owner, we're not going to succeed past this
      // since we aren't on the same node as where the instance lives
      // which is where the point of serialization is for garbage collection
      if (!is_owner())
        return false;
      // Tell our manager, we're attempting an acquire, if it tells
      // us false then we are not allowed to proceed
      if (!memory_manager->attempt_acquire(this))
        return false;
      // At this point we're in the clear to add our valid reference
      add_base_valid_ref(source, mutator);
      // Complete the handshake with the memory manager
      memory_manager->complete_acquire(this);
      return true;
=======
                              external_instance, op);
      man->initialize_remote_gc_state(state);
      // Hold-off doing the registration until construction is complete
      man->register_with_runtime(NULL/*no remote registration needed*/);
>>>>>>> f3b13ff7
    }

    //--------------------------------------------------------------------------
    RtEvent IndividualManager::perform_deletion(AddressSpaceID source,
                                                AutoLock *i_lock /* = NULL*/)
    //--------------------------------------------------------------------------
    {
<<<<<<< HEAD
      if (!instance_ready.has_triggered())
      {
        DeferDeleteIndividualManager args(this);
        runtime->issue_runtime_meta_task(
            args, LG_LOW_PRIORITY,
            Runtime::merge_events(deferred_event, instance_ready));
        return;
      }

#ifdef DEBUG_LEGION
      assert(is_owner());
      assert(kind != UNBOUND_INSTANCE_KIND);
=======
      if (i_lock == NULL)
      {
        AutoLock instance_lock(inst_lock);
        return perform_deletion(source, &instance_lock);
      }
#ifdef DEBUG_LEGION
      assert(is_owner());
      assert(source == local_space);
      assert(!deferred_deletion.exists());
>>>>>>> f3b13ff7
#endif
      log_garbage.spew("Deleting physical instance " IDFMT " in memory " 
                       IDFMT "", instance.id, memory_manager->memory.id);
      prune_gc_events();
      // Grab the set of active contexts to notify
      std::set<InnerContext*> to_notify;
      to_notify.swap(active_contexts);
#ifndef DISABLE_GC
      // If we're still active that means there are still outstanding
      // users so make an event for when we are done, not we're holding
      // the instance lock when this is called
      if (currently_active)
        deferred_deletion = Runtime::create_rt_user_event();
      // Now we can release the lock since we're done with the atomic updates
      i_lock->release();
      std::vector<PhysicalInstance::DestroyedField> serdez_fields;
<<<<<<< HEAD
      layout->compute_destroyed_fields(serdez_fields);

#ifndef LEGION_MALLOC_INSTANCES
      // If this is an owned external instance, deallocate it manually
      if (kind == EXTERNAL_OWNED_INSTANCE_KIND)
      {
        memory_manager->free_external_allocation(
            external_pointer, instance_footprint);
        if (!serdez_fields.empty())
          instance.destroy(serdez_fields, deferred_event);
        else
          instance.destroy(deferred_event);
      }
      // If this is an eager allocation, return it back to the eager pool
      else if (kind == EAGER_INSTANCE_KIND)
        memory_manager->free_eager_instance(instance, deferred_event);
      else
#endif
      {
        if (!serdez_fields.empty())
          instance.destroy(serdez_fields, deferred_event);
        else
          instance.destroy(deferred_event);
      }
=======
      layout->compute_destroyed_fields(serdez_fields); 
      if (!serdez_fields.empty())
        instance.destroy(serdez_fields, deferred_deletion);
      else
        instance.destroy(deferred_deletion);
>>>>>>> f3b13ff7
#ifdef LEGION_MALLOC_INSTANCES
      if (!is_external_instance())
        memory_manager->free_legion_instance(this, deferred_deletion);
#endif
#else
      // Release the i_lock since we're done with the atomic updates
      i_lock->release();
#endif
      // Notify any contexts of our deletion
<<<<<<< HEAD
      // Grab a copy of this in case we get any removal calls
      // while we are doing the deletion. We know that there
      // will be no more additions because we are being deleted
      std::set<InnerContext*> copy_active_contexts;
      {
        AutoLock inst(inst_lock);
        if (active_contexts.empty())
          return;
        copy_active_contexts = active_contexts;
        active_contexts.clear();
#ifdef DEBUG_LEGION
        assert(pending_views.empty());
#endif
        context_views.clear();
      }
      for (std::set<InnerContext*>::const_iterator it = 
           copy_active_contexts.begin(); it != copy_active_contexts.end(); it++)
=======
      if (!to_notify.empty())
>>>>>>> f3b13ff7
      {
        for (std::set<InnerContext*>::const_iterator it =
              to_notify.begin(); it != to_notify.end(); it++)
        {
          (*it)->notify_instance_deletion(this);
          if ((*it)->remove_reference())
            delete (*it);
        }
      }
      // We issued the deletion to Realm so all our effects are done
      return RtEvent::NO_RT_EVENT;
    }

    //--------------------------------------------------------------------------
    void IndividualManager::force_deletion(void)
    //--------------------------------------------------------------------------
    {
#ifdef DEBUG_LEGION
      assert(is_owner());
#endif
      log_garbage.spew("Force deleting physical instance " IDFMT " in memory "
                       IDFMT "", instance.id, memory_manager->memory.id);
#ifndef DISABLE_GC
      std::vector<PhysicalInstance::DestroyedField> serdez_fields;
      layout->compute_destroyed_fields(serdez_fields);
#ifndef LEGION_MALLOC_INSTANCES
      // If this is an owned external instance, deallocate it manually
      if (kind == EXTERNAL_OWNED_INSTANCE_KIND)
      {
        memory_manager->free_external_allocation(
            external_pointer, instance_footprint);
        if (!serdez_fields.empty())
          instance.destroy(serdez_fields);
        else
          instance.destroy();
      }
      // If this is an eager allocation, return it back to the eager pool
      else if (kind == EAGER_INSTANCE_KIND)
        memory_manager->free_eager_instance(instance, RtEvent::NO_RT_EVENT);
      else
#endif
      {
        if (!serdez_fields.empty())
          instance.destroy(serdez_fields);
        else
          instance.destroy();
      }
#ifdef LEGION_MALLOC_INSTANCES
      if (!is_external_instance())
        memory_manager->free_legion_instance(this, RtEvent::NO_RT_EVENT);
#endif
#endif
    }

    //--------------------------------------------------------------------------
    RtEvent IndividualManager::update_garbage_collection_priority(
                                                            GCPriority priority)
    //--------------------------------------------------------------------------
    {
      if (!is_owner())
      {
        const RtUserEvent done = Runtime::create_rt_user_event();
        Serializer rez;
        {
          RezCheck z(rez);
          rez.serialize(did);
          rez.serialize(priority);
          rez.serialize(done);
        }
        runtime->send_gc_priority_update(owner_space, rez);
        return done;
      }
      else
      {
        memory_manager->set_garbage_collection_priority(this, priority);
        return RtEvent::NO_RT_EVENT;
      }
    }

    //--------------------------------------------------------------------------
    RtEvent IndividualManager::attach_external_instance(void)
    //--------------------------------------------------------------------------
    {
#ifdef DEBUG_LEGION
      assert(is_external_instance());
#endif
      return memory_manager->attach_external_instance(this);
    }

    //--------------------------------------------------------------------------
    RtEvent IndividualManager::detach_external_instance(void)
    //--------------------------------------------------------------------------
    {
#ifdef DEBUG_LEGION
      assert(is_external_instance());
#endif
      return memory_manager->detach_external_instance(this);
    }

    //--------------------------------------------------------------------------
    bool IndividualManager::has_visible_from(const std::set<Memory> &mems) const
    //--------------------------------------------------------------------------
    {
      return (mems.find(memory_manager->memory) != mems.end());
    }

    //--------------------------------------------------------------------------
    Memory IndividualManager::get_memory(void) const
    //--------------------------------------------------------------------------
    {
      return memory_manager->memory;
    }

    //--------------------------------------------------------------------------
    bool IndividualManager::update_physical_instance(
                                                  PhysicalInstance new_instance,
                                                  InstanceKind new_kind,
                                                  size_t new_footprint,
                                                  uintptr_t new_pointer)
    //--------------------------------------------------------------------------
    {
      {
        AutoLock lock(inst_lock);
#ifdef DEBUG_LEGION
        assert(kind == UNBOUND_INSTANCE_KIND);
        assert(instance_footprint == -1U);
#endif
        instance = new_instance;
        kind = new_kind;
        external_pointer = new_pointer;
#ifdef DEBUG_LEGION
        assert((kind != EXTERNAL_OWNED_INSTANCE_KIND) || 
                (external_pointer != -1UL));
#endif

        update_instance_footprint(new_footprint);

        Runtime::trigger_event(instance_ready);

        if (runtime->legion_spy_enabled)
        {
          LegionSpy::log_physical_instance(unique_event, instance.id,
            memory_manager->memory.id, instance_domain->expr_id,
            field_space_node->handle, tree_id, redop);
          layout->log_instance_layout(unique_event);
        }

        if (is_owner() && has_remote_instances())
          broadcast_manager_update();

        Runtime::trigger_event(
            NULL, use_event, fetch_metadata(instance, producer_event));
      }
      return remove_base_resource_ref(PENDING_UNBOUND_REF);
    }

    //--------------------------------------------------------------------------
    void IndividualManager::broadcast_manager_update(void)
    //--------------------------------------------------------------------------
    {
      Serializer rez;
      {
        RezCheck z(rez);
        rez.serialize(did);
        rez.serialize(instance);
        rez.serialize(instance_footprint);
        rez.serialize(kind);
      }
      BroadcastFunctor functor(context->runtime, rez);
      map_over_remote_instances(functor);
    }

    //--------------------------------------------------------------------------
    /*static*/ void IndividualManager::handle_send_manager_update(
                   Runtime *runtime, AddressSpaceID source, Deserializer &derez)
    //--------------------------------------------------------------------------
    {
      DerezCheck z(derez);
      DistributedID did;
      derez.deserialize(did);
      PhysicalInstance instance;
      derez.deserialize(instance);
      size_t footprint;
      derez.deserialize(footprint);
      InstanceKind kind;
      derez.deserialize(kind);

      RtEvent manager_ready;
      PhysicalManager *manager =
        runtime->find_or_request_instance_manager(did, manager_ready);
      if (manager_ready.exists() && !manager_ready.has_triggered())
        manager_ready.wait();

      if (manager->as_individual_manager()->update_physical_instance(
                                              instance, kind, footprint))
        delete manager;
    }

    /////////////////////////////////////////////////////////////
    // Collective Manager
    /////////////////////////////////////////////////////////////

    //--------------------------------------------------------------------------
    CollectiveManager::CollectiveManager(RegionTreeForest *ctx, 
                                DistributedID did, AddressSpaceID owner_space,
                                IndexSpaceNode *points,
                                IndexSpaceExpression *instance_domain,
                                const void *pl, size_t pl_size,
                                FieldSpaceNode *node, RegionTreeID tree_id,
                                LayoutDescription *desc, ReductionOpID redop_id,
                                bool register_now, size_t footprint,
                                ApEvent u_event, bool external_instance)
      : PhysicalManager(ctx, desc, encode_instance_did(did, external_instance,
            (redop_id != 0), true/*collective*/),
          owner_space, footprint, redop_id, (redop_id == 0) ? NULL : 
            ctx->runtime->get_reduction(redop_id),
          node, instance_domain, pl, pl_size, tree_id, u_event, register_now), 
        point_space(points), finalize_messages(0), deleted_or_detached(false)
    //--------------------------------------------------------------------------
    {
      point_space->add_nested_valid_ref(did);
#if 0
#ifdef DEBUG_LEGION
      if (is_owner())
        assert(left == local_space);
      else
        assert(left != local_space);
#endif
      if (!right_spaces.empty())
        add_nested_resource_ref(did);
#endif
#ifdef LEGION_GC
      log_garbage.info("GC Collective Manager %lld %d",
                        LEGION_DISTRIBUTED_ID_FILTER(this->did), local_space); 
#endif
    }

    //--------------------------------------------------------------------------
    CollectiveManager::~CollectiveManager(void)
    //--------------------------------------------------------------------------
    {
      if (point_space->remove_nested_valid_ref(did))
        delete point_space;
    }

    //--------------------------------------------------------------------------
    void CollectiveManager::finalize_collective_instance(ApUserEvent inst_event)
    //--------------------------------------------------------------------------
    {
      // TODO: implement this
      assert(false);
    }

    //--------------------------------------------------------------------------
    ApEvent CollectiveManager::get_use_event(void) const
    //--------------------------------------------------------------------------
    {
      // TODO: implement this
      assert(false);
      return ApEvent::NO_AP_EVENT;
    }

    //--------------------------------------------------------------------------
    ApEvent CollectiveManager::get_use_event(ApEvent user) const
    //--------------------------------------------------------------------------
    {
      // TODO: implement this
      assert(false);
      return ApEvent::NO_AP_EVENT;
    }

    //--------------------------------------------------------------------------
    RtEvent CollectiveManager::get_instance_ready_event(void) const
    //--------------------------------------------------------------------------
    {
      // TODO: implement this
      assert(false);
      return RtEvent::NO_RT_EVENT;
    }

    //--------------------------------------------------------------------------
    PhysicalInstance CollectiveManager::get_instance(const DomainPoint &k) const
    //--------------------------------------------------------------------------
    {
      // TODO: implement this
      assert(false);
      return PhysicalInstance::NO_INST;
    }

    //--------------------------------------------------------------------------
    PointerConstraint CollectiveManager::get_pointer_constraint(
                                                   const DomainPoint &key) const
    //--------------------------------------------------------------------------
    {
      // TODO: implement this
      assert(false);
      return PointerConstraint();
    }

    //--------------------------------------------------------------------------
    LegionRuntime::Accessor::RegionAccessor<
      LegionRuntime::Accessor::AccessorType::Generic>
        CollectiveManager::get_accessor(void) const
    //--------------------------------------------------------------------------
    {
      // not supported
      assert(false);
      return LegionRuntime::Accessor::RegionAccessor<
	LegionRuntime::Accessor::AccessorType::Generic>(instances[0]);
    }

    //--------------------------------------------------------------------------
    LegionRuntime::Accessor::RegionAccessor<
      LegionRuntime::Accessor::AccessorType::Generic>
        CollectiveManager::get_field_accessor(FieldID fid) const
    //--------------------------------------------------------------------------
    {
      // not supported
      assert(false);
      const CopySrcDstField &info = layout->find_field_info(fid);
      LegionRuntime::Accessor::RegionAccessor<
        LegionRuntime::Accessor::AccessorType::Generic> temp(instances[0]);
      return temp.get_untyped_field_accessor(info.field_id, info.size);
    }

    //--------------------------------------------------------------------------
    RtEvent CollectiveManager::perform_deletion(AddressSpaceID source, 
                                                AutoLock *i_lock /*= NULL*/)
    //--------------------------------------------------------------------------
    {
      // TODO: implement this
      assert(false);
      return RtEvent::NO_RT_EVENT;
    }

    //--------------------------------------------------------------------------
    void CollectiveManager::force_deletion(void)
    //--------------------------------------------------------------------------
    {
      force_delete(true/*left*/);
    }

    //--------------------------------------------------------------------------
    RtEvent CollectiveManager::update_garbage_collection_priority(
                                                            GCPriority priority)
    //--------------------------------------------------------------------------
    {
      // TODO: implement this
      assert(false);
      return RtEvent::NO_RT_EVENT;
    }

    //--------------------------------------------------------------------------
    RtEvent CollectiveManager::attach_external_instance(void)
    //--------------------------------------------------------------------------
    {
      // TODO: implement this
      assert(false);
      return RtEvent::NO_RT_EVENT;
    }

    //--------------------------------------------------------------------------
    RtEvent CollectiveManager::detach_external_instance(void)
    //--------------------------------------------------------------------------
    {
      const RtUserEvent result = Runtime::create_rt_user_event(); 
      detach_external(result, true/*left*/);
      return result;
    }

    //--------------------------------------------------------------------------
    bool CollectiveManager::has_visible_from(const std::set<Memory> &mems) const
    //--------------------------------------------------------------------------
    {
      for (std::vector<MemoryManager*>::const_iterator it = 
            memories.begin(); it != memories.end(); it++)
        if (mems.find((*it)->memory) != mems.end())
          return true;
      return false;
    }

    //--------------------------------------------------------------------------
    Memory CollectiveManager::get_memory(void) const
    //--------------------------------------------------------------------------
    {
      // should never be called
      assert(false);
      return Memory::NO_MEMORY;
    }

    //--------------------------------------------------------------------------
    void CollectiveManager::perform_delete(RtEvent deferred_event, bool left)
    //--------------------------------------------------------------------------
    {
      if (left)
      {
        if (local_space == left_space)
        {
          // See if we can do the deletion
          {
            AutoLock i_lock(inst_lock);
            if (deleted_or_detached)
              return;
            deleted_or_detached = true;
          }
          // If we make it here we are the first ones so so the deletion
          collective_deletion(deferred_event);
          for (std::vector<AddressSpaceID>::const_iterator it = 
                right_spaces.begin(); it != right_spaces.end(); it++)
          {
            Serializer rez;
            {
              RezCheck z(rez);
              rez.serialize(did);
              rez.serialize(PERFORM_DELETE_MESSAGE);
              rez.serialize(deferred_event);
              rez.serialize<bool>(false/*left*/);
            }
            runtime->send_collective_instance_message(*it, rez);
          }
        }
        else
        {
          // Forward this on to the left space
          Serializer rez;
          {
            RezCheck z(rez);
            rez.serialize(did);
            rez.serialize(PERFORM_DELETE_MESSAGE);
            rez.serialize(deferred_event);
            rez.serialize<bool>(true/*left*/);
          }
          AutoLock i_lock(inst_lock);
          if (!deleted_or_detached)
            runtime->send_collective_instance_message(left_space, rez);
        }
      }
      else
      {
#ifdef DEBUG_LEGION
        assert(local_space != left_space);
#endif
        // Update our local event
        {
          AutoLock i_lock(inst_lock);
#ifdef DEBUG_LEGION
          assert(!deleted_or_detached);
#endif
          deleted_or_detached = true;
        }
        // Do the deletion
        collective_deletion(deferred_event); 
        // If we have no right users send back messages
        if (right_spaces.empty())
        {
          Serializer rez;
          {
            RezCheck z(rez);
            rez.serialize(did);
            rez.serialize(FINALIZE_MESSAGE);
          }
          runtime->send_collective_instance_message(left_space, rez);
        }
        else
        {
          for (std::vector<AddressSpaceID>::const_iterator it = 
                right_spaces.begin(); it != right_spaces.end(); it++)
          {
            Serializer rez;
            {
              RezCheck z(rez);
              rez.serialize(did);
              rez.serialize(PERFORM_DELETE_MESSAGE);
              rez.serialize(deferred_event);
              rez.serialize(false/*left*/);
            }
            runtime->send_collective_instance_message(*it, rez);
          }
        }
      }
    }

    //--------------------------------------------------------------------------
    void CollectiveManager::force_delete(bool left)
    //--------------------------------------------------------------------------
    {
      if (left)
      {
        if (local_space == left_space)
        {
          // See if we can do the deletion
          {
            AutoLock i_lock(inst_lock);
            if (deleted_or_detached)
              return;
            deleted_or_detached = true;
          }
          // If we make it here we are the first ones so so the deletion
          collective_force();
          for (std::vector<AddressSpaceID>::const_iterator it = 
                right_spaces.begin(); it != right_spaces.end(); it++)
          {
            Serializer rez;
            {
              RezCheck z(rez);
              rez.serialize(did);
              rez.serialize(FORCE_DELETE_MESSAGE);
              rez.serialize<bool>(false/*left*/);
            }
            runtime->send_collective_instance_message(*it, rez);
          }
        }
        else
        {
          // Forward this on to the left space
          Serializer rez;
          {
            RezCheck z(rez);
            rez.serialize(did);
            rez.serialize(FORCE_DELETE_MESSAGE);
            rez.serialize<bool>(true/*left*/);
          }
          AutoLock i_lock(inst_lock);
          if (!deleted_or_detached)
            runtime->send_collective_instance_message(left_space, rez);
        }
      }
      else
      {
#ifdef DEBUG_LEGION
        assert(local_space != left_space);
#endif
        // Update our local event
        {
          AutoLock i_lock(inst_lock);
#ifdef DEBUG_LEGION
          assert(!deleted_or_detached);
#endif
          deleted_or_detached = true;
        }
        // Do the deletion
        collective_force(); 
        // If we have no right users send back messages
        if (right_spaces.empty())
        {
          Serializer rez;
          {
            RezCheck z(rez);
            rez.serialize(did);
            rez.serialize(FINALIZE_MESSAGE);
          }
          runtime->send_collective_instance_message(left_space, rez);
        }
        else
        {
          for (std::vector<AddressSpaceID>::const_iterator it = 
                right_spaces.begin(); it != right_spaces.end(); it++)
          {
            Serializer rez;
            {
              RezCheck z(rez);
              rez.serialize(did);
              rez.serialize(FORCE_DELETE_MESSAGE);
              rez.serialize(false/*left*/);
            }
            runtime->send_collective_instance_message(*it, rez);
          }
        }
      }
    }

    //--------------------------------------------------------------------------
    void CollectiveManager::detach_external(RtUserEvent to_trigger, 
                                            bool left, RtEvent full_detach)
    //--------------------------------------------------------------------------
    {
      if (left)
      {
        if (local_space == left_space)
        {
          // See if we can do the deletion
          {
            AutoLock i_lock(inst_lock);
            if (deleted_or_detached)
            {
#ifdef DEBUG_LEGION
              assert(detached.exists());
#endif
              Runtime::trigger_event(to_trigger, detached);
              return;
            }
            deleted_or_detached = true;
            detached = to_trigger;
          }
          // If we make it here we are the first ones so so the deletion
          std::set<RtEvent> preconditions;
          collective_detach(preconditions);
          for (std::vector<AddressSpaceID>::const_iterator it = 
                right_spaces.begin(); it != right_spaces.end(); it++)
          {
            const RtUserEvent right_event = Runtime::create_rt_user_event();
            Serializer rez;
            {
              RezCheck z(rez);
              rez.serialize(did);
              rez.serialize(DETACH_EXTERNAL_MESSAGE);
              rez.serialize(right_event);
              rez.serialize<bool>(false/*left*/);
              rez.serialize(to_trigger);
            }
            runtime->send_collective_instance_message(*it, rez);
            preconditions.insert(right_event);
          }
          if (!preconditions.empty())
            Runtime::trigger_event(to_trigger, 
                Runtime::merge_events(preconditions));
          else
            Runtime::trigger_event(to_trigger);
        }
        else
        {
          // Forward this on to the left space
          Serializer rez;
          {
            RezCheck z(rez);
            rez.serialize(did);
            rez.serialize(DETACH_EXTERNAL_MESSAGE);
            rez.serialize(to_trigger);
            rez.serialize<bool>(true/*left*/);
          }
          AutoLock i_lock(inst_lock);
          if (deleted_or_detached)
          {
#ifdef DEBUG_LEGION
            assert(detached.exists());
#endif
            Runtime::trigger_event(to_trigger, detached);
          }
          else
            runtime->send_collective_instance_message(left_space, rez);
        }
      }
      else
      {
#ifdef DEBUG_LEGION
        assert(local_space != left_space);
#endif
        // Update our local event
        {
          AutoLock i_lock(inst_lock);
#ifdef DEBUG_LEGION
          assert(!deleted_or_detached);
          assert(!detached.exists());
#endif
          deleted_or_detached = true;
          detached = full_detach;
        }
        // Do the deletion
        std::set<RtEvent> preconditions;
        collective_detach(preconditions);
        // If we have no right users send back messages
        if (right_spaces.empty())
        {
          Serializer rez;
          {
            RezCheck z(rez);
            rez.serialize(did);
            rez.serialize(FINALIZE_MESSAGE);
          }
          runtime->send_collective_instance_message(left_space, rez);
        }
        else
        {
          for (std::vector<AddressSpaceID>::const_iterator it = 
                right_spaces.begin(); it != right_spaces.end(); it++)
          {
            const RtUserEvent right_event = Runtime::create_rt_user_event();
            Serializer rez;
            {
              RezCheck z(rez);
              rez.serialize(did);
              rez.serialize(DETACH_EXTERNAL_MESSAGE);
              rez.serialize(right_event);
              rez.serialize(false/*left*/);
              rez.serialize(full_detach);
            }
            runtime->send_collective_instance_message(*it, rez);
            preconditions.insert(right_event);
          }
        }
        if (!preconditions.empty())
            Runtime::trigger_event(to_trigger, 
                Runtime::merge_events(preconditions));
          else
            Runtime::trigger_event(to_trigger);
      }
    }

    //--------------------------------------------------------------------------
    bool CollectiveManager::finalize_message(void)
    //--------------------------------------------------------------------------
    {
      AutoLock i_lock(inst_lock);
#ifdef DEBUG_LEGION
      assert(finalize_messages < right_spaces.size());
#endif
      if (++finalize_messages == right_spaces.size())
      {
        if (left_space != local_space)
        {
          Serializer rez;
          {
            RezCheck z(rez);
            rez.serialize(did);
            rez.serialize(FINALIZE_MESSAGE);
          }
          runtime->send_collective_instance_message(left_space, rez);
        }
        return true;
      }
      else
        return false;
    }

    //--------------------------------------------------------------------------
    void CollectiveManager::collective_deletion(RtEvent deferred_event)
    //--------------------------------------------------------------------------
    {
#ifndef DISABLE_GC
      std::vector<PhysicalInstance::DestroyedField> serdez_fields;
      layout->compute_destroyed_fields(serdez_fields); 
      if (!serdez_fields.empty())
      {
        for (std::vector<PhysicalInstance>::const_iterator it = 
              instances.begin(); it != instances.end(); it++)
          it->destroy(serdez_fields, deferred_event);
      }
      else
      {
        for (std::vector<PhysicalInstance>::const_iterator it = 
              instances.begin(); it != instances.end(); it++)
          it->destroy(deferred_event);
      }
#endif
      // Notify any contexts of our deletion
      // Grab a copy of this in case we get any removal calls
      // while we are doing the deletion. We know that there
      // will be no more additions because we are being deleted
      std::set<InnerContext*> copy_active_contexts;
      {
        AutoLock inst(inst_lock);
        if (active_contexts.empty())
          return;
        copy_active_contexts = active_contexts;
        active_contexts.clear();
#ifdef DEBUG_LEGION
        assert(pending_views.empty());
#endif
        context_views.clear();
      }
      for (std::set<InnerContext*>::iterator it = copy_active_contexts.begin(); 
            it != copy_active_contexts.end(); it++)
      {
        (*it)->notify_instance_deletion(this);
        if ((*it)->remove_reference())
          delete (*it);
      }
    }

    //--------------------------------------------------------------------------
    void CollectiveManager::collective_force(void)
    //--------------------------------------------------------------------------
    {
#ifndef DISABLE_GC
      std::vector<PhysicalInstance::DestroyedField> serdez_fields;
      layout->compute_destroyed_fields(serdez_fields); 
      if (!serdez_fields.empty())
      {
        for (std::vector<PhysicalInstance>::const_iterator it = 
              instances.begin(); it != instances.end(); it++)
          it->destroy(serdez_fields);
      }
      else
      {
        for (std::vector<PhysicalInstance>::const_iterator it = 
              instances.begin(); it != instances.end(); it++)
          it->destroy();
      }
#endif
    }

    //--------------------------------------------------------------------------
    void CollectiveManager::collective_detach(std::set<RtEvent> &detach_events)
    //--------------------------------------------------------------------------
    {
      for (std::vector<MemoryManager*>::const_iterator it = 
            memories.begin(); it != memories.end(); it++)
      {
        const RtEvent detach = (*it)->detach_external_instance(this);
        if (detach.exists())
          detach_events.insert(detach);
      }
    }

    //--------------------------------------------------------------------------
    ApEvent CollectiveManager::fill_from(FillView *fill_view, 
                                         InstanceView *dst_view,
                                         ApEvent precondition,
                                         PredEvent predicate_guard,
                                         IndexSpaceExpression *fill_expression,
                                         Operation *op, const unsigned index,
                                         const FieldMask &fill_mask,
                                         const PhysicalTraceInfo &trace_info,
                                         std::set<RtEvent> &recorded_events,
                                         std::set<RtEvent> &applied_events,
                                         CopyAcrossHelper *across_helper,
                                         const bool manage_dst_events,
                                         const bool fill_restricted)
    //--------------------------------------------------------------------------
    {
      // TODO: implement this
      assert(false);
      return ApEvent::NO_AP_EVENT;
    }

    //--------------------------------------------------------------------------
    ApEvent CollectiveManager::copy_from(InstanceView *src_view,
                                         InstanceView *dst_view,
                                         PhysicalManager *source_manager,
                                         ApEvent precondition,
                                         PredEvent predicate_guard, 
                                         ReductionOpID reduction_op_id,
                                         IndexSpaceExpression *copy_expression,
                                         Operation *op, const unsigned index,
                                         const FieldMask &copy_mask,
                                         const PhysicalTraceInfo &trace_info,
                                         std::set<RtEvent> &recorded_events,
                                         std::set<RtEvent> &applied_events,
                                         CopyAcrossHelper *across_helper,
                                         const bool manage_dst_events,
                                         const bool fill_restricted)
    //--------------------------------------------------------------------------
    {
      // TODO: implement this
      assert(false);
      return ApEvent::NO_AP_EVENT;
    }

    //--------------------------------------------------------------------------
    void CollectiveManager::compute_copy_offsets(const FieldMask &mask,
                                           std::vector<CopySrcDstField> &fields)
    //--------------------------------------------------------------------------
    {
      // should never be called
      assert(false);
    }

    //--------------------------------------------------------------------------
    void CollectiveManager::send_manager(AddressSpaceID target)
    //--------------------------------------------------------------------------
    {
#ifdef DEBUG_LEGION
      assert(is_owner());
#endif
      Serializer rez;
      {
        RezCheck z(rez);
        rez.serialize(did);
        rez.serialize(owner_space);
        rez.serialize(point_space->handle);
        rez.serialize(instance_footprint);
        // No need for a reference here since we know we'll continue holding it
        instance_domain->pack_expression(rez, target);
        rez.serialize(field_space_node->handle);
        rez.serialize(tree_id);
        rez.serialize(redop);
        rez.serialize(unique_event);
        layout->pack_layout_description(rez, target);
        pack_garbage_collection_state(rez, target);
      }
      context->runtime->send_collective_instance_manager(target, rez);
    }

    //--------------------------------------------------------------------------
    /*static*/ void CollectiveManager::handle_send_manager(Runtime *runtime, 
                                     AddressSpaceID source, Deserializer &derez)
    //--------------------------------------------------------------------------
    {
      DerezCheck z(derez);
      DistributedID did;
      derez.deserialize(did);
      AddressSpaceID owner_space;
      derez.deserialize(owner_space);
      IndexSpace points_handle;
      derez.deserialize(points_handle);
      RtEvent points_ready;
      IndexSpaceNode *point_space = 
        runtime->forest->get_node(points_handle, &points_ready); 
      size_t inst_footprint;
      derez.deserialize(inst_footprint);
      PendingRemoteExpression pending;
      RtEvent domain_ready;
      IndexSpaceExpression *inst_domain = 
        IndexSpaceExpression::unpack_expression(derez, runtime->forest, source,
                                                pending, domain_ready);
      size_t piece_list_size;
      derez.deserialize(piece_list_size);
      void *piece_list = NULL;
      if (piece_list_size > 0)
      {
        piece_list = malloc(piece_list_size);
        derez.deserialize(piece_list, piece_list_size);
      }
      FieldSpace handle;
      derez.deserialize(handle);
      RtEvent fs_ready;
      FieldSpaceNode *space_node = runtime->forest->get_node(handle, &fs_ready);
      RegionTreeID tree_id;
      derez.deserialize(tree_id);
      ReductionOpID redop;
      derez.deserialize(redop);
      ApEvent unique_event;
      derez.deserialize(unique_event);
      LayoutConstraintID layout_id;
      derez.deserialize(layout_id);
      RtEvent layout_ready;
      LayoutConstraints *constraints = 
        runtime->find_layout_constraints(layout_id, 
                    false/*can fail*/, &layout_ready);
      GarbageCollectionState state;
      derez.deserialize(state);
      if (points_ready.exists() || domain_ready.exists() || 
          fs_ready.exists() || layout_ready.exists())
      {
        std::set<RtEvent> preconditions;
        if (points_ready.exists())
          preconditions.insert(points_ready);
        if (domain_ready.exists())
          preconditions.insert(domain_ready);
        if (fs_ready.exists())
          preconditions.insert(fs_ready);
        if (layout_ready.exists())
          preconditions.insert(layout_ready);
        const RtEvent precondition = Runtime::merge_events(preconditions);
        if (precondition.exists() && !precondition.has_triggered())
        {
          // We need to defer this instance creation
          DeferCollectiveManagerArgs args(did, owner_space, points_handle, 
              inst_footprint, inst_domain, pending, handle, tree_id, layout_id,
              unique_event, redop, piece_list, piece_list_size, source, state);
          runtime->issue_runtime_meta_task(args,
              LG_LATENCY_RESPONSE_PRIORITY, precondition);
          return;
        }
        // If we fall through we need to refetch things that we didn't get
        if (points_ready.exists())
          point_space = runtime->forest->get_node(points_handle);
        if (domain_ready.exists())
          inst_domain = runtime->forest->find_remote_expression(pending);
        if (fs_ready.exists())
          space_node = runtime->forest->get_node(handle);
        if (layout_ready.exists())
          constraints = 
            runtime->find_layout_constraints(layout_id, false/*can fail*/);
      }
      // If we fall through here we can create the manager now
      create_collective_manager(runtime, did, owner_space, point_space,
          inst_footprint, inst_domain, piece_list, piece_list_size, space_node,
          tree_id, constraints, unique_event, redop, state);
    }

    //--------------------------------------------------------------------------
    CollectiveManager::DeferCollectiveManagerArgs::DeferCollectiveManagerArgs(
            DistributedID d, AddressSpaceID own, IndexSpace points, 
            size_t f, IndexSpaceExpression *lx,
            const PendingRemoteExpression &p, FieldSpace h, RegionTreeID tid,
            LayoutConstraintID l, ApEvent use, ReductionOpID r,
            const void *pl, size_t pl_size, AddressSpace src,
            GarbageCollectionState gc)
      : LgTaskArgs<DeferCollectiveManagerArgs>(implicit_provenance),
        did(d), owner(own), point_space(points), footprint(f), local_expr(lx),
        pending(p), handle(h), tree_id(tid), layout_id(l), use_event(use),
        redop(r), piece_list(pl), piece_list_size(pl_size),source(src),state(gc)
    //--------------------------------------------------------------------------
    {
      if (local_expr != NULL)
        local_expr->add_base_expression_reference(META_TASK_REF);
    }

    //--------------------------------------------------------------------------
    /*static*/ void CollectiveManager::handle_defer_manager(const void *args,
                                                            Runtime *runtime)
    //--------------------------------------------------------------------------
    {
      const DeferCollectiveManagerArgs *dargs = 
        (const DeferCollectiveManagerArgs*)args; 
      IndexSpaceNode *point_space = 
        runtime->forest->get_node(dargs->point_space);
      IndexSpaceExpression *inst_domain = dargs->local_expr;
      if (inst_domain == NULL)
        inst_domain = runtime->forest->find_remote_expression(dargs->pending);
      FieldSpaceNode *space_node = runtime->forest->get_node(dargs->handle);
      LayoutConstraints *constraints = 
        runtime->find_layout_constraints(dargs->layout_id);
      create_collective_manager(runtime, dargs->did, dargs->owner, point_space,
          dargs->footprint, inst_domain, dargs->piece_list,
          dargs->piece_list_size, space_node, dargs->tree_id, constraints, 
          dargs->use_event, dargs->redop, dargs->state);
      // Remove the local expression reference if necessary
      if ((dargs->local_expr != NULL) &&
          dargs->local_expr->remove_base_expression_reference(META_TASK_REF))
        delete dargs->local_expr;
    }

    //--------------------------------------------------------------------------
    /*static*/ void CollectiveManager::create_collective_manager(
          Runtime *runtime, DistributedID did, AddressSpaceID owner_space, 
          IndexSpaceNode *point_space, size_t inst_footprint, 
          IndexSpaceExpression *inst_domain, const void *piece_list,
          size_t piece_list_size, FieldSpaceNode *space_node, 
          RegionTreeID tree_id,LayoutConstraints *constraints,
          ApEvent use_event, ReductionOpID redop, GarbageCollectionState state)
    //--------------------------------------------------------------------------
    {
      LayoutDescription *layout = 
        LayoutDescription::handle_unpack_layout_description(constraints,
                                space_node, inst_domain->get_num_dims());
      void *location;
      CollectiveManager *man = NULL;
      const bool external_instance = PhysicalManager::is_external_did(did);
      if (runtime->find_pending_collectable_location(did, location))
        man = new(location) CollectiveManager(runtime->forest, did,
                                            owner_space, point_space, 
                                            inst_domain, piece_list, 
                                            piece_list_size, space_node,tree_id,
                                            layout, redop, false/*reg now*/, 
                                            inst_footprint, use_event, 
                                            external_instance); 
      else
        man = new CollectiveManager(runtime->forest, did, owner_space, 
                                  point_space, inst_domain, piece_list, 
                                  piece_list_size, space_node, tree_id, layout,
                                  redop, false/*reg now*/, inst_footprint, 
                                  use_event, external_instance);
      man->initialize_remote_gc_state(state);
      // Hold-off doing the registration until construction is complete
      man->register_with_runtime(NULL/*no remote registration needed*/);
    }

    //--------------------------------------------------------------------------
    /*static*/ void CollectiveManager::handle_collective_message(
                                          Deserializer &derez, Runtime *runtime)
    //--------------------------------------------------------------------------
    {
      DerezCheck z(derez);
      DistributedID did;
      derez.deserialize(did);
      CollectiveManager *manager = static_cast<CollectiveManager*>(
                          runtime->find_distributed_collectable(did));
      MessageKind kind;
      derez.deserialize(kind);
      switch (kind)
      {
        case PERFORM_DELETE_MESSAGE:
          {
            RtEvent deferred_event;
            derez.deserialize(deferred_event);
            bool left;
            derez.deserialize(left);
            manager->perform_delete(deferred_event, left);
            break;
          }
        case FORCE_DELETE_MESSAGE:
          {
            bool left;
            derez.deserialize(left);
            manager->force_delete(left);
            break;
          }
        case DETACH_EXTERNAL_MESSAGE:
          {
            RtUserEvent to_trigger;
            derez.deserialize(to_trigger);
            bool left;
            derez.deserialize(left);
            manager->detach_external(to_trigger, left);
            break;
          }
        case FINALIZE_MESSAGE:
          {
            if (manager->finalize_message() &&
                manager->remove_nested_resource_ref(did))
              delete manager;
            break;
          }
        default:
          assert(false);
      }
    }

    /////////////////////////////////////////////////////////////
    // Virtual Manager 
    /////////////////////////////////////////////////////////////

    //--------------------------------------------------------------------------
    VirtualManager::VirtualManager(Runtime *runtime, DistributedID did,
                                   LayoutDescription *desc)
      : InstanceManager(runtime->forest, runtime->address_space, did, desc,
                        NULL/*field space node*/,NULL/*index space expression*/,
                        0/*tree id*/, true/*register now*/)
    //--------------------------------------------------------------------------
    {
#ifdef LEGION_GC
      log_garbage.info("GC Virtual Manager %lld %d",
                        LEGION_DISTRIBUTED_ID_FILTER(this->did), local_space); 
#endif
    }

    //--------------------------------------------------------------------------
    VirtualManager::VirtualManager(const VirtualManager &rhs)
      : InstanceManager(NULL, 0, 0, NULL, NULL, NULL, 0, false)
    //--------------------------------------------------------------------------
    {
      // should never be called
      assert(false);
    }

    //--------------------------------------------------------------------------
    VirtualManager::~VirtualManager(void)
    //--------------------------------------------------------------------------
    {
    }

    //--------------------------------------------------------------------------
    VirtualManager& VirtualManager::operator=(const VirtualManager &rhs)
    //--------------------------------------------------------------------------
    {
      // should never be called
      assert(false);
      return *this;
    }

    //--------------------------------------------------------------------------
    LegionRuntime::Accessor::RegionAccessor<
        LegionRuntime::Accessor::AccessorType::Generic>
          VirtualManager::get_accessor(void) const
    //--------------------------------------------------------------------------
    {
      // should never be called
      assert(false);
      return LegionRuntime::Accessor::RegionAccessor<
        LegionRuntime::Accessor::AccessorType::Generic>
	(PhysicalInstance::NO_INST);
    }

    //--------------------------------------------------------------------------
    LegionRuntime::Accessor::RegionAccessor<
        LegionRuntime::Accessor::AccessorType::Generic>
          VirtualManager::get_field_accessor(FieldID fid) const
    //--------------------------------------------------------------------------
    {
      // should never be called
      assert(false);
      return LegionRuntime::Accessor::RegionAccessor<
        LegionRuntime::Accessor::AccessorType::Generic>
	(PhysicalInstance::NO_INST);
    }

    //--------------------------------------------------------------------------
    void VirtualManager::notify_active(ReferenceMutator *mutator)
    //--------------------------------------------------------------------------
    {
      // should never be called
      assert(false);
    }

    //--------------------------------------------------------------------------
    void VirtualManager::notify_inactive(ReferenceMutator *mutator)
    //--------------------------------------------------------------------------
    {
      // should never be called
      assert(false);
    }

    //--------------------------------------------------------------------------
    void VirtualManager::notify_valid(ReferenceMutator *mutator)
    //--------------------------------------------------------------------------
    {
      // should never be called
      assert(false);
    }

    //--------------------------------------------------------------------------
    void VirtualManager::notify_invalid(ReferenceMutator *mutator)
    //--------------------------------------------------------------------------
    {
      // should never be called
      assert(false);
    }

    //--------------------------------------------------------------------------
    ApEvent VirtualManager::get_use_event(void) const
    //--------------------------------------------------------------------------
    {
      return ApEvent::NO_AP_EVENT;
    }

    //--------------------------------------------------------------------------
    ApEvent VirtualManager::get_use_event(ApEvent user) const
    //--------------------------------------------------------------------------
    {
      return ApEvent::NO_AP_EVENT;
    }

    //--------------------------------------------------------------------------
    RtEvent VirtualManager::get_instance_ready_event(void) const
    //--------------------------------------------------------------------------
    {
      // should never be called
      assert(false);
      return RtEvent::NO_RT_EVENT;
    }

    //--------------------------------------------------------------------------
    ApEvent VirtualManager::get_unique_event(void) const
    //--------------------------------------------------------------------------
    {
      return ApEvent::NO_AP_EVENT;
    }

    //--------------------------------------------------------------------------
    PhysicalInstance VirtualManager::get_instance(const DomainPoint &p) const
    //--------------------------------------------------------------------------
    {
      // should never be called
      assert(false);
      return PhysicalInstance::NO_INST;
    }

    //--------------------------------------------------------------------------
    PointerConstraint VirtualManager::get_pointer_constraint(
                                                   const DomainPoint &key) const
    //--------------------------------------------------------------------------
    {
      return PointerConstraint(Memory::NO_MEMORY, 0);
    }

    //--------------------------------------------------------------------------
    void VirtualManager::send_manager(AddressSpaceID target)
    //--------------------------------------------------------------------------
    {
      // should never be called
      assert(false);
    }

    /////////////////////////////////////////////////////////////
    // Instance Builder
    /////////////////////////////////////////////////////////////

    //--------------------------------------------------------------------------
    InstanceBuilder::InstanceBuilder(const std::vector<LogicalRegion> &regs,
                      IndexSpaceExpression *expr, FieldSpaceNode *node, 
                      RegionTreeID tid, const LayoutConstraintSet &cons, 
                      Runtime *rt, MemoryManager *memory, UniqueID cid,
                      const void *pl, size_t pl_size)
      : regions(regs), constraints(cons), runtime(rt), memory_manager(memory),
        creator_id(cid), instance(PhysicalInstance::NO_INST), 
        field_space_node(node), instance_domain(expr), tree_id(tid), 
        redop_id(0), reduction_op(NULL), realm_layout(NULL), piece_list(NULL),
        piece_list_size(0), valid(true)
    //--------------------------------------------------------------------------
    {
      if (pl != NULL)
      {
        piece_list_size = pl_size;
        piece_list = malloc(piece_list_size);
        memcpy(piece_list, pl, piece_list_size);
      }
      compute_layout_parameters();
    }

    //--------------------------------------------------------------------------
    InstanceBuilder::~InstanceBuilder(void)
    //--------------------------------------------------------------------------
    {
      if (realm_layout != NULL)
        delete realm_layout;
      if (piece_list != NULL)
        free(piece_list);
    }

    //--------------------------------------------------------------------------
    PhysicalManager* InstanceBuilder::create_physical_instance(
                RegionTreeForest *forest, CollectiveManager *collective_inst,
                DomainPoint *collective_point, LayoutConstraintKind *unsat_kind,
                unsigned *unsat_index, size_t *footprint, RtEvent precondition)
    //--------------------------------------------------------------------------
    {
      if (!valid)
        initialize(forest);
      // If there are no fields then we are done
      if (field_sizes.empty())
      {
        REPORT_LEGION_WARNING(LEGION_WARNING_IGNORE_MEMORY_REQUEST,
                        "Ignoring request to create instance in "
                        "memory " IDFMT " with no fields.",
                        memory_manager->memory.id);
        if (footprint != NULL)
          *footprint = 0;
        if (unsat_kind != NULL)
          *unsat_kind = LEGION_FIELD_CONSTRAINT;
        if (unsat_index != NULL)
          *unsat_index = 0;
        return NULL;
      }
      if (realm_layout == NULL)
      {
        const std::vector<FieldID> &field_set = 
          constraints.field_constraint.get_field_set();
        bool compact = false;
        switch (constraints.specialized_constraint.get_kind())
        {
          case LEGION_COMPACT_SPECIALIZE:
          case LEGION_COMPACT_REDUCTION_SPECIALIZE:
            {
              compact = true;
              break;
            }
          default:
            break;
        }
        realm_layout =
          instance_domain->create_layout(constraints, field_set, 
             field_sizes, compact, unsat_kind, unsat_index, 
             &piece_list, &piece_list_size);
        // If constraints were unsatisfied then return now
        if (realm_layout == NULL)
          return NULL;
      }
      // Clone the realm layout each time since (realm will take ownership 
      // after every instance call, so we need a new one each time)
      Realm::InstanceLayoutGeneric *inst_layout = realm_layout->clone();
#ifdef DEBUG_LEGION
      assert(inst_layout != NULL);
#endif
      // Have to grab this now since realm is going to take ownership of
      // the instance layout generic object once we do the creation call
      const size_t instance_footprint = inst_layout->bytes_used;
      // Save the footprint size if we need to
      if (footprint != NULL)
        *footprint = instance_footprint;
      Realm::ProfilingRequestSet requests;
      // Add a profiling request to see if the instance is actually allocated
      // Make it very high priority so we get the response quickly
      ProfilingResponseBase base(this);
#ifndef LEGION_MALLOC_INSTANCES
      Realm::ProfilingRequest &req = requests.add_request(
          runtime->find_utility_group(), LG_LEGION_PROFILING_ID,
          &base, sizeof(base), LG_RESOURCE_PRIORITY);
      req.add_measurement<Realm::ProfilingMeasurements::InstanceAllocResult>();
      // Create a user event to wait on for the result of the profiling response
      profiling_ready = Runtime::create_rt_user_event();
#endif
#ifdef DEBUG_LEGION
      assert(!instance.exists()); // shouldn't exist before this
#endif
      ApEvent ready;
#ifndef LEGION_MALLOC_INSTANCES
      if (runtime->profiler != NULL)
        runtime->profiler->add_inst_request(requests, creator_id);
      ready = ApEvent(PhysicalInstance::create_instance(instance,
            memory_manager->memory, inst_layout, requests, precondition));
      // Wait for the profiling response
      if (!profiling_ready.has_triggered())
        profiling_ready.wait();
#else
      if (precondition.exists() && !precondition.has_triggered())
        precondition.wait();
      uintptr_t base_ptr = 0;
      if (instance_footprint > 0)
      {
        base_ptr = 
          memory_manager->allocate_legion_instance(instance_footprint);
        if (base_ptr == 0)
        {
          if (unsat_kind != NULL)
            *unsat_kind = LEGION_MEMORY_CONSTRAINT;
          if (unsat_index != NULL)
            *unsat_index = 0;
          return NULL;
        }
      }
      Realm::ExternalMemoryResource resource(base_ptr,
          inst_layout->bytes_used, false/*read only*/);
      ready = ApEvent(PhysicalInstance::create_external_instance(instance,
                memory_manager->memory, inst_layout, resource, requests));
#endif
      // If we couldn't make it then we are done
      if (!instance.exists())
      {
        if (unsat_kind != NULL)
          *unsat_kind = LEGION_MEMORY_CONSTRAINT;
        if (unsat_index != NULL)
          *unsat_index = 0;
        return NULL;
      }
      // For Legion Spy we need a unique ready event if it doesn't already
      // exist so we can uniquely identify the instance
      if (!ready.exists() && runtime->legion_spy_enabled)
      {
        ApUserEvent rename_ready = Runtime::create_ap_user_event(NULL);
        Runtime::trigger_event(NULL, rename_ready);
        ready = rename_ready;
      }
      // If we successfully made the instance then Realm 
      // took over ownership of the layout
      PhysicalManager *result = NULL;
      DistributedID did = forest->runtime->get_available_distributed_id();
      AddressSpaceID local_space = forest->runtime->address_space;
#ifdef LEGION_DEBUG
      assert(!constraints.pointer_constraint.is_valid);
#endif
      // If we successfully made it then we can 
      // switch over the polarity of our constraints, this
      // shouldn't be necessary once Realm gets its act together
      // and actually tells us what the resulting constraints are
      constraints.field_constraint.contiguous = true;
      constraints.field_constraint.inorder = true;
      constraints.ordering_constraint.contiguous = true;
      constraints.memory_constraint = MemoryConstraint(
                                        memory_manager->memory.kind());
      constraints.specialized_constraint.collective = Domain();
      const unsigned num_dims = instance_domain->get_num_dims();
      // Now let's find the layout constraints to use for this instance
      LayoutDescription *layout = field_space_node->find_layout_description(
                                        instance_mask, num_dims, constraints);
      // If we couldn't find one then we make one
      if (layout == NULL)
      {
        // First make a new layout constraint
        LayoutConstraints *layout_constraints = 
          forest->runtime->register_layout(field_space_node->handle,
                                           constraints, true/*internal*/);
        // Then make our description
        layout = field_space_node->create_layout_description(instance_mask, 
                                  num_dims, layout_constraints, mask_index_map,
                                  constraints.field_constraint.get_field_set(),
                                  field_sizes, serdez);
      }
      // Figure out what kind of instance we just made
      switch (constraints.specialized_constraint.get_kind())
      {
        case LEGION_NO_SPECIALIZE:
        case LEGION_AFFINE_SPECIALIZE:
        case LEGION_COMPACT_SPECIALIZE:
          {
            // Now we can make the manager
            result = new IndividualManager(forest, did, local_space,
                                           memory_manager,
                                           instance, instance_domain, 
                                           piece_list, piece_list_size,
                                           field_space_node, tree_id,
                                           layout, 0/*redop id*/,
                                           true/*register now*/, 
                                           instance_footprint, ready,
                                       PhysicalManager::INTERNAL_INSTANCE_KIND);
            // manager takes ownership of the piece list
            piece_list = NULL;
            break;
          }
        case LEGION_AFFINE_REDUCTION_SPECIALIZE:
        case LEGION_COMPACT_REDUCTION_SPECIALIZE:
          {
            result = new IndividualManager(forest, did, local_space,
                                           memory_manager, instance, 
                                           instance_domain, piece_list,
                                           piece_list_size, field_space_node,
                                           tree_id, layout, redop_id,
                                           true/*register now*/,
                                           instance_footprint, ready,
                                        PhysicalManager::INTERNAL_INSTANCE_KIND,
                                           reduction_op);
            // manager takes ownership of the piece list
            piece_list = NULL;
            break;
          }
        default:
          assert(false); // illegal specialized case
      }
#ifdef LEGION_MALLOC_INSTANCES
      memory_manager->record_legion_instance(result, base_ptr); 
#endif
#ifdef DEBUG_LEGION
      assert(result != NULL);
#endif
      if (runtime->profiler != NULL)
      {
        // Log the logical regions and fields that make up this instance
        for (std::vector<LogicalRegion>::const_iterator it =
              regions.begin(); it != regions.end(); it++)
          runtime->profiler->record_physical_instance_region(creator_id, 
                                                      instance.id, *it);
        runtime->profiler->record_physical_instance_layout(
                                                     creator_id,
                                                     instance.id,
                                                     layout->owner->handle,
                                                     layout->constraints);
      }
      return result;
    }

    //--------------------------------------------------------------------------
    CollectiveManager* InstanceBuilder::create_collective_instance(
        RegionTreeForest *forest, Memory::Kind mem_kind, 
        IndexSpaceNode *point_space, LayoutConstraintKind *unsat_kind, 
        unsigned *unsat_index, ApEvent ready_event, size_t *footprint)
    //--------------------------------------------------------------------------
    {
      if (!valid)
        initialize(forest);
      // If there are no fields then we are done
      if (field_sizes.empty())
      {
        REPORT_LEGION_WARNING(LEGION_WARNING_IGNORE_MEMORY_REQUEST,
                        "Ignoring request to create instance in "
                        "memory " IDFMT " with no fields.",
                        memory_manager->memory.id);
        if (footprint != NULL)
          *footprint = 0;
        if (unsat_kind != NULL)
          *unsat_kind = LEGION_FIELD_CONSTRAINT;
        if (unsat_index != NULL)
          *unsat_index = 0;
        return NULL;
      }
      if (realm_layout == NULL)
      {
        const std::vector<FieldID> &field_set = 
          constraints.field_constraint.get_field_set();
        bool compact = false;
        switch (constraints.specialized_constraint.get_kind())
        {
          case LEGION_COMPACT_SPECIALIZE:
          case LEGION_COMPACT_REDUCTION_SPECIALIZE:
            {
              compact = true;
              break;
            }
          default:
            break;
        }
        realm_layout =
          instance_domain->create_layout(constraints, field_set, 
             field_sizes, compact, unsat_kind, unsat_index, 
             &piece_list, &piece_list_size);
        // If constraints were unsatisfied then return now
        if (realm_layout == NULL)
          return NULL;
      }
      const size_t instance_footprint = realm_layout->bytes_used;
      // Save the footprint size if we need to
      if (footprint != NULL)
        *footprint = instance_footprint;
      // If we successfully made the layout then tighten the constraints
      constraints.field_constraint.contiguous = true;
      constraints.field_constraint.inorder = true;
      constraints.ordering_constraint.contiguous = true;
      constraints.memory_constraint = MemoryConstraint(mem_kind);
      constraints.specialized_constraint.collective = Domain();
      const unsigned num_dims = instance_domain->get_num_dims();
      // Now let's find the layout constraints to use for this instance
      LayoutDescription *layout = field_space_node->find_layout_description(
                                        instance_mask, num_dims, constraints);
      // If we couldn't find one then we make one
      if (layout == NULL)
      {
        // First make a new layout constraint
        LayoutConstraints *layout_constraints = 
          forest->runtime->register_layout(field_space_node->handle,
                                           constraints, true/*internal*/);
        // Then make our description
        layout = field_space_node->create_layout_description(instance_mask, 
                                  num_dims, layout_constraints, mask_index_map,
                                  constraints.field_constraint.get_field_set(),
                                  field_sizes, serdez);
      }
      CollectiveManager *result = NULL;
      DistributedID did = forest->runtime->get_available_distributed_id();
      AddressSpaceID local_space = forest->runtime->address_space;
      switch (constraints.specialized_constraint.get_kind())
      {
        case LEGION_NO_SPECIALIZE:
        case LEGION_AFFINE_SPECIALIZE:
        case LEGION_COMPACT_SPECIALIZE:
          {
            result = new CollectiveManager(forest, did, local_space,
                point_space, instance_domain, piece_list, piece_list_size,
                field_space_node, tree_id, layout, 0/*redop*/, true/*register*/,
                instance_footprint, ready_event, false/*external*/); 
            break;
          }
        case LEGION_AFFINE_REDUCTION_SPECIALIZE:
        case LEGION_COMPACT_REDUCTION_SPECIALIZE:
          {
            result = new CollectiveManager(forest, did, local_space,
                point_space, instance_domain, piece_list, piece_list_size,
                field_space_node, tree_id, layout, redop_id, true/*register*/,
                instance_footprint, ready_event, false/*external*/); 
            break;
          }
        default:
          assert(false);
      }
      return result;
    }

    //--------------------------------------------------------------------------
    void InstanceBuilder::handle_profiling_response(
                                       const ProfilingResponseBase *base,
                                       const Realm::ProfilingResponse &response,
                                       const void *orig, size_t orig_length)
    //--------------------------------------------------------------------------
    {
#ifdef DEBUG_LEGION
      assert(response.has_measurement<
          Realm::ProfilingMeasurements::InstanceAllocResult>());
#endif
      Realm::ProfilingMeasurements::InstanceAllocResult result;
      result.success = false; // Need this to avoid compiler warnings
#ifdef DEBUG_LEGION
#ifndef NDEBUG
      const bool measured =  
#endif
#endif
        response.get_measurement<
              Realm::ProfilingMeasurements::InstanceAllocResult>(result);
#ifdef DEBUG_LEGION
      assert(measured);
#endif
      // If we failed then clear the instance name since it is not valid
      if (!result.success)
      {
        // Destroy the instance first so that Realm can reclaim the ID
        instance.destroy();
        instance = PhysicalInstance::NO_INST;
        if (runtime->profiler != NULL)
          runtime->profiler->handle_failed_instance_allocation();
      }
      else if (runtime->profiler != NULL)
      {
        unsigned long long creation_time = 
          Realm::Clock::current_time_in_nanoseconds();
        runtime->profiler->record_instance_creation(instance,
            memory_manager->memory, creator_id, creation_time);
      }
      // No matter what trigger the event
      Runtime::trigger_event(profiling_ready);
    }

    //--------------------------------------------------------------------------
    void InstanceBuilder::initialize(RegionTreeForest *forest)
    //--------------------------------------------------------------------------
    {
      compute_space_and_domain(forest); 
      compute_layout_parameters();
      valid = true;
    }

    //--------------------------------------------------------------------------
    void InstanceBuilder::compute_space_and_domain(RegionTreeForest *forest)
    //--------------------------------------------------------------------------
    {
#ifdef DEBUG_LEGION
      assert(!regions.empty());
      assert(field_space_node == NULL);
      assert(instance_domain == NULL);
      assert(tree_id == 0);
#endif
      std::set<IndexSpaceExpression*> region_exprs;
      for (std::vector<LogicalRegion>::const_iterator it = 
            regions.begin(); it != regions.end(); it++)
      {
        if (field_space_node == NULL)
          field_space_node = forest->get_node(it->get_field_space());
        if (tree_id == 0)
          tree_id = it->get_tree_id();
#ifdef DEBUG_LEGION
        // Check to make sure that all the field spaces have the same handle
        assert(field_space_node->handle == it->get_field_space());
        assert(tree_id == it->get_tree_id());
#endif
        region_exprs.insert(forest->get_node(it->get_index_space()));
      }
      instance_domain = (region_exprs.size() == 1) ? 
        *(region_exprs.begin()) : forest->union_index_spaces(region_exprs);
    }

    //--------------------------------------------------------------------------
    void InstanceBuilder::compute_layout_parameters(void)
    //--------------------------------------------------------------------------
    {
      // First look at the OrderingConstraint to Figure out what kind
      // of instance we are building here, SOA, AOS, or hybrid
      // Make sure to check for splitting constraints if see sub-dimensions
      if (!constraints.splitting_constraints.empty())
        REPORT_LEGION_FATAL(ERROR_UNSUPPORTED_LAYOUT_CONSTRAINT,
            "Splitting layout constraints are not currently supported")
      const size_t num_dims = instance_domain->get_num_dims();
      OrderingConstraint &ord = constraints.ordering_constraint;
      if (!ord.ordering.empty())
      {
        // Find the index of the fields, if it is specified
        int field_idx = -1;
        std::set<DimensionKind> spatial_dims, to_remove;
        for (unsigned idx = 0; idx < ord.ordering.size(); idx++)
        {
          if (ord.ordering[idx] == LEGION_DIM_F)
          {
            // Should never be duplicated 
            if (field_idx != -1)
              REPORT_LEGION_ERROR(ERROR_ILLEGAL_LAYOUT_CONSTRAINT,
                  "Illegal ordering constraint used during instance "
                  "creation contained multiple instances of DIM_F")
            else
              field_idx = idx;
          }
          else if (ord.ordering[idx] > LEGION_DIM_F)
            REPORT_LEGION_FATAL(ERROR_UNSUPPORTED_LAYOUT_CONSTRAINT,
              "Splitting layout constraints are not currently supported")
          else
          {
            // Should never be duplicated
            if (spatial_dims.find(ord.ordering[idx]) != spatial_dims.end())
              REPORT_LEGION_ERROR(ERROR_ILLEGAL_LAYOUT_CONSTRAINT,
                  "Illegal ordering constraint used during instance "
                  "creation contained multiple instances of dimension %d",
                  ord.ordering[idx])
            else
            {
              // Check to make sure that it is one of our dims
              // if not we can just filter it out of the ordering
              if (ord.ordering[idx] >= num_dims)
                to_remove.insert(ord.ordering[idx]);
              else
                spatial_dims.insert(ord.ordering[idx]);
            }
          }
        }
        // Remove any dimensions which don't matter
        if (!to_remove.empty())
        {
          for (std::vector<DimensionKind>::iterator it = ord.ordering.begin();
                it != ord.ordering.end(); /*nothing*/)
          {
            if (to_remove.find(*it) != to_remove.end())
              it = ord.ordering.erase(it);
            else
              it++;
          }
        }
#ifdef DEBUG_LEGION
        assert(spatial_dims.size() <= num_dims);
#endif
        // Fill in any spatial dimensions that we didn't see if necessary
        if (spatial_dims.size() < num_dims)
        {
          // See if we should push these dims front or back
          if (field_idx > -1)
          {
            // See if we should add these at the front or the back
            if (field_idx == 0)
            {
              // Add them to the back
              for (unsigned idx = 0; idx < num_dims; idx++)
              {
                DimensionKind dim = (DimensionKind)(LEGION_DIM_X + idx);
                if (spatial_dims.find(dim) == spatial_dims.end())
                  ord.ordering.push_back(dim);
              }
            }
            else if (field_idx == int(ord.ordering.size()-1))
            {
              // Add them to the front
              for (int idx = (num_dims-1); idx >= 0; idx--)
              {
                DimensionKind dim = (DimensionKind)(LEGION_DIM_X + idx);
                if (spatial_dims.find(dim) == spatial_dims.end())
                  ord.ordering.insert(ord.ordering.begin(), dim);
              }
            }
            else // Should either be AOS or SOA for now
              assert(false);
          }
          else
          {
            // No field dimension so just add the spatial ones on the back
            for (unsigned idx = 0; idx < num_dims; idx++)
            {
              DimensionKind dim = (DimensionKind)(LEGION_DIM_X + idx);
              if (spatial_dims.find(dim) == spatial_dims.end())
                ord.ordering.push_back(dim);
            }
          }
        }
        // If we didn't see the field dimension either then add that
        // at the end to give us SOA layouts in general
        if (field_idx == -1)
          ord.ordering.push_back(LEGION_DIM_F);
        // We've now got all our dimensions so we can set the
        // contiguous flag to true
        ord.contiguous = true;
      }
      else
      {
        // We had no ordering constraints so populate it with 
        // SOA constraints for now
        for (unsigned idx = 0; idx < num_dims; idx++)
          ord.ordering.push_back((DimensionKind)(LEGION_DIM_X + idx));
        ord.ordering.push_back(LEGION_DIM_F);
        ord.contiguous = true;
      }
#ifdef DEBUG_LEGION
      assert(ord.contiguous);
      assert(ord.ordering.size() == (num_dims + 1));
#endif
      // From this we should be able to compute the field groups 
      // Use the FieldConstraint to put any fields in the proper order
      const std::vector<FieldID> &field_set = 
        constraints.field_constraint.get_field_set(); 
      field_sizes.resize(field_set.size());
      mask_index_map.resize(field_set.size());
      serdez.resize(field_set.size());
      field_space_node->compute_field_layout(field_set, field_sizes,
                                       mask_index_map, serdez, instance_mask);
      // See if we have any specialization here that will 
      // require us to update the field sizes
      switch (constraints.specialized_constraint.get_kind())
      {
        case LEGION_NO_SPECIALIZE:
        case LEGION_AFFINE_SPECIALIZE:
        case LEGION_COMPACT_SPECIALIZE:
          break;
        case LEGION_AFFINE_REDUCTION_SPECIALIZE:
        case LEGION_COMPACT_REDUCTION_SPECIALIZE:
          {
            // Reduction folds are a special case of normal specialize
            redop_id = constraints.specialized_constraint.get_reduction_op();
            reduction_op = Runtime::get_reduction_op(redop_id);
            for (unsigned idx = 0; idx < field_sizes.size(); idx++)
            {
              if (field_sizes[idx] != reduction_op->sizeof_lhs)
                REPORT_LEGION_ERROR(ERROR_UNSUPPORTED_LAYOUT_CONSTRAINT,
                    "Illegal reduction instance request with field %d "
                    "which has size %d but the LHS type of reduction "
                    "operator %d is %d", field_set[idx], int(field_sizes[idx]),
                    redop_id, int(reduction_op->sizeof_lhs))
              // Update the field sizes to the rhs of the reduction op
              field_sizes[idx] = reduction_op->sizeof_rhs;
            }
            break;
          }
        case LEGION_VIRTUAL_SPECIALIZE:
          {
            REPORT_LEGION_ERROR(ERROR_ILLEGAL_REQUEST_VIRTUAL_INSTANCE,
                          "Illegal request to create a virtual instance");
            assert(false);
          }
        default:
          REPORT_LEGION_ERROR(ERROR_ILLEGAL_REQUEST_VIRTUAL_INSTANCE,
                        "Illegal request to create instance of type %d", 
                        constraints.specialized_constraint.get_kind())
      }
    }

  }; // namespace Internal
}; // namespace Legion
<|MERGE_RESOLUTION|>--- conflicted
+++ resolved
@@ -847,12 +847,305 @@
     }
 
     //--------------------------------------------------------------------------
-<<<<<<< HEAD
     InstanceView* PhysicalManager::find_or_create_instance_top_view(
                                                    InnerContext *own_ctx,
                                                    AddressSpaceID logical_owner,
                                                    CollectiveMapping *mapping)
-=======
+    //--------------------------------------------------------------------------
+    {
+      ContextKey key(own_ctx->get_replication_id(), own_ctx->get_context_uid());
+      // If we're a replicate context then we want to ignore the specific
+      // context UID since there might be several shards on this node
+      if (key.first > 0)
+        key.second = 0;
+      // No matter what we're going to store the context so grab a reference
+      own_ctx->add_reference();
+      RtEvent wait_for;
+      {
+        AutoLock i_lock(inst_lock);
+#ifdef DEBUG_LEGION
+        // All contexts should always be new since they should be deduplicating
+        // on their side before calling this method
+        assert(active_contexts.find(own_ctx) == active_contexts.end());
+#endif
+        std::map<ContextKey,ViewEntry>::iterator finder =
+          context_views.find(key);
+        if (finder != context_views.end())
+        {
+#ifdef DEBUG_LEGION
+          // This should only happen with control replication because normal
+          // contexts should be deduplicating on their side
+          assert(key.first > 0);
+#endif
+          // This better be a new context so bump the reference count
+          active_contexts.insert(own_ctx);
+          finder->second.second++;
+          return finder->second.first;
+        }
+        // Check to see if someone else from this context is making the view 
+        if (key.first > 0)
+        {
+          // Only need to do this for control replication, otherwise the
+          // context will have deduplicated for us
+          std::map<ReplicationID,RtUserEvent>::iterator pending_finder =
+            pending_views.find(key.first);
+          if (pending_finder != pending_views.end())
+          {
+            if (!pending_finder->second.exists())
+              pending_finder->second = Runtime::create_rt_user_event();
+            wait_for = pending_finder->second;
+          }
+          else
+            pending_views[key.first] = RtUserEvent::NO_RT_USER_EVENT;
+        }
+      }
+      if (wait_for.exists())
+      {
+        if (!wait_for.has_triggered())
+          wait_for.wait();
+        AutoLock i_lock(inst_lock);
+        std::map<ContextKey,ViewEntry>::iterator finder =
+          context_views.find(key);
+#ifdef DEBUG_LEGION
+        assert(finder != context_views.end());
+        assert(key.first > 0);
+#endif
+        // This better be a new context so bump the reference count
+        active_contexts.insert(own_ctx);
+        finder->second.second++;
+        return finder->second.first;
+      }
+      // At this point we're repsonsibile for doing the work to make the view 
+      InstanceView *result = NULL;
+      // Check to see if we're the owner
+      if (is_owner())
+      {
+        // We're going to construct the view no matter what, see which 
+        // node is going to be the logical owner
+        DistributedID view_did = runtime->get_available_distributed_id(); 
+        result = construct_top_view((mapping == NULL) ? logical_owner :
+            owner_space, view_did, own_ctx->get_context_uid(), mapping);
+      }
+      else if (mapping != NULL)
+      {
+        // If we're collectively making this view then we're just going to
+        // do that and use the owner node as the logical owner for the view
+        // We still need to get the distributed ID from the next node down
+        // in the collective mapping though
+        std::atomic<DistributedID> view_did(0);
+        RtUserEvent ready = Runtime::create_rt_user_event();
+        Serializer rez;
+        {
+          RezCheck z(rez);
+          rez.serialize(did);
+          rez.serialize(key.first);
+          rez.serialize(key.second);
+          rez.serialize(owner_space);
+          mapping->pack(rez);
+          rez.serialize(&view_did);
+          rez.serialize(ready);
+        }
+        AddressSpaceID target = mapping->get_parent(owner_space, local_space);
+        runtime->send_create_top_view_request(target, rez); 
+        ready.wait();
+        result = construct_top_view(owner_space, view_did.load(), 
+                            own_ctx->get_context_uid(), mapping);
+      }
+      else
+      {
+        // We're not collective and not the owner so send the request
+        // to the owner to make the logical view and send back the result
+        std::atomic<DistributedID> view_did(0);
+        RtUserEvent ready = Runtime::create_rt_user_event();
+        Serializer rez;
+        {
+          RezCheck z(rez);
+          rez.serialize(did);
+          rez.serialize(key.first);
+          rez.serialize(key.second);
+          rez.serialize(logical_owner);
+          rez.serialize<size_t>(0); // no mapping
+          rez.serialize(&view_did);
+          rez.serialize(ready);
+        }
+        runtime->send_create_top_view_request(owner_space, rez); 
+        ready.wait();
+        RtEvent view_ready;
+        result = static_cast<InstanceView*>(
+            runtime->find_or_request_logical_view(view_did.load(), view_ready));
+        if (view_ready.exists() && !view_ready.has_triggered())
+          view_ready.wait();
+      }
+      // Retake the lock, save the view, and signal any other waiters
+      AutoLock i_lock(inst_lock);
+#ifdef DEBUG_LEGION
+      assert(context_views.find(key) == context_views.end());
+#endif
+      ViewEntry &entry = context_views[key];
+      entry.first = result;
+      entry.second = 1/*only a single initial reference*/;
+      active_contexts.insert(own_ctx);
+      if (key.first > 0)
+      {
+        std::map<ReplicationID,RtUserEvent>::iterator finder =
+          pending_views.find(key.first);
+#ifdef DEBUG_LEGION
+        assert(finder != pending_views.end());
+#endif
+        if (finder->second.exists())
+          Runtime::trigger_event(finder->second);
+        pending_views.erase(finder);
+      }
+      return result;
+    }
+
+    //--------------------------------------------------------------------------
+    void PhysicalManager::unregister_active_context(InnerContext *own_ctx)
+    //--------------------------------------------------------------------------
+    {
+      ContextKey key(own_ctx->get_replication_id(), own_ctx->get_context_uid());
+      // If we're a replicate context then we want to ignore the specific
+      // context UID since there might be several shards on this node
+      if (key.first > 0)
+        key.second = 0;
+      {
+        AutoLock inst(inst_lock);
+        std::set<InnerContext*>::iterator finder = 
+          active_contexts.find(own_ctx);
+        // We could already have removed this context if this
+        // physical instance was deleted
+        if (finder == active_contexts.end())
+          return;
+        active_contexts.erase(finder);
+        // Remove the reference on the view entry and remove it from our
+        // manager if it no longer has anymore active contexts
+        std::map<ContextKey,ViewEntry>::iterator view_finder =
+          context_views.find(key);
+#ifdef DEBUG_LEGION
+        assert(view_finder != context_views.end());
+        assert(view_finder->second.second > 0);
+#endif
+        if (--view_finder->second.second == 0)
+          context_views.erase(view_finder);
+      }
+      if (own_ctx->remove_reference())
+        delete context;
+    }
+
+    //--------------------------------------------------------------------------
+    PieceIteratorImpl* PhysicalManager::create_piece_iterator(
+                                                 IndexSpaceNode *privilege_node)
+    //--------------------------------------------------------------------------
+    {
+      return instance_domain->create_piece_iterator(piece_list, 
+                              piece_list_size, privilege_node);
+    }
+
+    //--------------------------------------------------------------------------
+    void PhysicalManager::defer_collect_user(CollectableView *view,
+                                             ApEvent term_event,RtEvent collect,
+                                             std::set<ApEvent> &to_collect,
+                                             bool &add_ref, bool &remove_ref) 
+    //--------------------------------------------------------------------------
+    {
+      AutoLock inst(inst_lock);
+      CollectableInfo &info = gc_events[view]; 
+      if (info.view_events.empty())
+        add_ref = true;
+      info.view_events.insert(term_event);
+      info.events_added++;
+      if (collect.exists())
+        info.collect_event = collect;
+      // Skip collections if there is a collection event guarding 
+      // collection in the case of tracing
+      if (info.collect_event.exists())
+      {
+        if (!info.collect_event.has_triggered())
+          return;
+        else
+          info.collect_event = RtEvent::NO_RT_EVENT;
+      }
+      // Only do the pruning for every so many adds
+      if (info.events_added >= runtime->gc_epoch_size)
+      {
+        for (std::set<ApEvent>::iterator it = info.view_events.begin();
+              it != info.view_events.end(); /*nothing*/)
+        {
+          if (it->has_triggered_faultignorant())
+          {
+            to_collect.insert(*it);
+            std::set<ApEvent>::iterator to_delete = it++;
+            info.view_events.erase(to_delete);
+          }
+          else
+            it++;
+        }
+        if (info.view_events.empty())
+        {
+          gc_events.erase(view);
+          if (add_ref)
+            add_ref = false;
+          else
+            remove_ref = true;
+        }
+        else // Reset the counter for the next time
+          info.events_added = 0;
+      }
+    }
+
+    //--------------------------------------------------------------------------
+    void PhysicalManager::find_shutdown_preconditions(
+                                               std::set<ApEvent> &preconditions)
+    //--------------------------------------------------------------------------
+    {
+      AutoLock inst(inst_lock,1,false/*exclusive*/);
+      for (std::map<CollectableView*,CollectableInfo>::const_iterator git =
+            gc_events.begin(); git != gc_events.end(); git++)
+      {
+        // Make sure to test these for having triggered or risk a shutdown hang
+        for (std::set<ApEvent>::const_iterator it = 
+              git->second.view_events.begin(); it != 
+              git->second.view_events.end(); it++)
+          if (!it->has_triggered_faultignorant())
+            preconditions.insert(*it);
+      }
+    }
+
+    //--------------------------------------------------------------------------
+    bool PhysicalManager::meets_regions(
+      const std::vector<LogicalRegion> &regions, bool tight_region_bounds) const
+    //--------------------------------------------------------------------------
+    {
+#ifdef DEBUG_LEGION
+      assert(tree_id > 0); // only happens with VirtualManager
+      assert(!regions.empty());
+#endif
+      std::set<IndexSpaceExpression*> region_exprs;
+      for (std::vector<LogicalRegion>::const_iterator it = 
+            regions.begin(); it != regions.end(); it++)
+      {
+        // If the region tree IDs don't match that is bad
+        if (it->get_tree_id() != tree_id)
+          return false;
+        RegionNode *node = context->get_node(*it);
+        region_exprs.insert(node->row_source);
+      }
+      IndexSpaceExpression *space_expr = (region_exprs.size() == 1) ?
+        *(region_exprs.begin()) : context->union_index_spaces(region_exprs);
+      return meets_expression(space_expr, tight_region_bounds);
+    }
+
+    //--------------------------------------------------------------------------
+    bool PhysicalManager::meets_expression(IndexSpaceExpression *space_expr,
+                                           bool tight_bounds) const
+    //--------------------------------------------------------------------------
+    {
+      return instance_domain->meets_layout_expression(space_expr, tight_bounds,
+                                                  piece_list, piece_list_size);
+    }
+
+
+    //--------------------------------------------------------------------------
     void PhysicalManager::notify_active(ReferenceMutator *mutator)
     //--------------------------------------------------------------------------
     {
@@ -966,6 +1259,7 @@
           if (manager->acquire_instance(REMOTE_DID_REF, &mutator))
           {
             Runtime::trigger_event(done, mutator.get_done_event());
+            manager->remove_base_resource_ref(RUNTIME_REF);
             return;
           }
         }
@@ -975,6 +1269,7 @@
           {
             // This must already be valid for us to succeed
             Runtime::trigger_event(done);
+            manager->remove_base_resource_ref(RUNTIME_REF);
             return;
           }
         }
@@ -987,6 +1282,8 @@
         rez.serialize(done);
       }
       runtime->send_gc_debug_response(source, rez);
+      if ((manager != NULL) && manager->remove_base_resource_ref(RUNTIME_REF))
+        delete manager;
 #else
       assert(false); // should never get this in release mode
 #endif
@@ -1170,6 +1467,8 @@
           }
           runtime->send_acquire_response(source, rez);
         }
+        if (manager->remove_base_resource_ref(RUNTIME_REF))
+          delete manager;
       }
       // We failed, so the flag is already set, just trigger the event
       Runtime::trigger_event(ready);
@@ -1345,6 +1644,8 @@
       }
       else
         Runtime::trigger_event(done);
+      if (manager->remove_base_resource_ref(RUNTIME_REF))
+        delete manager;
     }
 
     //--------------------------------------------------------------------------
@@ -1474,7 +1775,8 @@
 #endif
       manager->release_collection(source);
       // Remove the reference added by the successful remote request
-      if (manager->remove_base_resource_ref(PENDING_COLLECTIVE_REF))
+      manager->remove_base_resource_ref(PENDING_COLLECTIVE_REF);
+      if (manager->remove_base_resource_ref(RUNTIME_REF))
         delete manager;
     }
 
@@ -1652,7 +1954,8 @@
       else // Failed and flag is already set, so just trigger done
         Runtime::trigger_event(done);
       // Remove the reference added by the successful remote request
-      if (manager->remove_base_resource_ref(PENDING_COLLECTIVE_REF))
+      manager->remove_base_resource_ref(PENDING_COLLECTIVE_REF);
+      if (manager->remove_base_resource_ref(RUNTIME_REF))
         delete manager;
     }
 
@@ -1857,305 +2160,11 @@
 #endif
         Runtime::trigger_event(done, manager->set_garbage_collection_priority(
                                   0/*default mapper ID*/, fake_proc, priority));
+        if (manager->remove_base_resource_ref(RUNTIME_REF))
+          delete manager;
       }
       else
         Runtime::trigger_event(done);
-    }
-
-    //--------------------------------------------------------------------------
-    void PhysicalManager::register_active_context(InnerContext *context)
->>>>>>> f3b13ff7
-    //--------------------------------------------------------------------------
-    {
-      ContextKey key(own_ctx->get_replication_id(), own_ctx->get_context_uid());
-      // If we're a replicate context then we want to ignore the specific
-      // context UID since there might be several shards on this node
-      if (key.first > 0)
-        key.second = 0;
-      // No matter what we're going to store the context so grab a reference
-      own_ctx->add_reference();
-      RtEvent wait_for;
-      {
-        AutoLock i_lock(inst_lock);
-#ifdef DEBUG_LEGION
-        // All contexts should always be new since they should be deduplicating
-        // on their side before calling this method
-        assert(active_contexts.find(own_ctx) == active_contexts.end());
-#endif
-        std::map<ContextKey,ViewEntry>::iterator finder =
-          context_views.find(key);
-        if (finder != context_views.end())
-        {
-#ifdef DEBUG_LEGION
-          // This should only happen with control replication because normal
-          // contexts should be deduplicating on their side
-          assert(key.first > 0);
-#endif
-          // This better be a new context so bump the reference count
-          active_contexts.insert(own_ctx);
-          finder->second.second++;
-          return finder->second.first;
-        }
-        // Check to see if someone else from this context is making the view 
-        if (key.first > 0)
-        {
-          // Only need to do this for control replication, otherwise the
-          // context will have deduplicated for us
-          std::map<ReplicationID,RtUserEvent>::iterator pending_finder =
-            pending_views.find(key.first);
-          if (pending_finder != pending_views.end())
-          {
-            if (!pending_finder->second.exists())
-              pending_finder->second = Runtime::create_rt_user_event();
-            wait_for = pending_finder->second;
-          }
-          else
-            pending_views[key.first] = RtUserEvent::NO_RT_USER_EVENT;
-        }
-      }
-      if (wait_for.exists())
-      {
-        if (!wait_for.has_triggered())
-          wait_for.wait();
-        AutoLock i_lock(inst_lock);
-        std::map<ContextKey,ViewEntry>::iterator finder =
-          context_views.find(key);
-#ifdef DEBUG_LEGION
-        assert(finder != context_views.end());
-        assert(key.first > 0);
-#endif
-        // This better be a new context so bump the reference count
-        active_contexts.insert(own_ctx);
-        finder->second.second++;
-        return finder->second.first;
-      }
-      // At this point we're repsonsibile for doing the work to make the view 
-      InstanceView *result = NULL;
-      // Check to see if we're the owner
-      if (is_owner())
-      {
-        // We're going to construct the view no matter what, see which 
-        // node is going to be the logical owner
-        DistributedID view_did = runtime->get_available_distributed_id(); 
-        result = construct_top_view((mapping == NULL) ? logical_owner :
-            owner_space, view_did, own_ctx->get_context_uid(), mapping);
-      }
-      else if (mapping != NULL)
-      {
-        // If we're collectively making this view then we're just going to
-        // do that and use the owner node as the logical owner for the view
-        // We still need to get the distributed ID from the next node down
-        // in the collective mapping though
-        std::atomic<DistributedID> view_did(0);
-        RtUserEvent ready = Runtime::create_rt_user_event();
-        Serializer rez;
-        {
-          RezCheck z(rez);
-          rez.serialize(did);
-          rez.serialize(key.first);
-          rez.serialize(key.second);
-          rez.serialize(owner_space);
-          mapping->pack(rez);
-          rez.serialize(&view_did);
-          rez.serialize(ready);
-        }
-        AddressSpaceID target = mapping->get_parent(owner_space, local_space);
-        runtime->send_create_top_view_request(target, rez); 
-        ready.wait();
-        result = construct_top_view(owner_space, view_did.load(), 
-                            own_ctx->get_context_uid(), mapping);
-      }
-      else
-      {
-        // We're not collective and not the owner so send the request
-        // to the owner to make the logical view and send back the result
-        std::atomic<DistributedID> view_did(0);
-        RtUserEvent ready = Runtime::create_rt_user_event();
-        Serializer rez;
-        {
-          RezCheck z(rez);
-          rez.serialize(did);
-          rez.serialize(key.first);
-          rez.serialize(key.second);
-          rez.serialize(logical_owner);
-          rez.serialize<size_t>(0); // no mapping
-          rez.serialize(&view_did);
-          rez.serialize(ready);
-        }
-        runtime->send_create_top_view_request(owner_space, rez); 
-        ready.wait();
-        RtEvent view_ready;
-        result = static_cast<InstanceView*>(
-            runtime->find_or_request_logical_view(view_did.load(), view_ready));
-        if (view_ready.exists() && !view_ready.has_triggered())
-          view_ready.wait();
-      }
-      // Retake the lock, save the view, and signal any other waiters
-      AutoLock i_lock(inst_lock);
-#ifdef DEBUG_LEGION
-      assert(context_views.find(key) == context_views.end());
-#endif
-      ViewEntry &entry = context_views[key];
-      entry.first = result;
-      entry.second = 1/*only a single initial reference*/;
-      active_contexts.insert(own_ctx);
-      if (key.first > 0)
-      {
-        std::map<ReplicationID,RtUserEvent>::iterator finder =
-          pending_views.find(key.first);
-#ifdef DEBUG_LEGION
-        assert(finder != pending_views.end());
-#endif
-        if (finder->second.exists())
-          Runtime::trigger_event(finder->second);
-        pending_views.erase(finder);
-      }
-      return result;
-    }
-
-    //--------------------------------------------------------------------------
-    void PhysicalManager::unregister_active_context(InnerContext *own_ctx)
-    //--------------------------------------------------------------------------
-    {
-      ContextKey key(own_ctx->get_replication_id(), own_ctx->get_context_uid());
-      // If we're a replicate context then we want to ignore the specific
-      // context UID since there might be several shards on this node
-      if (key.first > 0)
-        key.second = 0;
-      {
-        AutoLock inst(inst_lock);
-        std::set<InnerContext*>::iterator finder = 
-          active_contexts.find(own_ctx);
-        // We could already have removed this context if this
-        // physical instance was deleted
-        if (finder == active_contexts.end())
-          return;
-        active_contexts.erase(finder);
-        // Remove the reference on the view entry and remove it from our
-        // manager if it no longer has anymore active contexts
-        std::map<ContextKey,ViewEntry>::iterator view_finder =
-          context_views.find(key);
-#ifdef DEBUG_LEGION
-        assert(view_finder != context_views.end());
-        assert(view_finder->second.second > 0);
-#endif
-        if (--view_finder->second.second == 0)
-          context_views.erase(view_finder);
-      }
-      if (own_ctx->remove_reference())
-        delete context;
-    }
-
-    //--------------------------------------------------------------------------
-    PieceIteratorImpl* PhysicalManager::create_piece_iterator(
-                                                 IndexSpaceNode *privilege_node)
-    //--------------------------------------------------------------------------
-    {
-      return instance_domain->create_piece_iterator(piece_list, 
-                              piece_list_size, privilege_node);
-    }
-
-    //--------------------------------------------------------------------------
-    void PhysicalManager::defer_collect_user(CollectableView *view,
-                                             ApEvent term_event,RtEvent collect,
-                                             std::set<ApEvent> &to_collect,
-                                             bool &add_ref, bool &remove_ref) 
-    //--------------------------------------------------------------------------
-    {
-      AutoLock inst(inst_lock);
-      CollectableInfo &info = gc_events[view]; 
-      if (info.view_events.empty())
-        add_ref = true;
-      info.view_events.insert(term_event);
-      info.events_added++;
-      if (collect.exists())
-        info.collect_event = collect;
-      // Skip collections if there is a collection event guarding 
-      // collection in the case of tracing
-      if (info.collect_event.exists())
-      {
-        if (!info.collect_event.has_triggered())
-          return;
-        else
-          info.collect_event = RtEvent::NO_RT_EVENT;
-      }
-      // Only do the pruning for every so many adds
-      if (info.events_added >= runtime->gc_epoch_size)
-      {
-        for (std::set<ApEvent>::iterator it = info.view_events.begin();
-              it != info.view_events.end(); /*nothing*/)
-        {
-          if (it->has_triggered_faultignorant())
-          {
-            to_collect.insert(*it);
-            std::set<ApEvent>::iterator to_delete = it++;
-            info.view_events.erase(to_delete);
-          }
-          else
-            it++;
-        }
-        if (info.view_events.empty())
-        {
-          gc_events.erase(view);
-          if (add_ref)
-            add_ref = false;
-          else
-            remove_ref = true;
-        }
-        else // Reset the counter for the next time
-          info.events_added = 0;
-      }
-    }
-
-    //--------------------------------------------------------------------------
-    void PhysicalManager::find_shutdown_preconditions(
-                                               std::set<ApEvent> &preconditions)
-    //--------------------------------------------------------------------------
-    {
-      AutoLock inst(inst_lock,1,false/*exclusive*/);
-      for (std::map<CollectableView*,CollectableInfo>::const_iterator git =
-            gc_events.begin(); git != gc_events.end(); git++)
-      {
-        // Make sure to test these for having triggered or risk a shutdown hang
-        for (std::set<ApEvent>::const_iterator it = 
-              git->second.view_events.begin(); it != 
-              git->second.view_events.end(); it++)
-          if (!it->has_triggered_faultignorant())
-            preconditions.insert(*it);
-      }
-    }
-
-    //--------------------------------------------------------------------------
-    bool PhysicalManager::meets_regions(
-      const std::vector<LogicalRegion> &regions, bool tight_region_bounds) const
-    //--------------------------------------------------------------------------
-    {
-#ifdef DEBUG_LEGION
-      assert(tree_id > 0); // only happens with VirtualManager
-      assert(!regions.empty());
-#endif
-      std::set<IndexSpaceExpression*> region_exprs;
-      for (std::vector<LogicalRegion>::const_iterator it = 
-            regions.begin(); it != regions.end(); it++)
-      {
-        // If the region tree IDs don't match that is bad
-        if (it->get_tree_id() != tree_id)
-          return false;
-        RegionNode *node = context->get_node(*it);
-        region_exprs.insert(node->row_source);
-      }
-      IndexSpaceExpression *space_expr = (region_exprs.size() == 1) ?
-        *(region_exprs.begin()) : context->union_index_spaces(region_exprs);
-      return meets_expression(space_expr, tight_region_bounds);
-    }
-
-    //--------------------------------------------------------------------------
-    bool PhysicalManager::meets_expression(IndexSpaceExpression *space_expr,
-                                           bool tight_bounds) const
-    //--------------------------------------------------------------------------
-    {
-      return instance_domain->meets_layout_expression(space_expr, tight_bounds,
-                                                  piece_list, piece_list_size);
     }
 
     //--------------------------------------------------------------------------
@@ -2411,82 +2420,6 @@
     }
 
     //--------------------------------------------------------------------------
-<<<<<<< HEAD
-    IndividualManager& IndividualManager::operator=(const IndividualManager &rh)
-    //--------------------------------------------------------------------------
-    {
-      // should never be called
-      assert(false);
-      return *this;
-    }
-
-    //--------------------------------------------------------------------------
-    void IndividualManager::notify_active(ReferenceMutator *mutator)
-    //--------------------------------------------------------------------------
-    {
-#ifdef DEBUG_LEGION
-      if (is_owner())
-        assert((kind == UNBOUND_INSTANCE_KIND) || instance.exists());
-#endif
-      // Will be null for virtual managers
-      if (memory_manager != NULL)
-        memory_manager->activate_instance(this);
-      // If we are not the owner, send a reference
-      if (!is_owner())
-        send_remote_gc_increment(owner_space, mutator);
-    }
-
-    //--------------------------------------------------------------------------
-    void IndividualManager::notify_inactive(ReferenceMutator *mutator)
-    //--------------------------------------------------------------------------
-    {
-#ifdef DEBUG_LEGION
-      if (is_owner())
-        assert((kind == UNBOUND_INSTANCE_KIND) || instance.exists());
-#endif
-      // Will be null for virtual managers
-      if (memory_manager != NULL)
-        memory_manager->deactivate_instance(this);
-      if (!is_owner())
-        send_remote_gc_decrement(owner_space, mutator);
-    }
-
-    //--------------------------------------------------------------------------
-    void IndividualManager::notify_valid(ReferenceMutator *mutator)
-    //--------------------------------------------------------------------------
-    {
-      // No need to do anything
-#ifdef DEBUG_LEGION
-      if (is_owner())
-        assert((kind == UNBOUND_INSTANCE_KIND) || instance.exists());
-#endif
-      // Will be null for virtual managers
-      if (memory_manager != NULL)
-        memory_manager->validate_instance(this);
-      // If we are not the owner, send a reference
-      if (!is_owner())
-        send_remote_valid_increment(owner_space, mutator);
-    }
-
-    //--------------------------------------------------------------------------
-    void IndividualManager::notify_invalid(ReferenceMutator *mutator)
-    //--------------------------------------------------------------------------
-    {
-#ifdef DEBUG_LEGION
-      if (is_owner())
-        assert((kind == UNBOUND_INSTANCE_KIND) || instance.exists());
-#endif 
-      prune_gc_events(); 
-      // Will be null for virtual managers
-      if (memory_manager != NULL)
-        memory_manager->invalidate_instance(this);
-      if (!is_owner())
-        send_remote_valid_decrement(owner_space, mutator);
-    }
-
-    //--------------------------------------------------------------------------
-=======
->>>>>>> f3b13ff7
     LegionRuntime::Accessor::RegionAccessor<
       LegionRuntime::Accessor::AccessorType::Generic>
         IndividualManager::get_accessor(void) const
@@ -2823,11 +2756,8 @@
           rez.serialize(producer_event);
         layout->pack_layout_description(rez, target);
         rez.serialize(redop);
-<<<<<<< HEAD
         rez.serialize(kind);
-=======
         pack_garbage_collection_state(rez, target);
->>>>>>> f3b13ff7
       }
       context->runtime->send_instance_manager(target, rez);
     }
@@ -2877,14 +2807,11 @@
                     false/*can fail*/, &layout_ready);
       ReductionOpID redop;
       derez.deserialize(redop);
-<<<<<<< HEAD
       InstanceKind kind;
       derez.deserialize(kind);
-=======
       GarbageCollectionState gc_state;
       derez.deserialize(gc_state);
 
->>>>>>> f3b13ff7
       if (domain_ready.exists() || fs_ready.exists() || layout_ready.exists())
       {
         const RtEvent precondition = 
@@ -2894,13 +2821,8 @@
           // We need to defer this instance creation
           DeferIndividualManagerArgs args(did, owner_space, mem, inst,
               inst_footprint, inst_domain, pending, 
-<<<<<<< HEAD
               handle, tree_id, layout_id, unique_event, kind,
-              redop, piece_list, piece_list_size);
-=======
-              handle, tree_id, layout_id, unique_event, redop, 
-              piece_list, piece_list_size, source, gc_state);
->>>>>>> f3b13ff7
+              redop, piece_list, piece_list_size, gc_state);
           runtime->issue_runtime_meta_task(args,
               LG_LATENCY_RESPONSE_PRIORITY, precondition);
           return;
@@ -2917,13 +2839,8 @@
       // If we fall through here we can create the manager now
       create_remote_manager(runtime, did, owner_space, mem, inst,inst_footprint,
                             inst_domain, piece_list, piece_list_size, 
-<<<<<<< HEAD
                             space_node, tree_id, constraints, unique_event, 
-                            kind, redop);
-=======
-                            space_node, tree_id, constraints, unique_event,
-                            redop, gc_state);
->>>>>>> f3b13ff7
+                            kind, redop, gc_state);
     }
 
     //--------------------------------------------------------------------------
@@ -2931,23 +2848,13 @@
             DistributedID d, AddressSpaceID own, Memory m, PhysicalInstance i, 
             size_t f, IndexSpaceExpression *lx, 
             const PendingRemoteExpression &p, FieldSpace h, RegionTreeID tid,
-<<<<<<< HEAD
             LayoutConstraintID l, ApEvent u, InstanceKind k, ReductionOpID r,
-            const void *pl, size_t pl_size)
+            const void *pl, size_t pl_size, GarbageCollectionState gc)
       : LgTaskArgs<DeferIndividualManagerArgs>(implicit_provenance),
             did(d), owner(own), mem(m), inst(i), footprint(f), pending(p),
             local_expr(lx), handle(h), tree_id(tid), layout_id(l), 
             use_event(u), kind(k), redop(r), piece_list(pl),
-            piece_list_size(pl_size)
-=======
-            LayoutConstraintID l, ApEvent u, ReductionOpID r, const void *pl, 
-            size_t pl_size, AddressSpaceID src, GarbageCollectionState gc)
-      : LgTaskArgs<DeferIndividualManagerArgs>(implicit_provenance),
-            did(d), owner(own), mem(m), inst(i), footprint(f), pending(p),
-            local_expr(lx), handle(h), tree_id(tid),
-            layout_id(l), use_event(u), redop(r), piece_list(pl),
-            piece_list_size(pl_size), source(src), state(gc)
->>>>>>> f3b13ff7
+            piece_list_size(pl_size), state(gc)
     //--------------------------------------------------------------------------
     {
       if (local_expr != NULL)
@@ -2958,7 +2865,7 @@
     IndividualManager::DeferDeleteIndividualManager
                      ::DeferDeleteIndividualManager(IndividualManager *manager_)
       : LgTaskArgs<DeferDeleteIndividualManager>(implicit_provenance),
-        manager(manager_)
+        manager(manager_), done(Runtime::create_rt_user_event())
     //--------------------------------------------------------------------------
     {
     }
@@ -2980,11 +2887,7 @@
       create_remote_manager(runtime, dargs->did, dargs->owner, dargs->mem,
           dargs->inst, dargs->footprint, inst_domain, dargs->piece_list,
           dargs->piece_list_size, space_node, dargs->tree_id, constraints, 
-<<<<<<< HEAD
-          dargs->use_event, dargs->kind, dargs->redop);
-=======
-          dargs->use_event, dargs->redop, dargs->state);
->>>>>>> f3b13ff7
+          dargs->use_event, dargs->kind, dargs->redop, dargs->state);
       // Remove the local expression reference if necessary
       if ((dargs->local_expr != NULL) &&
           dargs->local_expr->remove_base_expression_reference(META_TASK_REF))
@@ -2998,7 +2901,8 @@
     {
       const DeferDeleteIndividualManager *dargs =
         (const DeferDeleteIndividualManager*)args;
-      dargs->manager->perform_deletion(RtEvent::NO_RT_EVENT);
+      Runtime::trigger_event(dargs->done,
+          dargs->manager->perform_deletion(runtime->address_space));
     }
 
     //--------------------------------------------------------------------------
@@ -3008,11 +2912,8 @@
           IndexSpaceExpression *inst_domain, const void *piece_list,
           size_t piece_list_size, FieldSpaceNode *space_node, 
           RegionTreeID tree_id, LayoutConstraints *constraints, 
-<<<<<<< HEAD
-          ApEvent use_event, InstanceKind kind, ReductionOpID redop)
-=======
-          ApEvent use_event, ReductionOpID redop, GarbageCollectionState state)
->>>>>>> f3b13ff7
+          ApEvent use_event, InstanceKind kind, ReductionOpID redop,
+          GarbageCollectionState state)
     //--------------------------------------------------------------------------
     {
       LayoutDescription *layout = 
@@ -3030,56 +2931,16 @@
                                               space_node, tree_id, layout, 
                                               redop, false/*reg now*/, 
                                               inst_footprint, use_event, 
-<<<<<<< HEAD
                                               kind, op);
-=======
-                                              external_instance, op);
->>>>>>> f3b13ff7
       else
         man = new IndividualManager(runtime->forest, did, owner_space, memory, 
                               inst, inst_domain, piece_list, piece_list_size,
                               space_node, tree_id, layout, redop, 
                               false/*reg now*/, inst_footprint, use_event, 
-<<<<<<< HEAD
                               kind, op);
-      // Hold-off doing the registration until construction is complete
-      man->register_with_runtime(NULL/*no remote registration needed*/);
-    }
-
-    //--------------------------------------------------------------------------
-    bool IndividualManager::acquire_instance(ReferenceSource source,
-                                             ReferenceMutator *mutator)
-    //--------------------------------------------------------------------------
-    {
-      // Do an atomic operation to check to see if we are already valid
-      // and increment our count if we are, in this case the acquire 
-      // has succeeded and we are done, this should be the common case
-      // since we are likely already holding valid references elsewhere
-      // Note that we cannot do this for external instances as they might
-      // have been detached while still holding valid references so they
-      // have to go through the full path every time
-      if (!is_external_instance() && check_valid_and_increment(source))
-        return true;
-      // If we're not the owner, we're not going to succeed past this
-      // since we aren't on the same node as where the instance lives
-      // which is where the point of serialization is for garbage collection
-      if (!is_owner())
-        return false;
-      // Tell our manager, we're attempting an acquire, if it tells
-      // us false then we are not allowed to proceed
-      if (!memory_manager->attempt_acquire(this))
-        return false;
-      // At this point we're in the clear to add our valid reference
-      add_base_valid_ref(source, mutator);
-      // Complete the handshake with the memory manager
-      memory_manager->complete_acquire(this);
-      return true;
-=======
-                              external_instance, op);
       man->initialize_remote_gc_state(state);
       // Hold-off doing the registration until construction is complete
       man->register_with_runtime(NULL/*no remote registration needed*/);
->>>>>>> f3b13ff7
     }
 
     //--------------------------------------------------------------------------
@@ -3087,30 +2948,22 @@
                                                 AutoLock *i_lock /* = NULL*/)
     //--------------------------------------------------------------------------
     {
-<<<<<<< HEAD
-      if (!instance_ready.has_triggered())
+      if (i_lock == NULL)
+      {
+        AutoLock instance_lock(inst_lock);
+        return perform_deletion(source, &instance_lock);
+      }
+      if (instance_ready.exists() && !instance_ready.has_triggered())
       {
         DeferDeleteIndividualManager args(this);
         runtime->issue_runtime_meta_task(
-            args, LG_LOW_PRIORITY,
-            Runtime::merge_events(deferred_event, instance_ready));
-        return;
-      }
-
-#ifdef DEBUG_LEGION
-      assert(is_owner());
-      assert(kind != UNBOUND_INSTANCE_KIND);
-=======
-      if (i_lock == NULL)
-      {
-        AutoLock instance_lock(inst_lock);
-        return perform_deletion(source, &instance_lock);
+            args, LG_LOW_PRIORITY, instance_ready);
+        return args.done;
       }
 #ifdef DEBUG_LEGION
       assert(is_owner());
       assert(source == local_space);
       assert(!deferred_deletion.exists());
->>>>>>> f3b13ff7
 #endif
       log_garbage.spew("Deleting physical instance " IDFMT " in memory " 
                        IDFMT "", instance.id, memory_manager->memory.id);
@@ -3118,6 +2971,9 @@
       // Grab the set of active contexts to notify
       std::set<InnerContext*> to_notify;
       to_notify.swap(active_contexts);
+#ifdef DEBUG_LEGION
+      assert(pending_views.empty());
+#endif
 #ifndef DISABLE_GC
       // If we're still active that means there are still outstanding
       // users so make an event for when we are done, not we're holding
@@ -3127,7 +2983,6 @@
       // Now we can release the lock since we're done with the atomic updates
       i_lock->release();
       std::vector<PhysicalInstance::DestroyedField> serdez_fields;
-<<<<<<< HEAD
       layout->compute_destroyed_fields(serdez_fields);
 
 #ifndef LEGION_MALLOC_INSTANCES
@@ -3137,28 +2992,21 @@
         memory_manager->free_external_allocation(
             external_pointer, instance_footprint);
         if (!serdez_fields.empty())
-          instance.destroy(serdez_fields, deferred_event);
+          instance.destroy(serdez_fields, deferred_deletion);
         else
-          instance.destroy(deferred_event);
+          instance.destroy(deferred_deletion);
       }
       // If this is an eager allocation, return it back to the eager pool
       else if (kind == EAGER_INSTANCE_KIND)
-        memory_manager->free_eager_instance(instance, deferred_event);
+        memory_manager->free_eager_instance(instance, deferred_deletion);
       else
 #endif
       {
         if (!serdez_fields.empty())
-          instance.destroy(serdez_fields, deferred_event);
+          instance.destroy(serdez_fields, deferred_deletion);
         else
-          instance.destroy(deferred_event);
-      }
-=======
-      layout->compute_destroyed_fields(serdez_fields); 
-      if (!serdez_fields.empty())
-        instance.destroy(serdez_fields, deferred_deletion);
-      else
-        instance.destroy(deferred_deletion);
->>>>>>> f3b13ff7
+          instance.destroy(deferred_deletion);
+      }
 #ifdef LEGION_MALLOC_INSTANCES
       if (!is_external_instance())
         memory_manager->free_legion_instance(this, deferred_deletion);
@@ -3168,27 +3016,7 @@
       i_lock->release();
 #endif
       // Notify any contexts of our deletion
-<<<<<<< HEAD
-      // Grab a copy of this in case we get any removal calls
-      // while we are doing the deletion. We know that there
-      // will be no more additions because we are being deleted
-      std::set<InnerContext*> copy_active_contexts;
-      {
-        AutoLock inst(inst_lock);
-        if (active_contexts.empty())
-          return;
-        copy_active_contexts = active_contexts;
-        active_contexts.clear();
-#ifdef DEBUG_LEGION
-        assert(pending_views.empty());
-#endif
-        context_views.clear();
-      }
-      for (std::set<InnerContext*>::const_iterator it = 
-           copy_active_contexts.begin(); it != copy_active_contexts.end(); it++)
-=======
       if (!to_notify.empty())
->>>>>>> f3b13ff7
       {
         for (std::set<InnerContext*>::const_iterator it =
               to_notify.begin(); it != to_notify.end(); it++)
