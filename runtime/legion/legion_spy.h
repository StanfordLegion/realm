--- conflicted
+++ resolved
@@ -847,7 +847,6 @@
 #endif
       }
 
-<<<<<<< HEAD
       static inline void log_replication(UniqueID uid, ReplicationID repl_id,
                                          bool control_replicated)
       {
@@ -864,7 +863,8 @@
       static inline void log_owner_shard(UniqueID uid, ShardID sid)
       {
         log_spy.print("Owner Shard %llu %d", uid, sid);
-=======
+      }
+
       static inline void log_intra_space_dependence(UniqueID point_id,
                                                     const DomainPoint &point)
       {
@@ -943,7 +943,6 @@
 #else
 #error "Illegal LEGION_MAX_DIM"
 #endif
->>>>>>> d676c330
       }
 
       static inline void log_child_operation_index(UniqueID parent_id, 
