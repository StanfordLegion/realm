--- conflicted
+++ resolved
@@ -576,16 +576,12 @@
       ApEvent                               task_effects_complete;
     protected:
       TaskContext*                          execution_context;
-<<<<<<< HEAD
-      TraceInfo*                            remote_trace_info;
+      RemoteTraceRecorder*                  remote_trace_recorder;
+      RtEvent                               remote_collect_event;
       // For replication of this task
       ShardManager*                         shard_manager;
     protected:
       std::map<AddressSpaceID,RemoteTask*>  remote_instances;
-=======
-      RemoteTraceRecorder*                  remote_trace_recorder;
-      RtEvent                               remote_collect_event;
->>>>>>> 519d353e
     protected:
       mutable bool leaf_cached, is_leaf_result;
       mutable bool inner_cached, is_inner_result;
@@ -1390,11 +1386,7 @@
       UniqueID remote_unique_id;
       bool origin_mapped;
       UniqueID remote_owner_uid;
-<<<<<<< HEAD
-      TraceInfo *remote_trace_info;
       DomainPoint reduction_instance_point;
-=======
->>>>>>> 519d353e
       // An event for tracking when origin-mapped slices on the owner
       // node have committed so we can trigger things appropriately
       RtUserEvent origin_mapped_complete;
