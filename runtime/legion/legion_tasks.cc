/* Copyright 2017 Stanford University, NVIDIA Corporation
 *
 * Licensed under the Apache License, Version 2.0 (the "License");
 * you may not use this file except in compliance with the License.
 * You may obtain a copy of the License at
 *
 *     http://www.apache.org/licenses/LICENSE-2.0
 *
 * Unless required by applicable law or agreed to in writing, software
 * distributed under the License is distributed on an "AS IS" BASIS,
 * WITHOUT WARRANTIES OR CONDITIONS OF ANY KIND, either express or implied.
 * See the License for the specific language governing permissions and
 * limitations under the License.
 */

#include "legion/region_tree.h"
#include "legion/legion_tasks.h"
#include "legion/legion_spy.h"
#include "legion/legion_trace.h"
#include "legion/legion_context.h"
#include "legion/legion_profiling.h"
#include "legion/legion_instances.h"
#include "legion/legion_analysis.h"
#include "legion/legion_views.h"
#include "legion/legion_replication.h"

#include <algorithm>

#define PRINT_REG(reg) (reg).index_space.id,(reg).field_space.id, (reg).tree_id

namespace Legion {
  namespace Internal {

    LEGION_EXTERN_LOGGER_DECLARATIONS

    /////////////////////////////////////////////////////////////
    // Resource Tracker 
    /////////////////////////////////////////////////////////////

    //--------------------------------------------------------------------------
    ResourceTracker::ResourceTracker(void)
    //--------------------------------------------------------------------------
    {
    }

    //--------------------------------------------------------------------------
    ResourceTracker::ResourceTracker(const ResourceTracker &rhs)
    //--------------------------------------------------------------------------
    {
      // should never be called
      assert(false);
    }

    //--------------------------------------------------------------------------
    ResourceTracker::~ResourceTracker(void)
    //--------------------------------------------------------------------------
    {
    }

    //--------------------------------------------------------------------------
    ResourceTracker& ResourceTracker::operator=(const ResourceTracker&rhs)
    //--------------------------------------------------------------------------
    {
      // should never be called
      assert(false);
      return *this;
    } 

    //--------------------------------------------------------------------------
    void ResourceTracker::return_privilege_state(ResourceTracker *target) const
    //--------------------------------------------------------------------------
    {
      if (!created_regions.empty())
        target->register_region_creations(created_regions);
      if (!deleted_regions.empty())
        target->register_region_deletions(deleted_regions);
      if (!created_fields.empty())
        target->register_field_creations(created_fields);
      if (!deleted_fields.empty())
        target->register_field_deletions(deleted_fields);
      if (!created_field_spaces.empty())
        target->register_field_space_creations(created_field_spaces);
      if (!deleted_field_spaces.empty())
        target->register_field_space_deletions(deleted_field_spaces);
      if (!created_index_spaces.empty())
        target->register_index_space_creations(created_index_spaces);
      if (!deleted_index_spaces.empty())
        target->register_index_space_deletions(deleted_index_spaces);
      if (!created_index_partitions.empty())
        target->register_index_partition_creations(created_index_partitions);
      if (!deleted_index_partitions.empty())
        target->register_index_partition_deletions(deleted_index_partitions);
    }

    //--------------------------------------------------------------------------
    void ResourceTracker::pack_privilege_state(Serializer &rez, 
                                    AddressSpaceID target, bool returning) const
    //--------------------------------------------------------------------------
    {
      // Shouldn't need the lock here since we only do this
      // while there is no one else executing
      RezCheck z(rez);
      rez.serialize<size_t>(created_regions.size());
      if (!created_regions.empty())
      {
        for (std::set<LogicalRegion>::const_iterator it =
              created_regions.begin(); it != created_regions.end(); it++)
        {
          rez.serialize(*it);
        }
      }
      rez.serialize<size_t>(deleted_regions.size());
      if (!deleted_regions.empty())
      {
        for (std::set<LogicalRegion>::const_iterator it =
              deleted_regions.begin(); it != deleted_regions.end(); it++)
        {
          rez.serialize(*it);
        }
      }
      if (returning)
      {
        // Only non-local fields get returned
        size_t non_local = 0;
        for (std::map<std::pair<FieldSpace,FieldID>,bool>::const_iterator it =
              created_fields.begin(); it != created_fields.end(); it++)
        {
          if (it->second)
            continue;
          non_local++;
        }
        rez.serialize(non_local);
        if (non_local > 0)
        {
          for (std::map<std::pair<FieldSpace,FieldID>,bool>::const_iterator it =
                created_fields.begin(); it != created_fields.end(); it++)
          {
            rez.serialize(it->first.first);
            rez.serialize(it->first.second);
            rez.serialize<bool>(it->second);
          }
        }
      }
      else
      {
        rez.serialize<size_t>(created_fields.size());
        if (!created_fields.empty())
        {
          for (std::map<std::pair<FieldSpace,FieldID>,bool>::const_iterator it =
                created_fields.begin(); it != created_fields.end(); it++)
          {
            rez.serialize(it->first.first);
            rez.serialize(it->first.second);
            rez.serialize<bool>(it->second);
          }
        }
      }
      rez.serialize<size_t>(deleted_fields.size());
      if (!deleted_fields.empty())
      {
        for (std::set<std::pair<FieldSpace,FieldID> >::const_iterator it = 
              deleted_fields.begin(); it != deleted_fields.end(); it++)
        {
          rez.serialize(it->first);
          rez.serialize(it->second);
        }
      }
      rez.serialize<size_t>(created_field_spaces.size());
      if (!created_field_spaces.empty())
      {
        for (std::set<FieldSpace>::const_iterator it = 
              created_field_spaces.begin(); it != 
              created_field_spaces.end(); it++)
        {
          rez.serialize(*it);
        }
      }
      rez.serialize<size_t>(deleted_field_spaces.size());
      if (!deleted_field_spaces.empty())
      {
        for (std::set<FieldSpace>::const_iterator it = 
              deleted_field_spaces.begin(); it !=
              deleted_field_spaces.end(); it++)
        {
          rez.serialize(*it);
        }
      }
      rez.serialize<size_t>(created_index_spaces.size());
      if (!created_index_spaces.empty())
      {
        for (std::set<IndexSpace>::const_iterator it = 
              created_index_spaces.begin(); it != 
              created_index_spaces.end(); it++)
        {
          rez.serialize(*it);
        }
      }
      rez.serialize<size_t>(deleted_index_spaces.size());
      if (!deleted_index_spaces.empty())
      {
        for (std::set<IndexSpace>::const_iterator it = 
              deleted_index_spaces.begin(); it !=
              deleted_index_spaces.end(); it++)
        {
          rez.serialize(*it);
        }
      }
      rez.serialize<size_t>(created_index_partitions.size());
      if (!created_index_partitions.empty())
      {
        for (std::set<IndexPartition>::const_iterator it = 
              created_index_partitions.begin(); it !=
              created_index_partitions.end(); it++)
        {
          rez.serialize(*it);
        }
      }
      rez.serialize<size_t>(deleted_index_partitions.size());
      if (!deleted_index_partitions.empty())
      {
        for (std::set<IndexPartition>::const_iterator it = 
              deleted_index_partitions.begin(); it !=
              deleted_index_partitions.end(); it++)
        {
          rez.serialize(*it);
        }
      }
    }

    //--------------------------------------------------------------------------
    /*static*/ void ResourceTracker::unpack_privilege_state(Deserializer &derez,
                                                        ResourceTracker *target)
    //--------------------------------------------------------------------------
    {
      // Hold the lock while doing the unpack to avoid conflicting
      // with anyone else returning state
      DerezCheck z(derez);
      size_t num_created_regions;
      derez.deserialize(num_created_regions);
      if (num_created_regions > 0)
      {
        std::set<LogicalRegion> created_regions;
        for (unsigned idx = 0; idx < num_created_regions; idx++)
        {
          LogicalRegion reg;
          derez.deserialize(reg);
          created_regions.insert(reg);
        }
        target->register_region_creations(created_regions);
      }
      size_t num_deleted_regions;
      derez.deserialize(num_deleted_regions);
      if (num_deleted_regions > 0)
      {
        std::set<LogicalRegion> deleted_regions;
        for (unsigned idx = 0; idx < num_deleted_regions; idx++)
        {
          LogicalRegion reg;
          derez.deserialize(reg);
          deleted_regions.insert(reg);
        }
        target->register_region_deletions(deleted_regions);
      }
      size_t num_created_fields;
      derez.deserialize(num_created_fields);
      if (num_created_fields > 0)
      {
        std::map<std::pair<FieldSpace,FieldID>,bool> created_fields;
        for (unsigned idx = 0; idx < num_created_fields; idx++)
        {
          FieldSpace sp;
          derez.deserialize(sp);
          FieldID fid;
          derez.deserialize(fid);
          derez.deserialize<bool>(
              created_fields[std::pair<FieldSpace,FieldID>(sp,fid)]);
        }
        target->register_field_creations(created_fields);
      }
      size_t num_deleted_fields;
      derez.deserialize(num_deleted_fields);
      if (num_deleted_fields > 0)
      {
        std::set<std::pair<FieldSpace,FieldID> > deleted_fields;
        for (unsigned idx = 0; idx < num_deleted_fields; idx++)
        {
          FieldSpace sp;
          derez.deserialize(sp);
          FieldID fid;
          derez.deserialize(fid);
          deleted_fields.insert(std::pair<FieldSpace,FieldID>(sp,fid));
        }
        target->register_field_deletions(deleted_fields);
      }
      size_t num_created_field_spaces;
      derez.deserialize(num_created_field_spaces);
      if (num_created_field_spaces > 0)
      {
        std::set<FieldSpace> created_field_spaces;
        for (unsigned idx = 0; idx < num_created_field_spaces; idx++)
        {
          FieldSpace sp;
          derez.deserialize(sp);
          created_field_spaces.insert(sp);
        }
        target->register_field_space_creations(created_field_spaces);
      }
      size_t num_deleted_field_spaces;
      derez.deserialize(num_deleted_field_spaces);
      if (num_deleted_field_spaces > 0)
      {
        std::set<FieldSpace> deleted_field_spaces;
        for (unsigned idx = 0; idx < num_deleted_field_spaces; idx++)
        {
          FieldSpace sp;
          derez.deserialize(sp);
          deleted_field_spaces.insert(sp);
        }
        target->register_field_space_deletions(deleted_field_spaces);
      }
      size_t num_created_index_spaces;
      derez.deserialize(num_created_index_spaces);
      if (num_created_index_spaces > 0)
      {
        std::set<IndexSpace> created_index_spaces;
        for (unsigned idx = 0; idx < num_created_index_spaces; idx++)
        {
          IndexSpace sp;
          derez.deserialize(sp);
          created_index_spaces.insert(sp);
        }
        target->register_index_space_creations(created_index_spaces);
      }
      size_t num_deleted_index_spaces;
      derez.deserialize(num_deleted_index_spaces);
      if (num_deleted_index_spaces > 0)
      {
        std::set<IndexSpace> deleted_index_spaces;
        for (unsigned idx = 0; idx < num_deleted_index_spaces; idx++)
        {
          IndexSpace sp;
          derez.deserialize(sp);
          deleted_index_spaces.insert(sp);
        }
        target->register_index_space_deletions(deleted_index_spaces);
      }
      size_t num_created_index_partitions;
      derez.deserialize(num_created_index_partitions);
      if (num_created_index_partitions > 0)
      {
        std::set<IndexPartition> created_index_partitions;
        for (unsigned idx = 0; idx < num_created_index_partitions; idx++)
        {
          IndexPartition ip;
          derez.deserialize(ip);
          created_index_partitions.insert(ip);
        }
        target->register_index_partition_creations(created_index_partitions);
      }
      size_t num_deleted_index_partitions;
      derez.deserialize(num_deleted_index_partitions);
      if (num_deleted_index_partitions > 0)
      {
        std::set<IndexPartition> deleted_index_partitions;
        for (unsigned idx = 0; idx < num_deleted_index_partitions; idx++)
        {
          IndexPartition ip;
          derez.deserialize(ip);
          deleted_index_partitions.insert(ip);
        }
        target->register_index_partition_deletions(deleted_index_partitions);
      }
    }

    /////////////////////////////////////////////////////////////
    // External Task 
    /////////////////////////////////////////////////////////////

    //--------------------------------------------------------------------------
    ExternalTask::ExternalTask(void)
      : Task(), arg_manager(NULL)
    //--------------------------------------------------------------------------
    {
    }

    //--------------------------------------------------------------------------
    void ExternalTask::pack_external_task(Serializer &rez,AddressSpaceID target)
    //--------------------------------------------------------------------------
    {
      RezCheck z(rez);
      rez.serialize(task_id);
      rez.serialize(indexes.size());
      for (unsigned idx = 0; idx < indexes.size(); idx++)
        pack_index_space_requirement(indexes[idx], rez);
      rez.serialize(regions.size());
      for (unsigned idx = 0; idx < regions.size(); idx++)
        pack_region_requirement(regions[idx], rez);
      rez.serialize(futures.size());
      // If we are remote we can just do the normal pack
      for (unsigned idx = 0; idx < futures.size(); idx++)
        rez.serialize(futures[idx].impl->did);
      rez.serialize(grants.size());
      for (unsigned idx = 0; idx < grants.size(); idx++)
        pack_grant(grants[idx], rez);
      rez.serialize(wait_barriers.size());
      for (unsigned idx = 0; idx < wait_barriers.size(); idx++)
        pack_phase_barrier(wait_barriers[idx], rez);
      rez.serialize(arrive_barriers.size());
      for (unsigned idx = 0; idx < arrive_barriers.size(); idx++)
        pack_phase_barrier(arrive_barriers[idx], rez);
      rez.serialize<bool>((arg_manager != NULL));
      rez.serialize(arglen);
      rez.serialize(args,arglen);
      rez.serialize(map_id);
      rez.serialize(tag);
      rez.serialize(is_index_space);
      rez.serialize(must_epoch_task);
      rez.serialize(index_domain);
      rez.serialize(index_point);
      rez.serialize(local_arglen);
      rez.serialize(local_args,local_arglen);
      rez.serialize(orig_proc);
      // No need to pack current proc, it will get set when we unpack
      rez.serialize(steal_count);
      // No need to pack remote, it will get set
      rez.serialize(speculated);
      rez.serialize<unsigned>(get_context_index());
    }

    //--------------------------------------------------------------------------
    void ExternalTask::unpack_external_task(Deserializer &derez,
                                    Runtime *runtime, ReferenceMutator *mutator)
    //--------------------------------------------------------------------------
    {
      DerezCheck z(derez);
      derez.deserialize(task_id);
      size_t num_indexes;
      derez.deserialize(num_indexes);
      indexes.resize(num_indexes);
      for (unsigned idx = 0; idx < indexes.size(); idx++)
        unpack_index_space_requirement(indexes[idx], derez);
      size_t num_regions;
      derez.deserialize(num_regions);
      regions.resize(num_regions);
      for (unsigned idx = 0; idx < regions.size(); idx++)
        unpack_region_requirement(regions[idx], derez); 
      size_t num_futures;
      derez.deserialize(num_futures);
      futures.resize(num_futures);
      for (unsigned idx = 0; idx < futures.size(); idx++)
      {
        DistributedID future_did;
        derez.deserialize(future_did);
        FutureImpl *impl = 
          runtime->find_or_create_future(future_did, mutator);
        impl->add_base_gc_ref(FUTURE_HANDLE_REF, mutator);
        futures[idx] = Future(impl, false/*need reference*/);
      }
      size_t num_grants;
      derez.deserialize(num_grants);
      grants.resize(num_grants);
      for (unsigned idx = 0; idx < grants.size(); idx++)
        unpack_grant(grants[idx], derez);
      size_t num_wait_barriers;
      derez.deserialize(num_wait_barriers);
      wait_barriers.resize(num_wait_barriers);
      for (unsigned idx = 0; idx < wait_barriers.size(); idx++)
        unpack_phase_barrier(wait_barriers[idx], derez);
      size_t num_arrive_barriers;
      derez.deserialize(num_arrive_barriers);
      arrive_barriers.resize(num_arrive_barriers);
      for (unsigned idx = 0; idx < arrive_barriers.size(); idx++)
        unpack_phase_barrier(arrive_barriers[idx], derez);
      bool has_arg_manager;
      derez.deserialize(has_arg_manager);
      derez.deserialize(arglen);
      if (arglen > 0)
      {
        if (has_arg_manager)
        {
#ifdef DEBUG_LEGION
          assert(arg_manager == NULL);
#endif
          arg_manager = new AllocManager(arglen);
          arg_manager->add_reference();
          args = arg_manager->get_allocation();
        }
        else
          args = legion_malloc(TASK_ARGS_ALLOC, arglen);
        derez.deserialize(args,arglen);
      }
      derez.deserialize(map_id);
      derez.deserialize(tag);
      derez.deserialize(is_index_space);
      derez.deserialize(must_epoch_task);
      derez.deserialize(index_domain);
      derez.deserialize(index_point);
      derez.deserialize(local_arglen);
      if (local_arglen > 0)
      {
        local_args = malloc(local_arglen);
        derez.deserialize(local_args,local_arglen);
      }
      derez.deserialize(orig_proc);
      derez.deserialize(steal_count);
      derez.deserialize(speculated);
      unsigned ctx_index;
      derez.deserialize(ctx_index);
      set_context_index(ctx_index);
    }

    //--------------------------------------------------------------------------
    /*static*/ void ExternalTask::pack_index_space_requirement(
                              const IndexSpaceRequirement &req, Serializer &rez)
    //--------------------------------------------------------------------------
    {
      RezCheck z(rez);
      rez.serialize(req.handle);
      rez.serialize(req.privilege);
      rez.serialize(req.parent);
      // no need to send verified
    }

    //--------------------------------------------------------------------------
    /*static*/ void ExternalTask::unpack_index_space_requirement(
                                IndexSpaceRequirement &req, Deserializer &derez)
    //--------------------------------------------------------------------------
    {
      DerezCheck z(derez);
      derez.deserialize(req.handle);
      derez.deserialize(req.privilege);
      derez.deserialize(req.parent);
      req.verified = true;
    }

    //--------------------------------------------------------------------------
    /*static*/ void ExternalTask::pack_region_requirement(
                                  const RegionRequirement &req, Serializer &rez)
    //--------------------------------------------------------------------------
    {
      RezCheck z(rez);
      rez.serialize(req.region);
      rez.serialize(req.partition);
      rez.serialize(req.privilege_fields.size());
      for (std::set<FieldID>::const_iterator it = req.privilege_fields.begin();
            it != req.privilege_fields.end(); it++)
      {
        rez.serialize(*it);
      }
      rez.serialize(req.instance_fields.size());
      for (std::vector<FieldID>::const_iterator it = 
            req.instance_fields.begin(); it != req.instance_fields.end(); it++)
      {
        rez.serialize(*it);
      }
      rez.serialize(req.privilege);
      rez.serialize(req.prop);
      rez.serialize(req.parent);
      rez.serialize(req.redop);
      rez.serialize(req.tag);
      rez.serialize(req.flags);
      rez.serialize(req.handle_type);
      rez.serialize(req.projection);
    }

    //--------------------------------------------------------------------------
    /*static*/ void ExternalTask::unpack_region_requirement(
                                    RegionRequirement &req, Deserializer &derez)
    //--------------------------------------------------------------------------
    {
      DerezCheck z(derez);
      derez.deserialize(req.region);
      derez.deserialize(req.partition);
      size_t num_privilege_fields;
      derez.deserialize(num_privilege_fields);
      for (unsigned idx = 0; idx < num_privilege_fields; idx++)
      {
        FieldID fid;
        derez.deserialize(fid);
        req.privilege_fields.insert(fid);
      }
      size_t num_instance_fields;
      derez.deserialize(num_instance_fields);
      for (unsigned idx = 0; idx < num_instance_fields; idx++)
      {
        FieldID fid;
        derez.deserialize(fid);
        req.instance_fields.push_back(fid);
      }
      derez.deserialize(req.privilege);
      derez.deserialize(req.prop);
      derez.deserialize(req.parent);
      derez.deserialize(req.redop);
      derez.deserialize(req.tag);
      derez.deserialize(req.flags);
      derez.deserialize(req.handle_type);
      derez.deserialize(req.projection);
      req.flags |= VERIFIED_FLAG;
    }

    //--------------------------------------------------------------------------
    /*static*/ void ExternalTask::pack_grant(const Grant &grant,Serializer &rez)
    //--------------------------------------------------------------------------
    {
      grant.impl->pack_grant(rez);
    }

    //--------------------------------------------------------------------------
    /*static*/ void ExternalTask::unpack_grant(Grant &grant,Deserializer &derez)
    //--------------------------------------------------------------------------
    {
      // Create a new grant impl object to perform the unpack
      grant = Grant(new GrantImpl());
      grant.impl->unpack_grant(derez);
    }

    //--------------------------------------------------------------------------
    /*static*/ void ExternalTask::pack_phase_barrier(
                                  const PhaseBarrier &barrier, Serializer &rez)
    //--------------------------------------------------------------------------
    {
      RezCheck z(rez);
      rez.serialize(barrier.phase_barrier);
    }  

    //--------------------------------------------------------------------------
    /*static*/ void ExternalTask::unpack_phase_barrier(
                                    PhaseBarrier &barrier, Deserializer &derez)
    //--------------------------------------------------------------------------
    {
      DerezCheck z(derez);
      derez.deserialize(barrier.phase_barrier);
    }

    /////////////////////////////////////////////////////////////
    // Task Operation 
    /////////////////////////////////////////////////////////////
  
    //--------------------------------------------------------------------------
    TaskOp::TaskOp(Runtime *rt)
      : ExternalTask(), SpeculativeOp(rt)
    //--------------------------------------------------------------------------
    {
    }

    //--------------------------------------------------------------------------
    TaskOp::~TaskOp(void)
    //--------------------------------------------------------------------------
    {
    }

    //--------------------------------------------------------------------------
    UniqueID TaskOp::get_unique_id(void) const
    //--------------------------------------------------------------------------
    {
      return unique_op_id;
    }

    //--------------------------------------------------------------------------
    unsigned TaskOp::get_context_index(void) const
    //--------------------------------------------------------------------------
    {
      return context_index;
    }

    //--------------------------------------------------------------------------
    void TaskOp::set_context_index(unsigned index)
    //--------------------------------------------------------------------------
    {
      context_index = index;
    }

    //--------------------------------------------------------------------------
    int TaskOp::get_depth(void) const
    //--------------------------------------------------------------------------
    {
#ifdef DEBUG_LEGION
      assert(parent_ctx != NULL);
#endif
      return (parent_ctx->get_depth() + 1);
    }

    //--------------------------------------------------------------------------
    const char* TaskOp::get_task_name(void) const
    //--------------------------------------------------------------------------
    {
      TaskImpl *impl = runtime->find_or_create_task_impl(task_id);
      return impl->get_name();
    }

    //--------------------------------------------------------------------------
    bool TaskOp::is_remote(void) const
    //--------------------------------------------------------------------------
    {
      if (local_cached)
        return !is_local;
      if (!orig_proc.exists())
        is_local = runtime->is_local(parent_ctx->get_executing_processor());
      else
        is_local = runtime->is_local(orig_proc);
      local_cached = true;
      return !is_local;
    }

    //--------------------------------------------------------------------------
    void TaskOp::set_current_proc(Processor current)
    //--------------------------------------------------------------------------
    {
#ifdef DEBUG_LEGION
      assert(current.exists());
      assert(runtime->is_local(current));
#endif
      // Always clear target_proc and the mapper when setting a new current proc
      mapper = NULL;
      current_proc = current;
      target_proc = current;
    }

    //--------------------------------------------------------------------------
    void TaskOp::activate_task(void)
    //--------------------------------------------------------------------------
    {
      activate_speculative();
      complete_received = false;
      commit_received = false;
      children_complete = false;
      children_commit = false;
      stealable = false;
      options_selected = false;
<<<<<<< HEAD
      map_locally = false;
      replicate = false;
=======
      map_origin = false;
>>>>>>> 40b8d542
      true_guard = PredEvent::NO_PRED_EVENT;
      false_guard = PredEvent::NO_PRED_EVENT;
      local_cached = false;
      arg_manager = NULL;
      target_proc = Processor::NO_PROC;
      mapper = NULL;
      must_epoch = NULL;
      must_epoch_task = false;
      orig_proc = Processor::NO_PROC; // for is_remote
    }

    //--------------------------------------------------------------------------
    void TaskOp::deactivate_task(void)
    //--------------------------------------------------------------------------
    {
      deactivate_speculative();
      indexes.clear();
      regions.clear();
      futures.clear();
      grants.clear();
      wait_barriers.clear();
      arrive_barriers.clear();
      if (args != NULL)
      {
        if (arg_manager != NULL)
        {
          // If the arg manager is not NULL then we delete the
          // argument manager and just zero out the arguments
          if (arg_manager->remove_reference())
            delete (arg_manager);
          arg_manager = NULL;
        }
        else
          legion_free(TASK_ARGS_ALLOC, args, arglen);
        args = NULL;
        arglen = 0;
      }
      if (local_args != NULL)
      {
        free(local_args);
        local_args = NULL;
        local_arglen = 0;
      }
      early_mapped_regions.clear();
      atomic_locks.clear(); 
      parent_req_indexes.clear();
    }

    //--------------------------------------------------------------------------
    void TaskOp::set_must_epoch(MustEpochOp *epoch, unsigned index,
                                bool do_registration)
    //--------------------------------------------------------------------------
    {
      Operation::set_must_epoch(epoch, do_registration);
      must_epoch_index = index;
    }

    //--------------------------------------------------------------------------
    void TaskOp::pack_base_task(Serializer &rez, AddressSpaceID target)
    //--------------------------------------------------------------------------
    {
      DETAILED_PROFILER(runtime, PACK_BASE_TASK_CALL);
      // pack all the user facing data first
      pack_external_task(rez, target); 
      RezCheck z(rez);
#ifdef DEBUG_LEGION
      assert(regions.size() == parent_req_indexes.size());
#endif
      for (unsigned idx = 0; idx < regions.size(); idx++)
        rez.serialize(parent_req_indexes[idx]);
      rez.serialize(map_origin);
      if (map_origin)
      {
        rez.serialize<size_t>(atomic_locks.size());
        for (std::map<Reservation,bool>::const_iterator it = 
              atomic_locks.begin(); it != atomic_locks.end(); it++)
        {
          rez.serialize(it->first);
          rez.serialize(it->second);
        }
      }
      rez.serialize(execution_fence_event);
      rez.serialize(replicate);
      rez.serialize(true_guard);
      rez.serialize(false_guard);
      rez.serialize(early_mapped_regions.size());
      for (std::map<unsigned,InstanceSet>::iterator it = 
            early_mapped_regions.begin(); it != 
            early_mapped_regions.end(); it++)
      {
        rez.serialize(it->first);
        it->second.pack_references(rez, target);
      }
    }

    //--------------------------------------------------------------------------
    void TaskOp::unpack_base_task(Deserializer &derez,
                                  std::set<RtEvent> &ready_events)
    //--------------------------------------------------------------------------
    {
      DETAILED_PROFILER(runtime, UNPACK_BASE_TASK_CALL);
      // unpack all the user facing data
      unpack_external_task(derez, runtime, this); 
      DerezCheck z(derez);
      parent_req_indexes.resize(regions.size());
      for (unsigned idx = 0; idx < parent_req_indexes.size(); idx++)
        derez.deserialize(parent_req_indexes[idx]);
      derez.deserialize(map_origin);
      if (map_origin)
      {
        size_t num_atomic;
        derez.deserialize(num_atomic);
        for (unsigned idx = 0; idx < num_atomic; idx++)
        {
          Reservation lock;
          derez.deserialize(lock);
          derez.deserialize(atomic_locks[lock]);
        }
      }
      derez.deserialize(execution_fence_event);
      derez.deserialize(replicate);
      derez.deserialize(true_guard);
      derez.deserialize(false_guard);
      size_t num_early;
      derez.deserialize(num_early);
      for (unsigned idx = 0; idx < num_early; idx++)
      {
        unsigned index;
        derez.deserialize(index);
        early_mapped_regions[index].unpack_references(runtime, this, derez, 
                                                      ready_events);
      }
    }

    //--------------------------------------------------------------------------
    /*static*/ void TaskOp::process_unpack_task(Runtime *rt, 
                                                Deserializer &derez)
    //--------------------------------------------------------------------------
    {
      // Figure out what kind of task this is and where it came from
      DerezCheck z(derez);
      Processor current;
      derez.deserialize(current);
      TaskKind kind;
      derez.deserialize(kind);
      switch (kind)
      {
        case INDIVIDUAL_TASK_KIND:
          {
            IndividualTask *task = rt->get_available_individual_task(false);
            std::set<RtEvent> ready_events;
            if (task->unpack_task(derez, current, ready_events))
            {
              RtEvent ready;
              if (!ready_events.empty())
                ready = Runtime::merge_events(ready_events);
              // Origin mapped tasks can go straight to launching 
              // themselves since they are already mapped
              if (task->is_origin_mapped())
              {
                ProcessorManager::TriggerTaskArgs trigger_args;
                trigger_args.op = task;
                rt->issue_runtime_meta_task(trigger_args, 
                    LG_THROUGHPUT_PRIORITY, task, ready);
              }
              else
                rt->add_to_ready_queue(current, task, ready);
            }
            break;
          }
        case SLICE_TASK_KIND:
          {
            SliceTask *task = rt->get_available_slice_task(false);
            std::set<RtEvent> ready_events;
            if (task->unpack_task(derez, current, ready_events))
            {
              RtEvent ready;
              if (!ready_events.empty())
                ready = Runtime::merge_events(ready_events);
              // Origin mapped tasks can go straight to launching 
              // themselves since they are already mapped
              if (task->is_origin_mapped())
              {
                ProcessorManager::TriggerTaskArgs trigger_args;
                trigger_args.op = task;
                rt->issue_runtime_meta_task(trigger_args, 
                    LG_THROUGHPUT_PRIORITY, task, ready);
              }
              else
                rt->add_to_ready_queue(current, task, ready);
            }
            break;
          }
        case POINT_TASK_KIND:
        case INDEX_TASK_KIND:
        default:
          assert(false); // no other tasks should be sent anywhere
      }
    }

    //--------------------------------------------------------------------------
    void TaskOp::mark_stolen(void)
    //--------------------------------------------------------------------------
    {
      steal_count++;
    }

    //--------------------------------------------------------------------------
    void TaskOp::initialize_base_task(TaskContext *ctx, bool track, 
                  const std::vector<StaticDependence> *dependences,
                  const Predicate &p, Processor::TaskFuncID tid)
    //--------------------------------------------------------------------------
    {
      initialize_speculation(ctx, track, regions.size(), dependences, p);
      parent_task = ctx->get_task(); // initialize the parent task
      // Fill in default values for all of the Task fields
      orig_proc = ctx->get_executing_processor();
      current_proc = orig_proc;
      steal_count = 0;
      speculated = false;
    }

    //--------------------------------------------------------------------------
    void TaskOp::check_empty_field_requirements(void)
    //--------------------------------------------------------------------------
    {
      for (unsigned idx = 0; idx < regions.size(); idx++)
      {
        if (regions[idx].privilege != NO_ACCESS && 
            regions[idx].privilege_fields.empty())
        {
          REPORT_LEGION_WARNING(LEGION_WARNING_REGION_REQUIREMENT_TASK,
                           "REGION REQUIREMENT %d OF "
                           "TASK %s (ID %lld) HAS NO PRIVILEGE "
                           "FIELDS! DID YOU FORGET THEM?!?",
                           idx, get_task_name(), get_unique_id());
        }
      }
    }

    //--------------------------------------------------------------------------
    size_t TaskOp::check_future_size(FutureImpl *impl)
    //--------------------------------------------------------------------------
    {
#ifdef DEBUG_LEGION
      assert(impl != NULL);
#endif
      const size_t result_size = impl->get_untyped_size();
      // TODO: figure out a way to put this check back in with dynamic task
      // registration where we might not know the return size until later
#ifdef PERFORM_PREDICATE_SIZE_CHECKS
      if (result_size != variants->return_size)
        REPORT_LEGION_ERROR(ERROR_PREDICATED_TASK_LAUNCH,
                      "Predicated task launch for task %s "
                      "in parent task %s (UID %lld) has predicated "
                      "false future of size %ld bytes, but the "
                      "expected return size is %ld bytes.",
                      get_task_name(), parent_ctx->get_task_name(),
                      parent_ctx->get_unique_id(),
                      result_size, variants->return_size)
#endif
      return result_size;
    }

    //--------------------------------------------------------------------------
    bool TaskOp::select_task_options(void)
    //--------------------------------------------------------------------------
    {
#ifdef DEBUG_LEGION
      assert(!options_selected);
#endif
      if (mapper == NULL)
        mapper = runtime->find_mapper(current_proc, map_id);
      Mapper::TaskOptions options;
      options.initial_proc = current_proc;
      options.inline_task = false;
      options.stealable = false;
      options.map_locally = false;
      options.replicate = false;
      const TaskPriority parent_priority = parent_ctx->is_priority_mutable() ?
        parent_ctx->get_current_priority() : 0;
      options.parent_priority = parent_priority;
      mapper->invoke_select_task_options(this, &options);
      options_selected = true;
      target_proc = options.initial_proc;
      stealable = options.stealable;
<<<<<<< HEAD
      map_locally = options.map_locally;
      replicate = options.replicate;
      if (replicate && !Runtime::unsafe_mapper)
      {
        // Reduction-only privileges and relaxed coherence modes
        // are not permitted for tasks that are going to be replicated
        for (unsigned idx = 0; idx < regions.size(); idx++)
        {
          if (IS_REDUCE(regions[idx]))
            REPORT_LEGION_ERROR(ERROR_INVALID_MAPPER_OUTPUT,
                          "Mapper %s requested to replicate task %s (UID %lld) "
                          "but region requirement %d has reduction privileges. "
                          "Tasks with reduction-only privileges are not "
                          "permitted to be replicated.", 
                          mapper->get_mapper_name(), get_task_name(),
                          get_unique_id(), idx)
          else if (!IS_EXCLUSIVE(regions[idx]))
            REPORT_LEGION_ERROR(ERROR_INVALID_MAPPER_OUTPUT,
                          "Mapper %s requested to replicate task %s (UID %lld) "
                          "but region requirement %d has relaxed coherence. "
                          "Tasks with relaxed coherence modes are not "
                          "permitted to be replicated.", 
                          mapper->get_mapper_name(), get_task_name(),
                          get_unique_id(), idx)
        }
      }
=======
      map_origin = options.map_locally;
>>>>>>> 40b8d542
      if (parent_priority != options.parent_priority)
      {
        // Request for priority change see if it is legal or not
        if (parent_ctx->is_priority_mutable())
          parent_ctx->set_current_priority(options.parent_priority);
        else
          REPORT_LEGION_WARNING(LEGION_WARNING_INVALID_PRIORITY_CHANGE,
                                "Mapper %s requested change of priority "
                                "for parent task %s (UID %lld) when launching "
                                "child task %s (UID %lld), but the parent "
                                "context does not support parent task priority "
                                "mutation", mapper->get_mapper_name(),
                                parent_ctx->get_task_name(),
                                parent_ctx->get_unique_id(), 
                                get_task_name(), get_unique_id())
      }
      return options.inline_task;
    }

    //--------------------------------------------------------------------------
    const char* TaskOp::get_logging_name(void) const
    //--------------------------------------------------------------------------
    {
      return get_task_name();
    }

    //--------------------------------------------------------------------------
    Operation::OpKind TaskOp::get_operation_kind(void) const
    //--------------------------------------------------------------------------
    {
      return TASK_OP_KIND;
    }

    //--------------------------------------------------------------------------
    size_t TaskOp::get_region_count(void) const
    //--------------------------------------------------------------------------
    {
      return regions.size();
    }

    //--------------------------------------------------------------------------
    Mappable* TaskOp::get_mappable(void)
    //--------------------------------------------------------------------------
    {
      return this;
    }

    //--------------------------------------------------------------------------
    void TaskOp::trigger_complete(void) 
    //--------------------------------------------------------------------------
    {
      bool task_complete = false;
      {
        AutoLock o_lock(op_lock);
#ifdef DEBUG_LEGION
        assert(!complete_received);
        assert(!commit_received);
#endif
        complete_received = true;
        // If all our children are also complete then we are done
        task_complete = children_complete;
      }
      if (task_complete)
        trigger_task_complete();
    }

    //--------------------------------------------------------------------------
    void TaskOp::trigger_commit(void)
    //--------------------------------------------------------------------------
    {
      bool task_commit = false; 
      {
        AutoLock o_lock(op_lock);
#ifdef DEBUG_LEGION
        assert(complete_received);
        assert(!commit_received);
#endif
        commit_received = true;
        // If we already received the child commit then we
        // are ready to commit this task
        task_commit = children_commit;
      }
      if (task_commit)
        trigger_task_commit();
    } 

    //--------------------------------------------------------------------------
    bool TaskOp::query_speculate(bool &value, bool &mapping_only)
    //--------------------------------------------------------------------------
    {
      if (mapper == NULL)  
        mapper = runtime->find_mapper(current_proc, map_id);
      Mapper::SpeculativeOutput output;
      output.speculate = false;
      output.speculate_mapping_only = true;
      mapper->invoke_task_speculate(this, &output);
      if (output.speculate)
      {
        value = output.speculative_value;
        mapping_only = output.speculate_mapping_only;
        if (!mapping_only)
        {
          REPORT_LEGION_ERROR(ERROR_MAPPER_REQUESTED_EXECUTION,
                         "Mapper requested execution speculation for task %s "
                         "(UID %lld). Full execution speculation is a planned "
                         "feature but is not currently supported.",
                         get_task_name(), get_unique_id());
          assert(false);
        }
#ifdef DEBUG_LEGION
        assert(!true_guard.exists());
        assert(!false_guard.exists());
#endif
        predicate->get_predicate_guards(true_guard, false_guard);
        // Switch any write-discard privileges back to read-write
        // so we can make sure we get the right data if we end up
        // predicating false
        for (unsigned idx = 0; idx < regions.size(); idx++)
        {
          RegionRequirement &req = regions[idx];
          if (IS_WRITE_ONLY(req))
            req.privilege = READ_WRITE;
        }
      }
      return output.speculate;
    }

    //--------------------------------------------------------------------------
    void TaskOp::resolve_true(bool speculated, bool launched)
    //--------------------------------------------------------------------------
    {
      // Nothing to do
    }

    //--------------------------------------------------------------------------
    void TaskOp::select_sources(const InstanceRef &target,
                                const InstanceSet &sources,
                                std::vector<unsigned> &ranking)
    //--------------------------------------------------------------------------
    {
      Mapper::SelectTaskSrcInput input;
      Mapper::SelectTaskSrcOutput output;
      prepare_for_mapping(target, input.target);
      prepare_for_mapping(sources, input.source_instances);
      input.region_req_index = current_mapping_index;
      if (mapper == NULL)
        mapper = runtime->find_mapper(current_proc, map_id);
      mapper->invoke_select_task_sources(this, &input, &output);
    }

    //--------------------------------------------------------------------------
    void TaskOp::update_atomic_locks(Reservation lock, bool exclusive)
    //--------------------------------------------------------------------------
    {
      // Only one region should be in the process of being analyzed
      // at a time so there is no need to hold the operation lock
      std::map<Reservation,bool>::iterator finder = atomic_locks.find(lock);
      if (finder != atomic_locks.end())
      {
        if (!finder->second && exclusive)
          finder->second = true;
      }
      else
        atomic_locks[lock] = exclusive;
    }

    //--------------------------------------------------------------------------
    ApEvent TaskOp::get_restrict_precondition(void) const
    //--------------------------------------------------------------------------
    {
      return merge_restrict_preconditions(grants, wait_barriers);
    }

    //--------------------------------------------------------------------------
    PhysicalManager* TaskOp::select_temporary_instance(PhysicalManager *dst,
                                 unsigned index, const FieldMask &needed_fields)
    //--------------------------------------------------------------------------
    {
      if (mapper == NULL)
        mapper = runtime->find_mapper(current_proc, map_id);
      Mapper::CreateTaskTemporaryInput input;
      Mapper::CreateTaskTemporaryOutput output;
      input.destination_instance = MappingInstance(dst);
      input.region_requirement_index = index;
      if (!Runtime::unsafe_mapper)
      {
        // Fields and regions must both be met
        // The instance must be freshly created
        // Instance must be acquired
        std::set<PhysicalManager*> previous_managers;
        // Get the set of previous managers we've made
        const std::map<PhysicalManager*,std::pair<unsigned,bool> >*
          acquired_instances = get_acquired_instances_ref(); 
        for (std::map<PhysicalManager*,std::pair<unsigned,bool> >::
              const_iterator it = acquired_instances->begin(); it !=
              acquired_instances->end(); it++)
          previous_managers.insert(it->first);
        mapper->invoke_task_create_temporary(this, &input, &output);
        validate_temporary_instance(output.temporary_instance.impl,
            previous_managers, *acquired_instances, needed_fields,
            regions[index].region, mapper, "create_task_temporary_instance");
      }
      else
        mapper->invoke_task_create_temporary(this, &input, &output);
      if (Runtime::legion_spy_enabled)
        log_temporary_instance(output.temporary_instance.impl, 
                               index, needed_fields);
      return output.temporary_instance.impl;
    }

    //--------------------------------------------------------------------------
    unsigned TaskOp::find_parent_index(unsigned idx)
    //--------------------------------------------------------------------------
    {
#ifdef DEBUG_LEGION
      assert(idx < parent_req_indexes.size());
#endif
      return parent_req_indexes[idx];
    }

    //--------------------------------------------------------------------------
    VersionInfo& TaskOp::get_version_info(unsigned idx)
    //--------------------------------------------------------------------------
    {
      // This should never be called
      assert(false);
      return (*(new VersionInfo()));
    }

    //--------------------------------------------------------------------------
    RestrictInfo& TaskOp::get_restrict_info(unsigned idx)
    //--------------------------------------------------------------------------
    {
      // this should never be called
      assert(false);
      return (*(new RestrictInfo()));
    }

    //--------------------------------------------------------------------------
    const ProjectionInfo* TaskOp::get_projection_info(unsigned idx)
    //--------------------------------------------------------------------------
    {
      // this should never be called
      assert(false);
      return NULL;
    }

    //--------------------------------------------------------------------------
    const std::vector<VersionInfo>* TaskOp::get_version_infos(void)
    //--------------------------------------------------------------------------
    {
      // This should never be called
      assert(false);
      return NULL;
    }

    //--------------------------------------------------------------------------
    const std::vector<RestrictInfo>* TaskOp::get_restrict_infos(void)
    //--------------------------------------------------------------------------
    {
      // This should never be called
      assert(false);
      return NULL;
    }

    //--------------------------------------------------------------------------
    RegionTreePath& TaskOp::get_privilege_path(unsigned idx)
    //--------------------------------------------------------------------------
    {
      // This should never be called
      assert(false);
      return (*(new RegionTreePath()));
    }

    //--------------------------------------------------------------------------
    void TaskOp::end_inline_task(const void *result, 
                                 size_t result_size, bool owned)
    //--------------------------------------------------------------------------
    {
      // should never be called
      assert(false);
    }

    //--------------------------------------------------------------------------
    RtEvent TaskOp::defer_distribute_task(RtEvent precondition)
    //--------------------------------------------------------------------------
    {
      DeferDistributeArgs args;
      args.proxy_this = this;
      return runtime->issue_runtime_meta_task(args,
          LG_DEFERRED_THROUGHPUT_PRIORITY, this, precondition);
    }

    //--------------------------------------------------------------------------
    RtEvent TaskOp::defer_perform_mapping(RtEvent precondition, MustEpochOp *op)
    //--------------------------------------------------------------------------
    {
      DeferMappingArgs args;
      args.proxy_this = this;
      args.must_op = op;
      return runtime->issue_runtime_meta_task(args,
          LG_DEFERRED_THROUGHPUT_PRIORITY, this, precondition);
    }

    //--------------------------------------------------------------------------
    RtEvent TaskOp::defer_launch_task(RtEvent precondition)
    //--------------------------------------------------------------------------
    {
      DeferLaunchArgs args;
      args.proxy_this = this;
      return runtime->issue_runtime_meta_task(args,
          LG_DEFERRED_THROUGHPUT_PRIORITY, this, precondition);
    }

    //--------------------------------------------------------------------------
    void TaskOp::enqueue_ready_task(bool use_target_processor,
                                    RtEvent wait_on /*=RtEvent::NO_RT_EVENT*/)
    //--------------------------------------------------------------------------
    {
      if (use_target_processor)
      {
        set_current_proc(target_proc);
        runtime->add_to_ready_queue(target_proc, this, wait_on);
      }
      else
        runtime->add_to_ready_queue(current_proc, this, wait_on);
    }

    //--------------------------------------------------------------------------
    void TaskOp::pack_version_infos(Serializer &rez,
                                    std::vector<VersionInfo> &infos,
                                    const std::vector<bool> &full_version_infos)
    //--------------------------------------------------------------------------
    {
      RezCheck z(rez);
#ifdef DEBUG_LEGION
      assert(infos.size() == regions.size());
#endif
      for (unsigned idx = 0; idx < infos.size(); idx++)
      {
        rez.serialize<bool>(full_version_infos[idx]);
        if (full_version_infos[idx])
          infos[idx].pack_version_info(rez);
        else
          infos[idx].pack_version_numbers(rez);
      }
    }

    //--------------------------------------------------------------------------
    void TaskOp::unpack_version_infos(Deserializer &derez,
                                      std::vector<VersionInfo> &infos,
                                      std::set<RtEvent> &ready_events)
    //--------------------------------------------------------------------------
    {
      DerezCheck z(derez);
      infos.resize(regions.size());
      for (unsigned idx = 0; idx < regions.size(); idx++)
      {
        bool full_info;
        derez.deserialize(full_info);
        if (full_info)
          infos[idx].unpack_version_info(derez, runtime, ready_events);
        else
          infos[idx].unpack_version_numbers(derez, runtime->forest);
      }
    }

    //--------------------------------------------------------------------------
    void TaskOp::pack_restrict_infos(Serializer &rez,
                                     const std::vector<RestrictInfo> &infos)
    //--------------------------------------------------------------------------
    {
      RezCheck z(rez);
      size_t count = 0;
      for (unsigned idx = 0; idx < infos.size(); idx++)
      {
        if (infos[idx].has_restrictions())
          count++;
      }
      rez.serialize(count);
      if (count > 0)
      {
        rez.serialize(runtime->address_space);
        for (unsigned idx = 0; idx < infos.size(); idx++)
        {
          if (infos[idx].has_restrictions())
          {
            rez.serialize(idx);
            infos[idx].pack_info(rez);
          }
        }
      }
    }

    //--------------------------------------------------------------------------
    void TaskOp::unpack_restrict_infos(Deserializer &derez,
              std::vector<RestrictInfo> &infos, std::set<RtEvent> &ready_events)
    //--------------------------------------------------------------------------
    {
      DerezCheck z(derez);
      // Always resize the restrictions
      infos.resize(regions.size());
      size_t num_restrictions;
      derez.deserialize(num_restrictions);
      if (num_restrictions > 0)
      {
        AddressSpaceID source;
        derez.deserialize(source);
        for (unsigned idx = 0; idx < num_restrictions; idx++)
        {
          unsigned index;
          derez.deserialize(index);
#ifdef DEBUG_LEGION
          assert(index < infos.size());
#endif
          infos[index].unpack_info(derez, runtime, ready_events);
        }
      }
    }

    //--------------------------------------------------------------------------
    void TaskOp::pack_projection_infos(Serializer &rez, 
                                       std::vector<ProjectionInfo> &infos)
    //--------------------------------------------------------------------------
    {
      RezCheck z(rez);
      size_t count = 0;
      for (unsigned idx = 0; idx < infos.size(); idx++)
      {
        if (infos[idx].is_projecting())
          count++;
      }
      rez.serialize(count);
      if (count > 0)
      {
        for (unsigned idx = 0; idx < infos.size(); idx++)
        {
          if (infos[idx].is_projecting())
          {
            rez.serialize(idx);
            infos[idx].pack_info(rez);
          }
        }
      }
    }

    //--------------------------------------------------------------------------
    void TaskOp::unpack_projection_infos(Deserializer &derez,
                                         std::vector<ProjectionInfo> &infos,
                                         IndexSpace launch_space)
    //--------------------------------------------------------------------------
    {
      DerezCheck z(derez);
      infos.resize(regions.size());
      size_t num_projections;
      derez.deserialize(num_projections);
      if (num_projections > 0)
      {
        IndexSpaceNode *launch_node = runtime->forest->get_node(launch_space);
        for (unsigned idx = 0; idx < num_projections; idx++)
        {
          unsigned index;
          derez.deserialize(index);
#ifdef DEBUG_LEGION
          assert(index < infos.size());
#endif
          infos[index].unpack_info(derez, runtime, 
                                   regions[index], launch_node);
        }
      }
    }

    //--------------------------------------------------------------------------
    void TaskOp::activate_outstanding_task(void)
    //--------------------------------------------------------------------------
    {
      parent_ctx->increment_outstanding();
    }

    //--------------------------------------------------------------------------
    void TaskOp::deactivate_outstanding_task(void)
    //--------------------------------------------------------------------------
    {
      parent_ctx->decrement_outstanding();
    } 

    //--------------------------------------------------------------------------
    void TaskOp::perform_privilege_checks(void)
    //--------------------------------------------------------------------------
    {
      DETAILED_PROFILER(runtime, TASK_PRIVILEGE_CHECK_CALL);
      // First check the index privileges
      for (unsigned idx = 0; idx < indexes.size(); idx++)
      {
        LegionErrorType et = parent_ctx->check_privilege(indexes[idx]);
        switch (et)
        {
          case NO_ERROR:
            break;
          case ERROR_BAD_PARENT_INDEX:
            {
              REPORT_LEGION_ERROR(ERROR_PARENT_TASK_TASK,
                              "Parent task %s (ID %lld) of task %s "
                              "(ID %lld) "
                              "does not have an index requirement for "
                              "index space %x as a parent of "
                              "child task's index requirement index %d",
                              parent_ctx->get_task_name(),
                              parent_ctx->get_unique_id(), get_task_name(),
                              get_unique_id(), indexes[idx].parent.id, idx)
              break;
            }
          case ERROR_BAD_INDEX_PATH:
            {
              REPORT_LEGION_ERROR(ERROR_INDEX_SPACE_NOTSUBSPACE,
                              "Index space %x is not a sub-space "
                              "of parent index space %x for index "
                              "requirement %d of task %s (ID %lld)",
                              indexes[idx].handle.id,
                              indexes[idx].parent.id, idx,
                              get_task_name(), get_unique_id())
              break;
            }
          case ERROR_BAD_INDEX_PRIVILEGES:
            {
              REPORT_LEGION_ERROR(ERROR_PRIVILEGES_INDEX_SPACE,
                              "Privileges %x for index space %x "
                              " are not a subset of privileges of parent "
                              "task's privileges for index space "
                              "requirement %d of task %s (ID %lld)",
                              indexes[idx].privilege,
                              indexes[idx].handle.id, idx,
                              get_task_name(), get_unique_id())
              break;
            }
          default:
            assert(false); // Should never happen
        }
      }
      // Now check the region requirement privileges
      for (unsigned idx = 0; idx < regions.size(); idx++)
      {
        // Verify that the requirement is self-consistent
        FieldID bad_field = AUTO_GENERATE_ID;
        int bad_index = -1;
        LegionErrorType et = runtime->verify_requirement(regions[idx], 
                                                         bad_field); 
        if ((et == NO_ERROR) && !is_index_space && 
            ((regions[idx].handle_type == PART_PROJECTION) || 
             (regions[idx].handle_type == REG_PROJECTION)))
          et = ERROR_BAD_PROJECTION_USE;
        // If that worked, then check the privileges with the parent context
        if (et == NO_ERROR)
          et = parent_ctx->check_privilege(regions[idx], bad_field, bad_index);
        switch (et)
        {
          case NO_ERROR:
            break;
          case ERROR_INVALID_REGION_HANDLE:
            {
              REPORT_LEGION_ERROR(ERROR_INVALID_REGION_HANDLE,
                               "Invalid region handle (%x,%d,%d)"
                               " for region requirement %d of task %s "
                               "(ID %lld)",
                               regions[idx].region.index_space.id,
                               regions[idx].region.field_space.id,
                               regions[idx].region.tree_id, idx,
                               get_task_name(), get_unique_id())
              break;
            }
          case ERROR_INVALID_PARTITION_HANDLE:
            {
              REPORT_LEGION_ERROR(ERROR_INVALID_PARTITION_HANDLE,
                               "Invalid partition handle (%x,%d,%d) "
                               "for partition requirement %d of task %s "
                               "(ID %lld)",
                               regions[idx].partition.index_partition.id,
                               regions[idx].partition.field_space.id,
                               regions[idx].partition.tree_id, idx,
                               get_task_name(), get_unique_id())
              break;
            }
          case ERROR_BAD_PROJECTION_USE:
            {
              REPORT_LEGION_ERROR(ERROR_PROJECTION_REGION_REQUIREMENT,
                               "Projection region requirement %d used "
                               "in non-index space task %s",
                               idx, get_task_name())
              break;
            }
          case ERROR_NON_DISJOINT_PARTITION:
            {
              REPORT_LEGION_ERROR(ERROR_NONDISJOINT_PARTITION_SELECTED,
                               "Non disjoint partition selected for "
                               "writing region requirement %d of task "
                               "%s.  All projection partitions "
                               "which are not read-only and not reduce "
                               "must be disjoint",
                               idx, get_task_name())
              break;
            }
          case ERROR_FIELD_SPACE_FIELD_MISMATCH:
            {
              FieldSpace sp = (regions[idx].handle_type == SINGULAR) ||
                (regions[idx].handle_type == REG_PROJECTION) ? 
                  regions[idx].region.field_space :
                  regions[idx].partition.field_space;
              REPORT_LEGION_ERROR(ERROR_FIELD_NOT_VALID,
                               "Field %d is not a valid field of field "
                               "space %d for region %d of task %s "
                               "(ID %lld)",
                               bad_field, sp.id, idx, get_task_name(),
                               get_unique_id())
              break;
            }
          case ERROR_INVALID_INSTANCE_FIELD:
            {
              REPORT_LEGION_ERROR(ERROR_INSTANCE_FIELD_PRIVILEGE,
                               "Instance field %d is not one of the "
                               "privilege fields for region %d of "
                               "task %s (ID %lld)",
                               bad_field, idx, get_task_name(),
                               get_unique_id())
              break;
            }
          case ERROR_DUPLICATE_INSTANCE_FIELD:
            {
              REPORT_LEGION_ERROR(ERROR_INSTANCE_FIELD_DUPLICATE,
                               "Instance field %d is a duplicate for "
                               "region %d of task %s (ID %lld)",
                               bad_field, idx, get_task_name(),
                               get_unique_id())
              break;
            }
          case ERROR_BAD_PARENT_REGION:
            {
              if (bad_index < 0) 
                REPORT_LEGION_ERROR(ERROR_PARENT_TASK_TASK,
                                 "Parent task %s (ID %lld) of task %s "
                                 "(ID %lld) does not have a region "
                                 "requirement for region "
                                 "(%x,%x,%x) as a parent of child task's "
                                 "region requirement index %d because "
                                 "no 'parent' region had that name.",
                                 parent_ctx->get_task_name(),
                                 parent_ctx->get_unique_id(),
                                 get_task_name(), get_unique_id(),
                                 regions[idx].parent.index_space.id,
                                 regions[idx].parent.field_space.id,
                                 regions[idx].parent.tree_id, idx)
              else if (bad_field == AUTO_GENERATE_ID) 
                REPORT_LEGION_ERROR(ERROR_PARENT_TASK_TASK,
                                 "Parent task %s (ID %lld) of task %s "
                                 "(ID %lld) does not have a region "
                                 "requirement for region "
                                 "(%x,%x,%x) as a parent of child task's "
                                 "region requirement index %d because "
                                 "parent requirement %d did not have "
                                 "sufficient privileges.",
                                 parent_ctx->get_task_name(),
                                 parent_ctx->get_unique_id(),
                                 get_task_name(), get_unique_id(),
                                 regions[idx].parent.index_space.id,
                                 regions[idx].parent.field_space.id,
                                 regions[idx].parent.tree_id, idx, bad_index)
              else 
                REPORT_LEGION_ERROR(ERROR_PARENT_TASK_TASK,
                                 "Parent task %s (ID %lld) of task %s "
                                 "(ID %lld) does not have a region "
                                 "requirement for region "
                                 "(%x,%x,%x) as a parent of child task's "
                                 "region requirement index %d because "
                                 "parent requirement %d was missing field %d.",
                                 parent_ctx->get_task_name(),
                                 parent_ctx->get_unique_id(),
                                 get_task_name(), get_unique_id(),
                                 regions[idx].parent.index_space.id,
                                 regions[idx].parent.field_space.id,
                                 regions[idx].parent.tree_id, idx,
                                 bad_index, bad_field)
              break;
            }
          case ERROR_BAD_REGION_PATH:
            {
              REPORT_LEGION_ERROR(ERROR_REGION_NOT_SUBREGION,
                               "Region (%x,%x,%x) is not a "
                               "sub-region of parent region "
                               "(%x,%x,%x) for region requirement %d of "
                               "task %s (ID %lld)",
                               regions[idx].region.index_space.id,
                               regions[idx].region.field_space.id,
                               regions[idx].region.tree_id,
                               PRINT_REG(regions[idx].parent), idx,
                               get_task_name(), get_unique_id())
              break;
            }
          case ERROR_BAD_PARTITION_PATH:
            {
              REPORT_LEGION_ERROR(ERROR_PARTITION_NOT_SUBPARTITION,
                               "Partition (%x,%x,%x) is not a "
                               "sub-partition of parent region "
                               "(%x,%x,%x) for region "
                               "requirement %d task %s (ID %lld)",
                               regions[idx].partition.index_partition.id,
                               regions[idx].partition.field_space.id,
                               regions[idx].partition.tree_id,
                               PRINT_REG(regions[idx].parent), idx,
                               get_task_name(), get_unique_id())
              break;
            }
          case ERROR_BAD_REGION_TYPE:
            {
              REPORT_LEGION_ERROR(ERROR_REGION_REQUIREMENT_TASK,
                               "Region requirement %d of task %s "
                               "(ID %lld) "
                               "cannot find privileges for field %d in "
                               "parent task",
                               idx, get_task_name(),
                               get_unique_id(), bad_field)
              break;
            }
          case ERROR_BAD_REGION_PRIVILEGES:
            {
              REPORT_LEGION_ERROR(ERROR_PRIVILEGES_REGION_NOTSUBSET,
                               "Privileges %x for region "
                               "(%x,%x,%x) are not a subset of privileges "
                               "of parent task's privileges for "
                               "region requirement %d of task %s "
                               "(ID %lld)",
                               regions[idx].privilege,
                               regions[idx].region.index_space.id,
                               regions[idx].region.field_space.id,
                               regions[idx].region.tree_id, idx,
                               get_task_name(), get_unique_id())
              break;
            }
          case ERROR_BAD_PARTITION_PRIVILEGES:
            {
              REPORT_LEGION_ERROR(ERROR_PRIVILEGES_PARTITION_NOTSUBSET,
                               "Privileges %x for partition (%x,%x,%x) "
                               "are not a subset of privileges of parent "
                               "task's privileges for "
                               "region requirement %d of task %s "
                               "(ID %lld)",
                               regions[idx].privilege,
                               regions[idx].partition.index_partition.id,
                               regions[idx].partition.field_space.id,
                               regions[idx].partition.tree_id, idx,
                               get_task_name(), get_unique_id())
              break;
            }
          default:
            assert(false); // Should never happen
        }
      }
    }

    //--------------------------------------------------------------------------
    void TaskOp::find_early_mapped_region(unsigned idx, InstanceSet &ref)
    //--------------------------------------------------------------------------
    {
      std::map<unsigned,InstanceSet>::const_iterator finder =
        early_mapped_regions.find(idx);
      if (finder != early_mapped_regions.end())
        ref = finder->second;
    }

    //--------------------------------------------------------------------------
    void TaskOp::clone_task_op_from(TaskOp *rhs, Processor p, 
                                    bool can_steal, bool duplicate_args)
    //--------------------------------------------------------------------------
    {
      DETAILED_PROFILER(runtime, CLONE_TASK_CALL);
#ifdef DEBUG_LEGION
      assert(p.exists());
#endif
      // From Operation
      this->parent_ctx = rhs->parent_ctx;
      this->context_index = rhs->context_index;
      this->execution_fence_event = rhs->get_execution_fence_event();
      // Don't register this an operation when setting the must epoch info
      if (rhs->must_epoch != NULL)
        this->set_must_epoch(rhs->must_epoch, rhs->must_epoch_index,
                             false/*do registration*/);
      // From Task
      this->task_id = rhs->task_id;
      this->indexes = rhs->indexes;
      this->regions = rhs->regions;
      this->futures = rhs->futures;
      this->grants = rhs->grants;
      this->wait_barriers = rhs->wait_barriers;
      this->arrive_barriers = rhs->arrive_barriers;
      this->arglen = rhs->arglen;
      if (rhs->arg_manager != NULL)
      {
        if (duplicate_args)
        {
#ifdef DEBUG_LEGION
          assert(arg_manager == NULL);
#endif
          this->arg_manager = new AllocManager(this->arglen); 
          this->arg_manager->add_reference();
          this->args = this->arg_manager->get_allocation();
          memcpy(this->args, rhs->args, this->arglen);
        }
        else
        {
          // No need to actually do the copy in this case
          this->arg_manager = rhs->arg_manager; 
          this->arg_manager->add_reference();
          this->args = arg_manager->get_allocation();
        }
      }
      else if (arglen > 0)
      {
        // If there is no argument manager then we do the copy no matter what
        this->args = legion_malloc(TASK_ARGS_ALLOC, arglen);
        memcpy(args,rhs->args,arglen);
      }
      this->map_id = rhs->map_id;
      this->tag = rhs->tag;
      this->is_index_space = rhs->is_index_space;
      this->orig_proc = rhs->orig_proc;
      this->current_proc = rhs->current_proc;
      this->steal_count = rhs->steal_count;
      this->stealable = can_steal;
      this->speculated = rhs->speculated;
      this->parent_task = rhs->parent_task;
<<<<<<< HEAD
      this->map_locally = rhs->map_locally;
      this->replicate = rhs->replicate;
=======
      this->map_origin = rhs->map_origin;
>>>>>>> 40b8d542
      // From TaskOp
      this->atomic_locks = rhs->atomic_locks;
      this->early_mapped_regions = rhs->early_mapped_regions;
      this->parent_req_indexes = rhs->parent_req_indexes;
      this->current_proc = rhs->current_proc;
      this->target_proc = p;
      this->true_guard = rhs->true_guard;
      this->false_guard = rhs->false_guard;
    }

    //--------------------------------------------------------------------------
    void TaskOp::update_grants(const std::vector<Grant> &requested_grants)
    //--------------------------------------------------------------------------
    {
      grants = requested_grants;
      for (unsigned idx = 0; idx < grants.size(); idx++)
        grants[idx].impl->register_operation(get_task_completion());
    }

    //--------------------------------------------------------------------------
    void TaskOp::update_arrival_barriers(
                                const std::vector<PhaseBarrier> &phase_barriers)
    //--------------------------------------------------------------------------
    {
      ApEvent arrive_pre = get_task_completion();
      for (std::vector<PhaseBarrier>::const_iterator it = 
            phase_barriers.begin(); it != phase_barriers.end(); it++)
      {
        arrive_barriers.push_back(*it);
        Runtime::phase_barrier_arrive(*it, 1/*count*/, arrive_pre);
        if (Runtime::legion_spy_enabled)
          LegionSpy::log_phase_barrier_arrival(unique_op_id, it->phase_barrier);
      }
    }

    //--------------------------------------------------------------------------
    void TaskOp::compute_point_region_requirements(void)
    //--------------------------------------------------------------------------
    {
      DETAILED_PROFILER(runtime, COMPUTE_POINT_REQUIREMENTS_CALL);
      // Update the region requirements for this point
      for (unsigned idx = 0; idx < regions.size(); idx++)
      {
        if (regions[idx].handle_type != SINGULAR)
        {
          ProjectionFunction *function = 
            runtime->find_projection_function(regions[idx].projection);
          regions[idx].region = 
            function->project_point(this, idx, runtime, index_point);
          // Update the region requirement kind 
          regions[idx].handle_type = SINGULAR;
        }
        // Check to see if the region is a NO_REGION,
        // if it is then switch the privilege to NO_ACCESS
        if (regions[idx].region == LogicalRegion::NO_REGION)
        {
          regions[idx].privilege = NO_ACCESS;
          continue;
        }
        // Always check to see if there are any restrictions
        if (has_restrictions(idx, regions[idx].region))
          regions[idx].flags |= RESTRICTED_FLAG;
      }
      complete_point_projection(); 
    }

    //--------------------------------------------------------------------------
    void TaskOp::complete_point_projection(void)
    //--------------------------------------------------------------------------
    {
      SingleTask *single_task = dynamic_cast<SingleTask*>(this);
      if (single_task != NULL)
        single_task->update_no_access_regions();
      // Log our requirements that we computed
      if (Runtime::legion_spy_enabled)
      {
        UniqueID our_uid = get_unique_id();
        for (unsigned idx = 0; idx < regions.size(); idx++)
          log_requirement(our_uid, idx, regions[idx]);
      }
#ifdef DEBUG_LEGION
      {
        std::vector<RegionTreePath> privilege_paths(regions.size());
        for (unsigned idx = 0; idx < regions.size(); idx++)
          initialize_privilege_path(privilege_paths[idx], regions[idx]);
        perform_intra_task_alias_analysis(false/*tracing*/, NULL/*trace*/,
                                          privilege_paths);
      }
#endif
    }

    //--------------------------------------------------------------------------
    void TaskOp::early_map_regions(std::set<RtEvent> &applied_conditions,
                                   const std::vector<unsigned> &must_premap)
    //--------------------------------------------------------------------------
    {
      DETAILED_PROFILER(runtime, EARLY_MAP_REGIONS_CALL);
      // A little bit of suckinesss here, it's unclear if we have
      // our version infos with the proper versioning information
      // so we might need to "page" it in now.  We'll overlap it as
      // much as possible, but it will still suck. The common case is that
      // we don't have anything to premap though so we shouldn't be
      // doing this all that often.
      std::set<RtEvent> version_ready_events;
      for (std::vector<unsigned>::const_iterator it = must_premap.begin();
            it != must_premap.end(); it++)
      {
        VersionInfo &version_info = get_version_info(*it); 
        if (version_info.has_physical_states())
          continue;
        RegionTreePath &privilege_path = get_privilege_path(*it); 
        runtime->forest->perform_versioning_analysis(this, *it, regions[*it],
                                                     privilege_path,
                                                     version_info,
                                                     version_ready_events);
      }
      Mapper::PremapTaskInput input;
      Mapper::PremapTaskOutput output;
      // Initialize this to not have a new target processor
      output.new_target_proc = Processor::NO_PROC;
      // Set up the inputs and outputs 
      std::set<Memory> visible_memories;
      runtime->machine.get_visible_memories(target_proc, visible_memories);
      // At this point if we have any version ready events we need to wait
      if (!version_ready_events.empty())
      {
        RtEvent wait_on = Runtime::merge_events(version_ready_events);
        // This wait sucks but whatever for now
        wait_on.lg_wait();
      }
      for (std::vector<unsigned>::const_iterator it = must_premap.begin();
            it != must_premap.end(); it++)
      {
        InstanceSet valid;    
        VersionInfo &version_info = get_version_info(*it);
        RestrictInfo &restrict_info = get_restrict_info(*it);
        // Do the premapping
        runtime->forest->physical_premap_only(this, *it, regions[*it],
                                              version_info, valid);
        // If we need visible instances, filter them as part of the conversion
        if (regions[*it].is_no_access())
          prepare_for_mapping(valid, input.valid_instances[*it]);
        else if (restrict_info.has_restrictions())
          prepare_for_mapping(restrict_info.get_instances(),
                              input.valid_instances[*it]);
        else
          prepare_for_mapping(valid, visible_memories, 
                              input.valid_instances[*it]);
      }
      // Now invoke the mapper call
      if (mapper == NULL)
        mapper = runtime->find_mapper(current_proc, map_id);
      mapper->invoke_premap_task(this, &input, &output);
      // See if we need to update the new target processor
      if (output.new_target_proc.exists())
        this->target_proc = output.new_target_proc;
      // Now do the registration
      for (std::vector<unsigned>::const_iterator it = must_premap.begin();
            it != must_premap.end(); it++)
      {
        VersionInfo &version_info = get_version_info(*it);
        RestrictInfo &restrict_info = get_restrict_info(*it);
        InstanceSet &chosen_instances = early_mapped_regions[*it];
        std::map<unsigned,std::vector<MappingInstance> >::const_iterator 
          finder = output.premapped_instances.find(*it);
        if (finder == output.premapped_instances.end())
          REPORT_LEGION_ERROR(ERROR_INVALID_MAPPER_OUTPUT,
                        "Invalid mapper output from 'premap_task' invocation "
                        "on mapper %s. Mapper failed to map required premap "
                        "region requirement %d of task %s (ID %lld) launched "
                        "in parent task %s (ID %lld).", 
                        mapper->get_mapper_name(), *it, 
                        get_task_name(), get_unique_id(),
                        parent_ctx->get_task_name(), 
                        parent_ctx->get_unique_id())
        RegionTreeID bad_tree = 0;
        std::vector<FieldID> missing_fields;
        std::vector<PhysicalManager*> unacquired;
        int composite_index = runtime->forest->physical_convert_mapping(
            this, regions[*it], finder->second, 
            chosen_instances, bad_tree, missing_fields,
            Runtime::unsafe_mapper ? NULL : get_acquired_instances_ref(),
            unacquired, !Runtime::unsafe_mapper);
        if (bad_tree > 0)
          REPORT_LEGION_ERROR(ERROR_INVALID_MAPPER_OUTPUT,
                        "Invalid mapper output from 'premap_task' invocation "
                        "on mapper %s. Mapper provided an instance from "
                        "region tree %d for use in satisfying region "
                        "requirement %d of task %s (ID %lld) whose region "
                        "is from region tree %d.", mapper->get_mapper_name(),
                        bad_tree, *it, get_task_name(), get_unique_id(), 
                        regions[*it].region.get_tree_id())
        if (!missing_fields.empty())
        {
          for (std::vector<FieldID>::const_iterator fit = 
                missing_fields.begin(); fit != missing_fields.end(); fit++)
          {
            const void *name; size_t name_size;
            if (!runtime->retrieve_semantic_information(
                regions[*it].region.get_field_space(), *fit,
                NAME_SEMANTIC_TAG, name, name_size, true, false))
              name = "(no name)";
            log_run.error("Missing instance for field %s (FieldID: %d)",
                          static_cast<const char*>(name), *it);
          }
          REPORT_LEGION_ERROR(ERROR_MISSING_INSTANCE_FIELD,
                        "Invalid mapper output from 'premap_task' invocation "
                        "on mapper %s. Mapper failed to specify instances "
                        "for %zd fields of region requirement %d of task %s "
                        "(ID %lld) launched in parent task %s (ID %lld). "
                        "The missing fields are listed below.",
                        mapper->get_mapper_name(), missing_fields.size(),
                        *it, get_task_name(), get_unique_id(),
                        parent_ctx->get_task_name(), 
                        parent_ctx->get_unique_id())
          
        }
        if (!unacquired.empty())
        {
          std::map<PhysicalManager*,std::pair<unsigned,bool> > 
            *acquired_instances = get_acquired_instances_ref();
          for (std::vector<PhysicalManager*>::const_iterator uit = 
                unacquired.begin(); uit != unacquired.end(); uit++)
          {
            if (acquired_instances->find(*uit) == acquired_instances->end())
              REPORT_LEGION_ERROR(ERROR_INVALID_MAPPER_OUTPUT,
                            "Invalid mapper output from 'premap_task' "
                            "invocation on mapper %s. Mapper selected "
                            "physical instance for region requirement "
                            "%d of task %s (ID %lld) which has already "
                            "been collected. If the mapper had properly "
                            "acquired this instance as part of the mapper "
                            "call it would have detected this. Please "
                            "update the mapper to abide by proper mapping "
                            "conventions.", mapper->get_mapper_name(),
                            (*it), get_task_name(), get_unique_id())
          }
          // If we did successfully acquire them, still issue the warning
          REPORT_LEGION_WARNING(LEGION_WARNING_MAPPER_FAILED_ACQUIRE,
                          "mapper %s failed to acquire instances "
                          "for region requirement %d of task %s (ID %lld) "
                          "in 'premap_task' call. You may experience "
                          "undefined behavior as a consequence.",
                          mapper->get_mapper_name(), *it, 
                          get_task_name(), get_unique_id());
        }
        if (composite_index >= 0)
          REPORT_LEGION_ERROR(ERROR_INVALID_MAPPER_OUTPUT,
                        "Invalid mapper output from 'premap_task' invocation "
                        "on mapper %s. Mapper requested composite instance "
                        "creation on region requirement %d of task %s "
                        "(ID %lld) launched in parent task %s (ID %lld).",
                        mapper->get_mapper_name(), *it,
                        get_task_name(), get_unique_id(),
                        parent_ctx->get_task_name(),
                        parent_ctx->get_unique_id())
        if (Runtime::legion_spy_enabled)
          runtime->forest->log_mapping_decision(unique_op_id, *it,
                                                regions[*it],
                                                chosen_instances);
        if (!Runtime::unsafe_mapper)
        {
          std::vector<LogicalRegion> regions_to_check(1, 
                                        regions[*it].region);
          for (unsigned check_idx = 0; 
                check_idx < chosen_instances.size(); check_idx++)
          {
            if (!chosen_instances[check_idx].get_manager()->meets_regions(
                                                          regions_to_check))
              REPORT_LEGION_ERROR(ERROR_INVALID_MAPPER_OUTPUT,
                            "Invalid mapper output from invocation of "
                            "'premap_task' on mapper %s. Mapper specified an "
                            "instance region requirement %d of task %s "
                            "(ID %lld) that does not meet the logical region "
                            "requirement. Task was launched in task %s "
                            "(ID %lld).", mapper->get_mapper_name(), *it, 
                            get_task_name(), get_unique_id(), 
                            parent_ctx->get_task_name(), 
                            parent_ctx->get_unique_id())
          }
        }
        // Set the current mapping index before doing anything that
        // could result in the generation of a copy
        set_current_mapping_index(*it);
        // Passed all the error checking tests so register it
        // Always defer the users, the point tasks will do that
        // for themselves when they map their regions
        runtime->forest->physical_register_only(regions[*it], 
                              version_info, restrict_info, this, *it,
                              completion_event, true/*defer users*/, 
                              true/*need read only reservations*/,
                              applied_conditions, chosen_instances,
                              get_projection_info(*it)
#ifdef DEBUG_LEGION
                              , get_logging_name(), unique_op_id
#endif
                              );
        // Now apply our mapping
        version_info.apply_mapping(applied_conditions);
      }
    }

    //--------------------------------------------------------------------------
    bool TaskOp::prepare_steal(void)
    //--------------------------------------------------------------------------
    {
      if (is_origin_mapped())
        return false;
      if (!is_remote())
        early_map_task();
      return true;
    }

    //--------------------------------------------------------------------------
    void TaskOp::perform_intra_task_alias_analysis(bool is_tracing,
               LegionTrace *trace, std::vector<RegionTreePath> &privilege_paths)
    //--------------------------------------------------------------------------
    {
      DETAILED_PROFILER(runtime, INTRA_TASK_ALIASING_CALL);
#ifdef DEBUG_LEGION
      assert(regions.size() == privilege_paths.size());
#endif
      // Quick out if we've already traced this
      if (!is_tracing && (trace != NULL))
      {
        trace->replay_aliased_children(privilege_paths);
        return;
      }
      std::map<RegionTreeID,std::vector<unsigned> > tree_indexes;
      // Find the indexes of requirements with the same tree
      for (unsigned idx = 0; idx < regions.size(); idx++)
      {
        if (IS_NO_ACCESS(regions[idx]))
          continue;
        tree_indexes[regions[idx].parent.get_tree_id()].push_back(idx);
      }
      // Iterate over the trees with multiple requirements
      for (std::map<RegionTreeID,std::vector<unsigned> >::const_iterator 
            tree_it = tree_indexes.begin(); 
            tree_it != tree_indexes.end(); tree_it++)
      {
        const std::vector<unsigned> &indexes = tree_it->second;
        if (indexes.size() <= 1)
          continue;
        // Get the field masks for each of the requirements
        LegionVector<FieldMask>::aligned field_masks(indexes.size());
        std::vector<IndexTreeNode*> index_nodes(indexes.size());
        {
          FieldSpaceNode *field_space_node = 
           runtime->forest->get_node(regions[indexes[0]].parent)->column_source;
          for (unsigned idx = 0; idx < indexes.size(); idx++)
          {
            field_masks[idx] = field_space_node->get_field_mask(
                                        regions[indexes[idx]].privilege_fields);
            if (regions[indexes[idx]].handle_type == PART_PROJECTION)
              index_nodes[idx] = runtime->forest->get_node(
                        regions[indexes[idx]].partition.get_index_partition());
            else
              index_nodes[idx] = runtime->forest->get_node(
                        regions[indexes[idx]].region.get_index_space());
          }
        }
        // Find the sets of fields which are interfering
        for (unsigned i = 1; i < indexes.size(); i++)
        {
          RegionUsage usage1(regions[indexes[i]]);
          for (unsigned j = 0; j < i; j++)
          {
            FieldMask overlap = field_masks[i] & field_masks[j];
            // No field overlap, so there is nothing to do
            if (!overlap)
              continue;
            // No check for region overlap
            IndexTreeNode *common_ancestor = NULL;
            if (runtime->forest->are_disjoint_tree_only(index_nodes[i],
                  index_nodes[j], common_ancestor))
              continue;
#ifdef DEBUG_LEGION
            assert(common_ancestor != NULL); // should have a counterexample
#endif
            // Get the interference kind and report it if it is bad
            RegionUsage usage2(regions[indexes[j]]);
            DependenceType dtype = check_dependence_type(usage1, usage2);
            // We can only reporting interfering requirements precisely
            // if at least one of these is not a projection requireemnts
            if (((dtype == TRUE_DEPENDENCE) || (dtype == ANTI_DEPENDENCE)) &&
                ((regions[indexes[i]].handle_type == SINGULAR) ||
                 (regions[indexes[j]].handle_type == SINGULAR)))
              report_interfering_requirements(indexes[j], indexes[i]);
            // Special case, if the parents are not the same,
            // then we don't have to do anything cause their
            // path will not overlap
            if (regions[indexes[i]].parent != regions[indexes[j]].parent)
              continue;
            // Record it in the earlier path as the latter path doesn't matter
            privilege_paths[indexes[j]].record_aliased_children(
                                    common_ancestor->depth, overlap);
            // If we have a trace, record the aliased requirements
            if (trace != NULL)
              trace->record_aliased_children(indexes[j], 
                                             common_ancestor->depth, overlap);
          }
        }
      }
    }

    //--------------------------------------------------------------------------
    void TaskOp::compute_parent_indexes(void)
    //--------------------------------------------------------------------------
    {
      parent_req_indexes.resize(regions.size());
      for (unsigned idx = 0; idx < regions.size(); idx++)
      {
        int parent_index = 
          parent_ctx->find_parent_region_req(regions[idx]);
        if (parent_index < 0)
          REPORT_LEGION_ERROR(ERROR_PARENT_TASK_TASK,
                           "Parent task %s (ID %lld) of task %s "
                           "(ID %lld) does not have a region "
                           "requirement for region "
                           "(%x,%x,%x) as a parent of child task's "
                           "region requirement index %d",
                           parent_ctx->get_task_name(), 
                           parent_ctx->get_unique_id(),
                           get_task_name(), get_unique_id(),
                           regions[idx].parent.index_space.id,
                           regions[idx].parent.field_space.id, 
                           regions[idx].parent.tree_id, idx)
        parent_req_indexes[idx] = parent_index;
      }
    }

    //--------------------------------------------------------------------------
    void TaskOp::trigger_children_complete(void)
    //--------------------------------------------------------------------------
    {
      bool task_complete = false;
      {
        AutoLock o_lock(op_lock); 
#ifdef DEBUG_LEGION
        assert(!children_complete);
        // Small race condition here which is alright as
        // long as we haven't committed yet
        assert(!children_commit || !commit_received);
#endif
        children_complete = true;
        task_complete = complete_received;
      }
      if (task_complete)
        trigger_task_complete();
    }

    //--------------------------------------------------------------------------
    void TaskOp::trigger_children_committed(void)
    //--------------------------------------------------------------------------
    {
      bool task_commit = false;
      {
        AutoLock o_lock(op_lock);
#ifdef DEBUG_LEGION
        // There is a small race condition here which is alright
        // as long as we haven't committed yet
        assert(children_complete || !commit_received);
        assert(!children_commit);
#endif
        children_commit = true;
        task_commit = commit_received;
      }
      if (task_commit)
        trigger_task_commit();
    } 

    //--------------------------------------------------------------------------
    /*static*/ void TaskOp::log_requirement(UniqueID uid, unsigned idx,
                                            const RegionRequirement &req)
    //--------------------------------------------------------------------------
    {
      const bool reg = (req.handle_type == SINGULAR) ||
                       (req.handle_type == REG_PROJECTION);
      const bool proj = (req.handle_type == REG_PROJECTION) ||
                        (req.handle_type == PART_PROJECTION); 

      LegionSpy::log_logical_requirement(uid, idx, reg,
          reg ? req.region.index_space.id :
                req.partition.index_partition.id,
          reg ? req.region.field_space.id :
                req.partition.field_space.id,
          reg ? req.region.tree_id : 
                req.partition.tree_id,
          req.privilege, req.prop, req.redop, req.parent.index_space.id);
      LegionSpy::log_requirement_fields(uid, idx, req.privilege_fields);
      if (proj)
        LegionSpy::log_requirement_projection(uid, idx, req.projection);
    }

    /////////////////////////////////////////////////////////////
    // Single Task 
    /////////////////////////////////////////////////////////////

    //--------------------------------------------------------------------------
    SingleTask::SingleTask(Runtime *rt)
      : TaskOp(rt)
    //--------------------------------------------------------------------------
    {
    }
    
    //--------------------------------------------------------------------------
    SingleTask::~SingleTask(void)
    //--------------------------------------------------------------------------
    {
    }

    //--------------------------------------------------------------------------
    void SingleTask::activate_single(void)
    //--------------------------------------------------------------------------
    {
      DETAILED_PROFILER(runtime, ACTIVATE_SINGLE_CALL);
      activate_task();
      outstanding_profiling_requests = 1; // start at 1 as a guard
      profiling_priority = LG_THROUGHPUT_PRIORITY;
      profiling_reported = RtUserEvent::NO_RT_USER_EVENT;
      selected_variant = 0;
      task_priority = 0;
      perform_postmap = false;
      execution_context = NULL;
      shard_manager = NULL;
      leaf_cached = false;
      inner_cached = false;
      has_virtual_instances_result = false;
      has_virtual_instances_cached = false;
    }

    //--------------------------------------------------------------------------
    void SingleTask::deactivate_single(void)
    //--------------------------------------------------------------------------
    {
      DETAILED_PROFILER(runtime, DEACTIVATE_SINGLE_CALL);
      deactivate_task();
      target_processors.clear();
      physical_instances.clear();
      virtual_mapped.clear();
      no_access_regions.clear();
      map_applied_conditions.clear();
      task_profiling_requests.clear();
      copy_profiling_requests.clear();
      if ((execution_context != NULL) && execution_context->remove_reference())
        delete execution_context;
      if (shard_manager != NULL)
        delete shard_manager;
#ifdef DEBUG_LEGION
      premapped_instances.clear();
#endif
    }

    //--------------------------------------------------------------------------
    bool SingleTask::is_leaf(void) const
    //--------------------------------------------------------------------------
    {
      if (!leaf_cached)
      {
        VariantImpl *var = runtime->find_variant_impl(task_id,selected_variant);
        is_leaf_result = var->is_leaf();
        leaf_cached = true;
      }
      return is_leaf_result;
    }

    //--------------------------------------------------------------------------
    bool SingleTask::is_inner(void) const
    //--------------------------------------------------------------------------
    {
      if (!inner_cached)
      {
        VariantImpl *var = runtime->find_variant_impl(task_id,selected_variant);
        is_inner_result = var->is_inner();
        inner_cached = true;
      }
      return is_inner_result;
    }

    //--------------------------------------------------------------------------
    bool SingleTask::has_virtual_instances(void) const
    //--------------------------------------------------------------------------
    {
      if (!has_virtual_instances_cached)
      {
        for (unsigned idx = 0; idx < regions.size(); idx++)
        {
          if (virtual_mapped[idx])
          {
            has_virtual_instances_result = true;
            break;
          }
        }
        has_virtual_instances_cached = true;
      }
      return has_virtual_instances_result;
    }

    //--------------------------------------------------------------------------
    bool SingleTask::is_created_region(unsigned index) const
    //--------------------------------------------------------------------------
    {
      return (index >= regions.size());
    }

    //--------------------------------------------------------------------------
    void SingleTask::update_no_access_regions(void)
    //--------------------------------------------------------------------------
    {
      no_access_regions.resize(regions.size());
      for (unsigned idx = 0; idx < regions.size(); idx++)
        no_access_regions[idx] = IS_NO_ACCESS(regions[idx]) || 
                                  regions[idx].privilege_fields.empty();
    } 

    //--------------------------------------------------------------------------
    void SingleTask::clone_single_from(SingleTask *rhs)
    //--------------------------------------------------------------------------
    {
      this->clone_task_op_from(rhs, this->target_proc, 
                               false/*stealable*/, true/*duplicate*/);
      this->virtual_mapped = rhs->virtual_mapped;
      this->no_access_regions = rhs->no_access_regions;
      this->target_processors = rhs->target_processors;
      this->physical_instances = rhs->physical_instances;
      // no need to copy the control replication map
      this->selected_variant  = rhs->selected_variant;
      this->task_priority     = rhs->task_priority;
      this->shard_manager     = rhs->shard_manager;
      // For now don't copy anything else below here
      // In the future we may need to copy the profiling requests
    }

    //--------------------------------------------------------------------------
    void SingleTask::pack_single_task(Serializer &rez, AddressSpaceID target)
    //--------------------------------------------------------------------------
    {
      DETAILED_PROFILER(runtime, PACK_SINGLE_TASK_CALL);
      RezCheck z(rez);
      pack_base_task(rez, target);
      if (map_origin)
      {
        rez.serialize(selected_variant);
        rez.serialize(task_priority);
        rez.serialize<size_t>(target_processors.size());
        for (unsigned idx = 0; idx < target_processors.size(); idx++)
          rez.serialize(target_processors[idx]);
        for (unsigned idx = 0; idx < regions.size(); idx++)
          rez.serialize<bool>(virtual_mapped[idx]);
      }
      else
      {
        rez.serialize<size_t>(copy_profiling_requests.size());
        for (unsigned idx = 0; idx < copy_profiling_requests.size(); idx++)
          rez.serialize(copy_profiling_requests[idx]);
      }
      rez.serialize<size_t>(physical_instances.size());
      for (unsigned idx = 0; idx < physical_instances.size(); idx++)
        physical_instances[idx].pack_references(rez, target);
      rez.serialize<size_t>(task_profiling_requests.size());
      for (unsigned idx = 0; idx < task_profiling_requests.size(); idx++)
        rez.serialize(task_profiling_requests[idx]);
      if (!task_profiling_requests.empty() || !copy_profiling_requests.empty())
        rez.serialize(profiling_priority);
    }

    //--------------------------------------------------------------------------
    void SingleTask::unpack_single_task(Deserializer &derez,
                                        std::set<RtEvent> &ready_events)
    //--------------------------------------------------------------------------
    {
      DETAILED_PROFILER(runtime, UNPACK_SINGLE_TASK_CALL);
      DerezCheck z(derez);
      unpack_base_task(derez, ready_events);
      if (map_origin)
      {
        derez.deserialize(selected_variant);
        derez.deserialize(task_priority);
        size_t num_target_processors;
        derez.deserialize(num_target_processors);
        target_processors.resize(num_target_processors);
        for (unsigned idx = 0; idx < num_target_processors; idx++)
          derez.deserialize(target_processors[idx]);
        virtual_mapped.resize(regions.size());
        for (unsigned idx = 0; idx < regions.size(); idx++)
        {
          bool result;
          derez.deserialize(result);
          virtual_mapped[idx] = result;
        }
      }
      else
      {
        size_t num_copy_requests;
        derez.deserialize(num_copy_requests);
        if (num_copy_requests > 0)
        {
          copy_profiling_requests.resize(num_copy_requests);
          for (unsigned idx = 0; idx < num_copy_requests; idx++)
            derez.deserialize(copy_profiling_requests[idx]);
        }
      }
      size_t num_phy;
      derez.deserialize(num_phy);
      physical_instances.resize(num_phy);
      for (unsigned idx = 0; idx < num_phy; idx++)
        physical_instances[idx].unpack_references(runtime, this,
                                                  derez, ready_events);
      update_no_access_regions();
      size_t num_task_requests;
      derez.deserialize(num_task_requests);
      if (num_task_requests > 0)
      {
        task_profiling_requests.resize(num_task_requests);
        for (unsigned idx = 0; idx < num_task_requests; idx++)
          derez.deserialize(task_profiling_requests[idx]);
      }
      if (!task_profiling_requests.empty() || !copy_profiling_requests.empty())
        derez.deserialize(profiling_priority);
    } 

    //--------------------------------------------------------------------------
    void SingleTask::send_remote_context(AddressSpaceID remote_instance,
                                         RemoteTask *remote_ctx)
    //--------------------------------------------------------------------------
    {
#ifdef DEBUG_LEGION
      assert(remote_instance != runtime->address_space);
#endif
      Serializer rez;
      {
        RezCheck z(rez);
        rez.serialize(remote_ctx);
        execution_context->pack_remote_context(rez, remote_instance);
      }
      runtime->send_remote_context_response(remote_instance, rez);
      AutoLock o_lock(op_lock);
#ifdef DEBUG_LEGION
      assert(remote_instances.find(remote_instance) == remote_instances.end());
#endif
      remote_instances[remote_instance] = remote_ctx;
    }

    //--------------------------------------------------------------------------
    void SingleTask::trigger_mapping(void)
    //--------------------------------------------------------------------------
    {
      DETAILED_PROFILER(runtime, TRIGGER_SINGLE_CALL);
      if (is_remote())
      {
        if (distribute_task())
        {
          // Still local
          if (is_origin_mapped())
          {
            // Remote and origin mapped means
            // we were already mapped so we can
            // just launch the task
            launch_task();
          }
          else
          {
            // Remote but still need to map
            RtEvent done_mapping = perform_mapping();
            if (done_mapping.exists() && !done_mapping.has_triggered())
              defer_launch_task(done_mapping);
            else
              launch_task();
          }
        }
        // otherwise it was sent away
      }
      else
      {
        // Not remote
        early_map_task();
        // See if we have a must epoch in which case
        // we can simply record ourselves and we are done
        if (must_epoch != NULL)
        {
          must_epoch->register_single_task(this, must_epoch_index);
        }
        else
        {
#ifdef DEBUG_LEGION
          assert(target_proc.exists());
#endif
          // See if this task is going to be sent
          // remotely in which case we need to do the
          // mapping now, otherwise we can defer it
          // until the task ends up on the target processor
          if (is_origin_mapped() && target_proc.exists() &&
              !runtime->is_local(target_proc))
          {
            RtEvent done_mapping = perform_mapping();
            if (done_mapping.exists() && !done_mapping.has_triggered())
              defer_distribute_task(done_mapping);
            else
            {
#ifdef DEBUG_LEGION
#ifndef NDEBUG
              bool still_local = 
#endif
#endif
              distribute_task();
#ifdef DEBUG_LEGION
              assert(!still_local);
#endif
            }
          }
          else
          {
            if (distribute_task())
            {
              // Still local so try mapping and launching
              RtEvent done_mapping = perform_mapping();
              if (done_mapping.exists() && !done_mapping.has_triggered())
                defer_launch_task(done_mapping);
              else
                launch_task();
            }
          }
        }
      }
    } 

    //--------------------------------------------------------------------------
    void SingleTask::initialize_map_task_input(Mapper::MapTaskInput &input,
                                               Mapper::MapTaskOutput &output,
                                               MustEpochOp *must_epoch_owner,
                                      std::vector<InstanceSet> &valid)
    //--------------------------------------------------------------------------
    {
      DETAILED_PROFILER(runtime, INITIALIZE_MAP_TASK_CALL);
      // Do the traversals for all the non-early mapped regions and find
      // their valid instances, then fill in the mapper input structure
      valid.resize(regions.size());
      input.valid_instances.resize(regions.size());
      output.chosen_instances.resize(regions.size());
      // If we have must epoch owner, we have to check for any 
      // constrained mappings which must be heeded
      if (must_epoch_owner != NULL)
        must_epoch_owner->must_epoch_map_task_callback(this, input, output);
      std::set<Memory> visible_memories;
      runtime->machine.get_visible_memories(target_proc, visible_memories);
      RegionTreeContext enclosing = parent_ctx->get_context();
      for (unsigned idx = 0; idx < regions.size(); idx++)
      {
        // Skip any early mapped regions
        std::map<unsigned,InstanceSet>::const_iterator early_mapped_finder = 
          early_mapped_regions.find(idx);
        if (early_mapped_finder != early_mapped_regions.end())
        {
          input.premapped_regions.push_back(idx);
          // Still fill in the valid regions so that mappers can use
          // the instance names for constraints
          prepare_for_mapping(early_mapped_finder->second, 
                              input.valid_instances[idx]);
          // We can also copy them over to the output too
          output.chosen_instances[idx] = input.valid_instances[idx];
          continue;
        }
        // Skip any NO_ACCESS or empty privilege field regions
        if (IS_NO_ACCESS(regions[idx]) || regions[idx].privilege_fields.empty())
          continue;
        // Handle the case of restricted simultaneous coherence where if
        // we are restricted and are requesting simultaneous coherence then
        // we need to use the same instances as our parent instance
        RestrictInfo &restrict_info = get_restrict_info(idx);
        if (IS_SIMULT(regions[idx]) && restrict_info.has_restrictions())
        {
          // Check to see if we cover all the fields, if not we 
          // have no way to handle this currently
          FieldMask restricted_mask;
          restrict_info.populate_restrict_fields(restricted_mask);
          if (FieldMask::pop_count(restricted_mask) != 
              int(regions[idx].privilege_fields.size()))
            REPORT_LEGION_FATAL(LEGION_FATAL_RESTRICTED_SIMULTANEOUS,
                          "Partially restricted region requirement %d with "
                          "simultaneous coherence for task %s (ID %lld) is "
                          "not currently supported by the Legion runtime. "
                          "Please report this use case to the Legion "
                          "developers mailing list.", idx, get_task_name(),
                          get_unique_id())
          input.premapped_regions.push_back(idx);
          // Still fill in the valid regions so that mappers can use
          // the instance names for constraints
          prepare_for_mapping(restrict_info.get_instances(),
                              input.valid_instances[idx]);
          // We can also copy them over to the output too
          output.chosen_instances[idx] = input.valid_instances[idx];
          continue;
        }
        // Always have to do the traversal at this point to mark open children
        InstanceSet &current_valid = valid[idx];
        perform_physical_traversal(idx, enclosing, current_valid);
        // See if we've already got an output from a must-epoch mapping
        if (!output.chosen_instances[idx].empty())
        {
#ifdef DEBUG_LEGION
          assert(must_epoch_owner != NULL);
#endif
          // We can skip this since we already know the result
          continue;
        }
        // Now we can prepare this for mapping,
        // filter for visible memories if necessary
        if (regions[idx].is_no_access())
          prepare_for_mapping(current_valid, input.valid_instances[idx]);
        else if (restrict_info.has_restrictions())
          prepare_for_mapping(restrict_info.get_instances(),
                              input.valid_instances[idx]);
        else
          prepare_for_mapping(current_valid, visible_memories,
                              input.valid_instances[idx]);
      }
#ifdef DEBUG_LEGION
      // Save the inputs for premapped regions so we can check them later
      if (!input.premapped_regions.empty())
      {
        for (std::vector<unsigned>::const_iterator it = 
              input.premapped_regions.begin(); it !=
              input.premapped_regions.end(); it++)
          premapped_instances[*it] = output.chosen_instances[*it];
      }
#endif
      // Prepare the output too
      output.chosen_variant = 0;
      output.postmap_task = false;
      output.task_priority = 0;
      output.postmap_task = false;
    }

    //--------------------------------------------------------------------------
    void SingleTask::finalize_map_task_output(Mapper::MapTaskInput &input,
                                              Mapper::MapTaskOutput &output,
                                              MustEpochOp *must_epoch_owner,
                                              std::vector<InstanceSet> &valid)
    //--------------------------------------------------------------------------
    {
      DETAILED_PROFILER(runtime, FINALIZE_MAP_TASK_CALL);
      // first check the processors to make sure they are all on the
      // same node and of the same kind, if we know we have a must epoch
      // owner then we also know there is only one valid choice
      if (must_epoch_owner == NULL)
      {
        if (output.target_procs.empty())
        {
          REPORT_LEGION_WARNING(LEGION_WARNING_EMPTY_OUTPUT_TARGET,
                          "Empty output target_procs from call to 'map_task' "
                          "by mapper %s for task %s (ID %lld). Adding the "
                          "'target_proc' " IDFMT " as the default.",
                          mapper->get_mapper_name(), get_task_name(),
                          get_unique_id(), this->target_proc.id);
          output.target_procs.push_back(this->target_proc);
        }
        else if (Runtime::separate_runtime_instances && 
                  (output.target_procs.size() > 1))
        {
          // Ignore additional processors in separate runtime instances
          output.target_procs.resize(1);
        }
        if (!Runtime::unsafe_mapper)
          validate_target_processors(output.target_procs);
        // Special case for when we run in hl:separate mode
        if (Runtime::separate_runtime_instances)
        {
          target_processors.resize(1);
          target_processors[0] = this->target_proc;
        }
        else // the common case
          target_processors = output.target_procs;
      }
      else
      {
        if (output.target_procs.size() > 1)
        {
          REPORT_LEGION_WARNING(LEGION_WARNING_IGNORING_SPURIOUS_TARGET,
                          "Ignoring spurious additional target processors "
                          "requested in 'map_task' for task %s (ID %lld) "
                          "by mapper %s because task is part of a must "
                          "epoch launch.", get_task_name(), get_unique_id(),
                          mapper->get_mapper_name());
        }
        if (!output.target_procs.empty() && 
                 (output.target_procs[0] != this->target_proc))
        {
          REPORT_LEGION_WARNING(LEGION_WARNING_IGNORING_PROCESSOR_REQUEST,
                          "Ignoring processor request of " IDFMT " for "
                          "task %s (ID %lld) by mapper %s because task "
                          "has already been mapped to processor " IDFMT
                          " as part of a must epoch launch.", 
                          output.target_procs[0].id, get_task_name(), 
                          get_unique_id(), mapper->get_mapper_name(),
                          this->target_proc.id);
        }
        // Only one valid choice in this case, ignore everything else
        target_processors.push_back(this->target_proc);
      }
      // Sort out any profiling requests that we need to perform
      if (!output.task_prof_requests.empty())
      {
        profiling_priority = output.profiling_priority;
        // If we do any legion specific checks, make sure we ask
        // Realm for the proc profiling info so that we can get
        // a callback to report our profiling information
        bool has_proc_request = false;
        // Filter profiling requests into those for copies and the actual task
        for (std::set<ProfilingMeasurementID>::const_iterator it = 
              output.task_prof_requests.requested_measurements.begin(); it !=
              output.task_prof_requests.requested_measurements.end(); it++)
        {
          if ((*it) > Mapping::PMID_LEGION_FIRST)
          {
            // If we haven't seen a proc usage yet, then add it
            // to the realm requests to ensure we get a callback
            // for this task. We know we'll see it before this
            // because the measurement IDs are in order
            if (!has_proc_request)
              task_profiling_requests.push_back(
                  (ProfilingMeasurementID)Realm::PMID_OP_PROC_USAGE);
            // These are legion profiling requests and currently
            // are only profiling task information
            task_profiling_requests.push_back(*it);
            continue;
          }
          switch ((Realm::ProfilingMeasurementID)*it)
          {
            case Realm::PMID_OP_PROC_USAGE:
              has_proc_request = true; // Then fall through
            case Realm::PMID_OP_STATUS:
            case Realm::PMID_OP_BACKTRACE:
            case Realm::PMID_OP_TIMELINE:
            case Realm::PMID_PCTRS_CACHE_L1I:
            case Realm::PMID_PCTRS_CACHE_L1D:
            case Realm::PMID_PCTRS_CACHE_L2:
            case Realm::PMID_PCTRS_CACHE_L3:
            case Realm::PMID_PCTRS_IPC:
            case Realm::PMID_PCTRS_TLB:
            case Realm::PMID_PCTRS_BP:
              {
                // Just task
                task_profiling_requests.push_back(*it);
                break;
              }
            default:
              {
                REPORT_LEGION_WARNING(LEGION_WARNING_MAPPER_REQUESTED_PROFILING,
                              "Mapper %s requested a profiling "
                    "measurement of type %d which is not applicable to "
                    "task %s (UID %lld) and will be ignored.",
                    mapper->get_mapper_name(), *it, get_task_name(),
                    get_unique_id());
              }
          }
        }
      }
      if (!output.copy_prof_requests.empty())
      {
        filter_copy_request_kinds(mapper, 
            output.copy_prof_requests.requested_measurements,
            copy_profiling_requests, true/*warn*/);
        profiling_priority = output.profiling_priority;
      }
      // See whether the mapper picked a variant or a generator
      VariantImpl *variant_impl = NULL;
      if (output.chosen_variant > 0)
        variant_impl = runtime->find_variant_impl(task_id, 
                                output.chosen_variant, true/*can fail*/);
      else // TODO: invoke a generator if one exists
        REPORT_LEGION_ERROR(ERROR_INVALID_MAPPER_OUTPUT,
                      "Invalid mapper output from invocation of '%s' on "
                      "mapper %s. Mapper specified an invalid task variant "
                      "of ID 0 for task %s (ID %lld), but Legion does not yet "
                      "support task generators.", "map_task", 
                      mapper->get_mapper_name(), 
                      get_task_name(), get_unique_id())
      if (variant_impl == NULL)
        // If we couldn't find or make a variant that is bad
        REPORT_LEGION_ERROR(ERROR_INVALID_MAPPER_OUTPUT,
                      "Invalid mapper output from invocation of '%s' on "
                      "mapper %s. Mapper failed to specify a valid "
                      "task variant or generator capable of create a variant "
                      "implementation of task %s (ID %lld).",
                      "map_task", mapper->get_mapper_name(), get_task_name(),
                      get_unique_id())
      // Now that we know which variant to use, we can validate it
      if (!Runtime::unsafe_mapper)
        validate_variant_selection(mapper, variant_impl, "map_task");
#ifdef DEBUG_LEGION
      // Check to see if any premapped region mappings changed
      if (!premapped_instances.empty())
      {
        for (std::map<unsigned,std::vector<Mapping::PhysicalInstance> >::
              const_iterator it = premapped_instances.begin(); it !=
              premapped_instances.end(); it++)
        {
          if (it->second.size() != output.chosen_instances[it->first].size())
            REPORT_LEGION_ERROR(ERROR_INVALID_MAPPER_OUTPUT,
                        "Invalid mapper output from invocation of '%s' on "
                        "mapper %s. Mapper modified the premapped output "
                        "for region requirement %d of task %s (ID %lld).",
                        "map_task", mapper->get_mapper_name(), it->first,
                        get_task_name(), get_unique_id())
          for (unsigned idx = 0; idx < it->second.size(); idx++)
            if (it->second[idx] != output.chosen_instances[it->first][idx])
              REPORT_LEGION_ERROR(ERROR_INVALID_MAPPER_OUTPUT,
                        "Invalid mapper output from invocation of '%s' on "
                        "mapper %s. Mapper modified the premapped output "
                        "for region requirement %d of task %s (ID %lld).",
                        "map_task", mapper->get_mapper_name(), it->first,
                        get_task_name(), get_unique_id())
        }
      }
#endif
      // fill in virtual_mapped
      virtual_mapped.resize(regions.size(),false);
      // Convert all the outputs into our set of physical instances and
      // validate them by checking the following properites:
      // - all are either pure virtual or pure physical 
      // - no missing fields
      // - all satisfy the region requirement
      // - all are visible from all the target processors
      physical_instances.resize(regions.size());
      // If we're doing safety checks, we need the set of memories
      // visible from all the target processors
      std::set<Memory> visible_memories;
      if (!Runtime::unsafe_mapper)
      {
        if (target_processors.size() > 1)
        {
          // If we have multiple processor, we want the set of 
          // memories visible to all of them
          Machine::MemoryQuery visible_query(runtime->machine);
          for (std::vector<Processor>::const_iterator it = 
                target_processors.begin(); it != target_processors.end(); it++)
            visible_query.has_affinity_to(*it);
          for (Machine::MemoryQuery::iterator it = visible_query.begin();
                it != visible_query.end(); it++)
            visible_memories.insert(*it);
        }
        else
          runtime->find_visible_memories(target_proc, visible_memories);
      }
      for (unsigned idx = 0; idx < regions.size(); idx++)
      {
        // If it was early mapped or is restricted, then it is easy
        std::map<unsigned,InstanceSet>::const_iterator finder = 
          early_mapped_regions.find(idx);
        if ((finder != early_mapped_regions.end()) ||
            (IS_SIMULT(regions[idx]) && 
             get_restrict_info(idx).has_restrictions()))
        {
          if (finder == early_mapped_regions.end())
          {
            RestrictInfo &restrict_info = get_restrict_info(idx);
            // Must cover given the assertion in initialize_map_task_input
            physical_instances[idx] = restrict_info.get_instances();
          }
          else
            physical_instances[idx] = finder->second;
          // Check to see if it is visible or not from the target processors
          if (!Runtime::unsafe_mapper && !regions[idx].is_no_access())
          {
            InstanceSet &req_instances = physical_instances[idx];
            for (unsigned idx2 = 0; idx2 < req_instances.size(); idx2++)
            {
              Memory mem = req_instances[idx2].get_memory();
              if (visible_memories.find(mem) == visible_memories.end())
              {
                // Not visible from all target processors
                // Different error messages depending on the cause
                if (regions[idx].is_restricted()) 
                  REPORT_LEGION_ERROR(ERROR_INVALID_MAPPER_OUTPUT,
                                "Invalid mapper output from invocation of '%s' "
                                "on mapper %s. Mapper selected processor(s) "
                                "which restricted instance of region "
                                "requirement %d in memory " IDFMT " is not "
                                "visible for task %s (ID %lld).",
                                "map_task", mapper->get_mapper_name(), idx,
                                mem.id, get_task_name(), get_unique_id())
                else 
                  REPORT_LEGION_ERROR(ERROR_INVALID_MAPPER_OUTPUT,
                                "Invalid mapper output from invocation of '%s' "
                                "on mapper %s. Mapper selected processor(s) "
                                "for which premapped instance of region "
                                "requirement %d in memory " IDFMT " is not "
                                "visible for task %s (ID %lld).",
                                "map_task", mapper->get_mapper_name(), idx,
                                mem.id, get_task_name(), get_unique_id())
              }
            }
          }
          if (Runtime::legion_spy_enabled)
            runtime->forest->log_mapping_decision(unique_op_id, idx,
                                                  regions[idx],
                                                  physical_instances[idx]);
          continue;
        }
        // Skip any NO_ACCESS or empty privilege field regions
        if (no_access_regions[idx])
          continue;
        // Do the conversion
        InstanceSet &result = physical_instances[idx];
        RegionTreeID bad_tree = 0;
        std::vector<FieldID> missing_fields;
        std::vector<PhysicalManager*> unacquired;
        bool free_acquired = false;
        std::map<PhysicalManager*,std::pair<unsigned,bool> > *acquired = NULL;
        // Get the acquired instances only if we are checking
        if (!Runtime::unsafe_mapper)
        {
          if (this->must_epoch != NULL)
          {
            acquired = new std::map<PhysicalManager*,
                     std::pair<unsigned,bool> >(*get_acquired_instances_ref());
            free_acquired = true;
            // Merge the must epoch owners acquired instances too 
            // if we need to check for all our instances being acquired
            std::map<PhysicalManager*,std::pair<unsigned,bool> > 
              *epoch_acquired = this->must_epoch->get_acquired_instances_ref();
            if (epoch_acquired != NULL)
              acquired->insert(epoch_acquired->begin(), epoch_acquired->end());
          }
          else
            acquired = get_acquired_instances_ref();
        }
        int composite_idx = 
          runtime->forest->physical_convert_mapping(this, regions[idx],
                output.chosen_instances[idx], result, bad_tree, missing_fields,
                acquired, unacquired, !Runtime::unsafe_mapper);
        if (free_acquired)
          delete acquired;
        if (bad_tree > 0)
          REPORT_LEGION_ERROR(ERROR_INVALID_MAPPER_OUTPUT,
                        "Invalid mapper output from invocation of '%s' on "
                        "mapper %s. Mapper specified an instance from region "
                        "tree %d for use with region requirement %d of task "
                        "%s (ID %lld) whose region is from tree %d.",
                        "map_task", mapper->get_mapper_name(), bad_tree,
                        idx, get_task_name(), get_unique_id(),
                        regions[idx].region.get_tree_id())
        if (!missing_fields.empty())
        {
          for (std::vector<FieldID>::const_iterator it = 
                missing_fields.begin(); it != missing_fields.end(); it++)
          {
            const void *name; size_t name_size;
            if(!runtime->retrieve_semantic_information(
                regions[idx].region.get_field_space(), *it, NAME_SEMANTIC_TAG,
                name, name_size, true/*can fail*/, false))
	          name = "(no name)";
              log_run.error("Missing instance for field %s (FieldID: %d)",
                          static_cast<const char*>(name), *it);
          }
          REPORT_LEGION_ERROR(ERROR_MISSING_INSTANCE_FIELD,
                        "Invalid mapper output from invocation of '%s' on "
                        "mapper %s. Mapper failed to specify an instance for "
                        "%zd fields of region requirement %d on task %s "
                        "(ID %lld). The missing fields are listed below.",
                        "map_task", mapper->get_mapper_name(), 
                        missing_fields.size(), idx, get_task_name(), 
                        get_unique_id())
          
        }
        if (!unacquired.empty())
        {
          std::map<PhysicalManager*,std::pair<unsigned,bool> > 
            *acquired_instances = get_acquired_instances_ref();
          for (std::vector<PhysicalManager*>::const_iterator it = 
                unacquired.begin(); it != unacquired.end(); it++)
          {
            if (acquired_instances->find(*it) == acquired_instances->end())
              REPORT_LEGION_ERROR(ERROR_INVALID_MAPPER_OUTPUT,
                            "Invalid mapper output from 'map_task' "
                            "invocation on mapper %s. Mapper selected "
                            "physical instance for region requirement "
                            "%d of task %s (ID %lld) which has already "
                            "been collected. If the mapper had properly "
                            "acquired this instance as part of the mapper "
                            "call it would have detected this. Please "
                            "update the mapper to abide by proper mapping "
                            "conventions.", mapper->get_mapper_name(),
                            idx, get_task_name(), get_unique_id())
          }
          // Event if we did successfully acquire them, still issue the warning
          REPORT_LEGION_WARNING(LEGION_WARNING_MAPPER_FAILED_ACQUIRE,
                          "mapper %s failed to acquire instances "
                          "for region requirement %d of task %s (ID %lld) "
                          "in 'map_task' call. You may experience "
                          "undefined behavior as a consequence.",
                          mapper->get_mapper_name(), idx, 
                          get_task_name(), get_unique_id())
        }
        // See if they want a virtual mapping
        if (composite_idx >= 0)
        {
          // Everything better be all virtual or all real
          if (result.size() > 1)
            REPORT_LEGION_ERROR(ERROR_INVALID_MAPPER_OUTPUT,
                          "Invalid mapper output from invocation of '%s' on "
                          "mapper %s. Mapper specified mixed composite and "
                          "concrete instances for region requirement %d of "
                          "task %s (ID %lld). Only full concrete instances "
                          "or a single composite instance is supported.",
                          "map_task", mapper->get_mapper_name(), idx, 
                          get_task_name(), get_unique_id())
          if (IS_REDUCE(regions[idx]))
            REPORT_LEGION_ERROR(ERROR_INVALID_MAPPER_OUTPUT,
                          "Invalid mapper output from invocation of '%s' on "
                          "mapper %s. Illegal composite mapping requested on "
                          "region requirement %d of task %s (UID %lld) which "
                          "has only reduction privileges.", 
                          "map_task", mapper->get_mapper_name(), idx, 
                          get_task_name(), get_unique_id())
          if (!IS_EXCLUSIVE(regions[idx]))
            REPORT_LEGION_ERROR(ERROR_INVALID_MAPPER_OUTPUT,
                          "Invalid mapper output from invocation of '%s' on "
                          "mapper %s. Illegal composite instance requested "
                          "on region requirement %d of task %s (ID %lld) "
                          "which has a relaxed coherence mode. Virtual "
                          "mappings are only permitted for exclusive "
                          "coherence.", "map_task", mapper->get_mapper_name(),
                          idx, get_task_name(), get_unique_id())
          virtual_mapped[idx] = true;
        } 
        if (Runtime::legion_spy_enabled)
          runtime->forest->log_mapping_decision(unique_op_id, idx,
                                                regions[idx],
                                                physical_instances[idx]);
        // Skip checks if the mapper promises it is safe
        if (Runtime::unsafe_mapper)
          continue;
        // If this is anything other than a virtual mapping, check that
        // the instances align with the privileges
        if (!virtual_mapped[idx])
        {
          std::vector<LogicalRegion> regions_to_check(1, regions[idx].region);
          for (unsigned idx2 = 0; idx2 < result.size(); idx2++)
          {
            if (!result[idx2].get_manager()->meets_regions(regions_to_check))
              // Doesn't satisfy the region requirement
              REPORT_LEGION_ERROR(ERROR_INVALID_MAPPER_OUTPUT,
                            "Invalid mapper output from invocation of '%s' on "
                            "mapper %s. Mapper specified instance that does "
                            "not meet region requirement %d for task %s "
                            "(ID %lld). The index space for the instance has "
                            "insufficient space for the requested logical "
                            "region.", "map_task", mapper->get_mapper_name(),
                            idx, get_task_name(), get_unique_id())
          }
          if (!regions[idx].is_no_access() &&
              !variant_impl->is_no_access_region(idx))
          {
            for (unsigned idx2 = 0; idx2 < result.size(); idx2++)
            {
              Memory mem = result[idx2].get_memory();
              if (visible_memories.find(mem) == visible_memories.end())
                // Not visible from all target processors
                REPORT_LEGION_ERROR(ERROR_INVALID_MAPPER_OUTPUT,
                              "Invalid mapper output from invocation of '%s' "
                              "on mapper %s. Mapper selected an instance for "
                              "region requirement %d in memory " IDFMT " "
                              "which is not visible from the target processors "
                              "for task %s (ID %lld).", "map_task", 
                              mapper->get_mapper_name(), idx, mem.id, 
                              get_task_name(), get_unique_id())
            }
          }
          // If this is a reduction region requirement make sure all the 
          // managers are reduction instances
          if (IS_REDUCE(regions[idx]))
          {
            std::map<PhysicalManager*,std::pair<unsigned,bool> > 
              *acquired = get_acquired_instances_ref();
            for (unsigned idx2 = 0; idx2 < result.size(); idx2++)
            {
              if (!result[idx2].get_manager()->is_reduction_manager())
                REPORT_LEGION_ERROR(ERROR_INVALID_MAPPER_OUTPUT,
                              "Invalid mapper output from invocation of '%s' "
                              "on mapper %s. Mapper failed to choose a "
                              "specialized reduction instance for region "
                              "requirement %d of task %s (ID %lld) which has "
                              "reduction privileges.", "map_task", 
                              mapper->get_mapper_name(), idx,
                              get_task_name(), get_unique_id())
              std::map<PhysicalManager*,std::pair<unsigned,bool> >::
                const_iterator finder = acquired->find(
                    result[idx2].get_manager());
#ifdef DEBUG_LEGION
              assert(finder != acquired->end());
#endif
              // Permit this if we are doing replay mapping
              if (!finder->second.second && (Runtime::replay_file == NULL))
                REPORT_LEGION_ERROR(ERROR_INVALID_MAPPER_OUTPUT,
                              "Invalid mapper output from invocation of '%s' "
                              "on mapper %s. Mapper made an illegal decision "
                              "to re-use a reduction instance for region "
                              "requirement %d of task %s (ID %lld). Reduction "
                              "instances are not currently permitted to be "
                              "recycled.", "map_task",mapper->get_mapper_name(),
                              idx, get_task_name(), get_unique_id())
            }
          }
          else
          {
            for (unsigned idx2 = 0; idx2 < result.size(); idx2++)
            {
              if (!result[idx2].get_manager()->is_instance_manager())
                REPORT_LEGION_ERROR(ERROR_INVALID_MAPPER_OUTPUT,
                              "Invalid mapper output from invocation of '%s' "
                              "on mapper %s. Mapper selected illegal "
                              "specialized reduction instance for region "
                              "requirement %d of task %s (ID %lld) which "
                              "does not have reduction privileges.", "map_task",
                              mapper->get_mapper_name(), idx, 
                              get_task_name(), get_unique_id())
            }
          }
        }
      }
      early_mapped_regions.clear();
      // Record anything else that needs to be recorded 
      selected_variant = output.chosen_variant;
      task_priority = output.task_priority;
      perform_postmap = output.postmap_task;
    }

    //--------------------------------------------------------------------------
    void SingleTask::validate_target_processors(
                                 const std::vector<Processor> &processors) const
    //--------------------------------------------------------------------------
    {
      // Make sure that they are all on the same node and of the same kind
      Processor::Kind kind = this->target_proc.kind();
      AddressSpace space = this->target_proc.address_space();
      for (unsigned idx = 0; idx < processors.size(); idx++)
      {
        const Processor &proc = processors[idx];
        if (proc.kind() != kind)
          REPORT_LEGION_ERROR(ERROR_INVALID_MAPPER_OUTPUT,
                        "Invalid mapper output. Mapper %s requested processor "
                        IDFMT " which is of kind %s when mapping task %s "
                        "(ID %lld), but the target processor " IDFMT " has "
                        "kind %s. Only one kind of processor is permitted.",
                        mapper->get_mapper_name(), proc.id, 
                        Processor::get_kind_name(proc.kind()), get_task_name(),
                        get_unique_id(), this->target_proc.id, 
                        Processor::get_kind_name(kind))
        if (proc.address_space() != space)
          REPORT_LEGION_ERROR(ERROR_INVALID_MAPPER_OUTPUT,
                        "Invalid mapper output. Mapper %s requested processor "
                        IDFMT " which is in address space %d when mapping "
                        "task %s (ID %lld) but the target processor " IDFMT 
                        "is in address space %d. All target processors must "
                        "be in the same address space.", 
                        mapper->get_mapper_name(), proc.id,
                        proc.address_space(), get_task_name(), get_unique_id(), 
                        this->target_proc.id, space)
      }
    }

    //--------------------------------------------------------------------------
    void SingleTask::validate_variant_selection(MapperManager *local_mapper,
                          VariantImpl *impl, const char *mapper_call_name) const
    //--------------------------------------------------------------------------
    {
      DETAILED_PROFILER(runtime, VALIDATE_VARIANT_SELECTION_CALL);
      // Check the layout constraints first
      const TaskLayoutConstraintSet &layout_constraints = 
        impl->get_layout_constraints();
      for (std::multimap<unsigned,LayoutConstraintID>::const_iterator it = 
            layout_constraints.layouts.begin(); it != 
            layout_constraints.layouts.end(); it++)
      {
        // Might have constraints for extra region requirements
        if (it->first >= physical_instances.size())
          continue;
        LayoutConstraints *constraints = 
          runtime->find_layout_constraints(it->second);
        const InstanceSet &instances = physical_instances[it->first]; 
        for (unsigned idx = 0; idx < instances.size(); idx++)
        {
          PhysicalManager *manager = instances[idx].get_manager();
          if (manager->conflicts(constraints))
          {
            if (local_mapper == NULL)
              local_mapper = runtime->find_mapper(current_proc, map_id);
            REPORT_LEGION_ERROR(ERROR_INVALID_MAPPER_OUTPUT,
                          "Invalid mapper output. Mapper %s selected variant "
                          "%ld for task %s (ID %lld). But instance selected "
                          "for region requirement %d fails to satisfy the "
                          "corresponding constraints.", 
                          local_mapper->get_mapper_name(), impl->vid,
                          get_task_name(), get_unique_id(), it->first)
          }
        }
      }
      // Now we can test against the execution constraints
      const ExecutionConstraintSet &execution_constraints = 
        impl->get_execution_constraints();
      // TODO: Check ISA, resource, and launch constraints
      // First check the processor constraint
      if (execution_constraints.processor_constraint.is_valid() &&
          (execution_constraints.processor_constraint.get_kind() != 
           this->target_proc.kind()))
      {
        if (local_mapper == NULL)
          local_mapper = runtime->find_mapper(current_proc, map_id);
        REPORT_LEGION_ERROR(ERROR_INVALID_MAPPER_OUTPUT,
                      "Invalid mapper output. Mapper %s selected variant %ld "
                      "for task %s (ID %lld). However, this variant has a "
                      "processor constraint for processors of kind %s, but "
                      "the target processor " IDFMT " is of kind %s.",
                      local_mapper->get_mapper_name(),impl->vid,get_task_name(),
                      get_unique_id(), Processor::get_kind_name(
                        execution_constraints.processor_constraint.get_kind()),
                      this->target_proc.id, Processor::get_kind_name(
                        this->target_proc.kind()))
      }
      // Then check the colocation constraints
      for (std::vector<ColocationConstraint>::const_iterator con_it = 
            execution_constraints.colocation_constraints.begin(); con_it !=
            execution_constraints.colocation_constraints.end(); con_it++)
      {
        if (con_it->indexes.size() < 2)
          continue;
        if (con_it->fields.empty())
          continue;
        // First check to make sure that all these region requirements have
        // the same region tree ID.
        bool first = true;
        FieldSpace handle = FieldSpace::NO_SPACE;
        std::vector<InstanceSet*> instances(con_it->indexes.size());
        unsigned idx = 0;
        for (std::set<unsigned>::const_iterator it = con_it->indexes.begin();
              it != con_it->indexes.end(); it++, idx++)
        {
#ifdef DEBUG_LEGION
          assert(regions[*it].handle_type == SINGULAR);
          for (std::set<FieldID>::const_iterator fit = con_it->fields.begin();
                fit != con_it->fields.end(); fit++)
          {
            if (regions[*it].privilege_fields.find(*fit) ==
                regions[*it].privilege_fields.end())
            {
              REPORT_LEGION_ERROR(ERROR_INVALID_LOCATION_CONSTRAINT,
                            "Invalid location constraint. Location constraint "
                            "specifies field %d which is not included in "
                            "region requirement %d of task %s (ID %lld).",
                            *fit, *it, get_task_name(), get_unique_id());
              assert(false);
            }
          }
#endif
          if (first)
          {
            handle = regions[*it].region.get_field_space();
            first = false;
          }
          else
          {
            if (regions[*it].region.get_field_space() != handle)
            {
              if (local_mapper == NULL)
                local_mapper = runtime->find_mapper(current_proc, map_id);
              REPORT_LEGION_ERROR(ERROR_INVALID_MAPPER_OUTPUT,
                            "Invalid mapper output. Mapper %s selected variant "
                            "%ld for task %s (ID %lld). However, this variant "
                            "has colocation constraints for indexes %d and %d "
                            "which have region requirements with different "
                            "field spaces which is illegal.",
                            local_mapper->get_mapper_name(), impl->vid, 
                            get_task_name(), get_unique_id(), 
                            *(con_it->indexes.begin()), *it)
            }
          }
          instances[idx] = const_cast<InstanceSet*>(&physical_instances[*it]);
        }
        // Now do the test for colocation
        unsigned bad1 = 0, bad2 = 0; 
        if (!runtime->forest->are_colocated(instances, handle, 
                                            con_it->fields, bad1, bad2))
        {
          // Used for translating the indexes back from their linearized form
          std::vector<unsigned> lin_indexes(con_it->indexes.begin(),
                                            con_it->indexes.end());
          if (local_mapper == NULL)
            local_mapper = runtime->find_mapper(current_proc, map_id);
          REPORT_LEGION_ERROR(ERROR_INVALID_MAPPER_OUTPUT,
                        "Invalid mapper output. Mapper %s selected variant "
                        "%ld for task %s (ID %lld). However, this variant "
                        "requires that region requirements %d and %d be "
                        "co-located for some set of field, but they are not.",
                        local_mapper->get_mapper_name(), impl->vid, 
                        get_task_name(), get_unique_id(), lin_indexes[bad1],
                        lin_indexes[bad2])
        }
      }
    }

    //--------------------------------------------------------------------------
    void SingleTask::invoke_mapper(MustEpochOp *must_epoch_owner)
    //--------------------------------------------------------------------------
    {
      Mapper::MapTaskInput input;
      Mapper::MapTaskOutput output;
      output.profiling_priority = LG_THROUGHPUT_PRIORITY;
      // Initialize the mapping input which also does all the traversal
      // down to the target nodes
      std::vector<InstanceSet> valid_instances(regions.size());
      initialize_map_task_input(input, output, must_epoch_owner, 
                                valid_instances);
      // Now we can invoke the mapper to do the mapping
      if (mapper == NULL)
        mapper = runtime->find_mapper(current_proc, map_id);
      mapper->invoke_map_task(this, &input, &output);
      // Now we can convert the mapper output into our physical instances
      finalize_map_task_output(input, output, must_epoch_owner, 
                               valid_instances);
    }

    //--------------------------------------------------------------------------
    void SingleTask::invoke_mapper_replicated(MustEpochOp *must_epoch_owner)
    //--------------------------------------------------------------------------
    {
      if (mapper == NULL)
        mapper = runtime->find_mapper(current_proc, map_id);
      if (must_epoch_owner != NULL)
        REPORT_LEGION_ERROR(ERROR_INVALID_MAPPER_OUTPUT,
                      "Mapper %s requested to replicate task %s (UID %lld) "
                      "which is part of a must epoch launch. Replication of "
                      "tasks in must epoch launches is not permitted.",
                      mapper->get_mapper_name(), get_task_name(),
                      get_unique_id())
      Mapper::MapTaskInput input;
      Mapper::MapTaskOutput default_output;
      Mapper::MapReplicateTaskOutput output;
      // Initialize the mapping input which also does all the traversal
      // down to the target nodes
      std::vector<InstanceSet> valid_instances(regions.size());
      initialize_map_task_input(input, default_output, 
                                must_epoch_owner, valid_instances);
      // Now we can invoke the mapper to do the mapping
      mapper->invoke_map_replicate_task(this, &input, &default_output, &output);
      if (output.task_mappings.empty())
        REPORT_LEGION_ERROR(ERROR_INVALID_MAPPER_OUTPUT,
                      "Mapper %s failed to provide any mappings for task %s "
                      "(UID %lld) in 'map_replicate_task' mapper call.",
                      mapper->get_mapper_name(), get_task_name(),
                      get_unique_id())
      // Quick test to see if there is only one output requested in which
      // case then there is no replication
      else if (output.task_mappings.size() == 1)
      {
        finalize_map_task_output(input, output.task_mappings[0], 
                                 must_epoch_owner, valid_instances);
        return;
      }
      else
      {
#ifdef DEBUG_LEGION
        assert(shard_manager == NULL);
#endif
        // First make a shard manager to handle the all the shard tasks
        const size_t total_shards = output.task_mappings.size();
        const ReplicationID repl_context = runtime->get_unique_replication_id();
        if (Runtime::legion_spy_enabled)
          LegionSpy::log_replication(get_unique_id(), repl_context,
                                     !output.control_replication_map.empty());
        if (!output.control_replication_map.empty())
        {
          shard_manager = new ShardManager(runtime, repl_context, true/*cr*/,
              is_top_level_task(), total_shards, runtime->address_space, this);
          if (output.control_replication_map.size() != total_shards)
            REPORT_LEGION_ERROR(ERROR_INVALID_MAPPER_OUTPUT,
                          "Mapper %s specified a non-empty control replication "
                          "map of size %zd that does not match the requested "
                          "number of %zd shards for task %s (UID %lld).",
                          mapper->get_mapper_name(), 
                          output.control_replication_map.size(), total_shards,
                          get_task_name(), get_unique_id())
          else
            shard_manager->set_shard_mapping(output.control_replication_map);
          if (!Runtime::unsafe_mapper)
          {
            // Check to make sure that they all picked the same variant
            // and that it is a replicable variant
            VariantID chosen_variant = output.task_mappings[0].chosen_variant;
            for (unsigned idx = 1; idx < total_shards; idx++)
            {
              if (output.task_mappings[idx].chosen_variant != chosen_variant)
                REPORT_LEGION_ERROR(ERROR_INVALID_MAPPER_OUTPUT,
                              "Invalid mapper output from invocation of '%s' "
                              "on mapper %s. Mapper picked different variants "
                              "%ld and %ld for task %s (UID %lld) that was "
                              "designated to be control replicated.", 
                              "map_replicate_task", mapper->get_mapper_name(),
                              chosen_variant, 
                              output.task_mappings[idx].chosen_variant,
                              get_task_name(), get_unique_id())
            }
            VariantImpl *var_impl = runtime->find_variant_impl(task_id,
                                      chosen_variant, true/*can_fail*/);
            // If it's NULL we'll catch it later in the checks
            if ((var_impl != NULL) && !var_impl->is_replicable())
              REPORT_LEGION_ERROR(ERROR_INVALID_MAPPER_OUTPUT,
                            "Invalid mapper output from invocation of '%s' on "
                            "mapper %s. Mapper failed to pick a replicable "
                            "variant for task %s (UID %lld) that was designated"
                            " to be control replicated.", "map_replicate_task",
                            mapper->get_mapper_name(), get_task_name(),
                            get_unique_id())
          }
        }
        else
        {
          shard_manager = new ShardManager(runtime, repl_context, false/*cr*/,
              is_top_level_task(), total_shards, runtime->address_space, this);
          if (!Runtime::unsafe_mapper)
          {
            // Currently we only support non-control replication of 
            // leaf task variants because there is no way to guarantee
            // that the physical instances chosen by the sub-operations
            // launched by the replicated tasks are not the same and we
            // could end up with interfering sub-operations
            for (unsigned idx = 0; idx < total_shards; idx++)
            {
              VariantID variant = output.task_mappings[idx].chosen_variant;
              VariantImpl *var_impl = runtime->find_variant_impl(task_id,
                                                variant, true/*can_fail*/);
              // If it's NULL we'll catch it later in the checks
              if ((var_impl != NULL) && !var_impl->is_leaf())
                REPORT_LEGION_ERROR(ERROR_INVALID_MAPPER_OUTPUT,
                              "Invalid mapper output from invocation of '%s' "
                              "on mapper %s. Mapper failed to pick a leaf task "
                              "variant for task %s (UID %lld) that was chosen "
                              "to be replicated. Only leaf task variants are "
                              "currently permitted for non-control-replicated "
                              "task invocations.", "map_replicate_task",
                              mapper->get_mapper_name(), get_task_name(),
                              get_unique_id())
            }
          }
        }
        // We're going to store the needed instances locally so we can
        // do the mapping when we return on behalf of all the shards
        physical_instances.resize(regions.size());
        // Create the shard tasks and have them complete their mapping
        for (unsigned shard_idx = 0; shard_idx < total_shards; shard_idx++)
        {
          Processor target = output.control_replication_map.empty() ? 
            output.task_mappings[shard_idx].target_procs[0] : 
            output.control_replication_map[shard_idx];
          ShardTask *shard = shard_manager->create_shard(shard_idx, target);
          shard->clone_single_from(this);
          // Shard tasks are always effectively mapped locally
          shard->map_locally = true;
          // Finalize the mapping output
          shard->finalize_map_task_output(input,output.task_mappings[shard_idx],
                                          must_epoch_owner, valid_instances);
          // Now record the instances that we need locally
          const std::deque<InstanceSet> &shard_instances = 
            shard->get_physical_instances();
          for (unsigned region_idx = 0; 
                region_idx < regions.size(); region_idx++)
          {
            if (no_access_regions[region_idx] || 
                !regions[region_idx].region.exists())
              continue;
            const InstanceSet &instances = shard_instances[region_idx];
            InstanceSet &local_instances = physical_instances[region_idx];
            const bool is_write = IS_WRITE(regions[region_idx]);
            // No virtual mappings are permitted
            if (instances.is_virtual_mapping())
              REPORT_LEGION_ERROR(ERROR_INVALID_MAPPER_OUTPUT,
                            "Invalid mapper output from invocation of '%s' on "
                            "mapper %s. Mapper selected a virtual mapping for "
                            "region %d of replicated copy %d of task %s "
                            "(UID %lld). Virtual mappings are not permitted "
                            "for replicated tasks.", "map_replicate_task",
                            mapper->get_mapper_name(), region_idx, shard_idx,
                            get_task_name(), get_unique_id())
            // For each of the shard instances
            for (unsigned idx1 = 0; idx1 < instances.size(); idx1++)
            {
              const InstanceRef &shard_ref = instances[idx1];
              bool found = false;
              for (unsigned idx2 = 0; idx2 < local_instances.size(); idx2++)
              {
                InstanceRef &local_ref = local_instances[idx2];
                if (shard_ref.get_manager() != local_ref.get_manager())
                  continue;
                // If this is a write then we need to check for 
                // overlapping fields to prevent common writes
                if (is_write && !(local_ref.get_valid_fields() * 
                                  shard_ref.get_valid_fields()))
                  REPORT_LEGION_ERROR(ERROR_INVALID_MAPPER_OUTPUT,
                                "Invalid mapper output from invocation of '%s' "
                                "on mapper %s. Mapper selected the same "
                                "physical instance for write privilege region "
                                "%d of two different replicated copies of task "
                                "%s (UID %lld). All regions with write "
                                "privileges must be mapped to different "
                                "physical instances for replicated tasks.",
                                "map_replicate_task", mapper->get_mapper_name(),
                                region_idx, get_task_name(), get_unique_id())
                // Update the set of needed fields
                local_ref.update_fields(shard_ref.get_valid_fields());
                found = true;
                break;
              }
              if (!found)
                local_instances.add_instance(shard_ref);
            }
          }
        }
      }
    }

    //--------------------------------------------------------------------------
    void SingleTask::map_all_regions(ApEvent local_termination_event,
                                     MustEpochOp *must_epoch_op /*=NULL*/)
    //--------------------------------------------------------------------------
    {
      DETAILED_PROFILER(runtime, MAP_ALL_REGIONS_CALL);
#ifdef LEGION_SPY
      {
        ApEvent local_completion = get_completion_event();
        // Yes, these events actually trigger in the opposite order, but
        // it is the logical entailement that is important here
        if (local_completion != local_termination_event)
          LegionSpy::log_event_dependence(local_completion, 
                                          local_termination_event);
      }
#endif
      // Now do the mapping call
      if (is_replicated())
        invoke_mapper_replicated(must_epoch_op);
      else
        invoke_mapper(must_epoch_op);
      const bool multiple_requirements = (regions.size() > 1);
      std::set<Reservation> read_only_reservations;
      // This is the price of allowing read-only requirements to
      // map in parallel: we have to get the reservations for doing
      // read-only mappings to each physical instance prior to performing
      // the mapping. The call to physical_register_only can do this for
      // us if we only have one requirement, but with multiple requirements
      // we need to deduplicate physical instances across requirements
      // so we have to do it here in the caller's context
      if (multiple_requirements)
      {
        for (unsigned idx = 0; idx < regions.size(); idx++)
        {
          // Don't skip early mapped regions
          if (IS_READ_ONLY(regions[idx]) && !virtual_mapped[idx])
            physical_instances[idx].find_read_only_reservations(
                                                  read_only_reservations);
        }
        if (!read_only_reservations.empty())
        {
          RtEvent precondition;
          for (std::set<Reservation>::const_iterator it = 
                read_only_reservations.begin(); it != 
                read_only_reservations.end(); it++)
          {
            RtEvent next = Runtime::acquire_rt_reservation(*it,
                              true/*exclusive*/, precondition);
            precondition = next;
          }
          // Wait until we have our read-only locks
          if (precondition.exists())
            precondition.lg_wait();
        }
      }
      // After we've got our results, apply the state to the region tree
      for (unsigned idx = 0; idx < regions.size(); idx++)
      {
        if (early_mapped_regions.find(idx) != early_mapped_regions.end())
        {
          if (Runtime::legion_spy_enabled)
            LegionSpy::log_task_premapping(unique_op_id, idx);
          continue;
        }
        if (no_access_regions[idx])
          continue;
        // If we virtual mapped it, there is nothing to do
        if (virtual_mapped[idx])
          continue;
        // Set the current mapping index before doing anything
        // that sould result in a copy
        set_current_mapping_index(idx);
        // apply the results of the mapping to the tree
        runtime->forest->physical_register_only(regions[idx], 
                                    get_version_info(idx), 
                                    get_restrict_info(idx),
                                    this, idx, local_termination_event, 
                                    multiple_requirements/*defer add users*/,
                                    !multiple_requirements/*read only locks*/,
                                    map_applied_conditions,
                                    physical_instances[idx],
                                    get_projection_info(idx)
#ifdef DEBUG_LEGION
                                    , get_logging_name()
                                    , unique_op_id
#endif
                                    );
      }
      // If we had more than one region requirement when now have to
      // record our users because we skipped that during traversal
      if (multiple_requirements)
      {
        // This is really ugly, I hate C++ and its const awfulness
        runtime->forest->physical_register_users(this,
            local_termination_event, regions, virtual_mapped, 
            *const_cast<std::vector<VersionInfo>*>(get_version_infos()),
            *const_cast<std::vector<RestrictInfo>*>(get_restrict_infos()), 
            physical_instances, map_applied_conditions);
        // Release any read-only reservations that we're holding
        if (!read_only_reservations.empty())
        {
          if (!map_applied_conditions.empty())
          {
            // This is actually imprecise to do this, let's see if it
            // comes back to haunt us at some point
            RtEvent done_event = Runtime::merge_events(map_applied_conditions);
            for (std::set<Reservation>::const_iterator it = 
                  read_only_reservations.begin(); it != 
                  read_only_reservations.end(); it++)
              it->release(done_event);
            // Can replace the applied conditions with the summary
            map_applied_conditions.clear();
            map_applied_conditions.insert(done_event);
          }
          else
          {
            for (std::set<Reservation>::const_iterator it = 
                  read_only_reservations.begin(); it != 
                  read_only_reservations.end(); it++)
              it->release();
          }
        }
      }
      // If we are replicating the task then we have to extract the conditions
      // under which each of the instances will be ready to be used
      if (shard_manager != NULL)
        shard_manager->extract_event_preconditions(physical_instances);
      // Perform the postmapping for this task if it was requested
      if (perform_postmap)
        perform_post_mapping();
    }  

    //--------------------------------------------------------------------------
    void SingleTask::perform_post_mapping(void)
    //--------------------------------------------------------------------------
    {
      Mapper::PostMapInput input;
      Mapper::PostMapOutput output;
      input.mapped_regions.resize(regions.size());
      input.valid_instances.resize(regions.size());
      output.chosen_instances.resize(regions.size());
      std::vector<InstanceSet> postmap_valid(regions.size());
      for (unsigned idx = 0; idx < regions.size(); idx++)
      {
        // Don't need to actually traverse very far, but we do need the
        // valid instances for all the regions
        RegionTreePath path;
        initialize_mapping_path(path, regions[idx], regions[idx].region);
        runtime->forest->physical_premap_only(this, idx, regions[idx], 
                                              get_version_info(idx),
                                              postmap_valid[idx]);
        // No need to filter these because they are on the way out
        prepare_for_mapping(postmap_valid[idx], input.valid_instances[idx]);  
        prepare_for_mapping(physical_instances[idx], input.mapped_regions[idx]);
      }
      // Now we can do the mapper call
      if (mapper == NULL)
        mapper = runtime->find_mapper(current_proc, map_id);
      mapper->invoke_post_map_task(this, &input, &output);
      // Check and register the results
      for (unsigned idx = 0; idx < regions.size(); idx++)
      {
        if (output.chosen_instances.empty())
          continue;
        RegionRequirement &req = regions[idx];
        if (has_restrictions(idx, req.region))
        {
          REPORT_LEGION_WARNING(LEGION_WARNING_MAPPER_REQUESTED_POST,
                          "Mapper %s requested post mapping "
                          "instances be created for region requirement %d "
                          "of task %s (ID %lld), but this region requirement "
                          "is restricted. The request is being ignored.",
                          mapper->get_mapper_name(), idx, 
                          get_task_name(), get_unique_id());
          continue;
        }
        if (IS_NO_ACCESS(req))
        {
          REPORT_LEGION_WARNING(LEGION_WARNING_MAPPER_REQUESTED_POST,
                          "Mapper %s requested post mapping "
                          "instances be created for region requirement %d "
                          "of task %s (ID %lld), but this region requirement "
                          "has NO_ACCESS privileges. The request is being "
                          "ignored.", mapper->get_mapper_name(), idx,
                          get_task_name(), get_unique_id());
          continue;
        }
        if (IS_REDUCE(req))
        {
          REPORT_LEGION_WARNING(LEGION_WARNING_MAPPER_REQUESTED_POST,
                          "Mapper %s requested post mapping "
                          "instances be created for region requirement %d "
                          "of task %s (ID %lld), but this region requirement "
                          "has REDUCE privileges. The request is being "
                          "ignored.", mapper->get_mapper_name(), idx,
                          get_task_name(), get_unique_id());
          continue;
        }
        // Convert the post-mapping  
        InstanceSet result;
        RegionTreeID bad_tree = 0;
        std::vector<PhysicalManager*> unacquired;
        bool had_composite = 
          runtime->forest->physical_convert_postmapping(this, req,
                              output.chosen_instances[idx], result, bad_tree,
                              Runtime::unsafe_mapper ? NULL : 
                                get_acquired_instances_ref(),
                              unacquired, !Runtime::unsafe_mapper);
        if (bad_tree > 0)
          REPORT_LEGION_ERROR(ERROR_INVALID_MAPPER_OUTPUT,
                        "Invalid mapper output from 'postmap_task' invocation "
                        "on mapper %s. Mapper provided an instance from region "
                        "tree %d for use in satisfying region requirement %d "
                        "of task %s (ID %lld) whose region is from region tree "
                        "%d.", mapper->get_mapper_name(), bad_tree, idx,
                        get_task_name(), get_unique_id(), 
                        regions[idx].region.get_tree_id())
        if (!unacquired.empty())
        {
          std::map<PhysicalManager*,std::pair<unsigned,bool> > 
            *acquired_instances = get_acquired_instances_ref();
          for (std::vector<PhysicalManager*>::const_iterator uit = 
                unacquired.begin(); uit != unacquired.end(); uit++)
          {
            if (acquired_instances->find(*uit) == acquired_instances->end())
              REPORT_LEGION_ERROR(ERROR_INVALID_MAPPER_OUTPUT,
                            "Invalid mapper output from 'postmap_task' "
                            "invocation on mapper %s. Mapper selected "
                            "physical instance for region requirement "
                            "%d of task %s (ID %lld) which has already "
                            "been collected. If the mapper had properly "
                            "acquired this instance as part of the mapper "
                            "call it would have detected this. Please "
                            "update the mapper to abide by proper mapping "
                            "conventions.", mapper->get_mapper_name(),
                            idx, get_task_name(), get_unique_id())
          }
          // If we did successfully acquire them, still issue the warning
          REPORT_LEGION_WARNING(LEGION_WARNING_MAPPER_FAILED_ACQUIRE,
                          "mapper %s failed to acquires instances "
                          "for region requirement %d of task %s (ID %lld) "
                          "in 'postmap_task' call. You may experience "
                          "undefined behavior as a consequence.",
                          mapper->get_mapper_name(), idx, 
                          get_task_name(), get_unique_id());
        }
        if (had_composite)
        {
          REPORT_LEGION_WARNING(LEGION_WARNING_MAPPER_REQUESTED_COMPOSITE,
                          "Mapper %s requested a composite "
                          "instance be created for region requirement %d "
                          "of task %s (ID %lld) for a post mapping. The "
                          "request is being ignored.",
                          mapper->get_mapper_name(), idx,
                          get_task_name(), get_unique_id());
          continue;
        }
        if (!Runtime::unsafe_mapper)
        {
          std::vector<LogicalRegion> regions_to_check(1, 
                                        regions[idx].region);
          for (unsigned check_idx = 0; check_idx < result.size(); check_idx++)
          {
            if (!result[check_idx].get_manager()->meets_regions(
                                                      regions_to_check))
              REPORT_LEGION_ERROR(ERROR_INVALID_MAPPER_OUTPUT,
                            "Invalid mapper output from invocation of "
                            "'postmap_task' on mapper %s. Mapper specified an "
                            "instance region requirement %d of task %s "
                            "(ID %lld) that does not meet the logical region "
                            "requirement.", mapper->get_mapper_name(), idx, 
                            get_task_name(), get_unique_id())
          }
        }
        if (Runtime::legion_spy_enabled)
          runtime->forest->log_mapping_decision(unique_op_id, idx,
                                                regions[idx], result,
                                                true/*postmapping*/);
        // No restrictions for postmappings
        RestrictInfo empty_restrict_info;
        // Register this with a no-event so that the instance can
        // be used as soon as it is valid from the copy to it
        runtime->forest->physical_register_only(regions[idx], 
                          get_version_info(idx), 
                          empty_restrict_info, this, idx,
                          ApEvent::NO_AP_EVENT/*done immediately*/, 
                          true/*defer add users*/, 
                          true/*need read only locks*/,
                          map_applied_conditions, result, 
                          get_projection_info(idx)
#ifdef DEBUG_LEGION
                          , get_logging_name(), unique_op_id
#endif
                          );
      }
    } 

    //--------------------------------------------------------------------------
    void SingleTask::launch_task(void)
    //--------------------------------------------------------------------------
    {
      DETAILED_PROFILER(runtime, LAUNCH_TASK_CALL);
#ifdef DEBUG_LEGION
      assert(regions.size() == physical_instances.size());
      assert(regions.size() == no_access_regions.size());
#endif 
      // If we have a shard manager that means we were replicated so
      // we just do the launch directly from the shard manager
      if ((shard_manager != NULL) && !is_shard_task())
      {
        // Mark that we've completed execution for this task
        // since the shards will do all the real work
        complete_execution();
        shard_manager->launch();
        return;
      }
      // If we haven't computed our virtual mapping information
      // yet (e.g. because we origin mapped) then we have to
      // do that now
      if (virtual_mapped.size() != regions.size())
      {
        virtual_mapped.resize(regions.size());
        for (unsigned idx = 0; idx < regions.size(); idx++)
          virtual_mapped[idx] = physical_instances[idx].is_virtual_mapping();
      }
      VariantImpl *variant = 
        runtime->find_variant_impl(task_id, selected_variant);
      // STEP 1: Compute the precondition for the task launch
      std::set<ApEvent> wait_on_events;
      if (execution_fence_event.exists())
        wait_on_events.insert(execution_fence_event);
#ifdef LEGION_SPY
      // TODO: teach legion spy how to check the inner task optimization
      // for now we'll just turn it off whenever we are going to be
      // validating the runtime analysis
      const bool do_inner_task_optimization = false;
#else
      const bool do_inner_task_optimization = variant->is_inner();
#endif
      // Get the event to wait on unless we are 
      // doing the inner task optimization
      if (!do_inner_task_optimization)
      {
        for (unsigned idx = 0; idx < regions.size(); idx++)
        {
          if (!virtual_mapped[idx] && !no_access_regions[idx])
            physical_instances[idx].update_wait_on_events(wait_on_events);
        }
      }
      // Now add get all the other preconditions for the launch
      for (unsigned idx = 0; idx < futures.size(); idx++)
      {
        FutureImpl *impl = futures[idx].impl; 
        wait_on_events.insert(impl->get_ready_event());
      }
      for (unsigned idx = 0; idx < grants.size(); idx++)
      {
        GrantImpl *impl = grants[idx].impl;
        wait_on_events.insert(impl->acquire_grant());
      }
      for (unsigned idx = 0; idx < wait_barriers.size(); idx++)
      {
	ApEvent e = 
          Runtime::get_previous_phase(wait_barriers[idx].phase_barrier);
        wait_on_events.insert(e);
      }

      // STEP 2: Set up the task's context
      // If we're a leaf task and we have virtual mappings
      // then it's possible for the application to do inline
      // mappings which require a physical context
      {
        if (!variant->is_leaf() || has_virtual_instances())
          execution_context = initialize_inner_execution_context(variant);
        else
          execution_context = new LeafContext(runtime, this);
        // Add a reference to our execution context
        execution_context->add_reference();
        std::vector<ApUserEvent> unmap_events(regions.size());
        std::vector<RegionRequirement> clone_requirements(regions.size());
        // Make physical regions for each our region requirements
        for (unsigned idx = 0; idx < regions.size(); idx++)
        {
#ifdef DEBUG_LEGION
          assert(regions[idx].handle_type == SINGULAR);
#endif
          // Convert any WRITE_ONLY or WRITE_DISCARD privleges to READ_WRITE
          // This is necessary for any sub-operations which may need to rely
          // on our privileges for determining their own privileges such
          // as inline mappings or acquire and release operations
          if (regions[idx].privilege == WRITE_DISCARD)
            regions[idx].privilege = READ_WRITE;
          // If it was virtual mapper so it doesn't matter anyway.
          if (virtual_mapped[idx] || no_access_regions[idx])
          {
            clone_requirements[idx] = regions[idx];
            localize_region_requirement(clone_requirements[idx]);
            execution_context->add_physical_region(clone_requirements[idx],
                false/*mapped*/, map_id, tag, unmap_events[idx],
                virtual_mapped[idx], physical_instances[idx]);
            // Don't switch coherence modes since we virtually
            // mapped it which means we will map in the parent's
            // context
          }
          else if (do_inner_task_optimization)
          {
            // If this is an inner task then we don't map
            // the region with a physical region, but instead
            // we mark that the unmap event which marks when
            // the region can be used by child tasks should
            // be the ready event.
            clone_requirements[idx] = regions[idx];
            localize_region_requirement(clone_requirements[idx]);
            // Also make the region requirement read-write to force
            // people to wait on the value
            if (!IS_REDUCE(regions[idx]))
              clone_requirements[idx].privilege = READ_WRITE;
            unmap_events[idx] = Runtime::create_ap_user_event();
            execution_context->add_physical_region(clone_requirements[idx],
                    false/*mapped*/, map_id, tag, unmap_events[idx],
                    false/*virtual mapped*/, physical_instances[idx]);
            // Trigger the user event when the region is 
            // actually ready to be used
            std::set<ApEvent> ready_events;
            physical_instances[idx].update_wait_on_events(ready_events);
            ApEvent precondition = Runtime::merge_events(ready_events);
            Runtime::trigger_event(unmap_events[idx], precondition);
          }
          else
          { 
            // If this is not virtual mapped, here is where we
            // switch coherence modes from whatever they are in
            // the enclosing context to exclusive within the
            // context of this task
            clone_requirements[idx] = regions[idx];
            localize_region_requirement(clone_requirements[idx]);
            unmap_events[idx] = Runtime::create_ap_user_event();
            execution_context->add_physical_region(clone_requirements[idx],
                    true/*mapped*/, map_id, tag, unmap_events[idx],
                    false/*virtual mapped*/, physical_instances[idx]);
            // We reset the reference below after we've
            // initialized the local contexts and received
            // back the local instance references
          }
          // Make sure you have the metadata for the region with no access priv
          if (no_access_regions[idx] && regions[idx].region.exists())
            runtime->forest->get_node(clone_requirements[idx].region);
        }
        // Initialize any region tree contexts
        execution_context->initialize_region_tree_contexts(clone_requirements,
            unmap_events, wait_on_events, map_applied_conditions);
      }
      // Merge together all the events for the start condition 
      ApEvent start_condition = Runtime::merge_events(wait_on_events);
      // Take all the locks in order in the proper way
      if (!atomic_locks.empty())
      {
        for (std::map<Reservation,bool>::const_iterator it = 
              atomic_locks.begin(); it != atomic_locks.end(); it++)
        {
          start_condition = Runtime::acquire_ap_reservation(it->first, 
                                          it->second, start_condition);
        }
      }
      // STEP 3: Finally we get to launch the task
      // Mark that we have an outstanding task in this context 
      parent_ctx->increment_pending();
      // If this is a leaf task and we have no virtual instances
      // and the SingleTask sub-type says it is ok
      // we can trigger the task's completion event as soon as
      // the task is done running.  We first need to mark that this
      // is going to occur before actually launching the task to 
      // avoid the race.
      bool perform_chaining_optimization = false; 
      ApUserEvent chain_complete_event;
      if (variant->is_leaf() && !has_virtual_instances() &&
          can_early_complete(chain_complete_event))
        perform_chaining_optimization = true;
      // Note there is a potential scary race condition to be aware of here: 
      // once we launch this task it's possible for this task to run and 
      // clean up before we finish the execution of this function thereby
      // invalidating this SingleTask object's fields.  This means
      // that we need to save any variables we need for after the task
      // launch here on the stack before they can be invalidated.
      ApEvent term_event = get_task_completion();
#ifdef DEBUG_LEGION
      assert(!target_processors.empty());
#endif
      Processor launch_processor = target_processors[0];
      if (target_processors.size() > 1)
      {
        // Find the processor group for all the target processors
        launch_processor = runtime->find_processor_group(target_processors);
      }
      Realm::ProfilingRequestSet profiling_requests;
      // If the mapper requested profiling add that now too
      if (!task_profiling_requests.empty())
      {
        // See if we have any realm requests
        std::set<Realm::ProfilingMeasurementID> realm_measurements;
        for (std::vector<ProfilingMeasurementID>::const_iterator it = 
              task_profiling_requests.begin(); it != 
              task_profiling_requests.end(); it++)
        {
          if ((*it) < Mapping::PMID_LEGION_FIRST)
            realm_measurements.insert((Realm::ProfilingMeasurementID)(*it));
          else if ((*it) == Mapping::PMID_RUNTIME_OVERHEAD)
            execution_context->initialize_overhead_tracker();
          else
            assert(false); // should never get here
        }
        if (!realm_measurements.empty())
        {
          ProfilingResponseBase base(this);
          Realm::ProfilingRequest &request = profiling_requests.add_request(
              runtime->find_utility_group(), LG_LEGION_PROFILING_ID, 
              &base, sizeof(base));
          request.add_measurements(realm_measurements);
          int previous = 
            __sync_fetch_and_add(&outstanding_profiling_requests, 1);
          if ((previous == 1) && !profiling_reported.exists())
            profiling_reported = Runtime::create_rt_user_event();
        }
      }
      if (Runtime::legion_spy_enabled)
      {
        LegionSpy::log_variant_decision(unique_op_id, selected_variant);
#ifdef LEGION_SPY
        if (perform_chaining_optimization)
          LegionSpy::log_operation_events(unique_op_id, start_condition, 
                                          chain_complete_event);
        else
          LegionSpy::log_operation_events(unique_op_id, start_condition, 
                                          get_task_completion());
#endif
        LegionSpy::log_task_priority(unique_op_id, task_priority);
        for (unsigned idx = 0; idx < futures.size(); idx++)
        {
          FutureImpl *impl = futures[idx].impl;
          if (impl->get_ready_event().exists())
            LegionSpy::log_future_use(unique_op_id, impl->get_ready_event());
        }
      }
      ApEvent task_launch_event = variant->dispatch_task(launch_processor, this,
                                 execution_context, start_condition, true_guard,
                                 task_priority, profiling_requests);
      // Finish the chaining optimization if we're doing it
      if (perform_chaining_optimization)
        Runtime::trigger_event(chain_complete_event, task_launch_event);
      // STEP 4: After we've launched the task, then we have to release any 
      // locks that we took for while the task was running.  
      if (!atomic_locks.empty())
      {
        for (std::map<Reservation,bool>::const_iterator it = 
              atomic_locks.begin(); it != atomic_locks.end(); it++)
        {
          Runtime::release_reservation(it->first, term_event);
        }
      }
      // Finally if this is a predicated task and we have a speculative
      // guard then we need to launch a meta task to handle the case
      // where the task misspeculates
      if (false_guard.exists())
      {
        MisspeculationTaskArgs args;
        args.task = this;
        runtime->issue_runtime_meta_task(args, LG_LATENCY_PRIORITY, 
                                         this, RtEvent(false_guard));
        // Fun little trick here: decrement the outstanding meta-task
        // counts for the mis-speculation task in case it doesn't run
        // If it does run, we'll increment the counts again
#ifdef DEBUG_LEGION
        runtime->decrement_total_outstanding_tasks(
            MisspeculationTaskArgs::TASK_ID, true/*meta*/);
#else
        runtime->decrement_total_outstanding_tasks();
#endif
#ifdef DEBUG_SHUTDOWN_HANG
        __sync_fetch_and_add(
            &runtime->outstanding_counts[MisspeculationTaskArgs::TASK_ID],-1);
#endif
      }
    }

    //--------------------------------------------------------------------------
    void SingleTask::add_copy_profiling_request(
                                           Realm::ProfilingRequestSet &requests)
    //--------------------------------------------------------------------------
    {
      // Nothing to do if we don't have any copy profiling requests
      if (copy_profiling_requests.empty())
        return;
      ProfilingResponseBase base(this);
      Realm::ProfilingRequest &request = requests.add_request(
        runtime->find_utility_group(), LG_LEGION_PROFILING_ID, 
        &base, sizeof(base));
      for (std::vector<ProfilingMeasurementID>::const_iterator it = 
            copy_profiling_requests.begin(); it != 
            copy_profiling_requests.end(); it++)
        request.add_measurement((Realm::ProfilingMeasurementID)(*it));
      int previous = __sync_fetch_and_add(&outstanding_profiling_requests, 1);
      if ((previous == 1) && !profiling_reported.exists())
        profiling_reported = Runtime::create_rt_user_event();
    }

    //--------------------------------------------------------------------------
    void SingleTask::handle_profiling_response(
                                       const Realm::ProfilingResponse &response)
    //--------------------------------------------------------------------------
    {
      if (mapper == NULL)
        mapper = runtime->find_mapper(current_proc, map_id); 
      Mapping::Mapper::TaskProfilingInfo info;
      info.profiling_responses.attach_realm_profiling_response(response);
      if (response.has_measurement<
           Mapping::ProfilingMeasurements::OperationProcessorUsage>())
      {
        info.task_response = true;
        // If we had an overhead tracker 
        // see if this is the callback for the task
        if (execution_context->overhead_tracker != NULL)
        {
          // This is the callback for the task itself
          info.profiling_responses.attach_overhead(
              execution_context->overhead_tracker);
          // Mapper takes ownership
          execution_context->overhead_tracker = NULL;
        }
      }
      else
        info.task_response = false;
      mapper->invoke_task_report_profiling(this, &info);
#ifdef DEBUG_LEGION
      assert(outstanding_profiling_requests > 0);
      assert(profiling_reported.exists());
#endif
      int remaining = __sync_add_and_fetch(&outstanding_profiling_requests, -1);
      if (remaining == 0)
        Runtime::trigger_event(profiling_reported);
    } 

    //--------------------------------------------------------------------------
    InnerContext* SingleTask::initialize_inner_execution_context(VariantImpl *v)
    //--------------------------------------------------------------------------
    {
      InnerContext *inner_ctx = new InnerContext(runtime, this, 
          v->is_inner(), regions, parent_req_indexes, 
          virtual_mapped, unique_op_id);
      if (mapper == NULL)
        mapper = runtime->find_mapper(current_proc, map_id);
      inner_ctx->configure_context(mapper, task_priority);
      return inner_ctx;
    }

    /////////////////////////////////////////////////////////////
    // Multi Task 
    /////////////////////////////////////////////////////////////

    //--------------------------------------------------------------------------
    MultiTask::MultiTask(Runtime *rt)
      : TaskOp(rt)
    //--------------------------------------------------------------------------
    {
    }
    
    //--------------------------------------------------------------------------
    MultiTask::~MultiTask(void)
    //--------------------------------------------------------------------------
    {
    }

    //--------------------------------------------------------------------------
    void MultiTask::activate_multi(void)
    //--------------------------------------------------------------------------
    {
      DETAILED_PROFILER(runtime, ACTIVATE_MULTI_CALL);
      activate_task();
      launch_space = IndexSpace::NO_SPACE;
      internal_space = IndexSpace::NO_SPACE;
      sliced = false;
      redop = 0;
      reduction_op = NULL;
      serdez_redop_fns = NULL;
      reduction_state_size = 0;
      reduction_state = NULL;
      children_complete_invoked = false;
      children_commit_invoked = false;
      predicate_false_result = NULL;
      predicate_false_size = 0;
    }

    //--------------------------------------------------------------------------
    void MultiTask::deactivate_multi(void)
    //--------------------------------------------------------------------------
    {
      DETAILED_PROFILER(runtime, DEACTIVATE_MULTI_CALL);
      if (runtime->profiler != NULL)
        runtime->profiler->register_multi_task(this, task_id);
      deactivate_task();
      if (reduction_state != NULL)
      {
        legion_free(REDUCTION_ALLOC, reduction_state, reduction_state_size);
        reduction_state = NULL;
        reduction_state_size = 0;
      }
      // Remove our reference to the point arguments 
      point_arguments = FutureMap();
      slices.clear(); 
      version_infos.clear();
      restrict_infos.clear();
      projection_infos.clear();
      if (predicate_false_result != NULL)
      {
        legion_free(PREDICATE_ALLOC, predicate_false_result, 
                    predicate_false_size);
        predicate_false_result = NULL;
        predicate_false_size = 0;
      }
      predicate_false_future = Future();
    }

    //--------------------------------------------------------------------------
    bool MultiTask::is_sliced(void) const
    //--------------------------------------------------------------------------
    {
      return sliced;
    }

    //--------------------------------------------------------------------------
    void MultiTask::slice_index_space(void)
    //--------------------------------------------------------------------------
    {
      DETAILED_PROFILER(runtime, SLICE_INDEX_SPACE_CALL);
#ifdef DEBUG_LEGION
      assert(!sliced);
#endif
      sliced = true;
      stealable = false; // cannot steal something that has been sliced
      Mapper::SliceTaskInput input;
      Mapper::SliceTaskOutput output;
      input.domain_is = internal_space;
      runtime->forest->find_launch_space_domain(internal_space, input.domain);
      output.verify_correctness = false;
      if (mapper == NULL)
        mapper = runtime->find_mapper(current_proc, map_id);
      mapper->invoke_slice_task(this, &input, &output);
      if (output.slices.empty())
        REPORT_LEGION_ERROR(ERROR_INVALID_MAPPER_OUTPUT,
                      "Invalid mapper output from invocation of 'slice_task' "
                      "call on mapper %s. Mapper failed to specify an slices "
                      "for task %s (ID %lld).", mapper->get_mapper_name(),
                      get_task_name(), get_unique_id())

#ifdef DEBUG_LEGION
      size_t total_points = 0;
#endif
      for (unsigned idx = 0; idx < output.slices.size(); idx++)
      {
        Mapper::TaskSlice &slice = output.slices[idx]; 
        if (!slice.proc.exists())
          REPORT_LEGION_ERROR(ERROR_INVALID_MAPPER_OUTPUT,
                        "Invalid mapper output from invocation of 'slice_task' "
                        "on mapper %s. Mapper returned a slice for task "
                        "%s (ID %lld) with an invalid processor " IDFMT ".",
                        mapper->get_mapper_name(), get_task_name(),
                        get_unique_id(), slice.proc.id)
        // Check to see if we need to get an index space for this domain
        if (!slice.domain_is.exists() && (slice.domain.get_volume() > 0))
          slice.domain_is = 
            runtime->find_or_create_index_launch_space(slice.domain);
        if (slice.domain_is.get_type_tag() != internal_space.get_type_tag())
          REPORT_LEGION_ERROR(ERROR_INVALID_MAPPER_OUTPUT,
                        "Invalid mapper output from invocation of 'slice_task' "
                        "on mapper %s. Mapper returned slice index space %d "
                        "for task %s (UID %lld) with a different type than "
                        "original index space to be sliced.",
                        mapper->get_mapper_name(), slice.domain_is.get_id(),
                        get_task_name(), get_unique_id());
#ifdef DEBUG_LEGION
        // Check to make sure the domain is not empty
        Domain &d = slice.domain;
        if ((d == Domain::NO_DOMAIN) && slice.domain_is.exists())
          runtime->forest->find_launch_space_domain(slice.domain_is, d);
        bool empty = false;
	size_t volume = d.get_volume();
	if (volume == 0)
	  empty = true;
	else
	  total_points += volume;
        if (empty)
          REPORT_LEGION_ERROR(ERROR_INVALID_MAPPER_OUTPUT,
                        "Invalid mapper output from invocation of 'slice_task' "
                        "on mapper %s. Mapper returned an empty slice for task "
                        "%s (ID %lld).", mapper->get_mapper_name(),
                        get_task_name(), get_unique_id())
#endif
        SliceTask *new_slice = this->clone_as_slice_task(slice.domain_is,
                                                         slice.proc,
                                                         slice.recurse,
                                                         slice.stealable,
                                                         output.slices.size());
        slices.push_back(new_slice);
      }
#ifdef DEBUG_LEGION
      // If the volumes don't match, then something bad happend in the mapper
      if (total_points != input.domain.get_volume())
        REPORT_LEGION_ERROR(ERROR_INVALID_MAPPER_OUTPUT,
                      "Invalid mapper output from invocation of 'slice_task' "
                      "on mapper %s. Mapper returned slices with a total "
                      "volume %ld that does not match the expected volume of "
                      "%zd when slicing task %s (ID %lld).", 
                      mapper->get_mapper_name(), long(total_points),
                      input.domain.get_volume(), 
                      get_task_name(), get_unique_id())
#endif
      if (output.verify_correctness)
      {
        std::vector<IndexSpace> slice_spaces(slices.size());
        for (unsigned idx = 0; idx < output.slices.size(); idx++)
          slice_spaces[idx] = output.slices[idx].domain_is;
        runtime->forest->validate_slicing(internal_space, slice_spaces,
                                          this, mapper);
      }
      trigger_slices(); 
      // If we succeeded and this is an intermediate slice task
      // then we can reclaim it, otherwise, if it is the original
      // index task then we want to keep it around. Note it is safe
      // to call get_task_kind here despite the cleanup race because
      // it is a static property of the object.
      if (get_task_kind() == SLICE_TASK_KIND)
        deactivate();
    }

    //--------------------------------------------------------------------------
    void MultiTask::trigger_slices(void)
    //--------------------------------------------------------------------------
    {
      // Add our slices back into the queue of things that are ready to map
      // or send it to its remote node if necessary
      // Watch out for the cleanup race with some acrobatics here
      // to handle the case where the iterator is invalidated
      std::set<RtEvent> wait_for;
      std::list<SliceTask*>::const_iterator it = slices.begin();
      while (true)
      {
        SliceTask *slice = *it;
        // Have to update this before launching the task to avoid 
        // the clean-up race
        it++;
        const bool done = (it == slices.end());
        // Dumb case for must epoch operations, we need these to 
        // be mapped immediately, mapper be damned
        if (must_epoch != NULL)
        {
          ProcessorManager::TriggerTaskArgs trigger_args;
          trigger_args.op = slice;
          RtEvent done = runtime->issue_runtime_meta_task(trigger_args, 
                                           LG_THROUGHPUT_PRIORITY, this);
          wait_for.insert(done);
        }
        // Figure out whether this task is local or remote
        else if (!runtime->is_local(slice->target_proc))
        {
          // We can only send it away if it is not origin mapped
          // otherwise it has to stay here until it is fully mapped
          if (!slice->is_origin_mapped())
            runtime->send_task(slice);
          else
            slice->enqueue_ready_task(false/*use target*/);
        }
        else
          slice->enqueue_ready_task(true/*use target*/);
        if (done)
          break;
      }
      // Must-epoch operations are nasty little beasts and have
      // to wait for the effects to finish before returning
      if (!wait_for.empty())
      {
        RtEvent wait_on = Runtime::merge_events(wait_for);
        wait_on.lg_wait();
      }
    }

    //--------------------------------------------------------------------------
    void MultiTask::clone_multi_from(MultiTask *rhs, IndexSpace is,
                                     Processor p, bool recurse, bool stealable)
    //--------------------------------------------------------------------------
    {
      DETAILED_PROFILER(runtime, CLONE_MULTI_CALL);
      this->clone_task_op_from(rhs, p, stealable, false/*duplicate*/);
      this->index_domain = rhs->index_domain;
      this->launch_space = rhs->launch_space;
      this->internal_space = is;
      this->must_epoch_task = rhs->must_epoch_task;
      this->sliced = !recurse;
      this->redop = rhs->redop;
      this->point_arguments = rhs->point_arguments;
      if (this->redop != 0)
      {
        this->reduction_op = rhs->reduction_op;
        this->serdez_redop_fns = rhs->serdez_redop_fns;
        initialize_reduction_state();
      }
      this->restrict_infos = rhs->restrict_infos;
      this->projection_infos = rhs->projection_infos;
      this->predicate_false_future = rhs->predicate_false_future;
      this->predicate_false_size = rhs->predicate_false_size;
      if (this->predicate_false_size > 0)
      {
#ifdef DEBUG_LEGION
        assert(this->predicate_false_result == NULL);
#endif
        this->predicate_false_result = malloc(this->predicate_false_size);
        memcpy(this->predicate_false_result, rhs->predicate_false_result,
               this->predicate_false_size);
      }
      // Copy over the version infos that we need, we can skip this if
      // we are remote and origin mapped
      if (!is_remote() || !is_origin_mapped())
      {
        this->version_infos.resize(rhs->version_infos.size());
        for (unsigned idx = 0; idx < this->version_infos.size(); idx++)
        {
          if (IS_NO_ACCESS(regions[idx]))
            continue;
          this->version_infos[idx] = rhs->version_infos[idx];
        }
      }
    }

    //--------------------------------------------------------------------------
    void MultiTask::trigger_mapping(void)
    //--------------------------------------------------------------------------
    {
      DETAILED_PROFILER(runtime, MULTI_TRIGGER_EXECUTION_CALL);
      if (is_remote())
      {
        // distribute, slice, then map/launch
        if (distribute_task())
        {
          // Still local
          if (is_sliced())
          {
            if (is_origin_mapped())
              launch_task();
            else
              map_and_launch();
          }
          else
            slice_index_space();
        }
      }
      else
      {
        // Not remote
        // If we're doing a must epoch launch then we don't
        // need to early map any regions because any interfering
        // regions that would be handled by this will be handled
        // by the map_must_epoch call
        if (must_epoch == NULL)
          early_map_task();
        if (is_origin_mapped())
        {
          if (is_sliced())
          {
            if (must_epoch != NULL)
              register_must_epoch();
            else
            {
              // See if we're going to send it
              // remotely.  If so we need to do
              // the mapping now.  Otherwise we
              // can defer the mapping until we get
              // on the target processor.
              if (target_proc.exists() && !runtime->is_local(target_proc))
              {
                RtEvent done_mapping = perform_mapping();
                if (done_mapping.exists() && !done_mapping.has_triggered())
                  defer_distribute_task(done_mapping);
                else
                {
#ifdef DEBUG_LEGION
#ifndef NDEBUG
                  bool still_local = 
#endif
#endif
                  distribute_task();
#ifdef DEBUG_LEGION
                  assert(!still_local);
#endif
                }
              }
              else
              {
                // We know that it is staying on one
                // of our local processors.  If it is
                // still this processor then map and run it
                if (distribute_task())
                {
                  // Still local so we can map and launch it
                  map_and_launch();
                }
              }
            }
          }
          else
            slice_index_space();
        }
        else
        {
          if (distribute_task())
          {
            // Still local try slicing, mapping, and launching
            if (is_sliced())
              map_and_launch();
            else
              slice_index_space();
          }
        }
      }
    } 

    //--------------------------------------------------------------------------
    void MultiTask::pack_multi_task(Serializer &rez, AddressSpaceID target)
    //--------------------------------------------------------------------------
    {
      DETAILED_PROFILER(runtime, PACK_MULTI_CALL);
      RezCheck z(rez);
      pack_base_task(rez, target);
      rez.serialize(launch_space);
      rez.serialize(sliced);
      rez.serialize(redop);
    }

    //--------------------------------------------------------------------------
    void MultiTask::unpack_multi_task(Deserializer &derez,
                                      std::set<RtEvent> &ready_events)
    //--------------------------------------------------------------------------
    {
      DETAILED_PROFILER(runtime, UNPACK_MULTI_CALL);
      DerezCheck z(derez);
      unpack_base_task(derez, ready_events); 
      derez.deserialize(launch_space);
      derez.deserialize(sliced);
      derez.deserialize(redop);
      if (redop > 0)
      {
        reduction_op = Runtime::get_reduction_op(redop);
        serdez_redop_fns = Runtime::get_serdez_redop_fns(redop);
        initialize_reduction_state();
      }
    }

    //--------------------------------------------------------------------------
    void MultiTask::initialize_reduction_state(void)
    //--------------------------------------------------------------------------
    {
#ifdef DEBUG_LEGION
      assert(reduction_op != NULL);
      assert(reduction_op->is_foldable);
      assert(reduction_state == NULL);
#endif
      reduction_state_size = reduction_op->sizeof_rhs;
      reduction_state = legion_malloc(REDUCTION_ALLOC, reduction_state_size);
      // If we need to initialize specially, then we do that with a serdez fn
      if (serdez_redop_fns != NULL)
        (*(serdez_redop_fns->init_fn))(reduction_op, reduction_state, 
                                       reduction_state_size);
      else
        reduction_op->init(reduction_state, 1);
    }

    //--------------------------------------------------------------------------
    void MultiTask::fold_reduction_future(const void *result, 
                                          size_t result_size, 
                                          bool owner, bool exclusive)
    //--------------------------------------------------------------------------
    {
      // Apply the reduction operation
#ifdef DEBUG_LEGION
      assert(reduction_op != NULL);
      assert(reduction_op->is_foldable);
      assert(reduction_state != NULL);
#endif
      // Perform the reduction, see if we have to do serdez reductions
      if (serdez_redop_fns != NULL)
      {
        // Need to hold the lock to make the serialize/deserialize
        // process atomic
        AutoLock o_lock(op_lock);
        (*(serdez_redop_fns->fold_fn))(reduction_op, reduction_state,
                                       reduction_state_size, result);
      }
      else
        reduction_op->fold(reduction_state, result, 1, exclusive);

      // If we're the owner, then free the memory
      if (owner)
        free(const_cast<void*>(result));
    } 

    //--------------------------------------------------------------------------
    VersionInfo& MultiTask::get_version_info(unsigned idx)
    //--------------------------------------------------------------------------
    {
#ifdef DEBUG_LEGION
      assert(idx < version_infos.size());
#endif
      return version_infos[idx];
    }

    //--------------------------------------------------------------------------
    RestrictInfo& MultiTask::get_restrict_info(unsigned idx)
    //--------------------------------------------------------------------------
    {
#ifdef DEBUG_LEGION
      assert(idx < restrict_infos.size());
#endif
      return restrict_infos[idx];
    }

    //--------------------------------------------------------------------------
    const ProjectionInfo* MultiTask::get_projection_info(unsigned idx)
    //--------------------------------------------------------------------------
    {
#ifdef DEBUG_LEGION
      assert(idx < projection_infos.size());
#endif
      return &projection_infos[idx]; 
    }

    //--------------------------------------------------------------------------
    const std::vector<VersionInfo>* MultiTask::get_version_infos(void)
    //--------------------------------------------------------------------------
    {
      return &version_infos;
    }

    //--------------------------------------------------------------------------
    const std::vector<RestrictInfo>* MultiTask::get_restrict_infos(void)
    //--------------------------------------------------------------------------
    {
      return &restrict_infos;
    }

    /////////////////////////////////////////////////////////////
    // Individual Task 
    /////////////////////////////////////////////////////////////

    //--------------------------------------------------------------------------
    IndividualTask::IndividualTask(Runtime *rt)
      : SingleTask(rt)
    //--------------------------------------------------------------------------
    {
    }

    //--------------------------------------------------------------------------
    IndividualTask::IndividualTask(const IndividualTask &rhs)
      : SingleTask(NULL)
    //--------------------------------------------------------------------------
    {
      // should never be called
      assert(false);
    }

    //--------------------------------------------------------------------------
    IndividualTask::~IndividualTask(void)
    //--------------------------------------------------------------------------
    {
    }

    //--------------------------------------------------------------------------
    IndividualTask& IndividualTask::operator=(const IndividualTask &rhs)
    //--------------------------------------------------------------------------
    {
      // should never be called
      assert(false);
      return *this;
    }

    //--------------------------------------------------------------------------
    void IndividualTask::activate(void)
    //--------------------------------------------------------------------------
    {
      DETAILED_PROFILER(runtime, ACTIVATE_INDIVIDUAL_CALL);
      activate_individual_task(); 
    }

    //--------------------------------------------------------------------------
    void IndividualTask::activate_individual_task(void)
    //--------------------------------------------------------------------------
    {
      activate_single();
      future_store = NULL;
      future_size = 0;
      predicate_false_result = NULL;
      predicate_false_size = 0;
      orig_task = this;
      remote_owner_uid = 0;
      remote_completion_event = get_completion_event();
      remote_unique_id = get_unique_id();
      sent_remotely = false;
      remote_replicate = false;
      top_level_task = false;
      need_intra_task_alias_analysis = true;
    }

    //--------------------------------------------------------------------------
    void IndividualTask::deactivate(void)
    //--------------------------------------------------------------------------
    {
      DETAILED_PROFILER(runtime, DEACTIVATE_INDIVIDUAL_CALL);
      deactivate_individual_task(); 
      runtime->free_individual_task(this);
    }

    //--------------------------------------------------------------------------
    void IndividualTask::deactivate_individual_task(void)
    //--------------------------------------------------------------------------
    {
      deactivate_single();
      if (future_store != NULL)
      {
        legion_free(FUTURE_RESULT_ALLOC, future_store, future_size);
        future_store = NULL;
        future_size = 0;
      }
      if (predicate_false_result != NULL)
      {
        legion_free(PREDICATE_ALLOC, predicate_false_result, 
                    predicate_false_size);
        predicate_false_result = NULL;
        predicate_false_size = 0;
      }
      // Remove our reference on the future
      result = Future();
      predicate_false_future = Future();
      privilege_paths.clear();
      version_infos.clear();
      restrict_infos.clear();
      if (!acquired_instances.empty())
        release_acquired_instances(acquired_instances); 
      acquired_instances.clear();
      restrict_postconditions.clear();
    }

    //--------------------------------------------------------------------------
    Future IndividualTask::initialize_task(TaskContext *ctx,
                                           const TaskLauncher &launcher,
                                           bool check_privileges,
                                           bool track /*=true*/)
    //--------------------------------------------------------------------------
    {
      parent_ctx = ctx;
      task_id = launcher.task_id;
      indexes = launcher.index_requirements;
      regions = launcher.region_requirements;
      futures = launcher.futures;
      // Can't update these here in case we get restricted postconditions
      grants = launcher.grants;
      wait_barriers = launcher.wait_barriers;
      arrive_barriers = launcher.arrive_barriers;
      arglen = launcher.argument.get_size();
      if (arglen > 0)
      {
        args = legion_malloc(TASK_ARGS_ALLOC, arglen);
        memcpy(args,launcher.argument.get_ptr(),arglen);
      }
      map_id = launcher.map_id;
      tag = launcher.tag;
      index_point = launcher.point;
      index_domain = Domain(index_point, index_point);
      is_index_space = false;
      initialize_base_task(ctx, track, launcher.static_dependences,
                           launcher.predicate, task_id);
      remote_owner_uid = ctx->get_unique_id();
      need_intra_task_alias_analysis = !launcher.independent_requirements;
      if (launcher.predicate != Predicate::TRUE_PRED)
      {
        if (launcher.predicate_false_future.impl != NULL)
          predicate_false_future = launcher.predicate_false_future;
        else
        {
          predicate_false_size = launcher.predicate_false_result.get_size();
          if (predicate_false_size == 0)
          {
            // TODO: Put this check back in
#if 0
            if (variants->return_size > 0)
              log_run.error("Predicated task launch for task %s "
                                  "in parent task %s (UID %lld) has non-void "
                                  "return type but no default value for its "
                                  "future if the task predicate evaluates to "
                                  "false.  Please set either the "
                                  "'predicate_false_result' or "
                                  "'predicate_false_future' fields of the "
                                  "TaskLauncher struct.",
                                  get_task_name(), ctx->get_task_name(),
                                  ctx->get_unique_id())
#endif
          }
          else
          {
            // TODO: Put this check back in
#ifdef PERFORM_PREDICATE_SIZE_CHECKS
            if (predicate_false_size != variants->return_size)
              REPORT_LEGION_ERROR(ERROR_PREDICATED_TASK_LAUNCH,
                            "Predicated task launch for task %s "
                                 "in parent task %s (UID %lld) has predicated "
                                 "false return type of size %ld bytes, but the "
                                 "expected return size is %ld bytes.",
                                 get_task_name(), parent_ctx->get_task_name(),
                                 parent_ctx->get_unique_id(),
                                 predicate_false_size, variants->return_size)
#endif
#ifdef DEBUG_LEGION
            assert(predicate_false_result == NULL);
#endif
            predicate_false_result = 
              legion_malloc(PREDICATE_ALLOC, predicate_false_size);
            memcpy(predicate_false_result, 
                   launcher.predicate_false_result.get_ptr(),
                   predicate_false_size);
          }
        }
      }
      if (check_privileges)
        perform_privilege_checks();
      // Get a future from the parent context to use as the result
      result = Future(new FutureImpl(runtime, true/*register*/,
            runtime->get_available_distributed_id(!top_level_task), 
            runtime->address_space, this));
      check_empty_field_requirements(); 
      if (Runtime::legion_spy_enabled)
      {
        LegionSpy::log_individual_task(parent_ctx->get_unique_id(),
                                       unique_op_id,
                                       task_id, get_task_name());
        for (std::vector<PhaseBarrier>::const_iterator it = 
              launcher.wait_barriers.begin(); it !=
              launcher.wait_barriers.end(); it++)
        {
          ApEvent e = Runtime::get_previous_phase(it->phase_barrier);
          LegionSpy::log_phase_barrier_wait(unique_op_id, e);
        }
        LegionSpy::log_future_creation(unique_op_id, 
              result.impl->get_ready_event(), index_point);
      }
      return result;
    }

    //--------------------------------------------------------------------------
    void IndividualTask::set_top_level(void)
    //--------------------------------------------------------------------------
    {
      this->top_level_task = true;
      // Top-level tasks never do dependence analysis, so we
      // need to complete those stages now
      resolve_speculation();
    } 

    //--------------------------------------------------------------------------
    void IndividualTask::trigger_prepipeline_stage(void)
    //--------------------------------------------------------------------------
    {
      // First compute the parent indexes
      compute_parent_indexes();
      privilege_paths.resize(regions.size());
      for (unsigned idx = 0; idx < regions.size(); idx++)
        initialize_privilege_path(privilege_paths[idx], regions[idx]);
      update_no_access_regions();
      if (!options_selected)
      {
        const bool inline_task = select_task_options();
        if (inline_task) 
        {
          REPORT_LEGION_WARNING(LEGION_WARNING_MAPPER_REQUESTED_INLINE,
                          "Mapper %s requested to inline task %s "
                          "(UID %lld) but the 'enable_inlining' option was "
                          "not set on the task launcher so the request is "
                          "being ignored", mapper->get_mapper_name(),
                          get_task_name(), get_unique_id());
        }
      }
      // If we have a trace, it is unsound to do this until the dependence
      // analysis stage when all the operations are serialized in order
      if (need_intra_task_alias_analysis)
      {
        LegionTrace *local_trace = get_trace();
        if (local_trace == NULL)
          perform_intra_task_alias_analysis(false/*tracing*/, NULL/*trace*/,
                                            privilege_paths);
      }
      if (Runtime::legion_spy_enabled)
      {
        for (unsigned idx = 0; idx < regions.size(); idx++)
        {
          log_requirement(unique_op_id, idx, regions[idx]);
        }
      }
    }

    //--------------------------------------------------------------------------
    void IndividualTask::trigger_dependence_analysis(void)
    //--------------------------------------------------------------------------
    {
      perform_base_dependence_analysis();
      ProjectionInfo projection_info;
      for (unsigned idx = 0; idx < regions.size(); idx++)
      {
        runtime->forest->perform_dependence_analysis(this, idx, regions[idx], 
                                                     restrict_infos[idx],
                                                     version_infos[idx],
                                                     projection_info,
                                                     privilege_paths[idx]);
      }
    }

    //--------------------------------------------------------------------------
    void IndividualTask::perform_base_dependence_analysis(void)
    //--------------------------------------------------------------------------
    {
#ifdef DEBUG_LEGION
      assert(privilege_paths.size() == regions.size());
#endif
      // If we have a trace we do our alias analysis now
      if (need_intra_task_alias_analysis)
      {
        LegionTrace *local_trace = get_trace();
        if (local_trace != NULL)
          perform_intra_task_alias_analysis(is_tracing(), local_trace,
                                            privilege_paths);
      }
      // To be correct with the new scheduler we also have to 
      // register mapping dependences on futures
      for (std::vector<Future>::const_iterator it = futures.begin();
            it != futures.end(); it++)
      {
#ifdef DEBUG_LEGION
        assert(it->impl != NULL);
#endif
        it->impl->register_dependence(this);
#ifdef LEGION_SPY
        if (it->impl->producer_op != NULL)
          LegionSpy::log_mapping_dependence(
              parent_ctx->get_unique_id(), it->impl->producer_uid, 0,
              get_unique_id(), 0, TRUE_DEPENDENCE);
#endif
      }
      if (predicate_false_future.impl != NULL)
      {
        predicate_false_future.impl->register_dependence(this);
#ifdef LEGION_SPY
        if (predicate_false_future.impl->producer_op != NULL)
          LegionSpy::log_mapping_dependence(
              parent_ctx->get_unique_id(), 
              predicate_false_future.impl->producer_uid, 0,
              get_unique_id(), 0, TRUE_DEPENDENCE);
#endif
      }
      // Also have to register any dependences on our predicate
      register_predicate_dependence();
      restrict_infos.resize(regions.size());
      version_infos.resize(regions.size());
    }

    //--------------------------------------------------------------------------
    void IndividualTask::trigger_ready(void)
    //--------------------------------------------------------------------------
    {
      // Dumb case for must epoch operations, we need these to 
      // be mapped immediately, mapper be damned
      if (must_epoch != NULL)
      {
        ProcessorManager::TriggerTaskArgs trigger_args;
        trigger_args.op = this;
        runtime->issue_runtime_meta_task(trigger_args, 
                                         LG_THROUGHPUT_PRIORITY, this);
      }
      // Figure out whether this task is local or remote
      else if (!runtime->is_local(target_proc))
      {
        // We can only send it away if it is not origin mapped
        // otherwise it has to stay here until it is fully mapped
        if (!is_origin_mapped())
          runtime->send_task(this);
        else
          enqueue_ready_task(false/*use target*/);
      }
      else
        enqueue_ready_task(true/*use target*/);
    }

    //--------------------------------------------------------------------------
    RtEvent IndividualTask::perform_versioning_analysis(void)
    //--------------------------------------------------------------------------
    {
#ifdef DEBUG_LEGION
      assert(regions.size() == version_infos.size());
#endif
      std::set<RtEvent> ready_events;
      // If we're remote we're going to have to recompute our privilege
      // paths otherwise we can use our existing privilege paths
      if (is_remote())
      {
        // If we're remote and origin mapped, then we are already done
        if (is_origin_mapped())
          return RtEvent::NO_RT_EVENT;
        for (unsigned idx = 0; idx < regions.size(); idx++)
        {
          if (early_mapped_regions.find(idx) != early_mapped_regions.end())
            continue;
          VersionInfo &version_info = version_infos[idx];
          if (version_info.has_physical_states())
            continue;
          RegionTreePath privilege_path;
          initialize_privilege_path(privilege_path, regions[idx]);
          runtime->forest->perform_versioning_analysis(this, idx, regions[idx],
                                                       privilege_path,
                                                       version_info,
                                                       ready_events);
        }
      }
      else
      {
        for (unsigned idx = 0; idx < regions.size(); idx++)
        {
          if (early_mapped_regions.find(idx) != early_mapped_regions.end())
            continue;
          VersionInfo &version_info = version_infos[idx];
          if (version_info.has_physical_states())
            continue;
          runtime->forest->perform_versioning_analysis(this, idx, regions[idx],
                                                       privilege_paths[idx],
                                                       version_info,
                                                       ready_events);
        }
      }
      if (!ready_events.empty())
        return Runtime::merge_events(ready_events);
      return RtEvent::NO_RT_EVENT;
    }

    //--------------------------------------------------------------------------
    void IndividualTask::report_interfering_requirements(unsigned idx1, 
                                                         unsigned idx2)
    //--------------------------------------------------------------------------
    {
#if 1
      REPORT_LEGION_ERROR(ERROR_ALIASED_INTERFERING_REGION,
                    "Aliased and interfering region requirements for "
                    "individual tasks are not permitted. Region requirements "
                    "%d and %d of task %s (UID %lld) in parent task %s "
                    "(UID %lld) are interfering.", idx1, idx2, get_task_name(),
                    get_unique_id(), parent_ctx->get_task_name(),
                    parent_ctx->get_unique_id())
#else
      REPORT_LEGION_WARNING(LEGION_WARNING_REGION_REQUIREMENTS_INDIVIDUAL,
                      "Region requirements %d and %d of individual task "
                      "%s (UID %lld) in parent task %s (UID %lld) are "
                      "interfering.  This behavior is currently "
                      "undefined. You better really know what you are "
                      "doing.", idx1, idx2, get_task_name(), 
                      get_unique_id(), parent_ctx->get_task_name(), 
                      parent_ctx->get_unique_id())
#endif
    }

    //--------------------------------------------------------------------------
    std::map<PhysicalManager*,std::pair<unsigned,bool> >* 
                                IndividualTask::get_acquired_instances_ref(void)
    //--------------------------------------------------------------------------
    {
      return &acquired_instances;
    }

    //--------------------------------------------------------------------------
    void IndividualTask::record_restrict_postcondition(ApEvent postcondition)
    //--------------------------------------------------------------------------
    {
      restrict_postconditions.insert(postcondition);
    }

    //--------------------------------------------------------------------------
    void IndividualTask::resolve_false(bool speculated, bool launched)
    //--------------------------------------------------------------------------
    {
      // If we already launched, then return, otherwise continue
      // through and do the work to clean up the task 
      if (launched)
        return;
      // Set the future to the false result
      RtEvent execution_condition;
      if (predicate_false_future.impl != NULL)
      {
        ApEvent wait_on = predicate_false_future.impl->get_ready_event();
        if (wait_on.has_triggered())
        {
          const size_t result_size = 
            check_future_size(predicate_false_future.impl);
          if (result_size > 0)
            result.impl->set_result(
                predicate_false_future.impl->get_untyped_result(true),
                result_size, false/*own*/);
        }
        else
        {
          // Add references so they aren't garbage collected
          result.impl->add_base_gc_ref(DEFERRED_TASK_REF, this);
          predicate_false_future.impl->add_base_gc_ref(DEFERRED_TASK_REF, this);
          Runtime::DeferredFutureSetArgs args;
          args.target = result.impl;
          args.result = predicate_false_future.impl;
          args.task_op = this;
          execution_condition = 
            runtime->issue_runtime_meta_task(args, LG_LATENCY_PRIORITY, this, 
                                             Runtime::protect_event(wait_on));
        }
      }
      else
      {
        if (predicate_false_size > 0)
          result.impl->set_result(predicate_false_result,
                                  predicate_false_size, false/*own*/);
      }
      // Then clean up this task instance
      complete_mapping();
      complete_execution(execution_condition);
      resolve_speculation();
      trigger_children_complete();
    }

    //--------------------------------------------------------------------------
    void IndividualTask::early_map_task(void)
    //--------------------------------------------------------------------------
    {
      // Nothing to do for now
    }

    //--------------------------------------------------------------------------
    bool IndividualTask::distribute_task(void)
    //--------------------------------------------------------------------------
    {
      if (target_proc.exists() && (target_proc != current_proc))
      {
        runtime->send_task(this);
        return false;
      }
      return true;
    }

    //--------------------------------------------------------------------------
    RtEvent IndividualTask::perform_must_epoch_version_analysis(
                                                             MustEpochOp *owner)
    //--------------------------------------------------------------------------
    {
      // No need to do anything here, we'll do it as part of perform_mapping
      return RtEvent::NO_RT_EVENT;
    }

    //--------------------------------------------------------------------------
    RtEvent IndividualTask::perform_mapping(
                                         MustEpochOp *must_epoch_owner/*=NULL*/)
    //--------------------------------------------------------------------------
    {
      DETAILED_PROFILER(runtime, INDIVIDUAL_PERFORM_MAPPING_CALL);
      // See if we need to do any versioning computations first
      RtEvent version_ready_event = perform_versioning_analysis();
      if (version_ready_event.exists() && !version_ready_event.has_triggered())
        return defer_perform_mapping(version_ready_event, must_epoch_owner);
      // Now try to do the mapping, we can just use our completion
      // event since we know this task will object will be active
      // throughout the duration of the computation
      map_all_regions(get_task_completion(), must_epoch_owner);
      // If we mapped, then we are no longer stealable
      stealable = false;
      // Also flush out physical regions
      for (unsigned idx = 0; idx < version_infos.size(); idx++)
        if (!virtual_mapped[idx] && !no_access_regions[idx])
          version_infos[idx].apply_mapping(map_applied_conditions);
      // We can now apply any arrives or releases
      if (!arrive_barriers.empty() || !grants.empty())
      {
        ApEvent done_event = get_task_completion();
        if (!restrict_postconditions.empty())
        {
          restrict_postconditions.insert(done_event);
          done_event = Runtime::merge_events(restrict_postconditions);
        }
        for (unsigned idx = 0; idx < grants.size(); idx++)
          grants[idx].impl->register_operation(done_event);
        for (std::vector<PhaseBarrier>::const_iterator it = 
              arrive_barriers.begin(); it != arrive_barriers.end(); it++)
          Runtime::phase_barrier_arrive(*it, 1/*count*/, done_event);
      }
      // If we succeeded in mapping and everything was mapped
      // then we get to mark that we are done mapping
      if ((shard_manager == NULL) && is_leaf() && !has_virtual_instances())
      {
        RtEvent applied_condition;
        if (!map_applied_conditions.empty())
        {
          applied_condition = Runtime::merge_events(map_applied_conditions);
          map_applied_conditions.clear();
        }
        if (is_remote())
        {
          // Send back the message saying that we finished mapping
          Serializer rez;
          // Only need to send back the pointer to the task instance
          rez.serialize(orig_task);
          rez.serialize(applied_condition);
          // Special case for control replication when we have to 
          // also return the version numbers for broadcast
          if (remote_replicate)
            pack_remote_versions(rez);
          runtime->send_individual_remote_mapped(orig_proc, rez);
        }
        // Mark that we have completed mapping
        complete_mapping(applied_condition);
        if (!acquired_instances.empty())
          release_acquired_instances(acquired_instances);
      }
      return RtEvent::NO_RT_EVENT;
    }

    //--------------------------------------------------------------------------
    bool IndividualTask::is_stealable(void) const
    //--------------------------------------------------------------------------
    {
      return ((!map_origin) && stealable);
    }

    //--------------------------------------------------------------------------
    bool IndividualTask::has_restrictions(unsigned idx, LogicalRegion handle)
    //--------------------------------------------------------------------------
    {
#ifdef DEBUG_LEGION
      assert(idx < restrict_infos.size());
#endif
      // We know that if there are any restrictions they directly apply
      return restrict_infos[idx].has_restrictions();
    }

    //--------------------------------------------------------------------------
    bool IndividualTask::can_early_complete(ApUserEvent &chain_event)
    //--------------------------------------------------------------------------
    {
      if (is_remote())
        return false;
      if (!restrict_postconditions.empty())
        return false;
      // Otherwise we're going to do it mark that we
      // don't need to trigger the underlying completion event.
      // Note we need to do this now to avoid any race condition.
      need_completion_trigger = false;
      chain_event = completion_event;
      return true;
    }

    //--------------------------------------------------------------------------
    VersionInfo& IndividualTask::get_version_info(unsigned idx)
    //--------------------------------------------------------------------------
    {
#ifdef DEBUG_LEGION
      assert(idx < version_infos.size());
#endif
      return version_infos[idx];
    }

    //--------------------------------------------------------------------------
    RestrictInfo& IndividualTask::get_restrict_info(unsigned idx)
    //--------------------------------------------------------------------------
    {
#ifdef DEBUG_LEGION
      assert(idx < restrict_infos.size());
#endif
      return restrict_infos[idx];
    }

    //--------------------------------------------------------------------------
    const ProjectionInfo* IndividualTask::get_projection_info(unsigned idx)
    //--------------------------------------------------------------------------
    {
      return NULL;
    }

    //--------------------------------------------------------------------------
    const std::vector<VersionInfo>* IndividualTask::get_version_infos(void)
    //--------------------------------------------------------------------------
    {
      return &version_infos;
    }

    //--------------------------------------------------------------------------
    const std::vector<RestrictInfo>* IndividualTask::get_restrict_infos(void)
    //--------------------------------------------------------------------------
    {
      return &restrict_infos;
    }

    //--------------------------------------------------------------------------
    RegionTreePath& IndividualTask::get_privilege_path(unsigned idx)
    //--------------------------------------------------------------------------
    {
#ifdef DEBUG_LEGION
      assert(idx < privilege_paths.size());
#endif
      return privilege_paths[idx];
    }

    //--------------------------------------------------------------------------
    ApEvent IndividualTask::get_task_completion(void) const
    //--------------------------------------------------------------------------
    {
      if (is_remote())
        return remote_completion_event;
      else
        return completion_event;
    }

    //--------------------------------------------------------------------------
    TaskOp::TaskKind IndividualTask::get_task_kind(void) const
    //--------------------------------------------------------------------------
    {
      return INDIVIDUAL_TASK_KIND;
    } 

    //--------------------------------------------------------------------------
    void IndividualTask::trigger_task_complete(void)
    //--------------------------------------------------------------------------
    {
      DETAILED_PROFILER(runtime, INDIVIDUAL_TRIGGER_COMPLETE_CALL);
      // Remove profiling our guard and trigger the profiling event if necessary
      if ((__sync_add_and_fetch(&outstanding_profiling_requests, -1) == 0) &&
          profiling_reported.exists())
        Runtime::trigger_event(profiling_reported);
      // Release any restrictions we might have had
      if ((execution_context != NULL) && execution_context->has_restrictions())
        execution_context->release_restrictions();
      // For remote cases we have to keep track of the events for
      // returning any created logical state, we can't commit until
      // it is returned or we might prematurely release the references
      // that we hold on the version state objects
      if (!is_remote())
      {
        // Pass back our created and deleted operations
        if (!top_level_task && (execution_context != NULL))
          execution_context->return_privilege_state(parent_ctx);
        // The future has already been set so just trigger it
        result.impl->complete_future();
      }
      else
      {
        Serializer rez;
        pack_remote_complete(rez);
        runtime->send_individual_remote_complete(orig_proc,rez);
      }
      // Invalidate any state that we had if we didn't already
      if (execution_context != NULL)
        execution_context->invalidate_region_tree_contexts();
      // See if we need to trigger that our children are complete
      // Note it is only safe to do this if we were not sent remotely
      bool need_commit = false;
      if (!sent_remotely && (execution_context != NULL))
        need_commit = execution_context->attempt_children_commit();
      if (must_epoch != NULL)
        must_epoch->notify_subop_complete(this);
      // Mark that this operation is complete
      complete_operation();
      if (need_commit)
        trigger_children_committed();
    }

    //--------------------------------------------------------------------------
    void IndividualTask::trigger_task_commit(void)
    //--------------------------------------------------------------------------
    {
      DETAILED_PROFILER(runtime, INDIVIDUAL_TRIGGER_COMMIT_CALL);
      if (is_remote())
      {
        Serializer rez;
        pack_remote_commit(rez);
        runtime->send_individual_remote_commit(orig_proc,rez);
      }
      // We can release our version infos now
      for (std::vector<VersionInfo>::iterator it = version_infos.begin();
            it != version_infos.end(); it++)
      {
        it->clear();
      }
      if (must_epoch != NULL)
        must_epoch->notify_subop_commit(this);
      commit_operation(true/*deactivate*/, profiling_reported);
    }

    //--------------------------------------------------------------------------
    void IndividualTask::handle_future(const void *res, size_t res_size,
                                       bool owned)
    //--------------------------------------------------------------------------
    {
      // Save our future value so we can set it or send it back later
      if (is_remote())
      {
        if (owned)
        {
          future_store = const_cast<void*>(res);
          future_size = res_size;
        }
        else
        {
          future_size = res_size;
          future_store = legion_malloc(FUTURE_RESULT_ALLOC, future_size);
          memcpy(future_store,res,future_size);
        }
      }
      else
      {
        // Set our future, but don't trigger it yet
        if (must_epoch == NULL)
          result.impl->set_result(res, res_size, owned);
        else
          must_epoch->set_future(index_point, res, res_size, owned);
      }
    }

    //--------------------------------------------------------------------------
    void IndividualTask::handle_post_mapped(RtEvent mapped_precondition)
    //--------------------------------------------------------------------------
    {
      DETAILED_PROFILER(runtime, INDIVIDUAL_POST_MAPPED_CALL);
      // If this is a remote task then
      // we need to wait before completing our mapping
      if (!mapped_precondition.has_triggered())
      {
        SingleTask::DeferredPostMappedArgs args;
        args.task = this;
        runtime->issue_runtime_meta_task(args, LG_LATENCY_PRIORITY,
                                         this, mapped_precondition);
        return;
      }
      if (Runtime::legion_spy_enabled && (execution_context != NULL))
        execution_context->log_created_requirements();
      // We used to have to apply our virtual state here, but that is now
      // done when the virtual instances are returned in return_virtual_task
      // If we have any virtual instances then we need to apply
      // the changes for them now
      if (!is_remote())
      {
        if (!acquired_instances.empty())
          release_acquired_instances(acquired_instances);
        if (!map_applied_conditions.empty())
          complete_mapping(Runtime::merge_events(map_applied_conditions));
        else 
          complete_mapping();
        return;
      }
      RtEvent applied_condition;
      if (!map_applied_conditions.empty())
        applied_condition = Runtime::merge_events(map_applied_conditions);
      // Send back the message saying that we finished mapping
      Serializer rez;
      // Only need to send back the pointer to the task instance
      rez.serialize(orig_task);
      rez.serialize(applied_condition);
      // Special case for control replication when we have to 
      // also return the version numbers for broadcast
      if (remote_replicate)
        pack_remote_versions(rez);
      runtime->send_individual_remote_mapped(orig_proc, rez);
      // Now we can complete this task
      if (!acquired_instances.empty())
        release_acquired_instances(acquired_instances);
      complete_mapping(applied_condition);
    } 

    //--------------------------------------------------------------------------
    void IndividualTask::handle_misspeculation(void)
    //--------------------------------------------------------------------------
    {
      // First thing: increment the meta-task counts since we decremented
      // them in case we didn't end up running
#ifdef DEBUG_LEGION
      runtime->increment_total_outstanding_tasks(
          MisspeculationTaskArgs::TASK_ID, true/*meta*/);
#else
      runtime->increment_total_outstanding_tasks();
#endif
#ifdef DEBUG_SHUTDOWN_HANG
      __sync_fetch_and_add(
            &runtime->outstanding_counts[MisspeculationTaskArgs::TASK_ID],1);
#endif
      // Pretend like we executed the task
      execution_context->begin_task();
      if (predicate_false_future.impl != NULL)
      {
        // Wait for the future to be ready
        ApEvent wait_on = predicate_false_future.impl->get_ready_event();
        wait_on.lg_wait();
        void *ptr = predicate_false_future.impl->get_untyped_result(true);
        size_t size = predicate_false_future.impl->get_untyped_size();
        execution_context->end_task(ptr, size, false/*owned*/); 
      }
      else
        execution_context->end_task(predicate_false_result,
                                    predicate_false_size, false/*owned*/);
    }

    //--------------------------------------------------------------------------
    void IndividualTask::record_reference_mutation_effect(RtEvent event)
    //--------------------------------------------------------------------------
    {
      map_applied_conditions.insert(event);
    }

    //--------------------------------------------------------------------------
    void IndividualTask::perform_physical_traversal(unsigned idx, 
                                      RegionTreeContext ctx, InstanceSet &valid)
    //--------------------------------------------------------------------------
    {
      runtime->forest->physical_premap_only(this, idx, regions[idx], 
                                            version_infos[idx], valid);
    }

    //--------------------------------------------------------------------------
    bool IndividualTask::pack_task(Serializer &rez, Processor target)
    //--------------------------------------------------------------------------
    {
      DETAILED_PROFILER(runtime, INDIVIDUAL_PACK_TASK_CALL);
      // Check to see if we are stealable, if not and we have not
      // yet been sent remotely, then send the state now
      AddressSpaceID addr_target = runtime->find_address_space(target);
      RezCheck z(rez);
      pack_single_task(rez, addr_target);
      rez.serialize(orig_task);
      rez.serialize(remote_completion_event);
      rez.serialize(remote_unique_id);
      rez.serialize(remote_owner_uid);
      rez.serialize(top_level_task);
<<<<<<< HEAD
      rez.serialize<bool>(is_repl_individual_task());
      if (!is_locally_mapped())
=======
      if (!is_origin_mapped())
>>>>>>> 40b8d542
      {
        // have to pack all version info (e.g. split masks)
        std::vector<bool> full_version_infos(regions.size(), true);
        pack_version_infos(rez, version_infos, full_version_infos);
      }
      else
        pack_version_infos(rez, version_infos, virtual_mapped);
      pack_restrict_infos(rez, restrict_infos);
      if (predicate_false_future.impl != NULL)
        rez.serialize(predicate_false_future.impl->did);
      else
        rez.serialize<DistributedID>(0);
      rez.serialize(predicate_false_size);
      if (predicate_false_size > 0)
        rez.serialize(predicate_false_result, predicate_false_size);
      // Mark that we sent this task remotely
      sent_remotely = true;
      // If this task is remote, then deactivate it, otherwise
      // we're local so we don't want to be deactivated for when
      // return messages get sent back.
      return is_remote();
    }

    //--------------------------------------------------------------------------
    bool IndividualTask::unpack_task(Deserializer &derez, Processor current,
                                     std::set<RtEvent> &ready_events)
    //--------------------------------------------------------------------------
    {
      DETAILED_PROFILER(runtime, INDIVIDUAL_UNPACK_TASK_CALL);
      DerezCheck z(derez);
      unpack_single_task(derez, ready_events);
      derez.deserialize(orig_task);
      derez.deserialize(remote_completion_event);
      derez.deserialize(remote_unique_id);
      set_current_proc(current);
      derez.deserialize(remote_owner_uid);
      derez.deserialize(top_level_task);
      derez.deserialize(remote_replicate);
      unpack_version_infos(derez, version_infos, ready_events);
      unpack_restrict_infos(derez, restrict_infos, ready_events);
      // Quick check to see if we've been sent back to our original node
      if (!is_remote())
      {
#ifdef DEBUG_LEGION
        // Need to make the deserializer happy in debug mode
        derez.advance_pointer(derez.get_remaining_bytes());
#endif
        // If we were sent back then mark that we are no longer remote
        sent_remotely = false;
        // Put the original instance back on the mapping queue and
        // deactivate this version of the task
        runtime->add_to_ready_queue(current_proc, orig_task);
        deactivate();
        return false;
      }
      // Unpack the predicate false infos
      DistributedID pred_false_did;
      derez.deserialize(pred_false_did);
      if (pred_false_did != 0)
      {
        WrapperReferenceMutator mutator(ready_events);
        FutureImpl *impl = 
          runtime->find_or_create_future(pred_false_did, &mutator);
        impl->add_base_gc_ref(FUTURE_HANDLE_REF, &mutator);
        predicate_false_future = Future(impl, false/*need reference*/);
      }
      derez.deserialize(predicate_false_size);
      if (predicate_false_size > 0)
      {
#ifdef DEBUG_LEGION
        assert(predicate_false_result == NULL);
#endif
        predicate_false_result = malloc(predicate_false_size);
        derez.deserialize(predicate_false_result, predicate_false_size);
      }
      // Figure out what our parent context is
      parent_ctx = runtime->find_context(remote_owner_uid);
      // Set our parent task for the user
      parent_task = parent_ctx->get_task();
      // Check to see if we had no virtual mappings and everything
      // was pre-mapped and we're remote then we can mark this
      // task as being mapped
      if (is_origin_mapped() && is_leaf())
        complete_mapping();
      // Have to do this before resolving speculation in case
      // we get cleaned up after the resolve speculation call
      if (Runtime::legion_spy_enabled)
      {
        LegionSpy::log_point_point(remote_unique_id, get_unique_id());
#ifdef LEGION_SPY
        LegionSpy::log_event_dependence(completion_event, 
                                        remote_completion_event);
#endif
      }
      // If we're remote, we've already resolved speculation for now
      resolve_speculation();
      // Return true to add ourselves to the ready queue
      return true;
    }

    //--------------------------------------------------------------------------
    void IndividualTask::pack_as_shard_task(Serializer &rez,AddressSpace target)
    //--------------------------------------------------------------------------
    {
      pack_single_task(rez, target);
      // We know we are mapped so pack the version infos and restrictions
      pack_version_infos(rez, version_infos, virtual_mapped);
      pack_restrict_infos(rez, restrict_infos);
      // Finally pack our context information
      rez.serialize(remote_owner_uid);
    }

    //--------------------------------------------------------------------------
    void IndividualTask::perform_inlining(void)
    //--------------------------------------------------------------------------
    {
      // See if there is anything that we need to wait on before running
      std::set<ApEvent> wait_on_events;
      for (unsigned idx = 0; idx < futures.size(); idx++)
      {
        FutureImpl *impl = futures[idx].impl; 
        wait_on_events.insert(impl->ready_event);
      }
      for (unsigned idx = 0; idx < grants.size(); idx++)
      {
        GrantImpl *impl = grants[idx].impl;
        wait_on_events.insert(impl->acquire_grant());
      }
      for (unsigned idx = 0; idx < wait_barriers.size(); idx++)
      {
        ApEvent e = 
          Runtime::get_previous_phase(wait_barriers[idx].phase_barrier);
        wait_on_events.insert(e);
      }
      // Merge together all the events for the start condition 
      ApEvent start_condition = Runtime::merge_events(wait_on_events); 
      // Get the processor that we will be running on
      Processor current = parent_ctx->get_executing_processor();
      // Select the variant to use
      VariantImpl *variant = parent_ctx->select_inline_variant(this);
      if (!Runtime::unsafe_mapper)
      {
        MapperManager *mapper = runtime->find_mapper(current, map_id);
        validate_variant_selection(mapper, variant, "select_task_variant");
      }
      // Now make an inline context to use for the execution
      InlineContext *inline_ctx = new InlineContext(runtime, parent_ctx, this);
      // Save this for when we are done executing
      TaskContext *enclosing = parent_ctx;
      // Set the context to be the current inline context
      parent_ctx = inline_ctx;
      // See if we need to wait for anything
      if (start_condition.exists())
        start_condition.lg_wait();
      variant->dispatch_inline(current, inline_ctx); 
      // Return any created privilege state
      inline_ctx->return_privilege_state(enclosing);
      // Then delete the inline context
      delete inline_ctx;
    }

    //--------------------------------------------------------------------------
    void IndividualTask::end_inline_task(const void *res, 
                                         size_t res_size, bool owned) 
    //--------------------------------------------------------------------------
    {
      // Save the future result and trigger it
      result.impl->set_result(res, res_size, owned);
      result.impl->complete_future();
      // Trigger our completion event
      Runtime::trigger_event(completion_event);
      // Now we're done, someone else will deactivate us
    }

    //--------------------------------------------------------------------------
    void IndividualTask::unpack_remote_versions(Deserializer &derez)
    //--------------------------------------------------------------------------
    {
      // Should only be called by inheriting classes like ReplIndividualTask
      assert(false);
    }

    //--------------------------------------------------------------------------
    void IndividualTask::pack_remote_versions(Serializer &rez)
    //--------------------------------------------------------------------------
    {
#ifdef DEBUG_LEGION
      assert(is_remote());
      assert(remote_replicate);
#endif
      std::vector<unsigned> write_indexes;
      for (unsigned idx = 0; idx < regions.size(); idx++)
      {
        if (!IS_WRITE(regions[idx]))
          continue;
        write_indexes.push_back(idx);
      }
      rez.serialize<size_t>(write_indexes.size());
      if (!write_indexes.empty())
      {
        for (unsigned idx = 0; idx < write_indexes.size(); idx++)
        {
          const unsigned index = write_indexes[idx];
          rez.serialize(index);
          LegionMap<DistributedID,FieldMask>::aligned advance_states;
          version_infos[index].capture_base_advance_states(advance_states);
          rez.serialize<size_t>(advance_states.size());
          for (LegionMap<DistributedID,FieldMask>::aligned::const_iterator 
                it = advance_states.begin(); it != advance_states.end(); it++)
          {
            rez.serialize(it->first);
            rez.serialize(it->second);
          }
        }
      }
    }

    //--------------------------------------------------------------------------
    void IndividualTask::unpack_remote_mapped(Deserializer &derez)
    //--------------------------------------------------------------------------
    {
      RtEvent applied;
      derez.deserialize(applied);
      if (applied.exists())
        map_applied_conditions.insert(applied);
      if (is_repl_individual_task())
        unpack_remote_versions(derez);
      if (!map_applied_conditions.empty())
        complete_mapping(Runtime::merge_events(map_applied_conditions));
      else
        complete_mapping();
    } 

    //--------------------------------------------------------------------------
    void IndividualTask::pack_remote_complete(Serializer &rez)
    //--------------------------------------------------------------------------
    {
      DETAILED_PROFILER(runtime, INDIVIDUAL_PACK_REMOTE_COMPLETE_CALL);
      AddressSpaceID target = runtime->find_address_space(orig_proc);
      if (execution_context->has_created_requirements())
        execution_context->send_back_created_state(target); 
      // Send back the pointer to the task instance, then serialize
      // everything else that needs to be sent back
      rez.serialize(orig_task);
      RezCheck z(rez);
      // Pack the privilege state
      execution_context->pack_privilege_state(rez, target, true/*returning*/);
      // Then pack the future result
      {
        RezCheck z2(rez);
        rez.serialize(future_size);
        rez.serialize(future_store,future_size);
      }
    }
    
    //--------------------------------------------------------------------------
    void IndividualTask::unpack_remote_complete(Deserializer &derez)
    //--------------------------------------------------------------------------
    {
      DETAILED_PROFILER(runtime, INDIVIDUAL_UNPACK_REMOTE_COMPLETE_CALL);
      DerezCheck z(derez);
      // First unpack the privilege state
      ResourceTracker::unpack_privilege_state(derez, parent_ctx);
      // Unpack the future result
      {
        DerezCheck z2(derez);
        size_t future_size;
        derez.deserialize(future_size);
        const void *future_ptr = derez.get_current_pointer();
        handle_future(future_ptr, future_size, false/*owned*/); 
        derez.advance_pointer(future_size);
      }
      // Mark that we have both finished executing and that our
      // children are complete
      complete_execution();
      trigger_children_complete();
    }

    //--------------------------------------------------------------------------
    void IndividualTask::pack_remote_commit(Serializer &rez)
    //--------------------------------------------------------------------------
    {
      // Only need to send back the pointer to the task instance
      rez.serialize(orig_task);
    }

    //--------------------------------------------------------------------------
    void IndividualTask::unpack_remote_commit(Deserializer &derez)
    //--------------------------------------------------------------------------
    {
      trigger_children_committed();
    }
    
    //--------------------------------------------------------------------------
    /*static*/ void IndividualTask::process_unpack_remote_mapped(
                                                            Deserializer &derez)
    //--------------------------------------------------------------------------
    {
      IndividualTask *task;
      derez.deserialize(task);
      task->unpack_remote_mapped(derez);
    }

    //--------------------------------------------------------------------------
    /*static*/ void IndividualTask::process_unpack_remote_complete(
                                                            Deserializer &derez)
    //--------------------------------------------------------------------------
    {
      IndividualTask *task;
      derez.deserialize(task);
      task->unpack_remote_complete(derez);
    }

    //--------------------------------------------------------------------------
    /*static*/ void IndividualTask::process_unpack_remote_commit(
                                                            Deserializer &derez)
    //--------------------------------------------------------------------------
    {
      IndividualTask *task;
      derez.deserialize(task);
      task->unpack_remote_commit(derez);
    }

    /////////////////////////////////////////////////////////////
    // Point Task 
    /////////////////////////////////////////////////////////////

    //--------------------------------------------------------------------------
    PointTask::PointTask(Runtime *rt)
      : SingleTask(rt)
    //--------------------------------------------------------------------------
    {
    }

    //--------------------------------------------------------------------------
    PointTask::PointTask(const PointTask &rhs)
      : SingleTask(NULL)
    //--------------------------------------------------------------------------
    {
      // should never be called
      assert(false);
    }

    //--------------------------------------------------------------------------
    PointTask::~PointTask(void)
    //--------------------------------------------------------------------------
    {
    }

    //--------------------------------------------------------------------------
    PointTask& PointTask::operator=(const PointTask &rhs)
    //--------------------------------------------------------------------------
    {
      // should never be called
      assert(false);
      return *this;
    }

    //--------------------------------------------------------------------------
    void PointTask::activate(void)
    //--------------------------------------------------------------------------
    {
      DETAILED_PROFILER(runtime, POINT_ACTIVATE_CALL);
      activate_single();
      // Point tasks never have to resolve speculation
      resolve_speculation();
      slice_owner = NULL;
      point_termination = ApUserEvent::NO_AP_USER_EVENT;
    }

    //--------------------------------------------------------------------------
    void PointTask::deactivate(void)
    //--------------------------------------------------------------------------
    {
      DETAILED_PROFILER(runtime, POINT_DEACTIVATE_CALL);
      if (runtime->profiler != NULL)
        runtime->profiler->register_slice_owner(
            this->slice_owner->get_unique_op_id(),
            this->get_unique_op_id());
      deactivate_single();
      version_infos.clear();
      restrict_postconditions.clear();
      runtime->free_point_task(this);
    }

    //--------------------------------------------------------------------------
    void PointTask::perform_versioning_analysis(std::set<RtEvent> &ready_events)
    //--------------------------------------------------------------------------
    {
#ifdef DEBUG_LEGION
      assert(version_infos.empty());
#endif
      // Copy the version info information over from our slice owner
      version_infos = slice_owner->version_infos;
#ifdef DEBUG_LEGION
      assert(version_infos.size() == regions.size());
#endif
      // We have to walk down the tree from the upper bound node
      // to where we are asking for privileges, along the way we
      // first have to check to see if the tree is open, and then
      // again to see if it has been advanced if we are going to 
      // be writing/reducing below in the tree
      const LegionMap<unsigned,FieldMask>::aligned empty_dirty_previous;
      const UniqueID logical_context_uid = parent_ctx->get_context_uid();
      for (unsigned idx = 0; idx < regions.size(); idx++)
      {
        if (IS_NO_ACCESS(regions[idx]))
          continue;
        // If this is an early mapped region then we don't need to do anything
        if (early_mapped_regions.find(idx) != early_mapped_regions.end())
          continue;
        ProjectionInfo &proj_info = slice_owner->projection_infos[idx]; 
        RegionTreeNode *parent_node;
        const RegionRequirement &slice_req = slice_owner->regions[idx];
        if (slice_req.handle_type == PART_PROJECTION)
          parent_node = runtime->forest->get_node(slice_req.partition);
        else
          parent_node = runtime->forest->get_node(slice_req.region);
#ifdef DEBUG_LEGION
        assert(regions[idx].handle_type == SINGULAR);
#endif
        RegionTreeNode *child_node = 
          runtime->forest->get_node(regions[idx].region);
        // If they are the same node, we are already done
        if (child_node == parent_node)
          continue;
        // Compute our privilege full projection path 
        RegionTreePath projection_path;
        runtime->forest->initialize_path(child_node->get_row_source(),
                       parent_node->get_row_source(), projection_path);
        // Any opens/advances have already been generated to the
        // upper bound node, so we don't have to handle that node, 
        // therefore all our paths must start at one node below the
        // upper bound node
        RegionTreeNode *one_below = parent_node->get_tree_child(
                projection_path.get_child(parent_node->get_depth()));
        RegionTreePath one_below_path;
        one_below_path.initialize(projection_path.get_min_depth()+1, 
                                  projection_path.get_max_depth());
        for (unsigned idx2 = projection_path.get_min_depth()+1; 
              idx2 < projection_path.get_max_depth(); idx2++)
          one_below_path.register_child(idx2, projection_path.get_child(idx2));
        const LegionMap<ProjectionEpochID,FieldMask>::aligned &proj_epochs = 
          proj_info.get_projection_epochs();
        // Do the analysis to see if we've opened all the nodes to the child
        {
          for (LegionMap<ProjectionEpochID,FieldMask>::aligned::const_iterator
                it = proj_epochs.begin(); it != proj_epochs.end(); it++)
          {
            // Advance version numbers from one below the upper bound
            // all the way down to the child
            runtime->forest->advance_version_numbers(this, idx, 
                false/*update parent state*/, false/*doesn't matter*/,
                logical_context_uid, true/*dedup opens*/, 
                false/*dedup advance*/, it->first, 0/*id*/, one_below, 
                one_below_path, it->second, empty_dirty_previous, ready_events);
          }
        }
        // If we're doing something other than reading, we need
        // to also do the advance for anything open below, we do
        // this from the one below node to the node above the child node
        // The exception is if we are reducing in which case we go from
        // the all the way to the bottom so that the first reduction
        // point bumps the version number appropriately. Another exception is 
        // for dirty reductions where we know that there is already a write 
        // at the base level so we don't need to do an advance to get our 
        // reduction registered with the parent VersionState object

        if (!IS_READ_ONLY(regions[idx]) && 
            ((one_below != child_node) || 
             (IS_REDUCE(regions[idx]) && !proj_info.is_dirty_reduction())))
        {
          RegionTreePath advance_path;
          // If we're a reduction we go all the way to the bottom
          // otherwise if we're read-write we go to the level above
          // because our version_analysis call will do the advance
          // at the destination node.           
          if (IS_REDUCE(regions[idx]) && !proj_info.is_dirty_reduction())
          {
#ifdef DEBUG_LEGION
            assert((one_below->get_depth() < child_node->get_depth()) ||
                   (one_below == child_node)); 
#endif
            advance_path = one_below_path;
          }
          else
          {
#ifdef DEBUG_LEGION
            assert(one_below->get_depth() < child_node->get_depth()); 
#endif
            advance_path.initialize(one_below_path.get_min_depth(), 
                                    one_below_path.get_max_depth()-1);
            for (unsigned idx2 = one_below_path.get_min_depth(); 
                  idx2 < (one_below_path.get_max_depth()-1); idx2++)
              advance_path.register_child(idx2, one_below_path.get_child(idx2));
          }
          const bool parent_is_upper_bound = 
            (slice_req.handle_type != PART_PROJECTION) && 
            (slice_req.region == slice_req.parent);
          for (LegionMap<ProjectionEpochID,FieldMask>::aligned::const_iterator
                it = proj_epochs.begin(); it != proj_epochs.end(); it++)
          {
            // Advance version numbers from the upper bound to one above
            // the target child for split version numbers
            runtime->forest->advance_version_numbers(this, idx, 
                true/*update parent state*/, parent_is_upper_bound,
                logical_context_uid, false/*dedup opens*/, 
                true/*dedup advances*/, 0/*id*/, it->first, one_below, 
                advance_path, it->second, empty_dirty_previous, ready_events);
          }
        }
        // Now we can record our version numbers just like everyone else
        // We can skip the check for virtual version information because
        // our owner slice already did it
        runtime->forest->perform_versioning_analysis(this, idx, regions[idx],
                                      one_below_path, version_infos[idx], 
                                      ready_events, false/*partial*/, 
                                      NULL/*filter*/, one_below, 
                                      logical_context_uid, &proj_epochs, 
                                      true/*skip parent check*/);
      }
    }

    //--------------------------------------------------------------------------
    void PointTask::trigger_dependence_analysis(void)
    //--------------------------------------------------------------------------
    {
      // should never be called
      assert(false);
    }

    //--------------------------------------------------------------------------
    void PointTask::report_interfering_requirements(unsigned idx1,
                                                    unsigned idx2)
    //--------------------------------------------------------------------------
    {
      switch (index_point.get_dim())
      {
        case 1:
          {
            REPORT_LEGION_ERROR(ERROR_ALIASED_REGION_REQUIREMENTS,
                    "Aliased and interfering region requirements for "
                    "point tasks are not permitted. Region requirements "
                    "%d and %d of point %lld of index space task %s (UID %lld) "
                    "in parent task %s (UID %lld) are interfering.", 
                    idx1, idx2, index_point[0], get_task_name(),
                    get_unique_id(), parent_ctx->get_task_name(),
                    parent_ctx->get_unique_id());
            break;
          }
        case 2:
          {
            REPORT_LEGION_ERROR(ERROR_ALIASED_REGION_REQUIREMENTS,
                    "Aliased and interfering region requirements for "
                    "point tasks are not permitted. Region requirements "
                    "%d and %d of point (%lld,%lld) of index space task %s "
                    "(UID %lld) in parent task %s (UID %lld) are interfering.",
                    idx1, idx2, index_point[0], index_point[1], 
                    get_task_name(), get_unique_id(), 
                    parent_ctx->get_task_name(), parent_ctx->get_unique_id());
            break;
          }
        case 3:
          {
            REPORT_LEGION_ERROR(ERROR_ALIASED_REGION_REQUIREMENTS,
                    "Aliased and interfering region requirements for "
                    "point tasks are not permitted. Region requirements "
                    "%d and %d of point (%lld,%lld,%lld) of index space task %s"
                    " (UID %lld) in parent task %s (UID %lld) are interfering.",
                    idx1, idx2, index_point[0], index_point[1], 
                    index_point[2], get_task_name(), get_unique_id(), 
                    parent_ctx->get_task_name(), parent_ctx->get_unique_id());
            break;
          }
        default:
          assert(false);
      }
    }

    //--------------------------------------------------------------------------
    void PointTask::resolve_false(bool speculated, bool launched)
    //--------------------------------------------------------------------------
    {
      // should never be called
      assert(false);
    }

    //--------------------------------------------------------------------------
    void PointTask::early_map_task(void)
    //--------------------------------------------------------------------------
    {
      // Point tasks are always done with early mapping
    }

    //--------------------------------------------------------------------------
    bool PointTask::distribute_task(void)
    //--------------------------------------------------------------------------
    {
      // Point tasks are never sent anywhere
      return true;
    }

    //--------------------------------------------------------------------------
    RtEvent PointTask::perform_must_epoch_version_analysis(MustEpochOp *owner)
    //--------------------------------------------------------------------------
    {
      // See if we've done our slice version analysis yet
      return slice_owner->perform_must_epoch_version_analysis(owner);
    }

    //--------------------------------------------------------------------------
    RtEvent PointTask::perform_mapping(MustEpochOp *must_epoch_owner/*=NULL*/)
    //--------------------------------------------------------------------------
    {
      // Our versioning analysis was done with our slice
      
      // For point tasks we use the point termination event which as the
      // end event for this task since point tasks can be moved and
      // the completion event is therefore not guaranteed to survive
      // the length of the task's execution
      map_all_regions(point_termination, must_epoch_owner);
      // Flush out the state for any mapped region requirements
      for (unsigned idx = 0; idx < version_infos.size(); idx++)
        if (!virtual_mapped[idx] && !no_access_regions[idx])
          version_infos[idx].apply_mapping(map_applied_conditions);
      // If we succeeded in mapping and had no virtual mappings
      // then we are done mapping
      if (is_leaf() && !has_virtual_instances() && (shard_manager == NULL))
      {
        if (!map_applied_conditions.empty())
        {
          RtEvent done = Runtime::merge_events(map_applied_conditions);
          if (!restrict_postconditions.empty())
          {
            ApEvent restrict_post = 
              Runtime::merge_events(restrict_postconditions);
            slice_owner->record_child_mapped(done, restrict_post);
          }
          else
            slice_owner->record_child_mapped(done, ApEvent::NO_AP_EVENT);
          complete_mapping(done);
        }
        else
        {
          // Tell our owner that we mapped
          if (!restrict_postconditions.empty())
          {
            ApEvent restrict_post = 
              Runtime::merge_events(restrict_postconditions);
            slice_owner->record_child_mapped(RtEvent::NO_RT_EVENT, 
                                             restrict_post);
          }
          else
            slice_owner->record_child_mapped(RtEvent::NO_RT_EVENT,
                                             ApEvent::NO_AP_EVENT);
          // Mark that we ourselves have mapped
          complete_mapping();
        }
      }
      return RtEvent::NO_RT_EVENT;
    }

    //--------------------------------------------------------------------------
    bool PointTask::is_stealable(void) const
    //--------------------------------------------------------------------------
    {
      // should never be called
      assert(false);
      return false;
    }

    //--------------------------------------------------------------------------
    bool PointTask::has_restrictions(unsigned idx, LogicalRegion handle)
    //--------------------------------------------------------------------------
    {
      return slice_owner->has_restrictions(idx, handle);
    }

    //--------------------------------------------------------------------------
    bool PointTask::can_early_complete(ApUserEvent &chain_event)
    //--------------------------------------------------------------------------
    {
      chain_event = point_termination;
      return true;
    }

    //--------------------------------------------------------------------------
    VersionInfo& PointTask::get_version_info(unsigned idx)
    //--------------------------------------------------------------------------
    {
      // See if we've copied over the versions from our slice
      // if not we can just use our slice owner
      if (idx < version_infos.size())
        return version_infos[idx];
      return slice_owner->get_version_info(idx);
    }

    //--------------------------------------------------------------------------
    RestrictInfo& PointTask::get_restrict_info(unsigned idx)
    //--------------------------------------------------------------------------
    {
      return slice_owner->get_restrict_info(idx);
    }

    //--------------------------------------------------------------------------
    const ProjectionInfo* PointTask::get_projection_info(unsigned idx)
    //--------------------------------------------------------------------------
    {
      return slice_owner->get_projection_info(idx);
    }

    //--------------------------------------------------------------------------
    const std::vector<VersionInfo>* PointTask::get_version_infos(void)
    //--------------------------------------------------------------------------
    {
      return &version_infos;
    }

    //--------------------------------------------------------------------------
    const std::vector<RestrictInfo>* PointTask::get_restrict_infos(void)
    //--------------------------------------------------------------------------
    {
      return slice_owner->get_restrict_infos();
    }

    //--------------------------------------------------------------------------
    ApEvent PointTask::get_task_completion(void) const
    //--------------------------------------------------------------------------
    {
      return point_termination;
    }

    //--------------------------------------------------------------------------
    TaskOp::TaskKind PointTask::get_task_kind(void) const
    //--------------------------------------------------------------------------
    {
      return POINT_TASK_KIND;
    }

    //--------------------------------------------------------------------------
    void PointTask::perform_inlining(void)
    //--------------------------------------------------------------------------
    {
      // Should never be called
      assert(false);
    }

    //--------------------------------------------------------------------------
    std::map<PhysicalManager*,std::pair<unsigned,bool> >* 
                                     PointTask::get_acquired_instances_ref(void)
    //--------------------------------------------------------------------------
    {
      return slice_owner->get_acquired_instances_ref();
    }

    //--------------------------------------------------------------------------
    void PointTask::record_restrict_postcondition(ApEvent postcondition)
    //--------------------------------------------------------------------------
    {
      restrict_postconditions.insert(postcondition);
    }

    //--------------------------------------------------------------------------
    void PointTask::trigger_task_complete(void)
    //--------------------------------------------------------------------------
    {
      DETAILED_PROFILER(runtime, POINT_TASK_COMPLETE_CALL);
      // Remove profiling our guard and trigger the profiling event if necessary
      if ((__sync_add_and_fetch(&outstanding_profiling_requests, -1) == 0) &&
          profiling_reported.exists())
        Runtime::trigger_event(profiling_reported);
      // Release any restrictions we might have had
      if (execution_context->has_restrictions())
        execution_context->release_restrictions();
      // Pass back our created and deleted operations 
      slice_owner->return_privileges(execution_context);
      slice_owner->record_child_complete();
      // Since this point is now complete we know
      // that we can trigger it. Note we don't need to do
      // this if we're a leaf task with no virtual mappings
      // because we would have performed the leaf task
      // early complete chaining operation.
      if (!is_leaf() || has_virtual_instances())
        Runtime::trigger_event(point_termination);

      // Invalidate any context that we had so that the child
      // operations can begin committing
      execution_context->invalidate_region_tree_contexts();
      // See if we need to trigger that our children are complete
      const bool need_commit = execution_context->attempt_children_commit();
      // Mark that this operation is now complete
      complete_operation();
      if (need_commit)
        trigger_children_committed();
    }

    //--------------------------------------------------------------------------
    void PointTask::trigger_task_commit(void)
    //--------------------------------------------------------------------------
    {
      DETAILED_PROFILER(runtime, POINT_TASK_COMMIT_CALL);
      // A little strange here, but we don't directly commit this
      // operation, instead we just tell our slice that we are commited
      // In the deactivation of the slice task is when we will actually
      // have our commit call done
      slice_owner->record_child_committed(profiling_reported);
    }

    //--------------------------------------------------------------------------
    void PointTask::perform_physical_traversal(unsigned idx,
                                      RegionTreeContext ctx, InstanceSet &valid)
    //--------------------------------------------------------------------------
    {
      runtime->forest->physical_premap_only(this, idx, regions[idx], 
                                            version_infos[idx], valid);
    }

    //--------------------------------------------------------------------------
    bool PointTask::pack_task(Serializer &rez, Processor target)
    //--------------------------------------------------------------------------
    {
      DETAILED_PROFILER(runtime, POINT_PACK_TASK_CALL);
      RezCheck z(rez);
      pack_single_task(rez, runtime->find_address_space(target));
      rez.serialize(point_termination); 
#ifdef DEBUG_LEGION
      assert(is_origin_mapped()); // should be origin mapped if we're here
#endif
      pack_version_infos(rez, version_infos, virtual_mapped);
      // Return false since point tasks should always be deactivated
      // once they are sent to a remote node
      return false;
    }

    //--------------------------------------------------------------------------
    bool PointTask::unpack_task(Deserializer &derez, Processor current,
                                std::set<RtEvent> &ready_events)
    //--------------------------------------------------------------------------
    {
      DETAILED_PROFILER(runtime, POINT_UNPACK_TASK_CALL);
      DerezCheck z(derez);
      unpack_single_task(derez, ready_events);
      derez.deserialize(point_termination);
      unpack_version_infos(derez, version_infos, ready_events);
      set_current_proc(current);
      // Get the context information from our slice owner
      parent_ctx = slice_owner->get_context();
      parent_task = parent_ctx->get_task();
      // Check to see if we are locally mapped and we are a leaf with no
      // virtual instances in which case we are already known to be mapped
      if (is_locally_mapped() && is_leaf() && !has_virtual_instances())
      {
        slice_owner->record_child_mapped(RtEvent::NO_RT_EVENT,
                                         ApEvent::NO_AP_EVENT);
        complete_mapping();
      }
#ifdef LEGION_SPY
      LegionSpy::log_event_dependence(completion_event, point_termination);
#endif
      return false;
    }

    //--------------------------------------------------------------------------
    void PointTask::pack_as_shard_task(Serializer &rez, AddressSpace target)
    //--------------------------------------------------------------------------
    {
      pack_single_task(rez, target);
      // We know we are mapped so pack the version infos and restrictions
      pack_version_infos(rez, version_infos, virtual_mapped);
      pack_restrict_infos(rez, *get_restrict_infos());
      // Finally pack our context information
      rez.serialize(slice_owner->get_remote_owner_uid());
    }

    //--------------------------------------------------------------------------
    void PointTask::handle_future(const void *res, size_t res_size, bool owner)
    //--------------------------------------------------------------------------
    {
      slice_owner->handle_future(index_point, res, res_size, owner);
    }

    //--------------------------------------------------------------------------
    void PointTask::handle_post_mapped(RtEvent mapped_precondition)
    //--------------------------------------------------------------------------
    {
      DETAILED_PROFILER(runtime, POINT_TASK_POST_MAPPED_CALL);
      if (!mapped_precondition.has_triggered())
      {
        SingleTask::DeferredPostMappedArgs args;
        args.task = this;
        runtime->issue_runtime_meta_task(args, LG_LATENCY_PRIORITY,
                                         this, mapped_precondition);
        return;
      }
      if (Runtime::legion_spy_enabled)
        execution_context->log_created_requirements();
      if (!map_applied_conditions.empty())
      {
        RtEvent done = Runtime::merge_events(map_applied_conditions);
        if (!restrict_postconditions.empty())
        {
          ApEvent restrict_post = 
            Runtime::merge_events(restrict_postconditions);
          slice_owner->record_child_mapped(done, restrict_post);
        }
        else
          slice_owner->record_child_mapped(done, ApEvent::NO_AP_EVENT);
        complete_mapping(done);
      }
      else
      {
        if (!restrict_postconditions.empty())
        {
          ApEvent restrict_post = 
            Runtime::merge_events(restrict_postconditions);
          slice_owner->record_child_mapped(RtEvent::NO_RT_EVENT,  
                                           restrict_post);
        }
        else
          slice_owner->record_child_mapped(RtEvent::NO_RT_EVENT,
                                           ApEvent::NO_AP_EVENT);
        // Now we can complete this point task
        complete_mapping();
      }
    }

    //--------------------------------------------------------------------------
    void PointTask::handle_misspeculation(void)
    //--------------------------------------------------------------------------
    {
      // First thing: increment the meta-task counts since we decremented
      // them in case we didn't end up running
#ifdef DEBUG_LEGION
      runtime->increment_total_outstanding_tasks(
          MisspeculationTaskArgs::TASK_ID, true/*meta*/);
#else
      runtime->increment_total_outstanding_tasks();
#endif
#ifdef DEBUG_SHUTDOWN_HANG
      __sync_fetch_and_add(
            &runtime->outstanding_counts[MisspeculationTaskArgs::TASK_ID],1);
#endif
      // Pretend like we executed the task
      execution_context->begin_task();
      size_t result_size;
      const void *result = slice_owner->get_predicate_false_result(result_size);
      execution_context->end_task(result, result_size, false/*owned*/);
    }

    //--------------------------------------------------------------------------
    void PointTask::record_reference_mutation_effect(RtEvent event)
    //--------------------------------------------------------------------------
    {
      map_applied_conditions.insert(event);
    }

    //--------------------------------------------------------------------------
    const DomainPoint& PointTask::get_domain_point(void) const
    //--------------------------------------------------------------------------
    {
      return index_point;
    }

    //--------------------------------------------------------------------------
    void PointTask::set_projection_result(unsigned idx, LogicalRegion result)
    //--------------------------------------------------------------------------
    {
#ifdef DEBUG_LEGION
      assert(idx < regions.size());
#endif
      RegionRequirement &req = regions[idx];
#ifdef DEBUG_LEGION
      assert(req.handle_type != SINGULAR);
#endif
      req.region = result;
      req.handle_type = SINGULAR;
      // Check to see if the region is a NO_REGION,
      // if it is then switch the privilege to NO_ACCESS
      if (req.region == LogicalRegion::NO_REGION)
        req.privilege = NO_ACCESS;
      else if (has_restrictions(idx, req.region))
        req.flags |= RESTRICTED_FLAG;
    }

    //--------------------------------------------------------------------------
    void PointTask::initialize_point(SliceTask *owner, const DomainPoint &point,
                                     const FutureMap &point_arguments)
    //--------------------------------------------------------------------------
    {
      slice_owner = owner;
      // Get our point
      index_point = point;
      // Get our argument
      if (point_arguments.impl != NULL)
      {
        Future f = point_arguments.impl->get_future(point, true/*allow empty*/);
        if (f.impl != NULL)
        {
          ApEvent ready = f.impl->get_ready_event();
          ready.lg_wait();
          local_arglen = f.impl->get_untyped_size();
          // Have to make a local copy since the point takes ownership
          if (local_arglen > 0)
          {
            local_args = malloc(local_arglen);
            memcpy(local_args, f.impl->get_untyped_result(), local_arglen);
          }
        }
      }
      // Make a new termination event for this point
      point_termination = Runtime::create_ap_user_event();
    }

    //--------------------------------------------------------------------------
    void PointTask::send_back_created_state(AddressSpaceID target)
    //--------------------------------------------------------------------------
    {
      if (execution_context->has_created_requirements())
        execution_context->send_back_created_state(target);
    } 

    /////////////////////////////////////////////////////////////
    // Shard Task 
    /////////////////////////////////////////////////////////////

    //--------------------------------------------------------------------------
    ShardTask::ShardTask(Runtime *rt, ShardManager *manager,
                         ShardID id, Processor proc)
      : SingleTask(rt), shard_id(id)
    //--------------------------------------------------------------------------
    {
      activate_single();
      target_proc = proc;
      current_proc = proc;
      shard_manager = manager;
      if (manager->original_task != NULL)
        remote_owner_uid = 
          manager->original_task->get_context()->get_unique_id();
    }
    
    //--------------------------------------------------------------------------
    ShardTask::ShardTask(const ShardTask &rhs)
      : SingleTask(NULL), shard_id(0)
    //--------------------------------------------------------------------------
    {
      // should never be called
      assert(false);
    }

    //--------------------------------------------------------------------------
    ShardTask::~ShardTask(void)
    //--------------------------------------------------------------------------
    {
      // Set our shard manager to NULL since we are not supposed to delete it
      shard_manager = NULL;
      deactivate_single();
    }

    //--------------------------------------------------------------------------
    ShardTask& ShardTask::operator=(const ShardTask &rhs)
    //--------------------------------------------------------------------------
    {
      // should never be called
      assert(false);
      return *this;
    }

    //--------------------------------------------------------------------------
    void ShardTask::activate(void)
    //--------------------------------------------------------------------------
    {
      assert(false);
    }

    //--------------------------------------------------------------------------
    void ShardTask::deactivate(void)
    //--------------------------------------------------------------------------
    {
      assert(false);
    }

    //--------------------------------------------------------------------------
    bool ShardTask::is_top_level_task(void) const
    //--------------------------------------------------------------------------
    {
      return shard_manager->top_level_task;
    }

    //--------------------------------------------------------------------------
    void ShardTask::trigger_dependence_analysis(void)
    //--------------------------------------------------------------------------
    {
      assert(false);
    }

    //--------------------------------------------------------------------------
    void ShardTask::resolve_false(bool speculated, bool launched)
    //--------------------------------------------------------------------------
    {
      assert(false);
    }

    //--------------------------------------------------------------------------
    void ShardTask::early_map_task(void)
    //--------------------------------------------------------------------------
    {
      assert(false);
    }

    //--------------------------------------------------------------------------
    bool ShardTask::distribute_task(void)
    //--------------------------------------------------------------------------
    {
      assert(false);
      return false;
    }

    //--------------------------------------------------------------------------
    RtEvent ShardTask::perform_must_epoch_version_analysis(MustEpochOp *own)
    //--------------------------------------------------------------------------
    {
      assert(false);
      return RtEvent::NO_RT_EVENT;
    }

    //--------------------------------------------------------------------------
    RtEvent ShardTask::perform_mapping(MustEpochOp *owner)
    //--------------------------------------------------------------------------
    {
      assert(false);
      return RtEvent::NO_RT_EVENT;
    }
    
    //--------------------------------------------------------------------------
    bool ShardTask::is_stealable(void) const
    //--------------------------------------------------------------------------
    {
      return false;
    }

    //--------------------------------------------------------------------------
    bool ShardTask::has_restrictions(unsigned idx, LogicalRegion handle)
    //--------------------------------------------------------------------------
    {
#ifdef DEBUG_LEGION
      assert(idx < restrict_infos.size());
#endif
      // We know that if there are any restrictions they directly apply
      return restrict_infos[idx].has_restrictions();
    }

    //--------------------------------------------------------------------------
    bool ShardTask::can_early_complete(ApUserEvent &chain_event)
    //--------------------------------------------------------------------------
    {
      // no point for early completion for shard tasks
      return false;
    }

    //--------------------------------------------------------------------------
    ApEvent ShardTask::get_task_completion(void) const
    //--------------------------------------------------------------------------
    {
      return get_completion_event();
    }

    //--------------------------------------------------------------------------
    TaskOp::TaskKind ShardTask::get_task_kind(void) const
    //--------------------------------------------------------------------------
    {
      return SHARD_TASK_KIND;
    }

    //--------------------------------------------------------------------------
    void ShardTask::trigger_mapping(void)
    //--------------------------------------------------------------------------
    {
      assert(false);
    }

    //--------------------------------------------------------------------------
    void ShardTask::trigger_task_complete(void)
    //--------------------------------------------------------------------------
    {
      // First invoke the method on the shard manager 
      shard_manager->trigger_task_complete(true/*local*/);
      // Then do the normal clean-up operations
      // Remove profiling our guard and trigger the profiling event if necessary
      if ((__sync_add_and_fetch(&outstanding_profiling_requests, -1) == 0) &&
          profiling_reported.exists())
        Runtime::trigger_event(profiling_reported);
      // Release any restrictions we might have had
      if (execution_context->has_restrictions())
        execution_context->release_restrictions();
      // Invalidate any context that we had so that the child
      // operations can begin committing
      execution_context->invalidate_region_tree_contexts();
      // See if we need to trigger that our children are complete
      const bool need_commit = execution_context->attempt_children_commit();
      // Mark that this operation is complete
      complete_operation();
      if (need_commit)
        trigger_children_committed();
    }

    //--------------------------------------------------------------------------
    void ShardTask::trigger_task_commit(void)
    //--------------------------------------------------------------------------
    {
      // Commit this operation
      // Dont' deactivate ourselves, the shard manager will do that for us
      commit_operation(false/*deactivate*/, profiling_reported);
      // If we still have to report profiling information then we must
      // block here to avoid a race with the shard manager deactivating
      // us before we are done with this object
      if (profiling_reported.exists() && !profiling_reported.has_triggered())
        profiling_reported.lg_wait();
      // Lastly invoke the method on the shard manager, this could
      // delete us so it has to be last
      shard_manager->trigger_task_commit(true/*local*/);
    }

    //--------------------------------------------------------------------------
    VersionInfo& ShardTask::get_version_info(unsigned idx)
    //--------------------------------------------------------------------------
    {
#ifdef DEBUG_LEGION
      assert(idx < version_infos.size());
#endif
      return version_infos[idx];
    }

    //--------------------------------------------------------------------------
    RestrictInfo& ShardTask::get_restrict_info(unsigned idx)
    //--------------------------------------------------------------------------
    {
#ifdef DEBUG_LEGION
      assert(idx < restrict_infos.size());
#endif
      return restrict_infos[idx];
    }

    //--------------------------------------------------------------------------
    const std::vector<VersionInfo>* ShardTask::get_version_infos(void)
    //--------------------------------------------------------------------------
    {
      return &version_infos;
    }

    //--------------------------------------------------------------------------
    const std::vector<RestrictInfo>* ShardTask::get_restrict_infos(void)
    //--------------------------------------------------------------------------
    {
      return &restrict_infos;
    }

    //--------------------------------------------------------------------------
    void ShardTask::perform_physical_traversal(unsigned idx,
                                      RegionTreeContext ctx, InstanceSet &valid)
    //--------------------------------------------------------------------------
    {
      assert(false);
    }

    //--------------------------------------------------------------------------
    bool ShardTask::pack_task(Serializer &rez, Processor target)
    //--------------------------------------------------------------------------
    {
      AddressSpaceID addr_target = runtime->find_address_space(target);
      RezCheck z(rez);
      pack_single_task(rez, addr_target);
      rez.serialize(remote_owner_uid);
      // have to pack all version info (e.g. split masks)
      std::vector<bool> full_version_infos(regions.size(), true);
      pack_version_infos(rez, version_infos, full_version_infos);
      pack_restrict_infos(rez, restrict_infos);
      return false;
    }

    //--------------------------------------------------------------------------
    bool ShardTask::unpack_task(Deserializer &derez, Processor current,
                                std::set<RtEvent> &ready_events)
    //--------------------------------------------------------------------------
    {
      DerezCheck z(derez);
      unpack_single_task(derez, ready_events);
      derez.deserialize(remote_owner_uid);
      unpack_version_infos(derez, version_infos, ready_events);
      unpack_restrict_infos(derez, restrict_infos, ready_events);
      // Figure out what our parent context is
      parent_ctx = runtime->find_context(remote_owner_uid);
      // Set our parent task for the user
      parent_task = parent_ctx->get_task();
      return false;
    }

    //--------------------------------------------------------------------------
    void ShardTask::pack_as_shard_task(Serializer &rez, AddressSpace target)
    //--------------------------------------------------------------------------
    {
      pack_single_task(rez, target);
      // We know we are mapped so pack the version infos and restrictions
      pack_version_infos(rez, version_infos, virtual_mapped);
      pack_restrict_infos(rez, restrict_infos);
      // Finally pack our context information
      rez.serialize(remote_owner_uid);
    }

    //--------------------------------------------------------------------------
    RtEvent ShardTask::unpack_shard_task(Deserializer &derez)
    //--------------------------------------------------------------------------
    {
      std::set<RtEvent> ready_events; 
      unpack_single_task(derez, ready_events);
      unpack_version_infos(derez, version_infos, ready_events);
      unpack_restrict_infos(derez, restrict_infos, ready_events);
      derez.deserialize(remote_owner_uid);
      // Figure out our parent context
      parent_ctx = runtime->find_context(remote_owner_uid);
      // Set our parent task
      parent_task = parent_ctx->get_task();
<<<<<<< HEAD
      if (!ready_events.empty())
        return Runtime::merge_events(ready_events);
      else
        return RtEvent::NO_RT_EVENT;
=======
      // Check to see if we are origin mapped and we are a leaf with no
      // virtual instances in which case we are already known to be mapped
      if (is_origin_mapped() && is_leaf() && !has_virtual_instances())
      {
        slice_owner->record_child_mapped(RtEvent::NO_RT_EVENT,
                                         ApEvent::NO_AP_EVENT);
        complete_mapping();
      }
#ifdef LEGION_SPY
      LegionSpy::log_event_dependence(completion_event, point_termination);
#endif
      return false;
>>>>>>> 40b8d542
    }

    //--------------------------------------------------------------------------
    void ShardTask::perform_inlining(void)
    //--------------------------------------------------------------------------
    {
      assert(false);
    }

    //--------------------------------------------------------------------------
    void ShardTask::handle_future(const void *res, size_t res_size, bool owned)
    //--------------------------------------------------------------------------
    {
      shard_manager->handle_future(res, res_size, owned);
    }

    //--------------------------------------------------------------------------
    void ShardTask::handle_post_mapped(RtEvent mapped_precondition)
    //--------------------------------------------------------------------------
    {
      if (!mapped_precondition.has_triggered())
      {
        SingleTask::DeferredPostMappedArgs args;
        args.task = this;
        runtime->issue_runtime_meta_task(args, LG_LATENCY_PRIORITY,
                                         this, mapped_precondition);
        return;
      }
      shard_manager->handle_post_mapped(true/*local*/);
      if (Runtime::legion_spy_enabled)
        execution_context->log_created_requirements();
      // Now we can complete this shard task
      complete_mapping();
    }

    //--------------------------------------------------------------------------
    void ShardTask::handle_misspeculation(void)
    //--------------------------------------------------------------------------
    {
      // TODO: figure out how misspeculation works with control replication
      assert(false);
    }

    //--------------------------------------------------------------------------
    InnerContext* ShardTask::initialize_inner_execution_context(VariantImpl *v)
    //--------------------------------------------------------------------------
    {
      if (Runtime::legion_spy_enabled)
        LegionSpy::log_shard(shard_manager->repl_id, shard_id, get_unique_id());
      // Check to see if we are control replicated or not
      if (shard_manager->control_replicated)
      {
        // If we have a control replication context then we do the special path
        ReplicateContext *repl_ctx = new ReplicateContext(runtime, this,
            v->is_inner(), regions, parent_req_indexes,
            virtual_mapped, unique_op_id, shard_manager);
        if (mapper == NULL)
          mapper = runtime->find_mapper(current_proc, map_id);
        repl_ctx->configure_context(mapper, task_priority);
        // Save the execution context early since we'll need it
        execution_context = repl_ctx;
        // Wait until all the other shards are ready too
        shard_manager->complete_startup_initialization();
        // The replicate contexts all need to sync up to exchange resources 
        repl_ctx->exchange_common_resources();
        return repl_ctx;
      }
      else // No control replication so do the normal thing
        return SingleTask::initialize_inner_execution_context(v);
    }

    //--------------------------------------------------------------------------
    void ShardTask::launch_shard(void)
    //--------------------------------------------------------------------------
    {
      // If it is a leaf then we can mark it mapped right now, 
      // otherwise wait for the call back, note we already know
      // that it has no virtual instances because it is a 
      // replicated task
      if (is_leaf())
      {
        shard_manager->handle_post_mapped(true/*local*/);
        complete_mapping();
      }
      // Speculation can always be resolved here
      resolve_speculation();
      // Then launch the task for execution
      launch_task();
    }

    //--------------------------------------------------------------------------
    void ShardTask::extract_event_preconditions(
                                   const std::deque<InstanceSet> &all_instances)
    //--------------------------------------------------------------------------
    {
#ifdef DEBUG_LEGION
      assert(all_instances.size() == physical_instances.size());
#endif
      for (unsigned region_idx = 0; 
            region_idx < physical_instances.size(); region_idx++)
      {
        InstanceSet &local_instances = physical_instances[region_idx];
        const InstanceSet &instances = all_instances[region_idx];
        for (unsigned idx1 = 0; idx1 < local_instances.size(); idx1++)
        {
          InstanceRef &ref = local_instances[idx1];
#ifdef DEBUG_LEGION
          bool found = false;
#endif
          for (unsigned idx2 = 0; idx2 < instances.size(); idx2++)
          {
            const InstanceRef &other_ref = instances[idx2];
            if (ref.get_manager() != other_ref.get_manager())
              continue;
            ref.set_ready_event(other_ref.get_ready_event());
#ifdef DEBUG_LEGION
            found = true;
#endif
            break;
          }
#ifdef DEBUG_LEGION
          assert(found);
#endif
        }
      }
    }

    //--------------------------------------------------------------------------
    void ShardTask::return_privilege_state(ResourceTracker *target)
    //--------------------------------------------------------------------------
    {
#ifdef DEBUG_LEGION
      assert(execution_context != NULL);
#endif
      execution_context->return_privilege_state(target);
    }

    //--------------------------------------------------------------------------
    void ShardTask::handle_collective_message(Deserializer &derez)
    //--------------------------------------------------------------------------
    {
#ifdef DEBUG_LEGION
      assert(execution_context != NULL);
      ReplicateContext *repl_ctx = 
        dynamic_cast<ReplicateContext*>(execution_context);
      assert(repl_ctx != NULL);
#else
      ReplicateContext *repl_ctx = 
        static_cast<ReplicateContext*>(execution_context);
#endif
      repl_ctx->handle_collective_message(derez);
    }

    //--------------------------------------------------------------------------
    void ShardTask::handle_future_map_request(Deserializer &derez)
    //--------------------------------------------------------------------------
    {
#ifdef DEBUG_LEGION
      assert(execution_context != NULL);
      ReplicateContext *repl_ctx = 
        dynamic_cast<ReplicateContext*>(execution_context);
      assert(repl_ctx != NULL);
#else
      ReplicateContext *repl_ctx = 
        static_cast<ReplicateContext*>(execution_context);
#endif
      repl_ctx->handle_future_map_request(derez);
    }

    //--------------------------------------------------------------------------
    void ShardTask::handle_composite_view_request(Deserializer &derez)
    //--------------------------------------------------------------------------
    {
#ifdef DEBUG_LEGION
      assert(execution_context != NULL);
      ReplicateContext *repl_ctx = 
        dynamic_cast<ReplicateContext*>(execution_context);
      assert(repl_ctx != NULL);
#else
      ReplicateContext *repl_ctx = 
        static_cast<ReplicateContext*>(execution_context);
#endif
      repl_ctx->handle_composite_view_request(derez);
    }

    //--------------------------------------------------------------------------
    void ShardTask::handle_clone_barrier_broadcast(unsigned close_index,
                                            unsigned clone_index, RtBarrier bar)
    //--------------------------------------------------------------------------
    {
#ifdef DEBUG_LEGION
      assert(execution_context != NULL);
      ReplicateContext *repl_ctx = 
        dynamic_cast<ReplicateContext*>(execution_context);
      assert(repl_ctx != NULL);
#else
      ReplicateContext *repl_ctx = 
        static_cast<ReplicateContext*>(execution_context);
#endif
      repl_ctx->record_clone_barrier(close_index, clone_index, bar);
    }

    //--------------------------------------------------------------------------
    InstanceView* ShardTask::create_instance_top_view(PhysicalManager *manager,
                                                      AddressSpaceID source)
    //--------------------------------------------------------------------------
    {
#ifdef DEBUG_LEGION
      assert(execution_context != NULL);
      ReplicateContext *repl_ctx = 
        dynamic_cast<ReplicateContext*>(execution_context);
      assert(repl_ctx != NULL);
#else
      ReplicateContext *repl_ctx = 
        static_cast<ReplicateContext*>(execution_context);
#endif
      return repl_ctx->create_replicate_instance_top_view(manager, source);
    }

    /////////////////////////////////////////////////////////////
    // Index Task 
    /////////////////////////////////////////////////////////////

    //--------------------------------------------------------------------------
    IndexTask::IndexTask(Runtime *rt)
      : MultiTask(rt)
    //--------------------------------------------------------------------------
    {
    }

    //--------------------------------------------------------------------------
    IndexTask::IndexTask(const IndexTask &rhs)
      : MultiTask(NULL)
    //--------------------------------------------------------------------------
    {
      // should never be called
      assert(false);
    }

    //--------------------------------------------------------------------------
    IndexTask::~IndexTask(void)
    //--------------------------------------------------------------------------
    {
    }

    //--------------------------------------------------------------------------
    IndexTask& IndexTask::operator=(const IndexTask &rhs)
    //--------------------------------------------------------------------------
    {
      // should never be called
      assert(false);
      return *this;
    }

    //--------------------------------------------------------------------------
    void IndexTask::activate(void)
    //--------------------------------------------------------------------------
    {
      DETAILED_PROFILER(runtime, INDEX_ACTIVATE_CALL);
      activate_index_task(); 
    }

    //--------------------------------------------------------------------------
    void IndexTask::activate_index_task(void)
    //--------------------------------------------------------------------------
    {
      activate_multi();
      reduction_op = NULL;
      serdez_redop_fns = NULL;
      slice_fraction = Fraction<long long>(0,1); // empty fraction
      total_points = 0;
      mapped_points = 0;
      complete_points = 0;
      committed_points = 0;
      need_intra_task_alias_analysis = true;
    }

    //--------------------------------------------------------------------------
    void IndexTask::deactivate(void)
    //--------------------------------------------------------------------------
    {
      DETAILED_PROFILER(runtime, INDEX_DEACTIVATE_CALL);
      deactivate_index_task(); 
      runtime->free_index_task(this);
    }

    //--------------------------------------------------------------------------
    void IndexTask::deactivate_index_task(void)
    //--------------------------------------------------------------------------
    {
      deactivate_multi();
      privilege_paths.clear();
      if (!origin_mapped_slices.empty())
      {
        for (std::deque<SliceTask*>::const_iterator it = 
              origin_mapped_slices.begin(); it != 
              origin_mapped_slices.end(); it++)
        {
          (*it)->deactivate();
        }
        origin_mapped_slices.clear();
      } 
      // Remove our reference to the future map
      future_map = FutureMap(); 
      // Remove our reference to the reduction future
      reduction_future = Future();
      map_applied_conditions.clear();
      completion_preconditions.clear();
#ifdef DEBUG_LEGION
      interfering_requirements.clear();
      assert(acquired_instances.empty());
#endif
      acquired_instances.clear();
    }

    //--------------------------------------------------------------------------
    FutureMap IndexTask::initialize_task(TaskContext *ctx,
                                         const IndexTaskLauncher &launcher,
                                         IndexSpace launch_sp,
                                         bool check_privileges,
                                         bool track /*= true*/)
    //--------------------------------------------------------------------------
    {
      parent_ctx = ctx;
      task_id = launcher.task_id;
      indexes = launcher.index_requirements;
      regions = launcher.region_requirements;
      futures = launcher.futures;
      update_grants(launcher.grants);
      wait_barriers = launcher.wait_barriers;
      update_arrival_barriers(launcher.arrive_barriers);
      arglen = launcher.global_arg.get_size();
      if (arglen > 0)
      {
#ifdef DEBUG_LEGION
        assert(arg_manager == NULL);
#endif
        arg_manager = new AllocManager(arglen);
        arg_manager->add_reference();
        args = arg_manager->get_allocation();
        memcpy(args, launcher.global_arg.get_ptr(), arglen);
      }
      point_arguments = 
        FutureMap(launcher.argument_map.impl->freeze(parent_ctx));
      map_id = launcher.map_id;
      tag = launcher.tag;
      is_index_space = true;
      launch_space = launch_sp;
      if (!launcher.launch_domain.exists())
        runtime->forest->find_launch_space_domain(launch_space, index_domain);
      else
        index_domain = launcher.launch_domain;
      internal_space = launch_space;
      need_intra_task_alias_analysis = !launcher.independent_requirements;
      initialize_base_task(ctx, track, launcher.static_dependences,
                           launcher.predicate, task_id);
      if (launcher.predicate != Predicate::TRUE_PRED)
        initialize_predicate(launcher.predicate_false_future,
                             launcher.predicate_false_result);
      future_map = FutureMap(create_future_map(ctx));
#ifdef DEBUG_LEGION
      future_map.impl->add_valid_domain(index_domain);
#endif
      check_empty_field_requirements(); 
      if (check_privileges)
        perform_privilege_checks();
      if (Runtime::legion_spy_enabled)
      {
        LegionSpy::log_index_task(parent_ctx->get_unique_id(),
                                  unique_op_id, task_id,
                                  get_task_name());
        for (std::vector<PhaseBarrier>::const_iterator it = 
              launcher.wait_barriers.begin(); it !=
              launcher.wait_barriers.end(); it++)
        {
          ApEvent e = Runtime::get_previous_phase(it->phase_barrier);
          LegionSpy::log_phase_barrier_wait(unique_op_id, e);
        }
      }
      return future_map;
    }

    //--------------------------------------------------------------------------
    Future IndexTask::initialize_task(TaskContext *ctx,
                                      const IndexTaskLauncher &launcher,
                                      IndexSpace launch_sp,
                                      ReductionOpID redop_id, 
                                      bool check_privileges,
                                      bool track /*= true*/)
    //--------------------------------------------------------------------------
    {
      parent_ctx = ctx;
      task_id = launcher.task_id;
      indexes = launcher.index_requirements;
      regions = launcher.region_requirements;
      futures = launcher.futures;
      update_grants(launcher.grants);
      wait_barriers = launcher.wait_barriers;
      update_arrival_barriers(launcher.arrive_barriers);
      arglen = launcher.global_arg.get_size();
      if (arglen > 0)
      {
#ifdef DEBUG_LEGION
        assert(arg_manager == NULL);
#endif
        arg_manager = new AllocManager(arglen);
        arg_manager->add_reference();
        args = arg_manager->get_allocation();
        memcpy(args, launcher.global_arg.get_ptr(), arglen);
      }
      point_arguments = 
        FutureMap(launcher.argument_map.impl->freeze(parent_ctx));
      map_id = launcher.map_id;
      tag = launcher.tag;
      is_index_space = true;
      launch_space = launch_sp;
      if (!launcher.launch_domain.exists())
        runtime->forest->find_launch_space_domain(launch_space, index_domain);
      else
        index_domain = launcher.launch_domain;
      internal_space = launch_space;
      need_intra_task_alias_analysis = !launcher.independent_requirements;
      redop = redop_id;
      reduction_op = Runtime::get_reduction_op(redop);
      serdez_redop_fns = Runtime::get_serdez_redop_fns(redop);
      if (!reduction_op->is_foldable)
        REPORT_LEGION_ERROR(ERROR_REDUCTION_OPERATION_INDEX,
                      "Reduction operation %d for index task launch %s "
                      "(ID %lld) is not foldable.",
                      redop, get_task_name(), get_unique_id())
      else
        initialize_reduction_state();
      initialize_base_task(ctx, track, launcher.static_dependences,
                           launcher.predicate, task_id);
      if (launcher.predicate != Predicate::TRUE_PRED)
        initialize_predicate(launcher.predicate_false_future,
                             launcher.predicate_false_result);
      reduction_future = Future(new FutureImpl(runtime,
            true/*register*/, runtime->get_available_distributed_id(true), 
            runtime->address_space, this));
      check_empty_field_requirements();
      if (check_privileges)
        perform_privilege_checks();
      if (Runtime::legion_spy_enabled)
      {
        LegionSpy::log_index_task(parent_ctx->get_unique_id(),
                                  unique_op_id, task_id,
                                  get_task_name());
        for (std::vector<PhaseBarrier>::const_iterator it = 
              launcher.wait_barriers.begin(); it !=
              launcher.wait_barriers.end(); it++)
        {
          ApEvent e = Runtime::get_previous_phase(it->phase_barrier);
          LegionSpy::log_phase_barrier_wait(unique_op_id, e);
        }
        LegionSpy::log_future_creation(unique_op_id, 
              reduction_future.impl->get_ready_event(), index_point);
      }
      return reduction_future;
    }

    //--------------------------------------------------------------------------
    void IndexTask::initialize_predicate(const Future &pred_future,
                                         const TaskArgument &pred_arg)
    //--------------------------------------------------------------------------
    {
      if (pred_future.impl != NULL)
        predicate_false_future = pred_future;
      else
      {
        predicate_false_size = pred_arg.get_size();
        if (predicate_false_size == 0)
        {
          // TODO: Reenable this error if we want to track predicate defaults
#if 0
          if (variants->return_size > 0)
            log_run.error("Predicated index task launch for task %s "
                          "in parent task %s (UID %lld) has non-void "
                          "return type but no default value for its "
                          "future if the task predicate evaluates to "
                          "false.  Please set either the "
                          "'predicate_false_result' or "
                          "'predicate_false_future' fields of the "
                          "IndexTaskLauncher struct.",
                          get_task_name(), parent_ctx->get_task_name(),
                          parent_ctx->get_unique_id())
          }
#endif
        }
        else
        {
          // TODO: Reenable this error if we want to track predicate defaults
#ifdef PERFORM_PREDICATE_SIZE_CHECKS
          if (predicate_false_size != variants->return_size)
            REPORT_LEGION_ERROR(ERROR_PREDICATED_INDEX_TASK,
                          "Predicated index task launch for task %s "
                          "in parent task %s (UID %lld) has predicated "
                          "false return type of size %ld bytes, but the "
                          "expected return size is %ld bytes.",
                          get_task_name(), parent_ctx->get_task_name(),
                          parent_ctx->get_unique_id(),
                          predicate_false_size, variants->return_size)
#endif
#ifdef DEBUG_LEGION
          assert(predicate_false_result == NULL);
#endif
          predicate_false_result = 
            legion_malloc(PREDICATE_ALLOC, predicate_false_size);
          memcpy(predicate_false_result, pred_arg.get_ptr(),
                 predicate_false_size);
        }
      }
    }

    //--------------------------------------------------------------------------
    void IndexTask::trigger_prepipeline_stage(void)
    //--------------------------------------------------------------------------
    {
      // First compute the parent indexes
      compute_parent_indexes();
      // Annotate any regions which are going to need to be early mapped
      for (unsigned idx = 0; idx < regions.size(); idx++)
      {
        if (!IS_WRITE(regions[idx]))
          continue;
        if (regions[idx].handle_type == SINGULAR)
          regions[idx].flags |= MUST_PREMAP_FLAG;
        else if (regions[idx].handle_type == REG_PROJECTION)
        {
          ProjectionFunction *function = runtime->find_projection_function(
                                                    regions[idx].projection);
          if (function->depth == 0)
            regions[idx].flags |= MUST_PREMAP_FLAG;
        }
      }
      // Initialize the privilege paths
      privilege_paths.resize(regions.size());
      for (unsigned idx = 0; idx < regions.size(); idx++)
        initialize_privilege_path(privilege_paths[idx], regions[idx]);
      if (!options_selected)
      {
        const bool inline_task = select_task_options();
        if (inline_task) 
        {
          REPORT_LEGION_WARNING(LEGION_WARNING_MAPPER_REQUESTED_INLINE,
                          "Mapper %s requested to inline task %s "
                          "(UID %lld) but the 'enable_inlining' option was "
                          "not set on the task launcher so the request is "
                          "being ignored", mapper->get_mapper_name(),
                          get_task_name(), get_unique_id());
        }
      }
      if (need_intra_task_alias_analysis)
      {
        // If we don't have a trace, we do our alias analysis now
        LegionTrace *local_trace = get_trace();
        if (local_trace == NULL)
          perform_intra_task_alias_analysis(false/*tracing*/, NULL/*trace*/,
                                            privilege_paths);
      }
      if (Runtime::legion_spy_enabled)
      { 
        for (unsigned idx = 0; idx < regions.size(); idx++)
          TaskOp::log_requirement(unique_op_id, idx, regions[idx]);
        runtime->forest->log_launch_space(launch_space, unique_op_id);
      }
    }

    //--------------------------------------------------------------------------
    void IndexTask::trigger_dependence_analysis(void)
    //--------------------------------------------------------------------------
    {
      perform_base_dependence_analysis();
      for (unsigned idx = 0; idx < regions.size(); idx++)
      {
        projection_infos[idx] = 
          ProjectionInfo(runtime, regions[idx], launch_space);
        runtime->forest->perform_dependence_analysis(this, idx, regions[idx], 
                                                     restrict_infos[idx],
                                                     version_infos[idx],
                                                     projection_infos[idx],
                                                     privilege_paths[idx]);
      }
    }

    //--------------------------------------------------------------------------
    void IndexTask::perform_base_dependence_analysis(void)
    //--------------------------------------------------------------------------
    {
#ifdef DEBUG_LEGION
      assert(privilege_paths.size() == regions.size());
#endif 
      if (need_intra_task_alias_analysis)
      {
        // If we have a trace we do our alias analysis now
        LegionTrace *local_trace = get_trace();
        if (local_trace != NULL)
          perform_intra_task_alias_analysis(is_tracing(), local_trace,
                                            privilege_paths);
      }
      // To be correct with the new scheduler we also have to 
      // register mapping dependences on futures
      for (std::vector<Future>::const_iterator it = futures.begin();
            it != futures.end(); it++)
      {
#ifdef DEBUG_LEGION
        assert(it->impl != NULL);
#endif
        it->impl->register_dependence(this);
#ifdef LEGION_SPY
        if (it->impl->producer_op != NULL)
          LegionSpy::log_mapping_dependence(
              parent_ctx->get_unique_id(), it->impl->producer_uid, 0,
              get_unique_id(), 0, TRUE_DEPENDENCE);
#endif
      }
      if (predicate_false_future.impl != NULL)
      {
        predicate_false_future.impl->register_dependence(this);
#ifdef LEGION_SPY
        if (predicate_false_future.impl->producer_op != NULL)
          LegionSpy::log_mapping_dependence(
              parent_ctx->get_unique_id(), 
              predicate_false_future.impl->producer_uid, 0,
              get_unique_id(), 0, TRUE_DEPENDENCE);
#endif
      }
      // Also have to register any dependences on our predicate
      register_predicate_dependence();
      version_infos.resize(regions.size());
      restrict_infos.resize(regions.size());
      projection_infos.resize(regions.size());
    }

    //--------------------------------------------------------------------------
    void IndexTask::report_interfering_requirements(unsigned idx1,unsigned idx2)
    //--------------------------------------------------------------------------
    {
#if 0
      REPORT_LEGION_ERROR(ERROR_ALIASED_REGION_REQUIREMENTS,
                          "Aliased region requirements for index tasks "
                          "are not permitted. Region requirements %d and %d "
                          "of task %s (UID %lld) in parent task %s (UID %lld) "
                          "are interfering.", idx1, idx2, get_task_name(),
                          get_unique_id(), parent_ctx->get_task_name(),
                          parent_ctx->get_unique_id())
#else
      REPORT_LEGION_WARNING(LEGION_WARNING_REGION_REQUIREMENTS_INDEX,
                      "Region requirements %d and %d of index task %s "
                      "(UID %lld) in parent task %s (UID %lld) are potentially "
                      "interfering.  It's possible that this is a false "
                      "positive if there are projection region requirements "
                      "and each of the point tasks are non-interfering. "
                      "If the runtime is built in debug mode then it will "
                      "check that the region requirements of all points are "
                      "actually non-interfering. If you see no further error "
                      "messages for this index task launch then everything "
                      "is good.", idx1, idx2, get_task_name(), get_unique_id(),
                      parent_ctx->get_task_name(), parent_ctx->get_unique_id())
#endif
#ifdef DEBUG_LEGION
      interfering_requirements.insert(std::pair<unsigned,unsigned>(idx1,idx2));
#endif
    }

    //--------------------------------------------------------------------------
    RegionTreePath& IndexTask::get_privilege_path(unsigned idx)
    //--------------------------------------------------------------------------
    {
#ifdef DEBUG_LEGION
      assert(idx < privilege_paths.size());
#endif
      return privilege_paths[idx];
    }

    //--------------------------------------------------------------------------
    void IndexTask::resolve_false(bool speculated, bool launched)
    //--------------------------------------------------------------------------
    {
      // If we already launched, then we can just return
      // otherwise continue through to do the cleanup work
      if (launched)
        return;
      RtEvent execution_condition;
      // Fill in the index task map with the default future value
      if (redop == 0)
      {
        // Only need to do this if the internal domain exists, it
        // might not in a control replication context
        if (internal_space.exists())
        {
          // Get the domain that we will have to iterate over
          Domain local_domain;
          runtime->forest->find_launch_space_domain(internal_space, 
                                                    local_domain);
          // Handling the future map case
          if (predicate_false_future.impl != NULL)
          {
            ApEvent wait_on = predicate_false_future.impl->get_ready_event();
            if (wait_on.has_triggered())
            {
              const size_t result_size = 
                check_future_size(predicate_false_future.impl);
              const void *result = 
                predicate_false_future.impl->get_untyped_result(true);
              for (Domain::DomainPointIterator itr(local_domain); itr; itr++)
              {
                Future f = future_map.get_future(itr.p);
                if (result_size > 0)
                  f.impl->set_result(result, result_size, false/*own*/);
              }
            }
            else
            {
              // Add references so things won't be prematurely collected
              future_map.impl->add_base_resource_ref(DEFERRED_TASK_REF);
              predicate_false_future.impl->add_base_gc_ref(DEFERRED_TASK_REF,
                                                           this);
              Runtime::DeferredFutureMapSetArgs args;
              args.future_map = future_map.impl;
              args.result = predicate_false_future.impl;
              args.domain = local_domain;
              args.task_op = this;
              execution_condition = 
                runtime->issue_runtime_meta_task(args, LG_LATENCY_PRIORITY,this,
                                               Runtime::protect_event(wait_on));
            }
          }
          else
          {
            for (Domain::DomainPointIterator itr(local_domain); itr; itr++)
            {
              Future f = future_map.get_future(itr.p);
              if (predicate_false_size > 0)
                f.impl->set_result(predicate_false_result,
                                   predicate_false_size, false/*own*/);
            }
          }
        }
      }
      else
      {
        // Handling a reduction case
        if (predicate_false_future.impl != NULL)
        {
          ApEvent wait_on = predicate_false_future.impl->get_ready_event();
          if (wait_on.has_triggered())
          {
            const size_t result_size = 
                        check_future_size(predicate_false_future.impl);
            if (result_size > 0)
              reduction_future.impl->set_result(
                  predicate_false_future.impl->get_untyped_result(true),
                  result_size, false/*own*/);
          }
          else
          {
            // Add references so they aren't garbage collected 
            reduction_future.impl->add_base_gc_ref(DEFERRED_TASK_REF, this);
            predicate_false_future.impl->add_base_gc_ref(DEFERRED_TASK_REF, 
                                                         this);
            Runtime::DeferredFutureSetArgs args;
            args.target = reduction_future.impl;
            args.result = predicate_false_future.impl;
            args.task_op = this;
            execution_condition = 
              runtime->issue_runtime_meta_task(args, LG_LATENCY_PRIORITY, this, 
                                               Runtime::protect_event(wait_on));
          }
        }
        else
        {
          if (predicate_false_size > 0)
            reduction_future.impl->set_result(predicate_false_result,
                                  predicate_false_size, false/*own*/);
        }
      }
      // Then clean up this task execution
      complete_mapping();
      complete_execution(execution_condition);
      resolve_speculation();
      trigger_children_complete();
      trigger_children_committed();
    }

    //--------------------------------------------------------------------------
    void IndexTask::early_map_task(void)
    //--------------------------------------------------------------------------
    {
      DETAILED_PROFILER(runtime, INDEX_EARLY_MAP_TASK_CALL);
      std::vector<unsigned> early_map_indexes;
      for (unsigned idx = 0; idx < regions.size(); idx++)
      {
        const RegionRequirement &req = regions[idx];
        if (req.must_premap())
          early_map_indexes.push_back(idx);
      }
      if (!early_map_indexes.empty())
      {
        early_map_regions(map_applied_conditions, early_map_indexes);
        if (!acquired_instances.empty())
          release_acquired_instances(acquired_instances);
      }
    }

    //--------------------------------------------------------------------------
    bool IndexTask::distribute_task(void)
    //--------------------------------------------------------------------------
    {
      DETAILED_PROFILER(runtime, INDEX_DISTRIBUTE_CALL);
      if (is_origin_mapped())
      {
        // This will only get called if we had slices that couldn't map, but
        // they have now all mapped
#ifdef DEBUG_LEGION
        assert(slices.empty());
#endif
        // We're never actually run
        return false;
      }
      else
      {
        if (!is_sliced() && target_proc.exists() && 
            (target_proc != current_proc))
        {
          // Make a slice copy and send it away
          SliceTask *clone = clone_as_slice_task(launch_space, target_proc,
                                                 true/*needs slice*/,
                                                 stealable, 1LL);
          runtime->send_task(clone);
          return false; // We have now been sent away
        }
        else
          return true; // Still local so we can be sliced
      }
    }

    //--------------------------------------------------------------------------
    RtEvent IndexTask::perform_mapping(MustEpochOp *owner/*=NULL*/)
    //--------------------------------------------------------------------------
    {
      DETAILED_PROFILER(runtime, INDEX_PERFORM_MAPPING_CALL);
      // This will only get called if we had slices that failed to origin map 
#ifdef DEBUG_LEGION
      assert(!slices.empty());
#endif
      for (std::list<SliceTask*>::iterator it = slices.begin();
            it != slices.end(); /*nothing*/)
      {
        (*it)->trigger_mapping();
        it = slices.erase(it);
      }
      return RtEvent::NO_RT_EVENT;
    }

    //--------------------------------------------------------------------------
    void IndexTask::launch_task(void)
    //--------------------------------------------------------------------------
    {
      // should never be called
      assert(false);
    }

    //--------------------------------------------------------------------------
    bool IndexTask::is_stealable(void) const
    //--------------------------------------------------------------------------
    {
      // Index space tasks are never stealable, they must first be
      // split into slices which can then be stolen.  Note that slicing
      // always happens after premapping so we know stealing is safe.
      return false;
    }

    //--------------------------------------------------------------------------
    bool IndexTask::has_restrictions(unsigned idx, LogicalRegion handle)
    //--------------------------------------------------------------------------
    {
      // Handle the case of inline tasks
      if (restrict_infos.empty())
        return false;
#ifdef DEBUG_LEGION
      assert(idx < restrict_infos.size());
#endif
      return restrict_infos[idx].has_restrictions();
    }

    //--------------------------------------------------------------------------
    void IndexTask::map_and_launch(void)
    //--------------------------------------------------------------------------
    {
      // This should only ever be called if we had slices which failed to map
#ifdef DEBUG_LEGION
      assert(is_sliced());
      assert(!slices.empty());
#endif
      trigger_slices();
    }

    //--------------------------------------------------------------------------
    ApEvent IndexTask::get_task_completion(void) const
    //--------------------------------------------------------------------------
    {
      return get_completion_event();
    }

    //--------------------------------------------------------------------------
    TaskOp::TaskKind IndexTask::get_task_kind(void) const
    //--------------------------------------------------------------------------
    {
      return INDEX_TASK_KIND;
    }

    //--------------------------------------------------------------------------
    void IndexTask::trigger_task_complete(void)
    //--------------------------------------------------------------------------
    {
      DETAILED_PROFILER(runtime, INDEX_COMPLETE_CALL);
      // Trigger all the futures or set the reduction future result
      // and then trigger it
      if (redop != 0)
      {
        // Set the future if we actually ran the task or we speculated
        if ((speculation_state != RESOLVE_FALSE_STATE) || false_guard.exists())
          reduction_future.impl->set_result(reduction_state,
                                            reduction_state_size, 
                                            false/*owner*/);
        reduction_future.impl->complete_future();
      }
      else
        future_map.impl->complete_all_futures();
      if (must_epoch != NULL)
        must_epoch->notify_subop_complete(this);
      if (!completion_preconditions.empty())
      {
        ApEvent done = Runtime::merge_events(completion_preconditions);
        need_completion_trigger = false;
        Runtime::trigger_event(completion_event, done);
      }
      complete_operation();
#ifdef LEGION_SPY
      LegionSpy::log_operation_events(unique_op_id, ApEvent::NO_AP_EVENT,
                                      completion_event);
#endif
    }

    //--------------------------------------------------------------------------
    void IndexTask::trigger_task_commit(void)
    //--------------------------------------------------------------------------
    {
      DETAILED_PROFILER(runtime, INDEX_COMMIT_CALL);
      // We can release our version infos now
      for (std::vector<VersionInfo>::iterator it = version_infos.begin();
            it != version_infos.end(); it++)
      {
        it->clear();
      }
      if (must_epoch != NULL)
        must_epoch->notify_subop_commit(this);
      // Mark that this operation is now committed
      commit_operation(true/*deactivate*/);
    }

    //--------------------------------------------------------------------------
    bool IndexTask::pack_task(Serializer &rez, Processor target)
    //--------------------------------------------------------------------------
    {
      // should never be called
      assert(false);
      return false;
    }

    //--------------------------------------------------------------------------
    bool IndexTask::unpack_task(Deserializer &derez, Processor current,
                                std::set<RtEvent> &ready_events)
    //--------------------------------------------------------------------------
    {
      // should never be called
      assert(false);
      return false;
    }

    //--------------------------------------------------------------------------
    void IndexTask::perform_inlining(void)
    //--------------------------------------------------------------------------
    {
      DETAILED_PROFILER(runtime, INDEX_PERFORM_INLINING_CALL);
      // See if there is anything to wait for
      std::set<ApEvent> wait_on_events;
      for (unsigned idx = 0; idx < futures.size(); idx++)
      {
        FutureImpl *impl = futures[idx].impl; 
        wait_on_events.insert(impl->ready_event);
      }
      for (unsigned idx = 0; idx < grants.size(); idx++)
      {
        GrantImpl *impl = grants[idx].impl;
        wait_on_events.insert(impl->acquire_grant());
      }
      for (unsigned idx = 0; idx < wait_barriers.size(); idx++)
      {
	ApEvent e = 
          Runtime::get_previous_phase(wait_barriers[idx].phase_barrier);
        wait_on_events.insert(e);
      }
      // Merge together all the events for the start condition 
      ApEvent start_condition = Runtime::merge_events(wait_on_events); 
      // Enumerate all of the points of our index space and run
      // the task for each one of them either saving or reducing their futures
      Processor current = parent_ctx->get_executing_processor();
      // Select the variant to use
      VariantImpl *variant = parent_ctx->select_inline_variant(this);
      // See if we need to wait for anything
      if (start_condition.exists())
        start_condition.lg_wait();
      // Save this for when things are being returned
      TaskContext *enclosing = parent_ctx;
      // Make a copy of our region requirements
      std::vector<RegionRequirement> copy_requirements(regions.size());
      for (unsigned idx = 0; idx < regions.size(); idx++)
        copy_requirements[idx] = regions[idx];
      bool first = true;
      for (Domain::DomainPointIterator itr(index_domain); itr; itr++)
      {
        // If this is not the first we have to restore the region
        // requirements from copy that we made before hand
        if (!first)
        {
          for (unsigned idx = 0; idx < regions.size(); idx++)
            regions[idx] = copy_requirements[idx];
        }
        else
          first = false;
        index_point = itr.p; 
        // Get our local args
        Future local_arg = point_arguments.impl->get_future(index_point);
        if (local_arg.impl != NULL)
        {
          local_args = local_arg.impl->get_untyped_result(true);
          local_arglen = local_arg.impl->get_untyped_size();
        }
        else
        {
          local_args = NULL;
          local_arglen = 0;
        }
        compute_point_region_requirements();
        InlineContext *inline_ctx = new InlineContext(runtime, enclosing, this);
        // Save the inner context as the parent ctx
        parent_ctx = inline_ctx;
        variant->dispatch_inline(current, inline_ctx);
        // Return any created privilege state
        inline_ctx->return_privilege_state(enclosing);
        // Then we can delete the inline context
        delete inline_ctx;
      }
      if (redop == 0)
        future_map.impl->complete_all_futures();
      else
      {
        reduction_future.impl->set_result(reduction_state,
                                          reduction_state_size,false/*owner*/);
        reduction_future.impl->complete_future();
      }
      // Trigger all our events event
      Runtime::trigger_event(completion_event);
    }

    //--------------------------------------------------------------------------
    void IndexTask::end_inline_task(const void *res, size_t res_size,bool owned)
    //--------------------------------------------------------------------------
    {
      if (redop == 0)
      {
        Future f = future_map.impl->get_future(index_point);
        f.impl->set_result(res, res_size, owned);
      }
      else
        fold_reduction_future(res, res_size, owned, true/*exclusive*/);
    }

    //--------------------------------------------------------------------------
    std::map<PhysicalManager*,std::pair<unsigned,bool> >* 
                                     IndexTask::get_acquired_instances_ref(void)
    //--------------------------------------------------------------------------
    {
      return &acquired_instances;
    }

    //--------------------------------------------------------------------------
    SliceTask* IndexTask::clone_as_slice_task(IndexSpace is, Processor p,
                                              bool recurse, bool stealable,
                                              long long scale_denominator)
    //--------------------------------------------------------------------------
    {
      DETAILED_PROFILER(runtime, INDEX_CLONE_AS_SLICE_CALL);
      SliceTask *result = runtime->get_available_slice_task(false); 
      result->initialize_base_task(parent_ctx, false/*track*/, NULL/*deps*/,
                                   Predicate::TRUE_PRED, this->task_id);
      result->clone_multi_from(this, is, p, recurse, stealable);
      result->index_complete = this->completion_event;
      result->denominator = scale_denominator;
      result->index_owner = this;
      result->remote_owner_uid = parent_ctx->get_unique_id();
      if (Runtime::legion_spy_enabled)
        LegionSpy::log_index_slice(get_unique_id(), 
                                   result->get_unique_id());
      if (runtime->profiler != NULL)
        runtime->profiler->register_slice_owner(get_unique_op_id(),
                                                result->get_unique_op_id());
      return result;
    }

    //--------------------------------------------------------------------------
    void IndexTask::handle_future(const DomainPoint &point, const void *result,
                                  size_t result_size, bool owner)
    //--------------------------------------------------------------------------
    {
      DETAILED_PROFILER(runtime, INDEX_HANDLE_FUTURE);
      // Need to hold the lock when doing this since it could
      // be going in parallel with other users
      if (reduction_op != NULL)
        fold_reduction_future(result, result_size, owner, false/*exclusive*/);
      else
      {
        if (must_epoch == NULL)
        {
          Future f = future_map.get_future(point);
          f.impl->set_result(result, result_size, owner);
        }
        else
          must_epoch->set_future(point, result, result_size, owner);
      }
    }

    //--------------------------------------------------------------------------
    void IndexTask::register_must_epoch(void)
    //--------------------------------------------------------------------------
    {
      // should never be called
      assert(false);
    }

    //--------------------------------------------------------------------------
    FutureMapImpl* IndexTask::create_future_map(TaskContext *ctx) 
    //--------------------------------------------------------------------------
    {
      return new FutureMapImpl(ctx, this, runtime,
            runtime->get_available_distributed_id(true/*needs continuation*/),
            runtime->address_space);
    }

    //--------------------------------------------------------------------------
    void IndexTask::record_reference_mutation_effect(RtEvent event)
    //--------------------------------------------------------------------------
    {
      map_applied_conditions.insert(event);
    }

    //--------------------------------------------------------------------------
    void IndexTask::record_origin_mapped_slice(SliceTask *local_slice)
    //--------------------------------------------------------------------------
    {
      AutoLock o_lock(op_lock);
      origin_mapped_slices.push_back(local_slice);
    }

    //--------------------------------------------------------------------------
    void IndexTask::return_slice_mapped(unsigned points, long long denom,
                               RtEvent applied_condition, ApEvent restrict_post)
    //--------------------------------------------------------------------------
    {
      DETAILED_PROFILER(runtime, INDEX_RETURN_SLICE_MAPPED_CALL);
      bool need_trigger = false;
      bool trigger_children_completed = false;
      bool trigger_children_commit = false;
      {
        AutoLock o_lock(op_lock);
        total_points += points;
        mapped_points += points;
        slice_fraction.add(Fraction<long long>(1,denom));
        if (applied_condition.exists())
          map_applied_conditions.insert(applied_condition);
        if (restrict_post.exists())
          completion_preconditions.insert(restrict_post);
        // Already know that mapped points is the same as total points
        if (slice_fraction.is_whole())
        {
          need_trigger = true;
          if ((complete_points == total_points) &&
              !children_complete_invoked)
          {
            trigger_children_completed = true;
            children_complete_invoked = true;
          }
          if ((committed_points == total_points) &&
              !children_commit_invoked)
          {
            trigger_children_commit = true;
            children_commit_invoked = true;
          }
        }
      }
      if (need_trigger)
      {
        // Get the mapped precondition note we can now access this
        // without holding the lock because we know we've seen
        // all the responses so no one else will be mutating it.
        if (!map_applied_conditions.empty())
        {
          RtEvent map_condition = Runtime::merge_events(map_applied_conditions);
          complete_mapping(map_condition);
        }
        else
          complete_mapping();
      }
      if (trigger_children_completed)
        trigger_children_complete();
      if (trigger_children_commit)
        trigger_children_committed();
    }

    //--------------------------------------------------------------------------
    void IndexTask::return_slice_complete(unsigned points, 
                                          ApEvent slice_postcondition)
    //--------------------------------------------------------------------------
    {
      DETAILED_PROFILER(runtime, INDEX_RETURN_SLICE_COMPLETE_CALL);
      bool trigger_execution = false;
      bool need_trigger = false;
      {
        AutoLock o_lock(op_lock);
        complete_points += points;
        // Always add it if we're doing legion spy validation
#ifndef LEGION_SPY
        if (!slice_postcondition.has_triggered())
#endif
          completion_preconditions.insert(slice_postcondition);
#ifdef DEBUG_LEGION
        assert(!complete_received);
        assert(complete_points <= total_points);
#endif
        if (slice_fraction.is_whole() && 
            (complete_points == total_points))
        {
          trigger_execution = true;
          if (!children_complete_invoked)
          {
            need_trigger = true;
            children_complete_invoked = true;
          }
        }
      }
      if (trigger_execution)
        complete_execution();
      if (need_trigger)
        trigger_children_complete();
    }

    //--------------------------------------------------------------------------
    void IndexTask::return_slice_commit(unsigned points)
    //--------------------------------------------------------------------------
    {
      DETAILED_PROFILER(runtime, INDEX_RETURN_SLICE_COMMIT_CALL);
      bool need_trigger = false;
      {
        AutoLock o_lock(op_lock);
        committed_points += points;
#ifdef DEBUG_LEGION
        assert(committed_points <= total_points);
#endif
        if (slice_fraction.is_whole() &&
            (committed_points == total_points) && 
            !children_commit_invoked)
        {
          need_trigger = true;
          children_commit_invoked = true;
        }
      }
      if (need_trigger)
        trigger_children_committed();
    } 

    //--------------------------------------------------------------------------
    void IndexTask::unpack_slice_mapped(Deserializer &derez, 
                                        AddressSpaceID source)
    //--------------------------------------------------------------------------
    {
      DerezCheck z(derez);
      size_t points;
      derez.deserialize(points);
      long long denom;
      derez.deserialize(denom);
      RtEvent applied_condition;
      derez.deserialize(applied_condition);
      ApEvent restrict_postcondition;
      derez.deserialize(restrict_postcondition);
      for (unsigned idx = 0; idx < regions.size(); idx++)
      {
        if (!IS_WRITE(regions[idx]))
          continue;
        if (regions[idx].handle_type != SINGULAR)
        {
          std::vector<LogicalRegion> handles(points); 
          for (unsigned pidx = 0; pidx < points; pidx++)
            derez.deserialize(handles[pidx]);
        }
        // otherwise it was origin mapped so we are already done
      }
#ifdef DEBUG_LEGION
      if (!is_origin_mapped())
      {
        std::map<DomainPoint,std::vector<LogicalRegion> > local_requirements;
        for (unsigned idx = 0; idx < points; idx++)
        {
          DomainPoint point;
          derez.deserialize(point);
          std::vector<LogicalRegion> &reqs = local_requirements[point];
          reqs.resize(regions.size());
          for (unsigned idx2 = 0; idx2 < regions.size(); idx2++)
            derez.deserialize(reqs[idx2]);
        }
        check_point_requirements(local_requirements);
      }
#endif
      return_slice_mapped(points, denom, applied_condition, 
                          restrict_postcondition);
    }

    //--------------------------------------------------------------------------
    void IndexTask::unpack_slice_complete(Deserializer &derez)
    //--------------------------------------------------------------------------
    {
      DerezCheck z(derez);
      size_t points;
      derez.deserialize(points);
      ApEvent slice_postcondition;
      derez.deserialize(slice_postcondition);
      ResourceTracker::unpack_privilege_state(derez, parent_ctx);
      if (redop != 0)
      {
#ifdef DEBUG_LEGION
        assert(reduction_op != NULL);
        assert(reduction_state_size == reduction_op->sizeof_rhs);
#endif
        const void *reduc_ptr = derez.get_current_pointer();
        DomainPoint dummy_point;
        handle_future(dummy_point, reduc_ptr, 
                      reduction_state_size, false/*owner*/);
        // Advance the pointer on the deserializer
        derez.advance_pointer(reduction_state_size);
      }
      else
      {
        for (unsigned idx = 0; idx < points; idx++)
        {
          DomainPoint p;
          derez.deserialize(p);
          DerezCheck z2(derez);
          size_t future_size;
          derez.deserialize(future_size);
          const void *future_ptr = derez.get_current_pointer();
          handle_future(p, future_ptr, future_size, false/*owner*/);
          // Advance the pointer on the deserializer
          derez.advance_pointer(future_size);
        }
      }
      return_slice_complete(points, slice_postcondition);
    }

    //--------------------------------------------------------------------------
    void IndexTask::unpack_slice_commit(Deserializer &derez)
    //--------------------------------------------------------------------------
    {
      DerezCheck z(derez);
      size_t points;
      derez.deserialize(points);
      return_slice_commit(points);
    }

    //--------------------------------------------------------------------------
    /*static*/ void IndexTask::process_slice_mapped(Deserializer &derez,
                                                    AddressSpaceID source)
    //--------------------------------------------------------------------------
    {
      IndexTask *task;
      derez.deserialize(task);
      task->unpack_slice_mapped(derez, source);
    }

    //--------------------------------------------------------------------------
    /*static*/ void IndexTask::process_slice_complete(Deserializer &derez)
    //--------------------------------------------------------------------------
    {
      IndexTask *task;
      derez.deserialize(task);
      task->unpack_slice_complete(derez);
    }

    //--------------------------------------------------------------------------
    /*static*/ void IndexTask::process_slice_commit(Deserializer &derez)
    //--------------------------------------------------------------------------
    {
      IndexTask *task;
      derez.deserialize(task);
      task->unpack_slice_commit(derez);
    }

#ifdef DEBUG_LEGION
    //--------------------------------------------------------------------------
    void IndexTask::check_point_requirements(
            const std::map<DomainPoint,std::vector<LogicalRegion> > &point_reqs)
    //--------------------------------------------------------------------------
    {
      std::set<std::pair<unsigned,unsigned> > local_interfering = 
        interfering_requirements;
      // Handle any region requirements that interfere with itself
      for (unsigned idx = 0; idx < regions.size(); idx++)
      {
        if (!IS_WRITE(regions[idx]))
          continue;
        local_interfering.insert(std::pair<unsigned,unsigned>(idx,idx));
      }
      // Nothing to do if there are no interfering requirements
      if (local_interfering.empty())
        return;
      std::map<DomainPoint,std::vector<LogicalRegion> > point_requirements;
      for (std::map<DomainPoint,std::vector<LogicalRegion> >::const_iterator 
            pit = point_reqs.begin(); pit != point_reqs.end(); pit++)
      {
        // Add it to the set of point requirements
        point_requirements.insert(*pit);
        const std::vector<LogicalRegion> &point_reqs = pit->second;
        for (std::map<DomainPoint,std::vector<LogicalRegion> >::const_iterator
              oit = point_requirements.begin(); 
              oit != point_requirements.end(); oit++)
        {
          const std::vector<LogicalRegion> &other_reqs = oit->second;
          const bool same_point = (pit->first == oit->first);
          // Now check for interference with any other points
          for (std::set<std::pair<unsigned,unsigned> >::const_iterator it =
                local_interfering.begin(); it !=
                local_interfering.end(); it++)
          {
            // Skip same region requireemnt for same point
            if (same_point && (it->first == it->second))
              continue;
            // If either one are the NO_REGION then there is no interference
            if (!point_reqs[it->first].exists() || 
                !other_reqs[it->second].exists())
              continue;
            if (!runtime->forest->are_disjoint(
                  point_reqs[it->first].get_index_space(), 
                  other_reqs[it->second].get_index_space()))
            {
              if (pit->first.get_dim() <= 1) 
              {
                REPORT_LEGION_ERROR(ERROR_INDEX_SPACE_TASK,
                              "Index space task launch has intefering "
                              "region requirements %d of point %lld and region "
                              "requirement %d of point %lld of %s (UID %lld) "
                              "in parent task %s (UID %lld) are interfering.",
                              it->first, pit->first[0], it->second,
                              oit->first[0], get_task_name(), get_unique_id(),
                              parent_ctx->get_task_name(),
                              parent_ctx->get_unique_id());
              } 
              else if (pit->first.get_dim() == 2) 
              {
                REPORT_LEGION_ERROR(ERROR_INDEX_SPACE_TASK,
                              "Index space task launch has intefering "
                              "region requirements %d of point (%lld,%lld) and "
                              "region requirement %d of point (%lld,%lld) of "
                              "%s (UID %lld) in parent task %s (UID %lld) are "
                              "interfering.", it->first, pit->first[0],
                              pit->first[1], it->second, oit->first[0],
                              oit->first[1], get_task_name(), get_unique_id(),
                              parent_ctx->get_task_name(),
                              parent_ctx->get_unique_id());
              } 
              else if (pit->first.get_dim() == 3) 
              {
                REPORT_LEGION_ERROR(ERROR_INDEX_SPACE_TASK,
                              "Index space task launch has intefering "
                              "region requirements %d of point (%lld,%lld,%lld)"
                              " and region requirement %d of point "
                              "(%lld,%lld,%lld) of %s (UID %lld) in parent "
                              "task %s (UID %lld) are interfering.", it->first,
                              pit->first[0], pit->first[1], pit->first[2],
                              it->second, oit->first[0], oit->first[1],
                              oit->first[2], get_task_name(), get_unique_id(),
                              parent_ctx->get_task_name(),
                              parent_ctx->get_unique_id());
              }
              assert(false);
            }
          }
        }
      }
    }
#endif

    /////////////////////////////////////////////////////////////
    // Slice Task 
    /////////////////////////////////////////////////////////////

    //--------------------------------------------------------------------------
    SliceTask::SliceTask(Runtime *rt)
      : MultiTask(rt)
    //--------------------------------------------------------------------------
    {
    }

    //--------------------------------------------------------------------------
    SliceTask::SliceTask(const SliceTask &rhs)
      : MultiTask(NULL)
    //--------------------------------------------------------------------------
    {
      // should never be called
      assert(false);
    }

    //--------------------------------------------------------------------------
    SliceTask::~SliceTask(void)
    //--------------------------------------------------------------------------
    {
    }

    //--------------------------------------------------------------------------
    SliceTask& SliceTask::operator=(const SliceTask &rhs)
    //--------------------------------------------------------------------------
    {
      // should never be called
      assert(false);
      return *this;
    }

    //--------------------------------------------------------------------------
    void SliceTask::activate(void)
    //--------------------------------------------------------------------------
    {
      DETAILED_PROFILER(runtime, SLICE_ACTIVATE_CALL);
      activate_multi();
      // Slice tasks never have to resolve speculation
      resolve_speculation();
      index_complete = ApEvent::NO_AP_EVENT;
      num_unmapped_points = 0;
      num_uncomplete_points = 0;
      num_uncommitted_points = 0;
      denominator = 0;
      index_owner = NULL;
      remote_owner_uid = 0;
      remote_unique_id = get_unique_id();
      origin_mapped = false;
      need_versioning_analysis = true;
    }

    //--------------------------------------------------------------------------
    void SliceTask::deactivate(void)
    //--------------------------------------------------------------------------
    {
      DETAILED_PROFILER(runtime, SLICE_DEACTIVATE_CALL);
      version_infos.clear();
      deactivate_multi();
      // Deactivate all our points 
      for (std::vector<PointTask*>::const_iterator it = points.begin();
            it != points.end(); it++)
      {
        // Check to see if we are origin mapped or not which 
        // determines whether we should commit this operation or
        // just deactivate it like normal
        if (is_origin_mapped() && !is_remote())
          (*it)->deactivate();
        else
          (*it)->commit_operation(true/*deactivate*/);
      }
      points.clear();
      for (std::map<DomainPoint,std::pair<void*,size_t> >::const_iterator it = 
            temporary_futures.begin(); it != temporary_futures.end(); it++)
      {
        legion_free(FUTURE_RESULT_ALLOC, it->second.first, it->second.second);
      }
      temporary_futures.clear();
      if (!acquired_instances.empty())
        release_acquired_instances(acquired_instances);
      acquired_instances.clear();
      map_applied_conditions.clear();
      restrict_postconditions.clear();
      commit_preconditions.clear();
      created_regions.clear();
      created_fields.clear();
      created_field_spaces.clear();
      created_index_spaces.clear();
      created_index_partitions.clear();
      deleted_regions.clear();
      deleted_fields.clear();
      deleted_field_spaces.clear();
      deleted_index_spaces.clear();
      deleted_index_partitions.clear();
      runtime->free_slice_task(this);
    }

    //--------------------------------------------------------------------------
    void SliceTask::trigger_dependence_analysis(void)
    //--------------------------------------------------------------------------
    {
      // should never be called
      assert(false);
    }

    //--------------------------------------------------------------------------
    void SliceTask::resolve_false(bool speculated, bool launched)
    //--------------------------------------------------------------------------
    {
      // should never be called
      assert(false);
    }

    //--------------------------------------------------------------------------
    void SliceTask::early_map_task(void)
    //--------------------------------------------------------------------------
    {
      // Slices are already done with early mapping 
    }

    //--------------------------------------------------------------------------
    RtEvent SliceTask::perform_must_epoch_version_analysis(MustEpochOp *owner)
    //--------------------------------------------------------------------------
    {
      bool first = false;
      RtUserEvent result = 
        owner->find_slice_versioning_event(unique_op_id, first);
      // If we're first, then we do the analysis
      // and chain the events
      if (first)
      {
        RtEvent versioning_done = perform_versioning_analysis();
        Runtime::trigger_event(result, versioning_done);
      }
      return result;
    }

    //--------------------------------------------------------------------------
    RtEvent SliceTask::perform_versioning_analysis(void)
    //--------------------------------------------------------------------------
    {
#ifdef DEBUG_LEGION
      assert(!points.empty());
      assert(need_versioning_analysis);
      assert(regions.size() == version_infos.size());
#endif
      // Once we return from this function we'll be done with versioning
      need_versioning_analysis = false;
      // If we're origin mapped and already remote then we know
      // we are done mapping so there is no need to do any
      // versioning computation
      if (is_remote() && is_origin_mapped())
        return RtEvent::NO_RT_EVENT;
      std::set<RtEvent> ready_events;
      for (unsigned idx = 0; idx < regions.size(); idx++)
      {
        // If this was early mapped, then we can skip it
        if (early_mapped_regions.find(idx) != early_mapped_regions.end())
          continue;
        VersionInfo &version_info = version_infos[idx];
        // If we already have physical state for it then we've 
        // done this before so there is no need to do it again
        if (version_info.has_physical_states())
          continue;
        ProjectionInfo &proj_info = projection_infos[idx];
        const bool partial_traversal = 
          (proj_info.projection_type == PART_PROJECTION) ||
          ((proj_info.projection_type != SINGULAR) && 
           (proj_info.projection->depth > 0));
        RegionTreePath privilege_path;
        initialize_privilege_path(privilege_path, regions[idx]);
        runtime->forest->perform_versioning_analysis(this, idx, regions[idx],
                                                     privilege_path,
                                                     version_info,
                                                     ready_events,
                                                     partial_traversal);
      }
      // Now do the analysis for each of our points
      for (unsigned idx = 0; idx < points.size(); idx++)
        points[idx]->perform_versioning_analysis(ready_events);
      if (!ready_events.empty())
        return Runtime::merge_events(ready_events);
      return RtEvent::NO_RT_EVENT;
    }

    //--------------------------------------------------------------------------
    std::map<PhysicalManager*,std::pair<unsigned,bool> >* 
                                     SliceTask::get_acquired_instances_ref(void)
    //--------------------------------------------------------------------------
    {
      return &acquired_instances;
    }

    //--------------------------------------------------------------------------
    void SliceTask::check_target_processors(void) const
    //--------------------------------------------------------------------------
    {
#ifdef DEBUG_LEGION
      assert(!points.empty());
#endif
      if (points.size() == 1)
        return;
      const AddressSpaceID target_space = 
        runtime->find_address_space(points[0]->target_proc);
      for (unsigned idx = 1; idx < points.size(); idx++)
      {
        if (target_space != 
            runtime->find_address_space(points[idx]->target_proc))
          REPORT_LEGION_ERROR(ERROR_INVALID_MAPPER_OUTPUT,
                      "Invalid mapper output: two different points in one "
                      "slice of %s (UID %lld) mapped to processors in two"
                      "different address spaces (%d and %d) which is illegal.",
                      get_task_name(), get_unique_id(), target_space,
                      runtime->find_address_space(points[idx]->target_proc))
      }
    }

    //--------------------------------------------------------------------------
    void SliceTask::update_target_processor(void)
    //--------------------------------------------------------------------------
    {
      if (points.empty())
        return;
#ifdef DEBUG_LEGION
      check_target_processors();
#endif
      this->target_proc = points[0]->target_proc;
    }

    //--------------------------------------------------------------------------
    bool SliceTask::distribute_task(void)
    //--------------------------------------------------------------------------
    {
      DETAILED_PROFILER(runtime, SLICE_DISTRIBUTE_CALL);
      update_target_processor();
      if (target_proc.exists() && (target_proc != current_proc))
      {
        runtime->send_task(this);
        // The runtime will deactivate this task
        // after it has been sent
        return false;
      }
      return true;
    }

    //--------------------------------------------------------------------------
    RtEvent SliceTask::perform_mapping(MustEpochOp *epoch_owner/*=NULL*/)
    //--------------------------------------------------------------------------
    {
      DETAILED_PROFILER(runtime, SLICE_PERFORM_MAPPING_CALL);
      // Check to see if we already enumerated all the points, if
      // not then do so now
      if (points.empty())
        enumerate_points();
      // See if we have to do our versioning computation first
      if (need_versioning_analysis)
      {
        RtEvent version_ready_event = perform_versioning_analysis();
        if (version_ready_event.exists() && 
            !version_ready_event.has_triggered())
          return defer_perform_mapping(version_ready_event, epoch_owner);
      }
      
      std::set<RtEvent> mapped_events;
      for (unsigned idx = 0; idx < points.size(); idx++)
      {
        RtEvent map_event = points[idx]->perform_mapping(epoch_owner);
        if (map_event.exists())
          mapped_events.insert(map_event);
      }
      // If we succeeded in mapping we are no longer stealable
      stealable = false;
      if (!mapped_events.empty())
        return Runtime::merge_events(mapped_events);
      return RtEvent::NO_RT_EVENT;
    }

    //--------------------------------------------------------------------------
    void SliceTask::launch_task(void)
    //--------------------------------------------------------------------------
    {
      DETAILED_PROFILER(runtime, SLICE_LAUNCH_CALL);
#ifdef DEBUG_LEGION
      assert(!points.empty());
#endif
      // Launch all of our child points
      for (unsigned idx = 0; idx < points.size(); idx++)
        points[idx]->launch_task();
    }

    //--------------------------------------------------------------------------
    bool SliceTask::is_stealable(void) const
    //--------------------------------------------------------------------------
    {
      return ((!map_origin) && stealable);
    }

    //--------------------------------------------------------------------------
    bool SliceTask::has_restrictions(unsigned idx, LogicalRegion handle)
    //--------------------------------------------------------------------------
    {
      if (is_remote())
      {
#ifdef DEBUG_LEGION
        assert(idx < restrict_infos.size());
#endif
        return restrict_infos[idx].has_restrictions();
      }
      else
        return index_owner->has_restrictions(idx, handle);
    }

    //--------------------------------------------------------------------------
    void SliceTask::map_and_launch(void)
    //--------------------------------------------------------------------------
    {
      DETAILED_PROFILER(runtime, SLICE_MAP_AND_LAUNCH_CALL);
      // First enumerate all of our points if we haven't already done so
      if (points.empty())
        enumerate_points();
      // See if we have to do our versioning computation first
      if (need_versioning_analysis)
      {
        RtEvent version_ready_event = perform_versioning_analysis();
        if (version_ready_event.exists() && 
            !version_ready_event.has_triggered())
        {
          defer_map_and_launch(version_ready_event);
          return;
        }
      }
      // Mark that this task is no longer stealable.  Once we start
      // executing things onto a specific processor slices cannot move.
      stealable = false;
#ifdef DEBUG_LEGION
      assert(!points.empty());
#endif
      // Now try mapping and then launching all the points starting
      // at the index of the last known good index
      // Copy the points onto the stack to avoid them being
      // cleaned up while we are still iterating through the loop
      std::vector<PointTask*> local_points(points);
      for (std::vector<PointTask*>::const_iterator it = local_points.begin();
            it != local_points.end(); it++)
      {
        PointTask *next_point = *it;
        RtEvent map_event = next_point->perform_mapping();
        // Once we call this function on the last point it
        // is possible that this slice task object can be recycled
        if (map_event.exists() && !map_event.has_triggered())
          next_point->defer_launch_task(map_event);
        else
          next_point->launch_task();
      }
    }

    //--------------------------------------------------------------------------
    ApEvent SliceTask::get_task_completion(void) const
    //--------------------------------------------------------------------------
    {
      return index_complete;
    }

    //--------------------------------------------------------------------------
    TaskOp::TaskKind SliceTask::get_task_kind(void) const
    //--------------------------------------------------------------------------
    {
      return SLICE_TASK_KIND;
    }

    //--------------------------------------------------------------------------
    bool SliceTask::pack_task(Serializer &rez, Processor target)
    //--------------------------------------------------------------------------
    {
      DETAILED_PROFILER(runtime, SLICE_PACK_TASK_CALL);
      // Check to see if we are stealable or not yet fully sliced,
      // if both are false and we're not remote, then we can send the state
      // now or check to see if we are remotely mapped
      AddressSpaceID addr_target = runtime->find_address_space(target);
      RezCheck z(rez);
      // Preamble used in TaskOp::unpack
      rez.serialize(points.size());
      pack_multi_task(rez, addr_target);
      rez.serialize(denominator);
      rez.serialize(index_owner);
      rez.serialize(index_complete);
      rez.serialize(remote_unique_id);
      rez.serialize(origin_mapped);
      rez.serialize(remote_owner_uid);
      rez.serialize(internal_space);
      if (is_origin_mapped())
      {
        // If we've mapped everything and there are no virtual mappings
        // then we can just send the version numbers
        std::vector<bool> full_version_infos(regions.size(), false);
        pack_version_infos(rez, version_infos, full_version_infos);
      }
      else
      {
        // Otherwise we have to send all the version infos, we could try
        // and figure out which subset of region requirements have full
        // or partial virtual mappings, but that might be expensive
        std::vector<bool> full_version_infos(regions.size(), true);
        pack_version_infos(rez, version_infos, full_version_infos);
      }
      if (is_remote())
        pack_restrict_infos(rez, restrict_infos);
      else
        index_owner->pack_restrict_infos(rez, index_owner->restrict_infos);
      if (is_remote())
        pack_projection_infos(rez, projection_infos);
      else
        index_owner->pack_projection_infos(rez, index_owner->projection_infos);
      if (predicate_false_future.impl != NULL)
        rez.serialize(predicate_false_future.impl->did);
      else
        rez.serialize<DistributedID>(0);
      rez.serialize(predicate_false_size);
      if (predicate_false_size > 0)
        rez.serialize(predicate_false_result, predicate_false_size);
      for (unsigned idx = 0; idx < points.size(); idx++)
      {
        points[idx]->pack_task(rez, target);
      }
      // If we don't have any points, we have to pack up the argument map
      if (points.empty())
      {
        if (point_arguments.impl != NULL)
          rez.serialize(point_arguments.impl->did);
        else
          rez.serialize<DistributedID>(0);
      }
      bool deactivate_now = true;
      if (!is_remote() && is_origin_mapped())
      {
        // If we're not remote and origin mapped then we need
        // to hold onto these version infos until we are done
        // with the whole index space task, so tell our owner
        index_owner->record_origin_mapped_slice(this);
        deactivate_now = false;
      }
      else
      {
        // Release our version infos
        version_infos.clear();
      }
      // Always return true for slice tasks since they should
      // always be deactivated after they are sent somewhere else
      return deactivate_now;
    }
    
    //--------------------------------------------------------------------------
    bool SliceTask::unpack_task(Deserializer &derez, Processor current,
                                std::set<RtEvent> &ready_events)
    //--------------------------------------------------------------------------
    {
      DETAILED_PROFILER(runtime, SLICE_UNPACK_TASK_CALL);
      DerezCheck z(derez);
      size_t num_points;
      derez.deserialize(num_points);
      unpack_multi_task(derez, ready_events);
      set_current_proc(current);
      derez.deserialize(denominator);
      derez.deserialize(index_owner);
      derez.deserialize(index_complete);
      derez.deserialize(remote_unique_id); 
      derez.deserialize(origin_mapped);
      derez.deserialize(remote_owner_uid);
      derez.deserialize(internal_space);
      unpack_version_infos(derez, version_infos, ready_events);
      unpack_restrict_infos(derez, restrict_infos, ready_events);
      unpack_projection_infos(derez, projection_infos, launch_space);
      if (Runtime::legion_spy_enabled)
        LegionSpy::log_slice_slice(remote_unique_id, get_unique_id());
      if (runtime->profiler != NULL)
        runtime->profiler->register_slice_owner(remote_unique_id,
            get_unique_op_id());
      num_unmapped_points = num_points;
      num_uncomplete_points = num_points;
      num_uncommitted_points = num_points;
      // Check to see if we ended up back on the original node
      // We have to do this before unpacking the points
      if (is_remote())
        parent_ctx = runtime->find_context(remote_owner_uid);
      else
        parent_ctx = index_owner->parent_ctx;
      // Unpack the predicate false infos
      DistributedID pred_false_did;
      derez.deserialize(pred_false_did);
      if (pred_false_did != 0)
      {
        WrapperReferenceMutator mutator(ready_events);
        FutureImpl *impl = 
          runtime->find_or_create_future(pred_false_did, &mutator);
        impl->add_base_gc_ref(FUTURE_HANDLE_REF, &mutator);
        predicate_false_future = Future(impl, false/*need reference*/);
      }
      derez.deserialize(predicate_false_size);
      if (predicate_false_size > 0)
      {
#ifdef DEBUG_LEGION
        assert(predicate_false_result == NULL);
#endif
        predicate_false_result = malloc(predicate_false_size);
        derez.deserialize(predicate_false_result, predicate_false_size);
      }
      for (unsigned idx = 0; idx < num_points; idx++)
      {
        PointTask *point = runtime->get_available_point_task(false); 
        point->slice_owner = this;
        point->unpack_task(derez, current, ready_events);
        point->parent_ctx = parent_ctx;
        points.push_back(point);
        if (Runtime::legion_spy_enabled)
          LegionSpy::log_slice_point(get_unique_id(), 
                                     point->get_unique_id(),
                                     point->index_point);
      }
      if (num_points == 0)
      {
        DistributedID future_map_did;
        derez.deserialize(future_map_did);
        if (future_map_did > 0)
        {
          WrapperReferenceMutator mutator(ready_events);
          FutureMapImpl *impl = runtime->find_or_create_future_map(
                                  future_map_did, parent_ctx, &mutator);
          impl->add_base_gc_ref(FUTURE_HANDLE_REF, &mutator);
          point_arguments = FutureMap(impl, false/*need reference*/);
        }
      }
      // Return true to add this to the ready queue
      return true;
    }

    //--------------------------------------------------------------------------
    void SliceTask::perform_inlining(void)
    //--------------------------------------------------------------------------
    {
      // should never be called
      assert(false);
    }

    //--------------------------------------------------------------------------
    SliceTask* SliceTask::clone_as_slice_task(IndexSpace is, Processor p,
                                              bool recurse, bool stealable,
                                              long long scale_denominator)
    //--------------------------------------------------------------------------
    {
      DETAILED_PROFILER(runtime, SLICE_CLONE_AS_SLICE_CALL);
      SliceTask *result = runtime->get_available_slice_task(false); 
      result->initialize_base_task(parent_ctx,  false/*track*/, NULL/*deps*/,
                                   Predicate::TRUE_PRED, this->task_id);
      result->clone_multi_from(this, is, p, recurse, stealable);
      result->index_complete = this->index_complete;
      result->denominator = this->denominator * scale_denominator;
      result->index_owner = this->index_owner;
      result->remote_owner_uid = this->remote_owner_uid;
      if (Runtime::legion_spy_enabled)
        LegionSpy::log_slice_slice(get_unique_id(), 
                                   result->get_unique_id());
      if (runtime->profiler != NULL)
        runtime->profiler->register_slice_owner(get_unique_op_id(),
            result->get_unique_op_id());
      return result;
    }

    //--------------------------------------------------------------------------
    void SliceTask::handle_future(const DomainPoint &point, const void *result,
                                  size_t result_size, bool owner)
    //--------------------------------------------------------------------------
    {
      DETAILED_PROFILER(runtime, SLICE_HANDLE_FUTURE_CALL);
      // If we're remote, just handle it ourselves, otherwise pass
      // it back to the enclosing index owner
      if (is_remote())
      {
        if (redop != 0)
          fold_reduction_future(result, result_size, owner, false/*exclusive*/);
        else
        {
          // Store it in our temporary futures
#ifdef DEBUG_LEGION
          assert(temporary_futures.find(point) == temporary_futures.end());
#endif
          if (owner)
          {
            // Hold the lock to protect the data structure
            AutoLock o_lock(op_lock);
            temporary_futures[point] = 
              std::pair<void*,size_t>(const_cast<void*>(result),result_size);
          }
          else
          {
            void *copy = legion_malloc(FUTURE_RESULT_ALLOC, result_size);
            memcpy(copy,result,result_size);
            // Hold the lock to protect the data structure
            AutoLock o_lock(op_lock);
            temporary_futures[point] = 
              std::pair<void*,size_t>(copy,result_size);
          }
        }
      }
      else
        index_owner->handle_future(point, result, result_size, owner);
    }

    //--------------------------------------------------------------------------
    void SliceTask::register_must_epoch(void)
    //--------------------------------------------------------------------------
    {
#ifdef DEBUG_LEGION
      assert(must_epoch != NULL);
#endif
      if (points.empty())
        enumerate_points();
      must_epoch->register_slice_task(this);
      for (unsigned idx = 0; idx < points.size(); idx++)
      {
        PointTask *point = points[idx];
        must_epoch->register_single_task(point, must_epoch_index);
      }
    }

    //--------------------------------------------------------------------------
    PointTask* SliceTask::clone_as_point_task(const DomainPoint &point)
    //--------------------------------------------------------------------------
    {
      DETAILED_PROFILER(runtime, SLICE_CLONE_AS_POINT_CALL);
      PointTask *result = runtime->get_available_point_task(false);
      result->initialize_base_task(parent_ctx, false/*track*/, NULL/*deps*/,
                                   Predicate::TRUE_PRED, this->task_id);
      result->clone_task_op_from(this, this->target_proc, 
                                 false/*stealable*/, true/*duplicate*/);
      result->is_index_space = true;
      result->must_epoch_task = this->must_epoch_task;
      result->index_domain = this->index_domain;
      // Now figure out our local point information
      result->initialize_point(this, point, point_arguments);
      if (Runtime::legion_spy_enabled)
        LegionSpy::log_slice_point(get_unique_id(), 
                                   result->get_unique_id(),
                                   result->index_point);
      return result;
    }

    //--------------------------------------------------------------------------
    void SliceTask::enumerate_points(void)
    //--------------------------------------------------------------------------
    {
      DETAILED_PROFILER(runtime, SLICE_ENUMERATE_POINTS_CALL);
      Domain internal_domain;
      runtime->forest->find_launch_space_domain(internal_space,internal_domain);
      size_t num_points = internal_domain.get_volume();
#ifdef DEBUG_LEGION
      assert(num_points > 0);
#endif
      unsigned point_idx = 0;
      points.resize(num_points);
      // Enumerate all the points in our slice and make point tasks
      for (Domain::DomainPointIterator itr(internal_domain); 
            itr; itr++, point_idx++)
        points[point_idx] = clone_as_point_task(itr.p);
      // Compute any projection region requirements
      for (unsigned idx = 0; idx < regions.size(); idx++)
      {
        if (regions[idx].handle_type == SINGULAR)
          continue;
        else 
        {
          ProjectionFunction *function = 
            runtime->find_projection_function(regions[idx].projection);
          function->project_points(regions[idx], idx, runtime, points);
        }
      }
      // Update the no access regions
      for (unsigned idx = 0; idx < points.size(); idx++)
        points[idx]->complete_point_projection();
      // Mark how many points we have
      num_unmapped_points = points.size();
      num_uncomplete_points = points.size();
      num_uncommitted_points = points.size();
    } 

    //--------------------------------------------------------------------------
    const void* SliceTask::get_predicate_false_result(size_t &result_size)
    //--------------------------------------------------------------------------
    {
      if (predicate_false_future.impl != NULL)
      {
        // Wait for the future to be ready
        ApEvent wait_on = predicate_false_future.impl->get_ready_event();
        wait_on.lg_wait(); 
        result_size = predicate_false_future.impl->get_untyped_size();
        return predicate_false_future.impl->get_untyped_result(true);
      }
      else
      {
        result_size = predicate_false_size;
        return predicate_false_result;
      }
    }

    //--------------------------------------------------------------------------
    void SliceTask::trigger_task_complete(void)
    //--------------------------------------------------------------------------
    {
      trigger_slice_complete();
    }

    //--------------------------------------------------------------------------
    void SliceTask::trigger_task_commit(void)
    //--------------------------------------------------------------------------
    {
      trigger_slice_commit();
    } 

    //--------------------------------------------------------------------------
    void SliceTask::record_reference_mutation_effect(RtEvent event)
    //--------------------------------------------------------------------------
    {
      map_applied_conditions.insert(event);
    }

    //--------------------------------------------------------------------------
    void SliceTask::return_privileges(TaskContext *point_context)
    //--------------------------------------------------------------------------
    {
      // If we're remote, pass our privileges back to ourself
      // otherwise pass them directly back to the index owner
      if (is_remote())
        point_context->return_privilege_state(this);
      else
        point_context->return_privilege_state(parent_ctx);
    }

    //--------------------------------------------------------------------------
    void SliceTask::record_child_mapped(RtEvent child_complete,
                                        ApEvent restrict_postcondition)
    //--------------------------------------------------------------------------
    {
      bool needs_trigger = false;
      {
        AutoLock o_lock(op_lock);
        if (child_complete.exists())
          map_applied_conditions.insert(child_complete);
        if (restrict_postcondition.exists())
          restrict_postconditions.insert(restrict_postcondition);
#ifdef DEBUG_LEGION
        assert(num_unmapped_points > 0);
#endif
        num_unmapped_points--;
        if (num_unmapped_points == 0)
          needs_trigger = true;
      }
      if (needs_trigger)
        trigger_slice_mapped();
    }

    //--------------------------------------------------------------------------
    void SliceTask::record_child_complete(void)
    //--------------------------------------------------------------------------
    {
      bool needs_trigger = false;
      {
        AutoLock o_lock(op_lock);
#ifdef DEBUG_LEGION
        assert(num_uncomplete_points > 0);
#endif
        num_uncomplete_points--;
        if ((num_uncomplete_points == 0) && !children_complete_invoked)
        {
          needs_trigger = true;
          children_complete_invoked = true;
        }
      }
      if (needs_trigger)
        trigger_children_complete();
    }

    //--------------------------------------------------------------------------
    void SliceTask::record_child_committed(RtEvent commit_precondition)
    //--------------------------------------------------------------------------
    {
      bool needs_trigger = false;
      {
        AutoLock o_lock(op_lock);
#ifdef DEBUG_LEGION
        assert(num_uncommitted_points > 0);
#endif
        if (commit_precondition.exists())
          commit_preconditions.insert(commit_precondition);
        num_uncommitted_points--;
        if ((num_uncommitted_points == 0) && !children_commit_invoked)
        {
          needs_trigger = true;
          children_commit_invoked = true;
        }
      }
      if (needs_trigger)
        trigger_children_committed();
    }

    //--------------------------------------------------------------------------
    void SliceTask::trigger_slice_mapped(void)
    //--------------------------------------------------------------------------
    {
      DETAILED_PROFILER(runtime, SLICE_MAPPED_CALL);
      RtEvent applied_condition;
      if (!map_applied_conditions.empty())
        applied_condition = Runtime::merge_events(map_applied_conditions);
      if (is_remote())
      {
        bool has_nonleaf_point = false;
        for (unsigned idx = 0; idx < points.size(); idx++)
        {
          if (!points[idx]->is_leaf())
          {
            has_nonleaf_point = true;
            break;
          }
        }

        // Only need to send something back if this wasn't origin mapped 
        // wclee: also need to send back if there were some non-leaf point tasks
        // because they haven't recorded themselves as mapped
        if (!is_origin_mapped() || has_nonleaf_point)
        {
          Serializer rez;
          pack_remote_mapped(rez, applied_condition);
          runtime->send_slice_remote_mapped(orig_proc, rez);
        }
      }
      else
      {
        for (unsigned idx = 0; idx < regions.size(); idx++)
        {
          if (!IS_WRITE(regions[idx]))
            continue;
          if (regions[idx].handle_type != SINGULAR)
          {
            // Construct a set of regions for all the children
            std::vector<LogicalRegion> handles(points.size());
            for (unsigned pidx = 0; pidx < points.size(); pidx++)
              handles[pidx] = points[pidx]->regions[idx].region;
          }
          // otherwise it was origin mapped so we are already done
        }
#ifdef DEBUG_LEGION
        // In debug mode, get all our point region requirements and
        // then pass them back to the index space task
        std::map<DomainPoint,std::vector<LogicalRegion> > local_requirements;
        for (std::vector<PointTask*>::const_iterator it = 
              points.begin(); it != points.end(); it++)
        {
          std::vector<LogicalRegion> &reqs = 
            local_requirements[(*it)->index_point];
          reqs.resize(regions.size());
          for (unsigned idx = 0; idx < regions.size(); idx++)
            reqs[idx] = (*it)->regions[idx].region;
        }
        index_owner->check_point_requirements(local_requirements);
#endif
        if (!restrict_postconditions.empty())
        {
          ApEvent restrict_post = 
            Runtime::merge_events(restrict_postconditions);
          index_owner->return_slice_mapped(points.size(), denominator,
                                     applied_condition, restrict_post);
        }
        else
          index_owner->return_slice_mapped(points.size(), denominator, 
                             applied_condition, ApEvent::NO_AP_EVENT);
      }
      complete_mapping(applied_condition);
      if (!acquired_instances.empty())
        release_acquired_instances(acquired_instances);
      complete_execution();
    }

    //--------------------------------------------------------------------------
    void SliceTask::trigger_slice_complete(void)
    //--------------------------------------------------------------------------
    {
      DETAILED_PROFILER(runtime, SLICE_COMPLETE_CALL);
      // Compute the merge of all our point task completions 
      std::set<ApEvent> slice_postconditions;
      for (unsigned idx = 0; idx < points.size(); idx++)
      {
        ApEvent point_completion = points[idx]->get_task_completion();
#ifndef LEGION_SPY
        if (point_completion.has_triggered())
          continue;
#endif
        slice_postconditions.insert(point_completion);
      }
      ApEvent slice_postcondition = Runtime::merge_events(slice_postconditions);
      // For remote cases we have to keep track of the events for
      // returning any created logical state, we can't commit until
      // it is returned or we might prematurely release the references
      // that we hold on the version state objects
      if (is_remote())
      {
        // Send back the message saying that this slice is complete
        Serializer rez;
        pack_remote_complete(rez, slice_postcondition);
        runtime->send_slice_remote_complete(orig_proc, rez);
      }
      else
      {
        std::set<ApEvent> slice_postconditions;
        index_owner->return_slice_complete(points.size(), slice_postcondition);
      }
      complete_operation();
    }

    //--------------------------------------------------------------------------
    void SliceTask::trigger_slice_commit(void)
    //--------------------------------------------------------------------------
    {
      DETAILED_PROFILER(runtime, SLICE_COMMIT_CALL);
      if (is_remote())
      {
        Serializer rez;
        pack_remote_commit(rez);
        runtime->send_slice_remote_commit(orig_proc, rez);
      }
      else
      {
        // created and deleted privilege information already passed back
        // futures already sent back
        index_owner->return_slice_commit(points.size());
      }
      // We can release our version infos now
      version_infos.clear();
      if (!commit_preconditions.empty())
        commit_operation(true/*deactivate*/, 
            Runtime::merge_events(commit_preconditions));
      else
        commit_operation(true/*deactivate*/);
    }

    //--------------------------------------------------------------------------
    void SliceTask::pack_remote_mapped(Serializer &rez, 
                                       RtEvent applied_condition)
    //--------------------------------------------------------------------------
    {
      rez.serialize(index_owner);
      RezCheck z(rez);
      rez.serialize(points.size());
      rez.serialize(denominator);
      rez.serialize(applied_condition);
      if (!restrict_postconditions.empty())
      {
        ApEvent restrict_post = Runtime::merge_events(restrict_postconditions);
        rez.serialize(restrict_post);
      }
      else
        rez.serialize(ApEvent::NO_AP_EVENT);
      // Also pack up any regions names we need for doing invalidations
      for (unsigned idx = 0; idx < regions.size(); idx++)
      {
        if (!IS_WRITE(regions[idx]))
          continue;
        if (regions[idx].handle_type == SINGULAR)
          continue;
        for (unsigned pidx = 0; pidx < points.size(); pidx++)
          rez.serialize(points[pidx]->regions[idx].region);
      }
#ifdef DEBUG_LEGION
      if (!is_origin_mapped())
      {
        for (std::vector<PointTask*>::const_iterator it = 
              points.begin(); it != points.end(); it++)
        {
          rez.serialize((*it)->index_point);
          for (unsigned idx = 0; idx < regions.size(); idx++)
            rez.serialize((*it)->regions[idx].region);
        }
      }
#endif
    }

    //--------------------------------------------------------------------------
    void SliceTask::pack_remote_complete(Serializer &rez, 
                                         ApEvent slice_postcondition)
    //--------------------------------------------------------------------------
    {
      // Send back any created state that our point tasks made
      AddressSpaceID target = runtime->find_address_space(orig_proc);
      for (std::vector<PointTask*>::const_iterator it = points.begin();
            it != points.end(); it++)
        (*it)->send_back_created_state(target);
      rez.serialize(index_owner);
      RezCheck z(rez);
      rez.serialize<size_t>(points.size());
      rez.serialize(slice_postcondition);
      // Serialize the privilege state
      pack_privilege_state(rez, target, true/*returning*/); 
      // Now pack up the future results
      if (redop != 0)
      {
        // Don't need to pack the size since they already 
        // know it on the other side
        rez.serialize(reduction_state,reduction_state_size);
      }
      else
      {
        // Already know how many futures we are packing 
#ifdef DEBUG_LEGION
        assert(temporary_futures.size() == points.size());
#endif
        for (std::map<DomainPoint,std::pair<void*,size_t> >::const_iterator it =
              temporary_futures.begin(); it != temporary_futures.end(); it++)
        {
          rez.serialize(it->first);
          RezCheck z2(rez);
          rez.serialize(it->second.second);
          rez.serialize(it->second.first,it->second.second);
        }
      }
    }

    //--------------------------------------------------------------------------
    void SliceTask::pack_remote_commit(Serializer &rez)
    //--------------------------------------------------------------------------
    {
      rez.serialize(index_owner);
      RezCheck z(rez);
      rez.serialize(points.size());
    }

    //--------------------------------------------------------------------------
    RtEvent SliceTask::defer_map_and_launch(RtEvent precondition)
    //--------------------------------------------------------------------------
    {
      DeferMapAndLaunchArgs args;
      args.proxy_this = this;
      return runtime->issue_runtime_meta_task(args,
          LG_DEFERRED_THROUGHPUT_PRIORITY, this, precondition);
    }

    //--------------------------------------------------------------------------
    /*static*/ void SliceTask::handle_slice_return(Runtime *rt, 
                                                   Deserializer &derez)
    //--------------------------------------------------------------------------
    {
      DerezCheck z(derez);
      RtUserEvent ready_event;
      derez.deserialize(ready_event);
      Runtime::trigger_event(ready_event);
    }

    //--------------------------------------------------------------------------
    void SliceTask::register_region_creations(
                                            const std::set<LogicalRegion> &regs)
    //--------------------------------------------------------------------------
    {
      AutoLock o_lock(op_lock);
      for (std::set<LogicalRegion>::const_iterator it = regs.begin();
            it != regs.end(); it++)
      {
#ifdef DEBUG_LEGION
        assert(created_regions.find(*it) == created_regions.end());
#endif
        created_regions.insert(*it);
      }
    }

    //--------------------------------------------------------------------------
    void SliceTask::register_region_deletions(
                                            const std::set<LogicalRegion> &regs)
    //--------------------------------------------------------------------------
    {
      AutoLock o_lock(op_lock);
      for (std::set<LogicalRegion>::const_iterator it = regs.begin();
            it != regs.end(); it++)
        deleted_regions.insert(*it);
    } 

    //--------------------------------------------------------------------------
    void SliceTask::register_field_creations(
                     const std::map<std::pair<FieldSpace,FieldID>,bool> &fields)
    //--------------------------------------------------------------------------
    {
      AutoLock o_lock(op_lock);
      for (std::map<std::pair<FieldSpace,FieldID>,bool>::const_iterator it = 
            fields.begin(); it != fields.end(); it++)
      {
#ifdef DEBUG_LEGION
        assert(created_fields.find(it->first) == created_fields.end());
#endif
        created_fields.insert(*it);
      }
    }

    //--------------------------------------------------------------------------
    void SliceTask::register_field_deletions(
                        const std::set<std::pair<FieldSpace,FieldID> > &fields)
    //--------------------------------------------------------------------------
    {
      AutoLock o_lock(op_lock);
      for (std::set<std::pair<FieldSpace,FieldID> >::const_iterator it = 
            fields.begin(); it != fields.end(); it++)
        deleted_fields.insert(*it);
    }

    //--------------------------------------------------------------------------
    void SliceTask::register_field_space_creations(
                                            const std::set<FieldSpace> &spaces)
    //--------------------------------------------------------------------------
    {
      AutoLock o_lock(op_lock);
      for (std::set<FieldSpace>::const_iterator it = spaces.begin();
            it != spaces.end(); it++)
      {
#ifdef DEBUG_LEGION
        assert(created_field_spaces.find(*it) == created_field_spaces.end());
#endif
        created_field_spaces.insert(*it);
      }
    }

    //--------------------------------------------------------------------------
    void SliceTask::register_field_space_deletions(
                                            const std::set<FieldSpace> &spaces)
    //--------------------------------------------------------------------------
    {
      AutoLock o_lock(op_lock);
      for (std::set<FieldSpace>::const_iterator it = spaces.begin();
            it != spaces.end(); it++)
        deleted_field_spaces.insert(*it);
    }

    //--------------------------------------------------------------------------
    void SliceTask::register_index_space_creations(
                                            const std::set<IndexSpace> &spaces)
    //--------------------------------------------------------------------------
    {
      AutoLock o_lock(op_lock);
      for (std::set<IndexSpace>::const_iterator it = spaces.begin();
            it != spaces.end(); it++)
      {
#ifdef DEBUG_LEGION
        assert(created_index_spaces.find(*it) == created_index_spaces.end());
#endif
        created_index_spaces.insert(*it);
      }
    }

    //--------------------------------------------------------------------------
    void SliceTask::register_index_space_deletions(
                                            const std::set<IndexSpace> &spaces)
    //--------------------------------------------------------------------------
    {
      AutoLock o_lock(op_lock);
      for (std::set<IndexSpace>::const_iterator it = spaces.begin();
            it != spaces.end(); it++)
        deleted_index_spaces.insert(*it);
    }

    //--------------------------------------------------------------------------
    void SliceTask::register_index_partition_creations(
                                          const std::set<IndexPartition> &parts)
    //--------------------------------------------------------------------------
    {
      AutoLock o_lock(op_lock);
      for (std::set<IndexPartition>::const_iterator it = parts.begin();
            it != parts.end(); it++)
      {
#ifdef DEBUG_LEGION
        assert(created_index_partitions.find(*it) == 
               created_index_partitions.end());
#endif
        created_index_partitions.insert(*it);
      }
    }

    //--------------------------------------------------------------------------
    void SliceTask::register_index_partition_deletions(
                                          const std::set<IndexPartition> &parts)
    //--------------------------------------------------------------------------
    {
      AutoLock o_lock(op_lock);
      for (std::set<IndexPartition>::const_iterator it = parts.begin();
            it != parts.end(); it++)
        deleted_index_partitions.insert(*it);
    }

  }; // namespace Internal 
}; // namespace Legion 

#undef PRINT_REG

// EOF
<|MERGE_RESOLUTION|>--- conflicted
+++ resolved
@@ -727,12 +727,8 @@
       children_commit = false;
       stealable = false;
       options_selected = false;
-<<<<<<< HEAD
-      map_locally = false;
+      map_origin = false;
       replicate = false;
-=======
-      map_origin = false;
->>>>>>> 40b8d542
       true_guard = PredEvent::NO_PRED_EVENT;
       false_guard = PredEvent::NO_PRED_EVENT;
       local_cached = false;
@@ -1019,8 +1015,7 @@
       options_selected = true;
       target_proc = options.initial_proc;
       stealable = options.stealable;
-<<<<<<< HEAD
-      map_locally = options.map_locally;
+      map_origin = options.map_locally;
       replicate = options.replicate;
       if (replicate && !Runtime::unsafe_mapper)
       {
@@ -1046,9 +1041,6 @@
                           get_unique_id(), idx)
         }
       }
-=======
-      map_origin = options.map_locally;
->>>>>>> 40b8d542
       if (parent_priority != options.parent_priority)
       {
         // Request for priority change see if it is legal or not
@@ -1877,12 +1869,8 @@
       this->stealable = can_steal;
       this->speculated = rhs->speculated;
       this->parent_task = rhs->parent_task;
-<<<<<<< HEAD
-      this->map_locally = rhs->map_locally;
+      this->map_origin = rhs->map_origin;
       this->replicate = rhs->replicate;
-=======
-      this->map_origin = rhs->map_origin;
->>>>>>> 40b8d542
       // From TaskOp
       this->atomic_locks = rhs->atomic_locks;
       this->early_mapped_regions = rhs->early_mapped_regions;
@@ -3641,7 +3629,7 @@
           ShardTask *shard = shard_manager->create_shard(shard_idx, target);
           shard->clone_single_from(this);
           // Shard tasks are always effectively mapped locally
-          shard->map_locally = true;
+          shard->map_origin = true;
           // Finalize the mapping output
           shard->finalize_map_task_output(input,output.task_mappings[shard_idx],
                                           must_epoch_owner, valid_instances);
@@ -5744,12 +5732,8 @@
       rez.serialize(remote_unique_id);
       rez.serialize(remote_owner_uid);
       rez.serialize(top_level_task);
-<<<<<<< HEAD
       rez.serialize<bool>(is_repl_individual_task());
-      if (!is_locally_mapped())
-=======
       if (!is_origin_mapped())
->>>>>>> 40b8d542
       {
         // have to pack all version info (e.g. split masks)
         std::vector<bool> full_version_infos(regions.size(), true);
@@ -6600,7 +6584,7 @@
       parent_task = parent_ctx->get_task();
       // Check to see if we are locally mapped and we are a leaf with no
       // virtual instances in which case we are already known to be mapped
-      if (is_locally_mapped() && is_leaf() && !has_virtual_instances())
+      if (is_origin_mapped() && is_leaf() && !has_virtual_instances())
       {
         slice_owner->record_child_mapped(RtEvent::NO_RT_EVENT,
                                          ApEvent::NO_AP_EVENT);
@@ -7071,25 +7055,10 @@
       parent_ctx = runtime->find_context(remote_owner_uid);
       // Set our parent task
       parent_task = parent_ctx->get_task();
-<<<<<<< HEAD
       if (!ready_events.empty())
         return Runtime::merge_events(ready_events);
       else
         return RtEvent::NO_RT_EVENT;
-=======
-      // Check to see if we are origin mapped and we are a leaf with no
-      // virtual instances in which case we are already known to be mapped
-      if (is_origin_mapped() && is_leaf() && !has_virtual_instances())
-      {
-        slice_owner->record_child_mapped(RtEvent::NO_RT_EVENT,
-                                         ApEvent::NO_AP_EVENT);
-        complete_mapping();
-      }
-#ifdef LEGION_SPY
-      LegionSpy::log_event_dependence(completion_event, point_termination);
-#endif
-      return false;
->>>>>>> 40b8d542
     }
 
     //--------------------------------------------------------------------------
