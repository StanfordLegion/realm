--- conflicted
+++ resolved
@@ -1746,10 +1746,10 @@
         // Do the premapping
         runtime->forest->physical_traverse_path(req_ctx, privilege_path,
                                                 regions[*it],
-                                                version_info, this, 
+                                                version_info, this, *it, 
                                                 true/*find valid*/, valid
 #ifdef DEBUG_HIGH_LEVEL
-                                                , *it, get_logging_name()
+                                                , get_logging_name()
                                                 , unique_op_id
 #endif
                                                 );
@@ -1787,7 +1787,6 @@
             finder = output.premapped_instances.find(*it);
           if (finder == output.premapped_instances.end())
           {
-<<<<<<< HEAD
             log_run.error("Invalid mapper output from 'premap_task' invocation "
                           "on mapper %s. Mapper failed to map required premap "
                           "region requirement %d of task %s (ID %lld) launched "
@@ -1798,20 +1797,6 @@
                           parent_ctx->get_unique_id());
 #ifdef DEBUG_HIGH_LEVEL
             assert(false);
-=======
-            // Premap it first
-            VersionInfo &version_info = get_version_info(idx);
-            RegionTreeContext req_ctx = get_parent_context(idx);
-            if (!regions[idx].premapped)
-            {
-              RegionTreePath &privilege_path = get_privilege_path(idx);
-              regions[idx].premapped = runtime->forest->premap_physical_region(
-                                       req_ctx, privilege_path, regions[idx], 
-                                       version_info, this, parent_ctx,
-                                       parent_ctx->get_executing_processor(),idx
-#ifdef DEBUG_HIGH_LEVEL
-                                       , get_logging_name(), unique_op_id
->>>>>>> df274ceb
 #endif
             exit(ERROR_INVALID_MAPPER_OUTPUT);
           }
@@ -1947,10 +1932,10 @@
         set_current_mapping_index(*it);
         // Passed all the error checking tests so register it
         runtime->forest->physical_register_only(req_ctx, 
-                              regions[*it], version_info, 
-                              this, completion_event, chosen_instances
-#ifdef DEBUG_HIGH_LEVEL
-                              , *it, get_logging_name(), unique_op_id
+                              regions[*it], version_info, this, *it,
+                              completion_event, chosen_instances
+#ifdef DEBUG_HIGH_LEVEL
+                              , get_logging_name(), unique_op_id
 #endif
                               );
         // Now apply our mapping
@@ -5390,10 +5375,10 @@
         // apply the results of the mapping to the tree
         runtime->forest->physical_register_only(enclosing_contexts[idx],
                                     regions[idx], get_version_info(idx), 
-                                    this, local_termination_event, 
+                                    this, idx, local_termination_event, 
                                     physical_instances[idx]
 #ifdef DEBUG_HIGH_LEVEL
-                                    , idx, get_logging_name()
+                                    , get_logging_name()
                                     , unique_op_id
 #endif
                                     );
@@ -5425,9 +5410,9 @@
         initialize_mapping_path(path, regions[idx], regions[idx].region);
         runtime->forest->physical_traverse_path(enclosing_contexts[idx],
                               path, regions[idx], get_version_info(idx), 
-                              this, true/*valid*/, postmap_valid[idx]
-#ifdef DEBUG_HIGH_LEVEL
-                              , idx, get_logging_name()
+                              this, idx, true/*valid*/, postmap_valid[idx]
+#ifdef DEBUG_HIGH_LEVEL
+                              , get_logging_name()
                               , unique_op_id
 #endif
                               );
@@ -5567,10 +5552,10 @@
         // Register this with a no-event so that the instance can
         // be used as soon as it is valid from the copy to it
         runtime->forest->physical_register_only(enclosing_contexts[idx],
-                          regions[idx], get_version_info(idx), this, 
+                          regions[idx], get_version_info(idx), this, idx,
                           Event::NO_EVENT/*done immediately*/, result
 #ifdef DEBUG_HIGH_LEVEL
-                          , idx, get_logging_name(), unique_op_id
+                          , get_logging_name(), unique_op_id
 #endif
                           );
       }
@@ -5606,17 +5591,9 @@
         // not a leaf and it wasn't virtual mapped
         if (!virtual_mapped[idx])
         {
-<<<<<<< HEAD
           runtime->forest->initialize_current_context(context,
               clone_requirements[idx], physical_instances[idx],
-              unmap_events[idx], this, top_views);
-=======
-          local_instances[idx] = 
-            runtime->forest->initialize_current_context(context,
-                clone_requirements[idx], get_unique_op_id(), idx,
-                physical_instances[idx].get_manager(),
-                unmap_events[idx], depth+1, top_views);
->>>>>>> df274ceb
+              unmap_events[idx], this, idx, top_views);
 #ifdef DEBUG_HIGH_LEVEL
           assert(!physical_instances[idx].empty());
 #endif
@@ -5642,7 +5619,6 @@
           // our context
           if (is_locally_mapped() && is_remote())
           {
-<<<<<<< HEAD
             CompositeCloser closer(context.get_id(),get_version_info(idx),this);
             DeferredView *translated_view = 
               composite_view->simplify(closer, ref.get_valid_fields());
@@ -5650,31 +5626,10 @@
             assert(translated_view->is_composite_view());
 #endif
             composite_view = translated_view->as_composite_view();
-=======
-            CompositeView *composite_view = finder->second.get_view();
-            // First get any events necessary to make this view local
-            if (!finder->second.is_local())
-              composite_view->make_local(preconditions);
-            // There is something really scary here so pay attention!
-            // We're about to put a composite view from one context into
-            // a different context. This composite view has captured
-            // certain version numbers internally in its version info,
-            // or possibly nested version infos. In theory this could
-            // cause issues for the physical analysis since it sometimes
-            // uses version numbers to avoid catching dependences when 
-            // version numbers are the same. This would be really bad
-            // if we tried to do this with version numbers from different
-            // contexts. However, we know that it will never happen because
-            // the physical analysis only permits this optimization for
-            // WAR and WAW dependences, but composite instances are only
-            // ever being read from, so all the dependences it will catch
-            // are true dependences, therefore making it safe. :)
-            runtime->forest->initialize_current_context(context,
-              clone_requirements[idx], get_unique_op_id(), idx, composite_view);
->>>>>>> df274ceb
           }
           runtime->forest->initialize_current_context(context,
-              clone_requirements[idx], physical_instances[idx], composite_view);
+              clone_requirements[idx], physical_instances[idx], 
+              this, idx, composite_view);
         }
       }
     }
@@ -5813,8 +5768,8 @@
           }
           // Now we clone across for the given region requirement
           VersionInfo &info = get_version_info(idx); 
-          runtime->forest->convert_views_into_context(regions[idx], this, info,
-                      parent_context_view, result, get_task_completion(), path);
+          runtime->forest->convert_views_into_context(regions[idx], this, idx,
+              info, parent_context_view, result, get_task_completion(), path);
         }
       }
       // Record the result and trigger any user event to signal that the
@@ -5951,7 +5906,8 @@
             VersionInfo dummy_info;
             runtime->forest->convert_views_from_context(
                                                       created_requirements[idx],
-                                                      this, dummy_info,
+                                                      this, regions.size()+idx,
+                                                      dummy_info,
                                                       parent_context_view,
                                                       get_task_completion(),
                                                       true/*initial user*/);
@@ -7541,40 +7497,7 @@
     void IndividualTask::report_interfering_close_requirement(unsigned idx)
     //--------------------------------------------------------------------------
     {
-<<<<<<< HEAD
       rerun_analysis_requirements.insert(idx);
-=======
-#ifdef DEBUG_HIGH_LEVEL
-      assert(!premapped);
-#endif
-      // If we're remote then we don't need to do anything because
-      // we were premapped on the owner node before being sent remotely
-      if (!is_remote())
-      {
-        for (unsigned idx = 0; idx < regions.size(); idx++)
-        {
-          // Do the premapping if it is not already premapped or early mapped
-          if (!regions[idx].premapped && 
-              (early_mapped_regions.find(idx) == early_mapped_regions.end()))
-          {
-            regions[idx].premapped = runtime->forest->premap_physical_region(
-                                         get_parent_context(idx),
-                                         privilege_paths[idx], regions[idx], 
-                                         version_infos[idx], this, parent_ctx,
-                                         parent_ctx->get_executing_processor(),
-                                         idx
-#ifdef DEBUG_HIGH_LEVEL
-                                         , get_logging_name(), unique_op_id
-#endif
-                                         );
-#ifdef DEBUG_HIGH_LEVEL
-            assert(regions[idx].premapped);
-#endif
-          }
-        }
-      }
-      premapped = true;
->>>>>>> df274ceb
     }
 
     //--------------------------------------------------------------------------
@@ -7780,9 +7703,9 @@
 #endif
       runtime->forest->physical_register_only(virtual_ctx, regions[index],
                                               version_infos[index], this,
-                                              Event::NO_EVENT, refs
-#ifdef DEBUG_HIGH_LEVEL
-                                              , index, get_logging_name()
+                                              index, Event::NO_EVENT, refs
+#ifdef DEBUG_HIGH_LEVEL
+                                              , get_logging_name()
                                               , unique_op_id
 #endif
                                               );
@@ -8071,10 +7994,10 @@
     {
       runtime->forest->physical_traverse_path(ctx, privilege_paths[idx],
                                               regions[idx], 
-                                              version_infos[idx],
-                                              this, true/*find valid*/, valid
-#ifdef DEBUG_HIGH_LEVEL
-                                              , idx, get_logging_name() 
+                                              version_infos[idx], this, idx, 
+                                              true/*find valid*/, valid
+#ifdef DEBUG_HIGH_LEVEL
+                                              , get_logging_name() 
                                               , get_unique_id()
 #endif
                                               );
@@ -8433,46 +8356,6 @@
     }
 
     //--------------------------------------------------------------------------
-<<<<<<< HEAD
-=======
-    void PointTask::premap_task(void)
-    //--------------------------------------------------------------------------
-    {
-#ifdef DEBUG_HIGH_LEVEL
-      assert(!premapped);
-#endif
-      for (unsigned idx = 0; idx < regions.size(); idx++)
-      {
-        if (early_mapped_regions.find(idx) == early_mapped_regions.end())
-        {
-          const RegionRequirement &slice_req = slice_owner->regions[idx];
-          RegionTreePath mapping_path;
-          if (slice_req.handle_type == PART_PROJECTION)
-            initialize_mapping_path(mapping_path, regions[idx],
-                                    slice_req.partition);
-          else
-            initialize_mapping_path(mapping_path, regions[idx],
-                                    slice_req.region);
-          VersionInfo &version_info = slice_owner->get_version_info(idx);
-          regions[idx].premapped = runtime->forest->premap_physical_region(
-                                     get_parent_context(idx),
-                                     mapping_path, regions[idx], 
-                                     version_info, this, parent_ctx,
-                                     parent_ctx->get_executing_processor(), idx
-#ifdef DEBUG_HIGH_LEVEL
-                                     , get_logging_name(), unique_op_id
-#endif
-                                     );
-#ifdef DEBUG_HIGH_LEVEL
-          assert(regions[idx].premapped);
-#endif
-        }
-      }
-      premapped = true;
-    }
-
-    //--------------------------------------------------------------------------
->>>>>>> df274ceb
     void PointTask::resolve_false(void)
     //--------------------------------------------------------------------------
     {
@@ -8712,9 +8595,9 @@
             orig_req.region.get_index_space(), traversal_path);
       runtime->forest->physical_traverse_path(ctx, traversal_path, regions[idx],
                                              slice_owner->get_version_info(idx),
-                                             this, true/*find valid*/, valid
-#ifdef DEBUG_HIGH_LEVEL
-                                             , idx, get_logging_name()
+                                             this, idx, true/*find valid*/,valid
+#ifdef DEBUG_HIGH_LEVEL
+                                             , get_logging_name()
                                              , get_unique_id()
 #endif
                                              );
@@ -11145,7 +11028,6 @@
       // Premap all regions that were not early mapped
       for (unsigned idx = 0; idx < regions.size(); idx++)
       {
-<<<<<<< HEAD
         // If we've already premapped it then we are done
         if (early_mapped_regions.find(idx) != early_mapped_regions.end())
           continue;
@@ -11156,29 +11038,10 @@
         InstanceSet empty_set;
         runtime->forest->physical_traverse_path(get_parent_context(idx),
                                         privilege_path, regions[idx],
-                                        version_infos[idx], this,
+                                        version_infos[idx], this, idx,
                                         false/*find valid*/, empty_set
-=======
-        // Check to see if we already premapped this region
-        // If not then we need to do it now
-        if (!regions[idx].premapped && 
-            (early_mapped_regions.find(idx) == early_mapped_regions.end()))
-        {
-          RegionTreePath privilege_path;
-          initialize_privilege_path(privilege_path, regions[idx]);
-          regions[idx].premapped = runtime->forest->premap_physical_region(
-                                       get_parent_context(idx),
-                                       privilege_path, regions[idx], 
-                                       version_infos[idx], this, parent_ctx,
-                                       parent_ctx->get_executing_processor(), 
-                                       idx
-#ifdef DEBUG_HIGH_LEVEL
-                                       , get_logging_name(), unique_op_id
-#endif
-                                       );
->>>>>>> df274ceb
-#ifdef DEBUG_HIGH_LEVEL
-                                        , idx, get_logging_name(), unique_op_id
+#ifdef DEBUG_HIGH_LEVEL
+                                        , get_logging_name(), unique_op_id
 #endif
                                         );
       }
@@ -11663,9 +11526,9 @@
       temporary_virtual_refs.push_back(refs[0]);
       runtime->forest->physical_register_only(virtual_ctx, regions[index],
                                               version_infos[index], this,
-                                              Event::NO_EVENT, refs
-#ifdef DEBUG_HIGH_LEVEL
-                                              , index, get_logging_name()
+                                              index, Event::NO_EVENT, refs
+#ifdef DEBUG_HIGH_LEVEL
+                                              , get_logging_name()
                                               , unique_op_id
 #endif
                                               );
