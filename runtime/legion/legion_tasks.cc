/* Copyright 2020 Stanford University, NVIDIA Corporation
 *
 * Licensed under the Apache License, Version 2.0 (the "License");
 * you may not use this file except in compliance with the License.
 * You may obtain a copy of the License at
 *
 *     http://www.apache.org/licenses/LICENSE-2.0
 *
 * Unless required by applicable law or agreed to in writing, software
 * distributed under the License is distributed on an "AS IS" BASIS,
 * WITHOUT WARRANTIES OR CONDITIONS OF ANY KIND, either express or implied.
 * See the License for the specific language governing permissions and
 * limitations under the License.
 */

#include "legion/region_tree.h"
#include "legion/legion_tasks.h"
#include "legion/legion_spy.h"
#include "legion/legion_trace.h"
#include "legion/legion_context.h"
#include "legion/legion_profiling.h"
#include "legion/legion_instances.h"
#include "legion/legion_analysis.h"
#include "legion/legion_views.h"
#include "legion/legion_replication.h"

#include <algorithm>

#define PRINT_REG(reg) (reg).index_space.id,(reg).field_space.id, (reg).tree_id

namespace Legion {
  namespace Internal {

    LEGION_EXTERN_LOGGER_DECLARATIONS

    /////////////////////////////////////////////////////////////
    // Resource Tracker 
    /////////////////////////////////////////////////////////////

    //--------------------------------------------------------------------------
    ResourceTracker::ResourceTracker(void)
    //--------------------------------------------------------------------------
    {
    }

    //--------------------------------------------------------------------------
    ResourceTracker::ResourceTracker(const ResourceTracker &rhs)
    //--------------------------------------------------------------------------
    {
      // should never be called
      assert(false);
    }

    //--------------------------------------------------------------------------
    ResourceTracker::~ResourceTracker(void)
    //--------------------------------------------------------------------------
    {
    }

    //--------------------------------------------------------------------------
    ResourceTracker& ResourceTracker::operator=(const ResourceTracker&rhs)
    //--------------------------------------------------------------------------
    {
      // should never be called
      assert(false);
      return *this;
    } 

    //--------------------------------------------------------------------------
    void ResourceTracker::return_resources(ResourceTracker *target,
                                           std::set<RtEvent> &preconditions)
    //--------------------------------------------------------------------------
    {
      if (!created_regions.empty())
      {
        target->register_region_creations(created_regions);
        created_regions.clear();
      }
      if (!deleted_regions.empty())
      {
        target->register_region_deletions(deleted_regions, preconditions);
        deleted_regions.clear();
      }
      if (!created_fields.empty())
      {
        target->register_field_creations(created_fields);
        created_fields.clear();
      }
      if (!deleted_fields.empty())
      {
        target->register_field_deletions(deleted_fields, preconditions);
        deleted_fields.clear();
      }
      if (!created_field_spaces.empty())
      {
        target->register_field_space_creations(created_field_spaces);
        created_field_spaces.clear();
      }
      if (!latent_field_spaces.empty())
      {
        target->register_latent_field_spaces(latent_field_spaces);
        latent_field_spaces.clear();
      }
      if (!deleted_field_spaces.empty())
      {
        target->register_field_space_deletions(deleted_field_spaces,
                                               preconditions);
        deleted_field_spaces.clear();
      }
      if (!created_index_spaces.empty())
      {
        target->register_index_space_creations(created_index_spaces);
        created_index_spaces.clear();
      }
      if (!deleted_index_spaces.empty())
      {
        target->register_index_space_deletions(deleted_index_spaces,
                                               preconditions);
        deleted_index_spaces.clear();
      }
      if (!created_index_partitions.empty())
      {
        target->register_index_partition_creations(created_index_partitions);
        created_index_partitions.clear();
      }
      if (!deleted_index_partitions.empty())
      {
        target->register_index_partition_deletions(deleted_index_partitions,
                                                   preconditions);
        deleted_index_partitions.clear();
      }
    }

    //--------------------------------------------------------------------------
    void ResourceTracker::pack_resources_return(Serializer &rez, 
                                                AddressSpaceID target)
    //--------------------------------------------------------------------------
    {
      // Shouldn't need the lock here since we only do this
      // while there is no one else executing
      RezCheck z(rez);
      rez.serialize<size_t>(created_regions.size());
      if (!created_regions.empty())
      {
        for (std::set<LogicalRegion>::const_iterator it =
              created_regions.begin(); it != created_regions.end(); it++)
          rez.serialize(*it);
        created_regions.clear();
      }
      rez.serialize<size_t>(deleted_regions.size());
      if (!deleted_regions.empty())
      {
        for (std::vector<LogicalRegion>::const_iterator it = 
              deleted_regions.begin(); it != deleted_regions.end(); it++)
          rez.serialize(*it);
        deleted_regions.clear();
      }
      rez.serialize<size_t>(created_fields.size());
      if (!created_fields.empty())
      {
        for (std::set<std::pair<FieldSpace,FieldID> >::const_iterator it =
              created_fields.begin(); it != created_fields.end(); it++)
        {
          rez.serialize(it->first);
          rez.serialize(it->second);
        }
        created_fields.clear();
      }
      rez.serialize<size_t>(deleted_fields.size());
      if (!deleted_fields.empty())
      {
        for (std::vector<std::pair<FieldSpace,FieldID> >::const_iterator it =
              deleted_fields.begin(); it != deleted_fields.end(); it++)
        {
          rez.serialize(it->first);
          rez.serialize(it->second);
        }
        deleted_fields.clear();
      }
      rez.serialize<size_t>(created_field_spaces.size());
      if (!created_field_spaces.empty())
      {
        for (std::set<FieldSpace>::const_iterator it = 
              created_field_spaces.begin(); it != 
              created_field_spaces.end(); it++)
          rez.serialize(*it);
        created_field_spaces.clear();
      } 
      rez.serialize<size_t>(latent_field_spaces.size());
      if (!latent_field_spaces.empty())
      {
        for (std::map<FieldSpace,unsigned>::const_iterator it = 
              latent_field_spaces.begin(); it !=
              latent_field_spaces.end(); it++)
        {
          rez.serialize(it->first);
          rez.serialize(it->second);
        }
        latent_field_spaces.clear();
      }
      rez.serialize<size_t>(deleted_field_spaces.size());
      if (!deleted_field_spaces.empty())
      {
        for (std::vector<FieldSpace>::const_iterator it = 
              deleted_field_spaces.begin(); it != 
              deleted_field_spaces.end(); it++)
          rez.serialize(*it);
        deleted_field_spaces.clear();
      }
      rez.serialize<size_t>(created_index_spaces.size());
      if (!created_index_spaces.empty())
      {
        for (std::set<IndexSpace>::const_iterator it = 
              created_index_spaces.begin(); it != 
              created_index_spaces.end(); it++)
          rez.serialize(*it);
        created_index_spaces.clear();
      }
      rez.serialize<size_t>(deleted_index_spaces.size());
      if (!deleted_index_spaces.empty())
      {
        for (std::vector<IndexSpace>::const_iterator it = 
              deleted_index_spaces.begin(); it !=
              deleted_index_spaces.end(); it++)
          rez.serialize(*it);
        deleted_index_spaces.clear();
      }
      rez.serialize<size_t>(created_index_partitions.size());
      if (!created_index_partitions.empty())
      {
        for (std::set<IndexPartition>::const_iterator it = 
              created_index_partitions.begin(); it !=
              created_index_partitions.end(); it++)
          rez.serialize(*it);
        created_index_partitions.clear();
      }
      rez.serialize<size_t>(deleted_index_partitions.size());
      if (!deleted_index_partitions.empty())
      {
        for (std::vector<IndexPartition>::const_iterator it = 
              deleted_index_partitions.begin(); it !=
              deleted_index_partitions.end(); it++)
          rez.serialize(*it);
        deleted_index_partitions.clear();
      }
    }

    //--------------------------------------------------------------------------
    /*static*/ RtEvent ResourceTracker::unpack_resources_return(
                                   Deserializer &derez, ResourceTracker *target)
    //--------------------------------------------------------------------------
    {
      // Hold the lock while doing the unpack to avoid conflicting
      // with anyone else returning state
      DerezCheck z(derez);
      std::set<RtEvent> preconditions;
      size_t num_created_regions;
      derez.deserialize(num_created_regions);
      if (num_created_regions > 0)
      {
        std::set<LogicalRegion> created_regions;
        for (unsigned idx = 0; idx < num_created_regions; idx++)
        {
          LogicalRegion reg;
          derez.deserialize(reg);
          created_regions.insert(reg);
        }
        target->register_region_creations(created_regions);
      }
      size_t num_deleted_regions;
      derez.deserialize(num_deleted_regions);
      if (num_deleted_regions > 0)
      {
        std::vector<LogicalRegion> deleted_regions(num_deleted_regions);
        for (unsigned idx = 0; idx < num_deleted_regions; idx++)
          derez.deserialize(deleted_regions[idx]);
        target->register_region_deletions(deleted_regions, preconditions);
      }
      size_t num_created_fields;
      derez.deserialize(num_created_fields);
      if (num_created_fields > 0)
      {
        std::set<std::pair<FieldSpace,FieldID> > created_fields;
        for (unsigned idx = 0; idx < num_created_fields; idx++)
        {
          FieldSpace sp;
          derez.deserialize(sp);
          FieldID fid;
          derez.deserialize(fid);
          created_fields.insert(std::pair<FieldSpace,FieldID>(sp,fid));
        }
        target->register_field_creations(created_fields);
      }
      size_t num_deleted_fields;
      derez.deserialize(num_deleted_fields);
      if (num_deleted_fields > 0)
      {
        std::vector<std::pair<FieldSpace,FieldID> > 
          deleted_fields(num_deleted_fields);
        for (unsigned idx = 0; idx < num_deleted_fields; idx++)
        {
          derez.deserialize(deleted_fields[idx].first);
          derez.deserialize(deleted_fields[idx].second);
        }
        target->register_field_deletions(deleted_fields, preconditions);
      }
      size_t num_created_field_spaces;
      derez.deserialize(num_created_field_spaces);
      if (num_created_field_spaces > 0)
      {
        std::set<FieldSpace> created_field_spaces;
        for (unsigned idx = 0; idx < num_created_field_spaces; idx++)
        {
          FieldSpace sp;
          derez.deserialize(sp);
          created_field_spaces.insert(sp);
        }
        target->register_field_space_creations(created_field_spaces);
      }
      size_t num_latent_field_spaces;
      derez.deserialize(num_latent_field_spaces);
      if (num_latent_field_spaces > 0)
      {
        std::map<FieldSpace,unsigned> latent_field_spaces;
        for (unsigned idx = 0; idx < num_latent_field_spaces; idx++)
        {
          FieldSpace sp;
          derez.deserialize(sp);
          derez.deserialize(latent_field_spaces[sp]);
        }
        target->register_latent_field_spaces(latent_field_spaces);
      }
      size_t num_deleted_field_spaces;
      derez.deserialize(num_deleted_field_spaces);
      if (num_deleted_field_spaces > 0)
      {
        std::vector<FieldSpace> deleted_field_spaces(num_deleted_field_spaces);
        for (unsigned idx = 0; idx < num_deleted_field_spaces; idx++)
          derez.deserialize(deleted_field_spaces[idx]);
        target->register_field_space_deletions(deleted_field_spaces,
                                               preconditions);
      }
      size_t num_created_index_spaces;
      derez.deserialize(num_created_index_spaces);
      if (num_created_index_spaces > 0)
      {
        std::set<IndexSpace> created_index_spaces;
        for (unsigned idx = 0; idx < num_created_index_spaces; idx++)
        {
          IndexSpace sp;
          derez.deserialize(sp);
          created_index_spaces.insert(sp);
        }
        target->register_index_space_creations(created_index_spaces);
      }
      size_t num_deleted_index_spaces;
      derez.deserialize(num_deleted_index_spaces);
      if (num_deleted_index_spaces > 0)
      {
        std::vector<IndexSpace> deleted_index_spaces(num_deleted_index_spaces);
        for (unsigned idx = 0; idx < num_deleted_index_spaces; idx++)
          derez.deserialize(deleted_index_spaces[idx]);
        target->register_index_space_deletions(deleted_index_spaces, 
                                               preconditions);
      }
      size_t num_created_index_partitions;
      derez.deserialize(num_created_index_partitions);
      if (num_created_index_partitions > 0)
      {
        std::set<IndexPartition> created_index_partitions;
        for (unsigned idx = 0; idx < num_created_index_partitions; idx++)
        {
          IndexPartition ip;
          derez.deserialize(ip);
          created_index_partitions.insert(ip);
        }
        target->register_index_partition_creations(created_index_partitions);
      }
      size_t num_deleted_index_partitions;
      derez.deserialize(num_deleted_index_partitions);
      if (num_deleted_index_partitions > 0)
      {
        std::vector<IndexPartition> 
          deleted_index_partitions(num_deleted_index_partitions);
        for (unsigned idx = 0; idx < num_deleted_index_partitions; idx++)
          derez.deserialize(deleted_index_partitions[idx]);
        target->register_index_partition_deletions(deleted_index_partitions,
                                                   preconditions);
      }
      if (!preconditions.empty())
        return Runtime::merge_events(preconditions);
      else
        return RtEvent::NO_RT_EVENT;
    }

    /////////////////////////////////////////////////////////////
    // External Task 
    /////////////////////////////////////////////////////////////

    //--------------------------------------------------------------------------
    ExternalTask::ExternalTask(void)
      : Task(), arg_manager(NULL)
    //--------------------------------------------------------------------------
    {
    }

    //--------------------------------------------------------------------------
    void ExternalTask::pack_external_task(Serializer &rez,
                                          AddressSpaceID target) const
    //--------------------------------------------------------------------------
    {
      RezCheck z(rez);
      rez.serialize(task_id);
      rez.serialize(indexes.size());
      for (unsigned idx = 0; idx < indexes.size(); idx++)
        pack_index_space_requirement(indexes[idx], rez);
      rez.serialize(regions.size());
      for (unsigned idx = 0; idx < regions.size(); idx++)
        pack_region_requirement(regions[idx], rez);
      rez.serialize(futures.size());
      // If we are remote we can just do the normal pack
      for (unsigned idx = 0; idx < futures.size(); idx++)
        rez.serialize(futures[idx].impl->did);
      rez.serialize(grants.size());
      for (unsigned idx = 0; idx < grants.size(); idx++)
        pack_grant(grants[idx], rez);
      rez.serialize(wait_barriers.size());
      for (unsigned idx = 0; idx < wait_barriers.size(); idx++)
        pack_phase_barrier(wait_barriers[idx], rez);
      rez.serialize(arrive_barriers.size());
      for (unsigned idx = 0; idx < arrive_barriers.size(); idx++)
        pack_phase_barrier(arrive_barriers[idx], rez);
      rez.serialize<bool>((arg_manager != NULL));
      rez.serialize(arglen);
      rez.serialize(args,arglen);
      pack_mappable(*this, rez);
      rez.serialize(is_index_space);
      rez.serialize(must_epoch_task);
      rez.serialize(index_domain);
      rez.serialize(index_point);
      rez.serialize(sharding_space);
      rez.serialize(local_arglen);
      rez.serialize(local_args,local_arglen);
      rez.serialize(orig_proc);
      // No need to pack current proc, it will get set when we unpack
      rez.serialize(steal_count);
      // No need to pack remote, it will get set
      rez.serialize(speculated);
      rez.serialize<size_t>(get_context_index());
    }

    //--------------------------------------------------------------------------
    void ExternalTask::unpack_external_task(Deserializer &derez,
                                    Runtime *runtime, ReferenceMutator *mutator)
    //--------------------------------------------------------------------------
    {
      DerezCheck z(derez);
      derez.deserialize(task_id);
      size_t num_indexes;
      derez.deserialize(num_indexes);
      indexes.resize(num_indexes);
      for (unsigned idx = 0; idx < indexes.size(); idx++)
        unpack_index_space_requirement(indexes[idx], derez);
      size_t num_regions;
      derez.deserialize(num_regions);
      regions.resize(num_regions);
      for (unsigned idx = 0; idx < regions.size(); idx++)
        unpack_region_requirement(regions[idx], derez); 
      size_t num_futures;
      derez.deserialize(num_futures);
      futures.resize(num_futures);
      for (unsigned idx = 0; idx < futures.size(); idx++)
      {
        DistributedID future_did;
        derez.deserialize(future_did);
        FutureImpl *impl = 
          runtime->find_or_create_future(future_did, mutator);
        impl->add_base_gc_ref(FUTURE_HANDLE_REF, mutator);
        futures[idx] = Future(impl, false/*need reference*/);
      }
      size_t num_grants;
      derez.deserialize(num_grants);
      grants.resize(num_grants);
      for (unsigned idx = 0; idx < grants.size(); idx++)
        unpack_grant(grants[idx], derez);
      size_t num_wait_barriers;
      derez.deserialize(num_wait_barriers);
      wait_barriers.resize(num_wait_barriers);
      for (unsigned idx = 0; idx < wait_barriers.size(); idx++)
        unpack_phase_barrier(wait_barriers[idx], derez);
      size_t num_arrive_barriers;
      derez.deserialize(num_arrive_barriers);
      arrive_barriers.resize(num_arrive_barriers);
      for (unsigned idx = 0; idx < arrive_barriers.size(); idx++)
        unpack_phase_barrier(arrive_barriers[idx], derez);
      bool has_arg_manager;
      derez.deserialize(has_arg_manager);
      derez.deserialize(arglen);
      if (arglen > 0)
      {
        if (has_arg_manager)
        {
#ifdef DEBUG_LEGION
          assert(arg_manager == NULL);
#endif
          arg_manager = new AllocManager(arglen);
          arg_manager->add_reference();
          args = arg_manager->get_allocation();
        }
        else
          args = legion_malloc(TASK_ARGS_ALLOC, arglen);
        derez.deserialize(args,arglen);
      }
      unpack_mappable(*this, derez); 
      derez.deserialize(is_index_space);
      derez.deserialize(must_epoch_task);
      derez.deserialize(index_domain);
      derez.deserialize(index_point);
      derez.deserialize(sharding_space);
      derez.deserialize(local_arglen);
      if (local_arglen > 0)
      {
        local_args = malloc(local_arglen);
        derez.deserialize(local_args,local_arglen);
      }
      derez.deserialize(orig_proc);
      derez.deserialize(steal_count);
      derez.deserialize(speculated);
      size_t index;
      derez.deserialize(index);
      set_context_index(index);
    } 

    /////////////////////////////////////////////////////////////
    // Task Operation 
    /////////////////////////////////////////////////////////////
  
    //--------------------------------------------------------------------------
    TaskOp::TaskOp(Runtime *rt)
      : ExternalTask(), MemoizableOp<SpeculativeOp>(rt)
    //--------------------------------------------------------------------------
    {
    }

    //--------------------------------------------------------------------------
    TaskOp::~TaskOp(void)
    //--------------------------------------------------------------------------
    {
    }

    //--------------------------------------------------------------------------
    UniqueID TaskOp::get_unique_id(void) const
    //--------------------------------------------------------------------------
    {
      return unique_op_id;
    }

    //--------------------------------------------------------------------------
    size_t TaskOp::get_context_index(void) const
    //--------------------------------------------------------------------------
    {
      return context_index;
    }

    //--------------------------------------------------------------------------
    void TaskOp::set_context_index(size_t index)
    //--------------------------------------------------------------------------
    {
      context_index = index;
    }

    //--------------------------------------------------------------------------
    int TaskOp::get_depth(void) const
    //--------------------------------------------------------------------------
    {
#ifdef DEBUG_LEGION
      assert(parent_ctx != NULL);
#endif
      return parent_ctx->get_depth() + 1;
    }

    //--------------------------------------------------------------------------
    const char* TaskOp::get_task_name(void) const
    //--------------------------------------------------------------------------
    {
      TaskImpl *impl = runtime->find_or_create_task_impl(task_id);
      return impl->get_name();
    }

    //--------------------------------------------------------------------------
    void TaskOp::pack_remote_operation(Serializer &rez, AddressSpaceID target,
                                       std::set<RtEvent> &applied_events) const
    //--------------------------------------------------------------------------
    {
      pack_local_remote_operation(rez);
      pack_external_task(rez, target);
      pack_profiling_requests(rez, applied_events);
    }
    
    //--------------------------------------------------------------------------
    void TaskOp::pack_profiling_requests(Serializer &rez,
                                         std::set<RtEvent> &applied) const
    //--------------------------------------------------------------------------
    {
      rez.serialize<size_t>(0);
    }

    //--------------------------------------------------------------------------
    bool TaskOp::is_remote(void) const
    //--------------------------------------------------------------------------
    {
      if (local_cached)
        return !is_local;
      if (!orig_proc.exists())
        is_local = runtime->is_local(parent_ctx->get_executing_processor());
      else
        is_local = runtime->is_local(orig_proc);
      local_cached = true;
      return !is_local;
    }

    //--------------------------------------------------------------------------
    void TaskOp::set_current_proc(Processor current)
    //--------------------------------------------------------------------------
    {
#ifdef DEBUG_LEGION
      assert(current.exists());
      assert(runtime->is_local(current));
#endif
      // Always clear target_proc and the mapper when setting a new current proc
      mapper = NULL;
      current_proc = current;
      target_proc = current;
    }

    //--------------------------------------------------------------------------
    void TaskOp::activate_task(void)
    //--------------------------------------------------------------------------
    {
      activate_speculative();
      activate_memoizable();
      complete_received = false;
      commit_received = false;
      children_complete = false;
      children_commit = false;
      stealable = false;
      options_selected = false;
      map_origin = false;
      request_valid_instances = false;
      replicate = false;
      true_guard = PredEvent::NO_PRED_EVENT;
      false_guard = PredEvent::NO_PRED_EVENT;
      local_cached = false;
      arg_manager = NULL;
      target_proc = Processor::NO_PROC;
      mapper = NULL;
      must_epoch = NULL;
      must_epoch_task = false;
      orig_proc = Processor::NO_PROC; // for is_remote
    }

    //--------------------------------------------------------------------------
    void TaskOp::deactivate_task(void)
    //--------------------------------------------------------------------------
    {
      deactivate_speculative();
      indexes.clear();
      regions.clear();
      futures.clear();
      grants.clear();
      wait_barriers.clear();
      arrive_barriers.clear();
      if (args != NULL)
      {
        if (arg_manager != NULL)
        {
          // If the arg manager is not NULL then we delete the
          // argument manager and just zero out the arguments
          if (arg_manager->remove_reference())
            delete (arg_manager);
          arg_manager = NULL;
        }
        else
          legion_free(TASK_ARGS_ALLOC, args, arglen);
        args = NULL;
        arglen = 0;
      }
      if (local_args != NULL)
      {
        free(local_args);
        local_args = NULL;
        local_arglen = 0;
      }
      if (mapper_data != NULL)
      {
        free(mapper_data);
        mapper_data = NULL;
        mapper_data_size = 0;
      }
      early_mapped_regions.clear();
      atomic_locks.clear(); 
      effects_postconditions.clear();
      parent_req_indexes.clear();
    }

    //--------------------------------------------------------------------------
    void TaskOp::set_must_epoch(MustEpochOp *epoch, unsigned index,
                                bool do_registration)
    //--------------------------------------------------------------------------
    {
      Operation::set_must_epoch(epoch, do_registration);
      must_epoch_index = index;
      must_epoch_task = true;
    }

    //--------------------------------------------------------------------------
    void TaskOp::pack_base_task(Serializer &rez, AddressSpaceID target)
    //--------------------------------------------------------------------------
    {
      DETAILED_PROFILER(runtime, PACK_BASE_TASK_CALL);
      // pack all the user facing data first
      pack_external_task(rez, target); 
      pack_memoizable(rez);
      RezCheck z(rez);
      rez.serialize(parent_req_indexes.size());
      for (unsigned idx = 0; idx < parent_req_indexes.size(); idx++)
        rez.serialize(parent_req_indexes[idx]);
      rez.serialize(map_origin);
      if (map_origin)
      {
        rez.serialize<size_t>(atomic_locks.size());
        for (std::map<Reservation,bool>::const_iterator it = 
              atomic_locks.begin(); it != atomic_locks.end(); it++)
        {
          rez.serialize(it->first);
          rez.serialize(it->second);
        }
      }
      rez.serialize(request_valid_instances);
      rez.serialize(execution_fence_event);
      rez.serialize(replicate);
      rez.serialize(true_guard);
      rez.serialize(false_guard);
      rez.serialize(early_mapped_regions.size());
      for (std::map<unsigned,InstanceSet>::iterator it = 
            early_mapped_regions.begin(); it != 
            early_mapped_regions.end(); it++)
      {
        rez.serialize(it->first);
        it->second.pack_references(rez);
      }
    }

    //--------------------------------------------------------------------------
    void TaskOp::unpack_base_task(Deserializer &derez,
                                  std::set<RtEvent> &ready_events)
    //--------------------------------------------------------------------------
    {
      DETAILED_PROFILER(runtime, UNPACK_BASE_TASK_CALL);
      // unpack all the user facing data
      unpack_external_task(derez, runtime, this); 
      unpack_memoizable(derez);
      DerezCheck z(derez);
      size_t num_indexes;
      derez.deserialize(num_indexes);
      if (num_indexes > 0)
      {
        parent_req_indexes.resize(num_indexes);
        for (unsigned idx = 0; idx < num_indexes; idx++)
          derez.deserialize(parent_req_indexes[idx]);
      }
      derez.deserialize(map_origin);
      if (map_origin)
      {
        size_t num_atomic;
        derez.deserialize(num_atomic);
        for (unsigned idx = 0; idx < num_atomic; idx++)
        {
          Reservation lock;
          derez.deserialize(lock);
          derez.deserialize(atomic_locks[lock]);
        }
      }
      derez.deserialize(request_valid_instances);
      derez.deserialize(execution_fence_event);
      derez.deserialize(replicate);
      derez.deserialize(true_guard);
      derez.deserialize(false_guard);
      size_t num_early;
      derez.deserialize(num_early);
      for (unsigned idx = 0; idx < num_early; idx++)
      {
        unsigned index;
        derez.deserialize(index);
        early_mapped_regions[index].unpack_references(runtime, derez, 
                                                      ready_events);
      }
    }

    //--------------------------------------------------------------------------
    /*static*/ void TaskOp::process_unpack_task(Runtime *rt,Deserializer &derez)
    //--------------------------------------------------------------------------
    {
      // Figure out what kind of task this is and where it came from
      DerezCheck z(derez);
      Processor current;
      derez.deserialize(current);
      TaskKind kind;
      derez.deserialize(kind);
      switch (kind)
      {
        case INDIVIDUAL_TASK_KIND:
          {
            IndividualTask *task = rt->get_available_individual_task();
            std::set<RtEvent> ready_events;
            if (task->unpack_task(derez, current, ready_events))
            {
              RtEvent ready;
              if (!ready_events.empty())
                ready = Runtime::merge_events(ready_events);
              // Origin mapped tasks can go straight to launching 
              // themselves since they are already mapped
              if (task->is_origin_mapped())
              {
                TriggerTaskArgs trigger_args(task);
                rt->issue_runtime_meta_task(trigger_args, 
                      LG_THROUGHPUT_WORK_PRIORITY, ready);
              }
              else
                rt->add_to_ready_queue(current, task, ready);
            }
            break;
          }
        case SLICE_TASK_KIND:
          {
            SliceTask *task = rt->get_available_slice_task();
            std::set<RtEvent> ready_events;
            if (task->unpack_task(derez, current, ready_events))
            {
              RtEvent ready;
              if (!ready_events.empty())
                ready = Runtime::merge_events(ready_events);
              // Origin mapped tasks can go straight to launching 
              // themselves since they are already mapped
              if (task->is_origin_mapped())
              {
                TriggerTaskArgs trigger_args(task);
                rt->issue_runtime_meta_task(trigger_args, 
                      LG_THROUGHPUT_WORK_PRIORITY, ready);
              }
              else
                rt->add_to_ready_queue(current, task, ready);
            }
            break;
          }
        case POINT_TASK_KIND:
        case INDEX_TASK_KIND:
        default:
          assert(false); // no other tasks should be sent anywhere
      }
    }

    //--------------------------------------------------------------------------
    void TaskOp::process_remote_replay(Runtime *rt, Deserializer &derez)
    //--------------------------------------------------------------------------
    {
      // Figure out what kind of task this is and where it came from
      DerezCheck z(derez);
      ApEvent instance_ready;
      derez.deserialize(instance_ready);
      Processor target_proc;
      derez.deserialize(target_proc);
      TaskKind kind;
      derez.deserialize(kind);
      switch (kind)
      {
        case INDIVIDUAL_TASK_KIND:
          {
            IndividualTask *task = rt->get_available_individual_task();
            std::set<RtEvent> ready_events;
            task->unpack_task(derez, target_proc, ready_events);
            if (!ready_events.empty())
            {
              const RtEvent wait_on = Runtime::merge_events(ready_events);
              if (wait_on.exists() && !wait_on.has_triggered())
                wait_on.wait();
            }
            task->complete_replay(instance_ready);
            break;
          }
        case SLICE_TASK_KIND:
          {
            SliceTask *task = rt->get_available_slice_task();
            std::set<RtEvent> ready_events;
            task->unpack_task(derez, target_proc, ready_events);
            if (!ready_events.empty())
            {
              const RtEvent wait_on = Runtime::merge_events(ready_events);
              if (wait_on.exists() && !wait_on.has_triggered())
                wait_on.wait();
            }
            task->complete_replay(instance_ready);
            break;
          }
        case POINT_TASK_KIND:
        case INDEX_TASK_KIND:
        default:
          assert(false); // no other tasks should be sent anywhere
      }
    }

    //--------------------------------------------------------------------------
    void TaskOp::mark_stolen(void)
    //--------------------------------------------------------------------------
    {
      steal_count++;
    }

    //--------------------------------------------------------------------------
    void TaskOp::initialize_base_task(InnerContext *ctx, bool track, 
                  const std::vector<StaticDependence> *dependences,
                  const Predicate &p, Processor::TaskFuncID tid)
    //--------------------------------------------------------------------------
    {
      initialize_speculation(ctx, track, regions.size(), dependences, p);
      initialize_memoizable();
      parent_task = ctx->get_task(); // initialize the parent task
      // Fill in default values for all of the Task fields
      orig_proc = ctx->get_executing_processor();
      current_proc = orig_proc;
      steal_count = 0;
      speculated = false;
    }

    //--------------------------------------------------------------------------
    void TaskOp::check_empty_field_requirements(void)
    //--------------------------------------------------------------------------
    {
      for (unsigned idx = 0; idx < regions.size(); idx++)
      {
        if (regions[idx].privilege != NO_ACCESS && 
            regions[idx].privilege_fields.empty())
        {
          REPORT_LEGION_WARNING(LEGION_WARNING_REGION_REQUIREMENT_TASK,
                           "REGION REQUIREMENT %d OF "
                           "TASK %s (ID %lld) HAS NO PRIVILEGE "
                           "FIELDS! DID YOU FORGET THEM?!?",
                           idx, get_task_name(), get_unique_id());
        }
      }
    }

    //--------------------------------------------------------------------------
    size_t TaskOp::check_future_size(FutureImpl *impl)
    //--------------------------------------------------------------------------
    {
#ifdef DEBUG_LEGION
      assert(impl != NULL);
#endif
      const size_t result_size = impl->get_untyped_size(true);
      // TODO: figure out a way to put this check back in with dynamic task
      // registration where we might not know the return size until later
#ifdef PERFORM_PREDICATE_SIZE_CHECKS
      if (result_size != variants->return_size)
        REPORT_LEGION_ERROR(ERROR_PREDICATED_TASK_LAUNCH,
                      "Predicated task launch for task %s "
                      "in parent task %s (UID %lld) has predicated "
                      "false future of size %ld bytes, but the "
                      "expected return size is %ld bytes.",
                      get_task_name(), parent_ctx->get_task_name(),
                      parent_ctx->get_unique_id(),
                      result_size, variants->return_size)
#endif
      return result_size;
    }

    //--------------------------------------------------------------------------
    bool TaskOp::select_task_options(bool prioritize)
    //--------------------------------------------------------------------------
    {
#ifdef DEBUG_LEGION
      assert(!options_selected);
#endif
      if (mapper == NULL)
        mapper = runtime->find_mapper(current_proc, map_id);
      Mapper::TaskOptions options;
      options.initial_proc = current_proc;
      options.inline_task = false;
      options.stealable = false;
      options.map_locally = false;
      options.valid_instances = mapper->request_valid_instances;
      options.memoize = false;
      options.replicate = false;
      const TaskPriority parent_priority = parent_ctx->is_priority_mutable() ?
        parent_ctx->get_current_priority() : 0;
      options.parent_priority = parent_priority;
      mapper->invoke_select_task_options(this, &options, &prioritize);
      options_selected = true;
      target_proc = options.initial_proc;
      stealable = options.stealable;
      map_origin = options.map_locally;
      replicate = options.replicate;
      if (replicate && !runtime->unsafe_mapper)
      {
        // Reduction-only privileges and relaxed coherence modes
        // are not permitted for tasks that are going to be replicated
        for (unsigned idx = 0; idx < regions.size(); idx++)
        {
          if (IS_REDUCE(regions[idx]))
            REPORT_LEGION_ERROR(ERROR_INVALID_MAPPER_OUTPUT,
                          "Mapper %s requested to replicate task %s (UID %lld) "
                          "but region requirement %d has reduction privileges. "
                          "Tasks with reduction-only privileges are not "
                          "permitted to be replicated.", 
                          mapper->get_mapper_name(), get_task_name(),
                          get_unique_id(), idx)
          else if (!IS_EXCLUSIVE(regions[idx]))
            REPORT_LEGION_ERROR(ERROR_INVALID_MAPPER_OUTPUT,
                          "Mapper %s requested to replicate task %s (UID %lld) "
                          "but region requirement %d has relaxed coherence. "
                          "Tasks with relaxed coherence modes are not "
                          "permitted to be replicated.", 
                          mapper->get_mapper_name(), get_task_name(),
                          get_unique_id(), idx)
        }
      }
      request_valid_instances = options.valid_instances;
      if (parent_priority != options.parent_priority)
      {
        // Request for priority change see if it is legal or not
        if (parent_ctx->is_priority_mutable())
          parent_ctx->set_current_priority(options.parent_priority);
        else
          REPORT_LEGION_WARNING(LEGION_WARNING_INVALID_PRIORITY_CHANGE,
                                "Mapper %s requested change of priority "
                                "for parent task %s (UID %lld) when launching "
                                "child task %s (UID %lld), but the parent "
                                "context does not support parent task priority "
                                "mutation", mapper->get_mapper_name(),
                                parent_ctx->get_task_name(),
                                parent_ctx->get_unique_id(), 
                                get_task_name(), get_unique_id())
      }
      return options.inline_task;
    }

    //--------------------------------------------------------------------------
    const char* TaskOp::get_logging_name(void) const
    //--------------------------------------------------------------------------
    {
      return get_task_name();
    }

    //--------------------------------------------------------------------------
    Operation::OpKind TaskOp::get_operation_kind(void) const
    //--------------------------------------------------------------------------
    {
      return TASK_OP_KIND;
    }

    //--------------------------------------------------------------------------
    size_t TaskOp::get_region_count(void) const
    //--------------------------------------------------------------------------
    {
      return regions.size();
    }

    //--------------------------------------------------------------------------
    Mappable* TaskOp::get_mappable(void)
    //--------------------------------------------------------------------------
    {
      return this;
    }

    //--------------------------------------------------------------------------
    void TaskOp::trigger_complete(void) 
    //--------------------------------------------------------------------------
    {
      bool task_complete = false;
      {
        AutoLock o_lock(op_lock);
#ifdef DEBUG_LEGION
        assert(!complete_received);
        assert(!commit_received);
#endif
        complete_received = true;
        // If all our children are also complete then we are done
        task_complete = children_complete;
      }
      if (task_complete)
        trigger_task_complete();
    }

    //--------------------------------------------------------------------------
    void TaskOp::trigger_commit(void)
    //--------------------------------------------------------------------------
    {
      bool task_commit = false; 
      {
        AutoLock o_lock(op_lock);
#ifdef DEBUG_LEGION
        assert(complete_received);
        assert(!commit_received);
#endif
        commit_received = true;
        // If we already received the child commit then we
        // are ready to commit this task
        task_commit = children_commit;
      }
      if (task_commit)
        trigger_task_commit();
    } 

    //--------------------------------------------------------------------------
    bool TaskOp::query_speculate(bool &value, bool &mapping_only)
    //--------------------------------------------------------------------------
    {
      if (mapper == NULL)  
        mapper = runtime->find_mapper(current_proc, map_id);
      Mapper::SpeculativeOutput output;
      output.speculate = false;
      output.speculate_mapping_only = true;
      mapper->invoke_task_speculate(this, &output);
      if (output.speculate)
      {
        value = output.speculative_value;
        mapping_only = output.speculate_mapping_only;
        if (!mapping_only)
        {
          REPORT_LEGION_ERROR(ERROR_MAPPER_REQUESTED_EXECUTION,
                         "Mapper requested execution speculation for task %s "
                         "(UID %lld). Full execution speculation is a planned "
                         "feature but is not currently supported.",
                         get_task_name(), get_unique_id());
          assert(false);
        }
#ifdef DEBUG_LEGION
        assert(!true_guard.exists());
        assert(!false_guard.exists());
#endif
        predicate->get_predicate_guards(true_guard, false_guard);
        // Switch any write-discard privileges back to read-write
        // so we can make sure we get the right data if we end up
        // predicating false
        for (unsigned idx = 0; idx < regions.size(); idx++)
        {
          RegionRequirement &req = regions[idx];
          if (HAS_WRITE_DISCARD(req))
            req.privilege &= ~DISCARD_MASK;
        }
      }
      return output.speculate;
    }

    //--------------------------------------------------------------------------
    void TaskOp::resolve_true(bool speculated, bool launched)
    //--------------------------------------------------------------------------
    {
      // Nothing to do
    }

    //--------------------------------------------------------------------------
    void TaskOp::select_sources(const unsigned index,
                                const InstanceRef &target,
                                const InstanceSet &sources,
                                std::vector<unsigned> &ranking)
    //--------------------------------------------------------------------------
    {
#ifdef DEBUG_LEGION
      assert(index < regions.size());
#endif
      Mapper::SelectTaskSrcInput input;
      Mapper::SelectTaskSrcOutput output;
      prepare_for_mapping(target, input.target);
      prepare_for_mapping(sources, input.source_instances);
      input.region_req_index = index;
      if (mapper == NULL)
        mapper = runtime->find_mapper(current_proc, map_id);
      mapper->invoke_select_task_sources(this, &input, &output);
      compute_ranking(mapper, output.chosen_ranking, sources, ranking);
    }

    //--------------------------------------------------------------------------
    void TaskOp::update_atomic_locks(const unsigned index,
                                     Reservation lock, bool exclusive)
    //--------------------------------------------------------------------------
    {
      AutoLock o_lock(op_lock);
      std::map<Reservation,bool>::iterator finder = atomic_locks.find(lock);
      if (finder != atomic_locks.end())
      {
        if (!finder->second && exclusive)
          finder->second = true;
      }
      else
        atomic_locks[lock] = exclusive;
    }

    //--------------------------------------------------------------------------
    unsigned TaskOp::find_parent_index(unsigned idx)
    //--------------------------------------------------------------------------
    {
#ifdef DEBUG_LEGION
      assert(idx < parent_req_indexes.size());
#endif
      return parent_req_indexes[idx];
    }

    //--------------------------------------------------------------------------
    VersionInfo& TaskOp::get_version_info(unsigned idx)
    //--------------------------------------------------------------------------
    {
      // This should never be called
      assert(false);
      return (*(new VersionInfo()));
    }

    //--------------------------------------------------------------------------
    const VersionInfo& TaskOp::get_version_info(unsigned idx) const
    //--------------------------------------------------------------------------
    {
      // This should never be called
      assert(false);
      return (*(new VersionInfo()));
    }

    //--------------------------------------------------------------------------
    RegionTreePath& TaskOp::get_privilege_path(unsigned idx)
    //--------------------------------------------------------------------------
    {
      // This should never be called
      assert(false);
      return (*(new RegionTreePath()));
    }

    //--------------------------------------------------------------------------
    ApEvent TaskOp::compute_sync_precondition(const TraceInfo *info) const
    //--------------------------------------------------------------------------
    {
      ApEvent result;
      if (!wait_barriers.empty() || !grants.empty())
      {
        std::set<ApEvent> sync_preconditions;
        if (!wait_barriers.empty())
        {
          for (std::vector<PhaseBarrier>::const_iterator it = 
                wait_barriers.begin(); it != wait_barriers.end(); it++)
          {
            ApEvent e = Runtime::get_previous_phase(it->phase_barrier);
            sync_preconditions.insert(e);
            if (runtime->legion_spy_enabled)
              LegionSpy::log_phase_barrier_wait(unique_op_id, e);
          }
        }
        if (!grants.empty())
        {
          for (std::vector<Grant>::const_iterator it = grants.begin();
                it != grants.end(); it++)
          {
            ApEvent e = it->impl->acquire_grant();
            sync_preconditions.insert(e);
          }
        }
        // For some reason we don't trace these, not sure why
        result = Runtime::merge_events(NULL, sync_preconditions);
        if (!result.exists() ||
            sync_preconditions.find(result) != sync_preconditions.end())
        {
          ApUserEvent rename = Runtime::create_ap_user_event();
          Runtime::trigger_event(rename, result);
          result = rename;
        }
      }
      if ((info != NULL) && info->recording)
        info->record_op_sync_event(result);
      return result;
    }

    //--------------------------------------------------------------------------
    void TaskOp::end_inline_task(const void *result, 
                                 size_t result_size, bool owned)
    //--------------------------------------------------------------------------
    {
      // should never be called
      assert(false);
    }

    //--------------------------------------------------------------------------
    RtEvent TaskOp::defer_distribute_task(RtEvent precondition)
    //--------------------------------------------------------------------------
    {
      DeferDistributeArgs args(this);
      return runtime->issue_runtime_meta_task(args,
          LG_THROUGHPUT_DEFERRED_PRIORITY, precondition);
    }

    //--------------------------------------------------------------------------
    RtEvent TaskOp::defer_perform_mapping(RtEvent precondition, MustEpochOp *op,
                                          const DeferMappingArgs *defer_args,
                                          unsigned invocation_count,
                                          std::vector<unsigned> *performed,
                                          std::vector<ApEvent> *effects)
    //--------------------------------------------------------------------------
    {
      const RtUserEvent done_event = (defer_args == NULL) ? 
        Runtime::create_rt_user_event() : defer_args->done_event;
      DeferMappingArgs args(this, op, done_event, invocation_count,
                            performed, effects);
      runtime->issue_runtime_meta_task(args,
          LG_THROUGHPUT_DEFERRED_PRIORITY, precondition);
      return done_event;
    }

    //--------------------------------------------------------------------------
    RtEvent TaskOp::defer_launch_task(RtEvent precondition)
    //--------------------------------------------------------------------------
    {
      DeferLaunchArgs args(this);
      return runtime->issue_runtime_meta_task(args,
          LG_THROUGHPUT_DEFERRED_PRIORITY, precondition);
    }

    //--------------------------------------------------------------------------
    void TaskOp::enqueue_ready_task(bool use_target_processor,
                                    RtEvent wait_on /*=RtEvent::NO_RT_EVENT*/)
    //--------------------------------------------------------------------------
    {
      if (use_target_processor)
      {
        set_current_proc(target_proc);
        runtime->add_to_ready_queue(target_proc, this, wait_on);
      }
      else
        runtime->add_to_ready_queue(current_proc, this, wait_on);
    }

    //--------------------------------------------------------------------------
    void TaskOp::activate_outstanding_task(void)
    //--------------------------------------------------------------------------
    {
      parent_ctx->increment_outstanding();
    }

    //--------------------------------------------------------------------------
    void TaskOp::deactivate_outstanding_task(void)
    //--------------------------------------------------------------------------
    {
      parent_ctx->decrement_outstanding();
    } 

    //--------------------------------------------------------------------------
    void TaskOp::perform_privilege_checks(void)
    //--------------------------------------------------------------------------
    {
      DETAILED_PROFILER(runtime, TASK_PRIVILEGE_CHECK_CALL);
      // First check the index privileges
      for (unsigned idx = 0; idx < indexes.size(); idx++)
      {
        LegionErrorType et = parent_ctx->check_privilege(indexes[idx]);
        switch (et)
        {
          case NO_ERROR:
            break;
          case ERROR_BAD_PARENT_INDEX:
            {
              REPORT_LEGION_ERROR(ERROR_PARENT_TASK_TASK,
                              "Parent task %s (ID %lld) of task %s "
                              "(ID %lld) "
                              "does not have an index requirement for "
                              "index space %x as a parent of "
                              "child task's index requirement index %d",
                              parent_ctx->get_task_name(),
                              parent_ctx->get_unique_id(), get_task_name(),
                              get_unique_id(), indexes[idx].parent.id, idx)
              break;
            }
          case ERROR_BAD_INDEX_PATH:
            {
              REPORT_LEGION_ERROR(ERROR_INDEX_SPACE_NOTSUBSPACE,
                              "Index space %x is not a sub-space "
                              "of parent index space %x for index "
                              "requirement %d of task %s (ID %lld)",
                              indexes[idx].handle.id,
                              indexes[idx].parent.id, idx,
                              get_task_name(), get_unique_id())
              break;
            }
          case ERROR_BAD_INDEX_PRIVILEGES:
            {
              REPORT_LEGION_ERROR(ERROR_PRIVILEGES_INDEX_SPACE,
                              "Privileges %x for index space %x "
                              " are not a subset of privileges of parent "
                              "task's privileges for index space "
                              "requirement %d of task %s (ID %lld)",
                              indexes[idx].privilege,
                              indexes[idx].handle.id, idx,
                              get_task_name(), get_unique_id())
              break;
            }
          default:
            assert(false); // Should never happen
        }
      }
      // Now check the region requirement privileges
      for (unsigned idx = 0; idx < regions.size(); idx++)
      {
        // Verify that the requirement is self-consistent
        FieldID bad_field = AUTO_GENERATE_ID;
        int bad_index = -1;
        LegionErrorType et = runtime->verify_requirement(regions[idx], 
                                                         bad_field); 
        if ((et == NO_ERROR) && !is_index_space && 
            ((regions[idx].handle_type == PART_PROJECTION) || 
             (regions[idx].handle_type == REG_PROJECTION)))
          et = ERROR_BAD_PROJECTION_USE;
        // If that worked, then check the privileges with the parent context
        if (et == NO_ERROR)
          et = parent_ctx->check_privilege(regions[idx], bad_field, bad_index);
        switch (et)
        {
          case NO_ERROR:
            break;
          case ERROR_INVALID_REGION_HANDLE:
            {
              REPORT_LEGION_ERROR(ERROR_INVALID_REGION_HANDLE,
                               "Invalid region handle (%x,%d,%d)"
                               " for region requirement %d of task %s "
                               "(ID %lld)",
                               regions[idx].region.index_space.id,
                               regions[idx].region.field_space.id,
                               regions[idx].region.tree_id, idx,
                               get_task_name(), get_unique_id())
              break;
            }
          case ERROR_INVALID_PARTITION_HANDLE:
            {
              REPORT_LEGION_ERROR(ERROR_INVALID_PARTITION_HANDLE,
                               "Invalid partition handle (%x,%d,%d) "
                               "for partition requirement %d of task %s "
                               "(ID %lld)",
                               regions[idx].partition.index_partition.id,
                               regions[idx].partition.field_space.id,
                               regions[idx].partition.tree_id, idx,
                               get_task_name(), get_unique_id())
              break;
            }
          case ERROR_BAD_PROJECTION_USE:
            {
              REPORT_LEGION_ERROR(ERROR_PROJECTION_REGION_REQUIREMENT,
                               "Projection region requirement %d used "
                               "in non-index space task %s",
                               idx, get_task_name())
              break;
            }
          case ERROR_NON_DISJOINT_PARTITION:
            {
              REPORT_LEGION_ERROR(ERROR_NONDISJOINT_PARTITION_SELECTED,
                               "Non disjoint partition selected for "
                               "writing region requirement %d of task "
                               "%s.  All projection partitions "
                               "which are not read-only and not reduce "
                               "must be disjoint",
                               idx, get_task_name())
              break;
            }
          case ERROR_FIELD_SPACE_FIELD_MISMATCH:
            {
              FieldSpace sp = (regions[idx].handle_type == SINGULAR) ||
                (regions[idx].handle_type == REG_PROJECTION) ? 
                  regions[idx].region.field_space :
                  regions[idx].partition.field_space;
              REPORT_LEGION_ERROR(ERROR_FIELD_NOT_VALID,
                               "Field %d is not a valid field of field "
                               "space %d for region %d of task %s "
                               "(ID %lld)",
                               bad_field, sp.id, idx, get_task_name(),
                               get_unique_id())
              break;
            }
          case ERROR_INVALID_INSTANCE_FIELD:
            {
              REPORT_LEGION_ERROR(ERROR_INSTANCE_FIELD_PRIVILEGE,
                               "Instance field %d is not one of the "
                               "privilege fields for region %d of "
                               "task %s (ID %lld)",
                               bad_field, idx, get_task_name(),
                               get_unique_id())
              break;
            }
          case ERROR_DUPLICATE_INSTANCE_FIELD:
            {
              REPORT_LEGION_ERROR(ERROR_INSTANCE_FIELD_DUPLICATE,
                               "Instance field %d is a duplicate for "
                               "region %d of task %s (ID %lld)",
                               bad_field, idx, get_task_name(),
                               get_unique_id())
              break;
            }
          case ERROR_BAD_PARENT_REGION:
            {
              if (bad_index < 0) 
                REPORT_LEGION_ERROR(ERROR_PARENT_TASK_TASK,
                                 "Parent task %s (ID %lld) of task %s "
                                 "(ID %lld) does not have a region "
                                 "requirement for region "
                                 "(%x,%x,%x) as a parent of child task's "
                                 "region requirement index %d because "
                                 "no 'parent' region had that name.",
                                 parent_ctx->get_task_name(),
                                 parent_ctx->get_unique_id(),
                                 get_task_name(), get_unique_id(),
                                 regions[idx].parent.index_space.id,
                                 regions[idx].parent.field_space.id,
                                 regions[idx].parent.tree_id, idx)
              else if (bad_field == AUTO_GENERATE_ID) 
                REPORT_LEGION_ERROR(ERROR_PARENT_TASK_TASK,
                                 "Parent task %s (ID %lld) of task %s "
                                 "(ID %lld) does not have a region "
                                 "requirement for region "
                                 "(%x,%x,%x) as a parent of child task's "
                                 "region requirement index %d because "
                                 "parent requirement %d did not have "
                                 "sufficient privileges.",
                                 parent_ctx->get_task_name(),
                                 parent_ctx->get_unique_id(),
                                 get_task_name(), get_unique_id(),
                                 regions[idx].parent.index_space.id,
                                 regions[idx].parent.field_space.id,
                                 regions[idx].parent.tree_id, idx, bad_index)
              else 
                REPORT_LEGION_ERROR(ERROR_PARENT_TASK_TASK,
                                 "Parent task %s (ID %lld) of task %s "
                                 "(ID %lld) does not have a region "
                                 "requirement for region "
                                 "(%x,%x,%x) as a parent of child task's "
                                 "region requirement index %d because "
                                 "parent requirement %d was missing field %d.",
                                 parent_ctx->get_task_name(),
                                 parent_ctx->get_unique_id(),
                                 get_task_name(), get_unique_id(),
                                 regions[idx].parent.index_space.id,
                                 regions[idx].parent.field_space.id,
                                 regions[idx].parent.tree_id, idx,
                                 bad_index, bad_field)
              break;
            }
          case ERROR_BAD_REGION_PATH:
            {
              REPORT_LEGION_ERROR(ERROR_REGION_NOT_SUBREGION,
                               "Region (%x,%x,%x) is not a "
                               "sub-region of parent region "
                               "(%x,%x,%x) for region requirement %d of "
                               "task %s (ID %lld)",
                               regions[idx].region.index_space.id,
                               regions[idx].region.field_space.id,
                               regions[idx].region.tree_id,
                               PRINT_REG(regions[idx].parent), idx,
                               get_task_name(), get_unique_id())
              break;
            }
          case ERROR_BAD_PARTITION_PATH:
            {
              REPORT_LEGION_ERROR(ERROR_PARTITION_NOT_SUBPARTITION,
                               "Partition (%x,%x,%x) is not a "
                               "sub-partition of parent region "
                               "(%x,%x,%x) for region "
                               "requirement %d task %s (ID %lld)",
                               regions[idx].partition.index_partition.id,
                               regions[idx].partition.field_space.id,
                               regions[idx].partition.tree_id,
                               PRINT_REG(regions[idx].parent), idx,
                               get_task_name(), get_unique_id())
              break;
            }
          case ERROR_BAD_REGION_TYPE:
            {
              REPORT_LEGION_ERROR(ERROR_REGION_REQUIREMENT_TASK,
                               "Region requirement %d of task %s "
                               "(ID %lld) "
                               "cannot find privileges for field %d in "
                               "parent task",
                               idx, get_task_name(),
                               get_unique_id(), bad_field)
              break;
            }
          case ERROR_BAD_REGION_PRIVILEGES:
            {
              REPORT_LEGION_ERROR(ERROR_PRIVILEGES_REGION_NOTSUBSET,
                               "Privileges %x for region "
                               "(%x,%x,%x) are not a subset of privileges "
                               "of parent task's privileges for "
                               "region requirement %d of task %s "
                               "(ID %lld)",
                               regions[idx].privilege,
                               regions[idx].region.index_space.id,
                               regions[idx].region.field_space.id,
                               regions[idx].region.tree_id, idx,
                               get_task_name(), get_unique_id())
              break;
            }
          case ERROR_BAD_PARTITION_PRIVILEGES:
            {
              REPORT_LEGION_ERROR(ERROR_PRIVILEGES_PARTITION_NOTSUBSET,
                               "Privileges %x for partition (%x,%x,%x) "
                               "are not a subset of privileges of parent "
                               "task's privileges for "
                               "region requirement %d of task %s "
                               "(ID %lld)",
                               regions[idx].privilege,
                               regions[idx].partition.index_partition.id,
                               regions[idx].partition.field_space.id,
                               regions[idx].partition.tree_id, idx,
                               get_task_name(), get_unique_id())
              break;
            }
          default:
            assert(false); // Should never happen
        }
      }
    }

    //--------------------------------------------------------------------------
    void TaskOp::find_early_mapped_region(unsigned idx, InstanceSet &ref)
    //--------------------------------------------------------------------------
    {
      std::map<unsigned,InstanceSet>::const_iterator finder =
        early_mapped_regions.find(idx);
      if (finder != early_mapped_regions.end())
        ref = finder->second;
    }

    //--------------------------------------------------------------------------
    void TaskOp::clone_task_op_from(TaskOp *rhs, Processor p, 
                                    bool can_steal, bool duplicate_args)
    //--------------------------------------------------------------------------
    {
      DETAILED_PROFILER(runtime, CLONE_TASK_CALL);
#ifdef DEBUG_LEGION
      assert(p.exists());
#endif
      // From Operation
      this->parent_ctx = rhs->parent_ctx;
      this->context_index = rhs->context_index;
      this->execution_fence_event = rhs->get_execution_fence_event();
      // Don't register this an operation when setting the must epoch info
      if (rhs->must_epoch != NULL)
        this->set_must_epoch(rhs->must_epoch, rhs->must_epoch_index,
                             false/*do registration*/);
      // From Memoizable
      this->trace_local_id = rhs->trace_local_id;
      // From Task
      this->task_id = rhs->task_id;
      this->indexes = rhs->indexes;
      this->regions = rhs->regions;
      this->futures = rhs->futures;
      this->grants = rhs->grants;
      this->wait_barriers = rhs->wait_barriers;
      this->arrive_barriers = rhs->arrive_barriers;
      this->arglen = rhs->arglen;
      if (rhs->arg_manager != NULL)
      {
        if (duplicate_args)
        {
#ifdef DEBUG_LEGION
          assert(arg_manager == NULL);
#endif
          this->arg_manager = new AllocManager(this->arglen); 
          this->arg_manager->add_reference();
          this->args = this->arg_manager->get_allocation();
          memcpy(this->args, rhs->args, this->arglen);
        }
        else
        {
          // No need to actually do the copy in this case
          this->arg_manager = rhs->arg_manager; 
          this->arg_manager->add_reference();
          this->args = arg_manager->get_allocation();
        }
      }
      else if (arglen > 0)
      {
        // If there is no argument manager then we do the copy no matter what
        this->args = legion_malloc(TASK_ARGS_ALLOC, arglen);
        memcpy(args,rhs->args,arglen);
      }
      this->map_id = rhs->map_id;
      this->tag = rhs->tag;
      if (rhs->mapper_data_size > 0)
      {
#ifdef DEBUG_LEGION
        assert(rhs->mapper_data != NULL);
#endif
        this->mapper_data_size = rhs->mapper_data_size;
        this->mapper_data = malloc(this->mapper_data_size);
        memcpy(this->mapper_data, rhs->mapper_data, this->mapper_data_size);
      }
      this->is_index_space = rhs->is_index_space;
      this->orig_proc = rhs->orig_proc;
      this->current_proc = rhs->current_proc;
      this->steal_count = rhs->steal_count;
      this->stealable = can_steal;
      this->speculated = rhs->speculated;
      this->parent_task = rhs->parent_task;
      this->map_origin = rhs->map_origin;
      this->replicate = rhs->replicate;
      this->sharding_space = rhs->sharding_space;
      this->request_valid_instances = rhs->request_valid_instances;
      // From TaskOp
      this->atomic_locks = rhs->atomic_locks;
      this->early_mapped_regions = rhs->early_mapped_regions;
      this->parent_req_indexes = rhs->parent_req_indexes;
      this->current_proc = rhs->current_proc;
      this->target_proc = p;
      this->true_guard = rhs->true_guard;
      this->false_guard = rhs->false_guard;
    }

    //--------------------------------------------------------------------------
    void TaskOp::update_grants(const std::vector<Grant> &requested_grants)
    //--------------------------------------------------------------------------
    {
      grants = requested_grants;
      for (unsigned idx = 0; idx < grants.size(); idx++)
        grants[idx].impl->register_operation(get_task_completion());
    }

    //--------------------------------------------------------------------------
    void TaskOp::update_arrival_barriers(
                                const std::vector<PhaseBarrier> &phase_barriers)
    //--------------------------------------------------------------------------
    {
      ApEvent arrive_pre = get_task_completion();
      for (std::vector<PhaseBarrier>::const_iterator it = 
            phase_barriers.begin(); it != phase_barriers.end(); it++)
      {
        arrive_barriers.push_back(*it);
        Runtime::phase_barrier_arrive(*it, 1/*count*/, arrive_pre);
        if (runtime->legion_spy_enabled)
          LegionSpy::log_phase_barrier_arrival(unique_op_id, it->phase_barrier);
      }
    }

    //--------------------------------------------------------------------------
    void TaskOp::compute_point_region_requirements(void)
    //--------------------------------------------------------------------------
    {
      DETAILED_PROFILER(runtime, COMPUTE_POINT_REQUIREMENTS_CALL);
      // Update the region requirements for this point
      for (unsigned idx = 0; idx < regions.size(); idx++)
      {
        if (regions[idx].handle_type != SINGULAR)
        {
          ProjectionFunction *function = 
            runtime->find_projection_function(regions[idx].projection);
          if (function->is_invertible)
            assert(false); // TODO: implement dependent launches for inline
          regions[idx].region = function->project_point(this, idx, runtime, 
                                                index_domain, index_point);
          // Update the region requirement kind 
          regions[idx].handle_type = SINGULAR;
        }
        // Check to see if the region is a NO_REGION,
        // if it is then switch the privilege to NO_ACCESS
        if (regions[idx].region == LogicalRegion::NO_REGION)
        {
          regions[idx].privilege = NO_ACCESS;
          continue;
        }
      }
      complete_point_projection(); 
    }

    //--------------------------------------------------------------------------
    void TaskOp::complete_point_projection(void)
    //--------------------------------------------------------------------------
    {
      SingleTask *single_task = dynamic_cast<SingleTask*>(this);
      if (single_task != NULL)
        single_task->update_no_access_regions();
      // Log our requirements that we computed
      if (runtime->legion_spy_enabled)
      {
        UniqueID our_uid = get_unique_id();
        for (unsigned idx = 0; idx < regions.size(); idx++)
          log_requirement(our_uid, idx, regions[idx]);
      }
#ifdef DEBUG_LEGION
      {
        std::vector<RegionTreePath> privilege_paths(regions.size());
        for (unsigned idx = 0; idx < regions.size(); idx++)
          initialize_privilege_path(privilege_paths[idx], regions[idx]);
        perform_intra_task_alias_analysis(false/*tracing*/, NULL/*trace*/,
                                          privilege_paths);
      }
#endif
    } 

    //--------------------------------------------------------------------------
    bool TaskOp::prepare_steal(void)
    //--------------------------------------------------------------------------
    {
      if (is_origin_mapped())
        return false;
      if (!is_remote())
        early_map_task();
      return true;
    }

    //--------------------------------------------------------------------------
    void TaskOp::perform_intra_task_alias_analysis(bool is_tracing,
               LegionTrace *trace, std::vector<RegionTreePath> &privilege_paths)
    //--------------------------------------------------------------------------
    {
      DETAILED_PROFILER(runtime, INTRA_TASK_ALIASING_CALL);
#ifdef DEBUG_LEGION
      assert(regions.size() == privilege_paths.size());
#endif
      // Quick out if we've already traced this
      if (!is_tracing && (trace != NULL))
      {
        trace->replay_aliased_children(privilege_paths);
        return;
      }
      std::map<RegionTreeID,std::vector<unsigned> > tree_indexes;
      // Find the indexes of requirements with the same tree
      for (unsigned idx = 0; idx < regions.size(); idx++)
      {
        if (IS_NO_ACCESS(regions[idx]))
          continue;
        tree_indexes[regions[idx].parent.get_tree_id()].push_back(idx);
      }
      // Iterate over the trees with multiple requirements
      for (std::map<RegionTreeID,std::vector<unsigned> >::const_iterator 
            tree_it = tree_indexes.begin(); 
            tree_it != tree_indexes.end(); tree_it++)
      {
        const std::vector<unsigned> &indexes = tree_it->second;
        if (indexes.size() <= 1)
          continue;
        // Get the field masks for each of the requirements
        LegionVector<FieldMask>::aligned field_masks(indexes.size());
        std::vector<IndexTreeNode*> index_nodes(indexes.size());
        {
          FieldSpaceNode *field_space_node = 
           runtime->forest->get_node(regions[indexes[0]].parent)->column_source;
          for (unsigned idx = 0; idx < indexes.size(); idx++)
          {
            field_masks[idx] = field_space_node->get_field_mask(
                                        regions[indexes[idx]].privilege_fields);
            if (regions[indexes[idx]].handle_type == PART_PROJECTION)
              index_nodes[idx] = runtime->forest->get_node(
                        regions[indexes[idx]].partition.get_index_partition());
            else
              index_nodes[idx] = runtime->forest->get_node(
                        regions[indexes[idx]].region.get_index_space());
          }
        }
        // Find the sets of fields which are interfering
        for (unsigned i = 1; i < indexes.size(); i++)
        {
          RegionUsage usage1(regions[indexes[i]]);
          for (unsigned j = 0; j < i; j++)
          {
            FieldMask overlap = field_masks[i] & field_masks[j];
            // No field overlap, so there is nothing to do
            if (!overlap)
              continue;
            // No check for region overlap
            IndexTreeNode *common_ancestor = NULL;
            if (runtime->forest->are_disjoint_tree_only(index_nodes[i],
                  index_nodes[j], common_ancestor))
              continue;
#ifdef DEBUG_LEGION
            assert(common_ancestor != NULL); // should have a counterexample
#endif
            // Get the interference kind and report it if it is bad
            RegionUsage usage2(regions[indexes[j]]);
            DependenceType dtype = check_dependence_type(usage1, usage2);
            // We can only reporting interfering requirements precisely
            // if at least one of these is not a projection requireemnts
            if (((dtype == TRUE_DEPENDENCE) || (dtype == ANTI_DEPENDENCE)) &&
                ((regions[indexes[i]].handle_type == SINGULAR) ||
                 (regions[indexes[j]].handle_type == SINGULAR)))
              report_interfering_requirements(indexes[j], indexes[i]);
            // Special case, if the parents are not the same,
            // then we don't have to do anything cause their
            // path will not overlap
            if (regions[indexes[i]].parent != regions[indexes[j]].parent)
              continue;
            // Record it in the earlier path as the latter path doesn't matter
            privilege_paths[indexes[j]].record_aliased_children(
                                    common_ancestor->depth, overlap);
            // If we have a trace, record the aliased requirements
            if (trace != NULL)
              trace->record_aliased_children(indexes[j], 
                                             common_ancestor->depth, overlap);
          }
        }
      }
    }

    //--------------------------------------------------------------------------
    void TaskOp::compute_parent_indexes(void)
    //--------------------------------------------------------------------------
    {
      parent_req_indexes.resize(regions.size());
      for (unsigned idx = 0; idx < regions.size(); idx++)
      {
        int parent_index = 
          parent_ctx->find_parent_region_req(regions[idx]);
        if (parent_index < 0)
          REPORT_LEGION_ERROR(ERROR_PARENT_TASK_TASK,
                           "Parent task %s (ID %lld) of task %s "
                           "(ID %lld) does not have a region "
                           "requirement for region "
                           "(%x,%x,%x) as a parent of child task's "
                           "region requirement index %d",
                           parent_ctx->get_task_name(), 
                           parent_ctx->get_unique_id(),
                           get_task_name(), get_unique_id(),
                           regions[idx].parent.index_space.id,
                           regions[idx].parent.field_space.id, 
                           regions[idx].parent.tree_id, idx)
        parent_req_indexes[idx] = parent_index;
      }
    }

    //--------------------------------------------------------------------------
    void TaskOp::trigger_children_complete(void)
    //--------------------------------------------------------------------------
    {
      bool task_complete = false;
      {
        AutoLock o_lock(op_lock); 
#ifdef DEBUG_LEGION
        assert(!children_complete);
        // Small race condition here which is alright as
        // long as we haven't committed yet
        assert(!children_commit || !commit_received);
#endif
        children_complete = true;
        task_complete = complete_received;
      }
      if (task_complete)
        trigger_task_complete();
    }

    //--------------------------------------------------------------------------
    void TaskOp::trigger_children_committed(void)
    //--------------------------------------------------------------------------
    {
      bool task_commit = false;
      {
        AutoLock o_lock(op_lock);
#ifdef DEBUG_LEGION
        // There is a small race condition here which is alright
        // as long as we haven't committed yet
        assert(children_complete || !commit_received);
        assert(!children_commit);
#endif
        children_commit = true;
        task_commit = commit_received;
      }
      if (task_commit)
        trigger_task_commit();
    } 

    //--------------------------------------------------------------------------
    /*static*/ void TaskOp::handle_deferred_task_complete(const void *args)
    //--------------------------------------------------------------------------
    {
      const DeferredTaskCompleteArgs *dargs = 
        (const DeferredTaskCompleteArgs*)args;
      dargs->task->trigger_task_complete(true/*deferred*/);
    }

    //--------------------------------------------------------------------------
    /*static*/ void TaskOp::log_requirement(UniqueID uid, unsigned idx,
                                            const RegionRequirement &req)
    //--------------------------------------------------------------------------
    {
      const bool reg = (req.handle_type == SINGULAR) ||
                       (req.handle_type == REG_PROJECTION);
      const bool proj = (req.handle_type == REG_PROJECTION) ||
                        (req.handle_type == PART_PROJECTION); 

      LegionSpy::log_logical_requirement(uid, idx, reg,
          reg ? req.region.index_space.id :
                req.partition.index_partition.id,
          reg ? req.region.field_space.id :
                req.partition.field_space.id,
          reg ? req.region.tree_id : 
                req.partition.tree_id,
          req.privilege, req.prop, req.redop, req.parent.index_space.id);
      LegionSpy::log_requirement_fields(uid, idx, req.privilege_fields);
      if (proj)
        LegionSpy::log_requirement_projection(uid, idx, req.projection);
    }

    ///////////////////////////////////////////////////////////// 
    // Remote Task Op 
    /////////////////////////////////////////////////////////////

    //--------------------------------------------------------------------------
    RemoteTaskOp::RemoteTaskOp(Runtime *rt, Operation *ptr, AddressSpaceID src)
      : ExternalTask(), RemoteOp(rt, ptr, src)
    //--------------------------------------------------------------------------
    {
    }

    //--------------------------------------------------------------------------
    RemoteTaskOp::RemoteTaskOp(const RemoteTaskOp &rhs)
      : ExternalTask(), RemoteOp(rhs)
    //--------------------------------------------------------------------------
    {
      // should never be called
      assert(false);
    }

    //--------------------------------------------------------------------------
    RemoteTaskOp::~RemoteTaskOp(void)
    //--------------------------------------------------------------------------
    {
    }

    //--------------------------------------------------------------------------
    RemoteTaskOp& RemoteTaskOp::operator=(const RemoteTaskOp &rhs)
    //--------------------------------------------------------------------------
    {
      // should never be called
      assert(false);
      return *this;
    }

    //--------------------------------------------------------------------------
    UniqueID RemoteTaskOp::get_unique_id(void) const
    //--------------------------------------------------------------------------
    {
      return unique_op_id;
    }

    //--------------------------------------------------------------------------
    size_t RemoteTaskOp::get_context_index(void) const
    //--------------------------------------------------------------------------
    {
      return context_index;
    }

    //--------------------------------------------------------------------------
    void RemoteTaskOp::set_context_index(size_t index)
    //--------------------------------------------------------------------------
    {
      context_index = index;
    }

    //--------------------------------------------------------------------------
    int RemoteTaskOp::get_depth(void) const
    //--------------------------------------------------------------------------
    {
      return (parent_ctx->get_depth() + 1);
    }

    //--------------------------------------------------------------------------
    const char* RemoteTaskOp::get_task_name(void) const
    //--------------------------------------------------------------------------
    {
      TaskImpl *impl = runtime->find_or_create_task_impl(task_id);
      return impl->get_name();
    }

    //--------------------------------------------------------------------------
    const char* RemoteTaskOp::get_logging_name(void) const
    //--------------------------------------------------------------------------
    {
      return op_names[TASK_OP_KIND];
    }

    //--------------------------------------------------------------------------
    Operation::OpKind RemoteTaskOp::get_operation_kind(void) const
    //--------------------------------------------------------------------------
    {
      return TASK_OP_KIND;
    }

    //--------------------------------------------------------------------------
    void RemoteTaskOp::select_sources(const unsigned index,
                                      const InstanceRef &target,
                                      const InstanceSet &sources,
                                      std::vector<unsigned> &ranking)
    //--------------------------------------------------------------------------
    {
      if (source == runtime->address_space)
      {
        // If we're on the owner node we can just do this
        remote_ptr->select_sources(index, target, sources, ranking);
        return;
      }
      Mapper::SelectTaskSrcInput input;
      Mapper::SelectTaskSrcOutput output;
      prepare_for_mapping(sources, input.source_instances); 
      prepare_for_mapping(target, input.target);
      input.region_req_index = index;
      if (mapper == NULL)
        mapper = runtime->find_mapper(map_id);
      mapper->invoke_select_task_sources(this, &input, &output);
      compute_ranking(mapper, output.chosen_ranking, sources, ranking);
    }

    //--------------------------------------------------------------------------
    void RemoteTaskOp::pack_remote_operation(Serializer &rez,
                 AddressSpaceID target, std::set<RtEvent> &applied_events) const
    //--------------------------------------------------------------------------
    {
      pack_remote_base(rez);
      pack_external_task(rez, target);
      pack_profiling_requests(rez, applied_events);
    }

    //--------------------------------------------------------------------------
    void RemoteTaskOp::unpack(Deserializer &derez,
                              ReferenceMutator &mutator)
    //--------------------------------------------------------------------------
    {
      unpack_external_task(derez, runtime, &mutator);
      unpack_profiling_requests(derez);
    }

    /////////////////////////////////////////////////////////////
    // Single Task 
    /////////////////////////////////////////////////////////////

    //--------------------------------------------------------------------------
    SingleTask::SingleTask(Runtime *rt)
      : TaskOp(rt)
    //--------------------------------------------------------------------------
    {
    }
    
    //--------------------------------------------------------------------------
    SingleTask::~SingleTask(void)
    //--------------------------------------------------------------------------
    {
    }

    //--------------------------------------------------------------------------
    void SingleTask::activate_single(void)
    //--------------------------------------------------------------------------
    {
      DETAILED_PROFILER(runtime, ACTIVATE_SINGLE_CALL);
      activate_task();
      profiling_reported = RtUserEvent::NO_RT_USER_EVENT;
      profiling_priority = LG_THROUGHPUT_WORK_PRIORITY;
      outstanding_profiling_requests = 0;
      outstanding_profiling_reported = 0;
      selected_variant = 0;
      task_priority = 0;
      perform_postmap = false;
      first_mapping = true;
      execution_context = NULL;
      remote_trace_info = NULL;
      shard_manager = NULL;
      leaf_cached = false;
      inner_cached = false;
    }

    //--------------------------------------------------------------------------
    void SingleTask::deactivate_single(void)
    //--------------------------------------------------------------------------
    {
      DETAILED_PROFILER(runtime, DEACTIVATE_SINGLE_CALL);
      deactivate_task();
      target_processors.clear();
      physical_instances.clear();
      virtual_mapped.clear();
      no_access_regions.clear();
      version_infos.clear();
      intra_space_mapping_dependences.clear();
      map_applied_conditions.clear();
      task_profiling_requests.clear();
      copy_profiling_requests.clear();
      if (!profiling_info.empty())
      {
        for (unsigned idx = 0; idx < profiling_info.size(); idx++)
          free(profiling_info[idx].buffer);
        profiling_info.clear();
      }
      untracked_valid_regions.clear();
      if ((execution_context != NULL) && execution_context->remove_reference())
        delete execution_context;
      if (remote_trace_info != NULL)
        delete remote_trace_info;
      if ((shard_manager != NULL) && shard_manager->remove_reference())
        delete shard_manager;
#ifdef DEBUG_LEGION
      premapped_instances.clear();
      assert(!deferred_complete_mapping.exists());
#endif
    }

    //--------------------------------------------------------------------------
    bool SingleTask::is_leaf(void) const
    //--------------------------------------------------------------------------
    {
      if (!leaf_cached)
      {
        VariantImpl *var = runtime->find_variant_impl(task_id,selected_variant);
        is_leaf_result = var->is_leaf();
        leaf_cached = true;
      }
      return is_leaf_result;
    }

    //--------------------------------------------------------------------------
    bool SingleTask::is_inner(void) const
    //--------------------------------------------------------------------------
    {
      if (!inner_cached)
      {
        VariantImpl *var = runtime->find_variant_impl(task_id,selected_variant);
        is_inner_result = var->is_inner();
        inner_cached = true;
      }
      return is_inner_result;
    }

    //--------------------------------------------------------------------------
    bool SingleTask::is_created_region(unsigned index) const
    //--------------------------------------------------------------------------
    {
      return (index >= regions.size());
    }

    //--------------------------------------------------------------------------
    void SingleTask::update_no_access_regions(void)
    //--------------------------------------------------------------------------
    {
      no_access_regions.resize(regions.size());
      for (unsigned idx = 0; idx < regions.size(); idx++)
        no_access_regions[idx] = IS_NO_ACCESS(regions[idx]) || 
                                  regions[idx].privilege_fields.empty();
    } 

    //--------------------------------------------------------------------------
    void SingleTask::clone_single_from(SingleTask *rhs)
    //--------------------------------------------------------------------------
    {
      this->clone_task_op_from(rhs, this->target_proc, 
                               false/*stealable*/, true/*duplicate*/);
      this->virtual_mapped = rhs->virtual_mapped;
      this->no_access_regions = rhs->no_access_regions;
      this->target_processors = rhs->target_processors;
      this->physical_instances = rhs->physical_instances;
      // no need to copy the control replication map
      this->selected_variant  = rhs->selected_variant;
      this->task_priority     = rhs->task_priority;
      this->shard_manager     = rhs->shard_manager;
      // For now don't copy anything else below here
      // In the future we may need to copy the profiling requests
    }

    //--------------------------------------------------------------------------
    void SingleTask::pack_single_task(Serializer &rez, AddressSpaceID target)
    //--------------------------------------------------------------------------
    {
      DETAILED_PROFILER(runtime, PACK_SINGLE_TASK_CALL);
      RezCheck z(rez);
      pack_base_task(rez, target);
      if (map_origin)
      {
        rez.serialize(selected_variant);
        rez.serialize(task_priority);
        rez.serialize<size_t>(target_processors.size());
        for (unsigned idx = 0; idx < target_processors.size(); idx++)
          rez.serialize(target_processors[idx]);
        for (unsigned idx = 0; idx < regions.size(); idx++)
          rez.serialize<bool>(virtual_mapped[idx]);
        rez.serialize(deferred_complete_mapping);
        deferred_complete_mapping = RtUserEvent::NO_RT_USER_EVENT;
      }
      else
      {
        if (remote_trace_info == NULL)
        {
          const TraceInfo trace_info(this);
          trace_info.pack_remote_trace_info(rez, target,map_applied_conditions);
        }
        else
        {
#ifdef DEBUG_LEGION
          // Should be empty before
          assert(map_applied_conditions.empty());
#endif
          remote_trace_info->pack_remote_trace_info(rez, target, 
                                                    map_applied_conditions);
#ifdef DEBUG_LEGION
          // Should be empty after too
          assert(map_applied_conditions.empty());
#endif
        }
        rez.serialize<size_t>(copy_profiling_requests.size());
        for (unsigned idx = 0; idx < copy_profiling_requests.size(); idx++)
          rez.serialize(copy_profiling_requests[idx]);
        if (!deferred_complete_mapping.exists())
        {
#ifdef DEBUG_LEGION
          assert(!is_remote()); // should only happen on the owner
#endif
          // Make a user event to send remotely to serve as the 
          // mapping completion trigger
          RtUserEvent remote_deferred_complete_mapping = 
            Runtime::create_rt_user_event();
          rez.serialize(remote_deferred_complete_mapping);
          // We can do the trigger now and defer it
          complete_mapping(remote_deferred_complete_mapping);
        }
        else
        {
          rez.serialize(deferred_complete_mapping);
          // Clear it once we've packed it up
          deferred_complete_mapping = RtUserEvent::NO_RT_USER_EVENT;
        }
      }
      rez.serialize<size_t>(physical_instances.size());
      for (unsigned idx = 0; idx < physical_instances.size(); idx++)
        physical_instances[idx].pack_references(rez);
      rez.serialize<size_t>(task_profiling_requests.size());
      for (unsigned idx = 0; idx < task_profiling_requests.size(); idx++)
        rez.serialize(task_profiling_requests[idx]);
      if (!task_profiling_requests.empty() || !copy_profiling_requests.empty())
        rez.serialize(profiling_priority);
    }

    //--------------------------------------------------------------------------
    void SingleTask::unpack_single_task(Deserializer &derez,
                                        std::set<RtEvent> &ready_events)
    //--------------------------------------------------------------------------
    {
      DETAILED_PROFILER(runtime, UNPACK_SINGLE_TASK_CALL);
      DerezCheck z(derez);
      unpack_base_task(derez, ready_events);
#ifdef DEBUG_LEGION
      assert(!deferred_complete_mapping.exists());
#endif
      if (map_origin)
      {
        derez.deserialize(selected_variant);
        derez.deserialize(task_priority);
        size_t num_target_processors;
        derez.deserialize(num_target_processors);
        target_processors.resize(num_target_processors);
        for (unsigned idx = 0; idx < num_target_processors; idx++)
          derez.deserialize(target_processors[idx]);
        virtual_mapped.resize(regions.size());
        for (unsigned idx = 0; idx < regions.size(); idx++)
        {
          bool result;
          derez.deserialize(result);
          virtual_mapped[idx] = result;
        }
        derez.deserialize(deferred_complete_mapping);
        complete_mapping(deferred_complete_mapping);
      }
      else
      {
#ifdef DEBUG_LEGION
        assert(remote_trace_info == NULL);
#endif
        remote_trace_info = 
          TraceInfo::unpack_remote_trace_info(derez, this, runtime);
        size_t num_copy_requests;
        derez.deserialize(num_copy_requests);
        if (num_copy_requests > 0)
        {
          copy_profiling_requests.resize(num_copy_requests);
          for (unsigned idx = 0; idx < num_copy_requests; idx++)
            derez.deserialize(copy_profiling_requests[idx]);
        }
        derez.deserialize(deferred_complete_mapping);
      }
      size_t num_phy;
      derez.deserialize(num_phy);
      physical_instances.resize(num_phy);
      for (unsigned idx = 0; idx < num_phy; idx++)
        physical_instances[idx].unpack_references(runtime,
                                                  derez, ready_events);
      update_no_access_regions();
      size_t num_task_requests;
      derez.deserialize(num_task_requests);
      if (num_task_requests > 0)
      {
        task_profiling_requests.resize(num_task_requests);
        for (unsigned idx = 0; idx < num_task_requests; idx++)
          derez.deserialize(task_profiling_requests[idx]);
      }
      if (!task_profiling_requests.empty() || !copy_profiling_requests.empty())
        derez.deserialize(profiling_priority);
    } 

    //--------------------------------------------------------------------------
    void SingleTask::send_remote_context(AddressSpaceID remote_instance,
                                         RemoteTask *remote_ctx)
    //--------------------------------------------------------------------------
    {
#ifdef DEBUG_LEGION
      assert(remote_instance != runtime->address_space);
#endif
      Serializer rez;
      {
        RezCheck z(rez);
        rez.serialize(remote_ctx);
        execution_context->pack_remote_context(rez, remote_instance);
      }
      runtime->send_remote_context_response(remote_instance, rez);
      AutoLock o_lock(op_lock);
#ifdef DEBUG_LEGION
      assert(remote_instances.find(remote_instance) == remote_instances.end());
#endif
      remote_instances[remote_instance] = remote_ctx;
    }

    //--------------------------------------------------------------------------
    void SingleTask::shard_off(RtEvent mapped_precondition)
    //--------------------------------------------------------------------------
    {
      // Do the stuff to record that this is mapped and executed
      complete_mapping(mapped_precondition);
      complete_execution();
      trigger_children_complete();
      trigger_children_committed();
    }

    //--------------------------------------------------------------------------
    void SingleTask::trigger_mapping(void)
    //--------------------------------------------------------------------------
    {
      DETAILED_PROFILER(runtime, TRIGGER_SINGLE_CALL);
      if (is_remote())
      {
        if (distribute_task())
        {
          // Still local
          if (is_origin_mapped())
          {
            // Remote and origin mapped means
            // we were already mapped so we can
            // just launch the task
            launch_task();
          }
          else
          {
            // Remote but still need to map
            const RtEvent done_mapping = perform_mapping();
            if (done_mapping.exists() && !done_mapping.has_triggered())
              defer_launch_task(done_mapping);
            else
              launch_task();
          }
        }
        // otherwise it was sent away
      }
      else
      {
        // Not remote
        early_map_task();
        // See if we have a must epoch in which case
        // we can simply record ourselves and we are done
        if (must_epoch == NULL)
        {
#ifdef DEBUG_LEGION
          assert(target_proc.exists());
#endif
          // See if this task is going to be sent
          // remotely in which case we need to do the
          // mapping now, otherwise we can defer it
          // until the task ends up on the target processor
          if (is_origin_mapped())
          {
            if (first_mapping)
            {
              first_mapping = false;
              const RtEvent done_mapping = perform_mapping();
              if (!done_mapping.exists() || done_mapping.has_triggered())
              {
                if (distribute_task())
                  launch_task();
              }
              else
                defer_distribute_task(done_mapping);
            }
            else if (distribute_task())
              launch_task();
          }
          else
          {
            if (distribute_task())
            {
              // Still local so try mapping and launching
              const RtEvent done_mapping = perform_mapping();
              if (!done_mapping.exists() || done_mapping.has_triggered())
                launch_task();
              else
                defer_launch_task(done_mapping);
            }
          }
        }
        else
          must_epoch->register_single_task(this, must_epoch_index);
      }
    } 

    //--------------------------------------------------------------------------
    RtEvent SingleTask::perform_versioning_analysis(const bool post_mapper)
    //--------------------------------------------------------------------------
    {
      if (is_replaying())
        return RtEvent::NO_RT_EVENT;
      // If we're remote and origin mapped, then we are already done
      if (is_remote() && is_origin_mapped())
        return RtEvent::NO_RT_EVENT;
#ifdef DEBUG_LEGION
      assert(version_infos.empty() || (version_infos.size() == regions.size()));
#endif
      version_infos.resize(regions.size());
      std::set<RtEvent> ready_events;
      for (unsigned idx = 0; idx < regions.size(); idx++)
      {
        if (no_access_regions[idx] || 
            (post_mapper && virtual_mapped[idx]) ||
            (early_mapped_regions.find(idx) != early_mapped_regions.end()))
          continue;
        VersionInfo &version_info = version_infos[idx];
        if (version_info.has_version_info())
          continue;
        runtime->forest->perform_versioning_analysis(this, idx, regions[idx],
                                                 version_info, ready_events);
      }
      if (!ready_events.empty())
        return Runtime::merge_events(ready_events);
      return RtEvent::NO_RT_EVENT;
    }

    //--------------------------------------------------------------------------
    void SingleTask::initialize_map_task_input(Mapper::MapTaskInput &input,
                                               Mapper::MapTaskOutput &output,
                                               MustEpochOp *must_epoch_owner,
                                               std::vector<InstanceSet> &valid)
    //--------------------------------------------------------------------------
    {
      DETAILED_PROFILER(runtime, INITIALIZE_MAP_TASK_CALL);
      // Do the traversals for all the non-early mapped regions and find
      // their valid instances, then fill in the mapper input structure
      valid.resize(regions.size());
      input.valid_instances.resize(regions.size());
      output.chosen_instances.resize(regions.size());
      // If we have must epoch owner, we have to check for any 
      // constrained mappings which must be heeded
      if (must_epoch_owner != NULL)
        must_epoch_owner->must_epoch_map_task_callback(this, input, output);
      std::set<Memory> visible_memories;
      runtime->machine.get_visible_memories(target_proc, visible_memories);
      for (unsigned idx = 0; idx < regions.size(); idx++)
      {
        // Skip any early mapped regions
        std::map<unsigned,InstanceSet>::const_iterator early_mapped_finder = 
          early_mapped_regions.find(idx);
        if (early_mapped_finder != early_mapped_regions.end())
        {
          input.premapped_regions.push_back(idx);
          // Still fill in the valid regions so that mappers can use
          // the instance names for constraints
          prepare_for_mapping(early_mapped_finder->second, 
                              input.valid_instances[idx]);
          // We can also copy them over to the output too
          output.chosen_instances[idx] = input.valid_instances[idx];
          continue;
        }
        // Skip any NO_ACCESS or empty privilege field regions
        if (IS_NO_ACCESS(regions[idx]) || regions[idx].privilege_fields.empty())
          continue;
        InstanceSet &current_valid = valid[idx];
        if (request_valid_instances)
          runtime->forest->physical_premap_region(this, idx, regions[idx],
                version_infos[idx], current_valid, map_applied_conditions);
        // See if we've already got an output from a must-epoch mapping
        if (!output.chosen_instances[idx].empty())
        {
#ifdef DEBUG_LEGION
          assert(must_epoch_owner != NULL);
#endif
          // We can skip this since we already know the result
          continue;
        }
        // Now we can prepare this for mapping,
        // filter for visible memories if necessary
        if (regions[idx].is_no_access())
          prepare_for_mapping(current_valid, input.valid_instances[idx]);
        // There are no valid instances for reduction-only cases
        else if (regions[idx].privilege != REDUCE)
          prepare_for_mapping(current_valid, visible_memories,
                              input.valid_instances[idx]);
      }
#ifdef DEBUG_LEGION
      // Save the inputs for premapped regions so we can check them later
      if (!input.premapped_regions.empty())
      {
        for (std::vector<unsigned>::const_iterator it = 
              input.premapped_regions.begin(); it !=
              input.premapped_regions.end(); it++)
          premapped_instances[*it] = output.chosen_instances[*it];
      }
#endif
      // Prepare the output too
      output.chosen_variant = 0;
      output.postmap_task = false;
      output.task_priority = 0;
      output.postmap_task = false;
    }

    //--------------------------------------------------------------------------
    void SingleTask::finalize_map_task_output(Mapper::MapTaskInput &input,
                                              Mapper::MapTaskOutput &output,
                                              MustEpochOp *must_epoch_owner,
                                              std::vector<InstanceSet> &valid)
    //--------------------------------------------------------------------------
    {
      DETAILED_PROFILER(runtime, FINALIZE_MAP_TASK_CALL);
      if (mapper == NULL)
        mapper = runtime->find_mapper(current_proc, map_id);
      // first check the processors to make sure they are all on the
      // same node and of the same kind, if we know we have a must epoch
      // owner then we also know there is only one valid choice
      if (must_epoch_owner == NULL)
      {
        if (output.target_procs.empty())
        {
          REPORT_LEGION_WARNING(LEGION_WARNING_EMPTY_OUTPUT_TARGET,
                          "Empty output target_procs from call to 'map_task' "
                          "by mapper %s for task %s (ID %lld). Adding the "
                          "'target_proc' " IDFMT " as the default.",
                          mapper->get_mapper_name(), get_task_name(),
                          get_unique_id(), this->target_proc.id);
          output.target_procs.push_back(this->target_proc);
        }
        else if (runtime->separate_runtime_instances && 
                  (output.target_procs.size() > 1))
        {
          // Ignore additional processors in separate runtime instances
          output.target_procs.resize(1);
        }
        if (!runtime->unsafe_mapper)
          validate_target_processors(output.target_procs);
        // Save the target processors from the output
        target_processors = output.target_procs;
        target_proc = target_processors.front();
      }
      else
      {
        if (output.target_procs.size() > 1)
        {
          REPORT_LEGION_WARNING(LEGION_WARNING_IGNORING_SPURIOUS_TARGET,
                          "Ignoring spurious additional target processors "
                          "requested in 'map_task' for task %s (ID %lld) "
                          "by mapper %s because task is part of a must "
                          "epoch launch.", get_task_name(), get_unique_id(),
                          mapper->get_mapper_name());
        }
        if (!output.target_procs.empty() && 
                 (output.target_procs[0] != this->target_proc))
        {
          REPORT_LEGION_WARNING(LEGION_WARNING_IGNORING_PROCESSOR_REQUEST,
                          "Ignoring processor request of " IDFMT " for "
                          "task %s (ID %lld) by mapper %s because task "
                          "has already been mapped to processor " IDFMT
                          " as part of a must epoch launch.", 
                          output.target_procs[0].id, get_task_name(), 
                          get_unique_id(), mapper->get_mapper_name(),
                          this->target_proc.id);
        }
        // Only one valid choice in this case, ignore everything else
        target_processors.push_back(this->target_proc);
      }
      // Sort out any profiling requests that we need to perform
      if (!output.task_prof_requests.empty())
      {
        profiling_priority = output.profiling_priority;
        // If we do any legion specific checks, make sure we ask
        // Realm for the proc profiling info so that we can get
        // a callback to report our profiling information
        bool has_proc_request = false;
        // Filter profiling requests into those for copies and the actual task
        for (std::set<ProfilingMeasurementID>::const_iterator it = 
              output.task_prof_requests.requested_measurements.begin(); it !=
              output.task_prof_requests.requested_measurements.end(); it++)
        {
          if ((*it) > Mapping::PMID_LEGION_FIRST)
          {
            // If we haven't seen a proc usage yet, then add it
            // to the realm requests to ensure we get a callback
            // for this task. We know we'll see it before this
            // because the measurement IDs are in order
            if (!has_proc_request)
              task_profiling_requests.push_back(
                  (ProfilingMeasurementID)Realm::PMID_OP_PROC_USAGE);
            // These are legion profiling requests and currently
            // are only profiling task information
            task_profiling_requests.push_back(*it);
            continue;
          }
          switch ((Realm::ProfilingMeasurementID)*it)
          {
            case Realm::PMID_OP_PROC_USAGE:
              has_proc_request = true; // Then fall through
            case Realm::PMID_OP_STATUS:
            case Realm::PMID_OP_BACKTRACE:
            case Realm::PMID_OP_TIMELINE:
            case Realm::PMID_PCTRS_CACHE_L1I:
            case Realm::PMID_PCTRS_CACHE_L1D:
            case Realm::PMID_PCTRS_CACHE_L2:
            case Realm::PMID_PCTRS_CACHE_L3:
            case Realm::PMID_PCTRS_IPC:
            case Realm::PMID_PCTRS_TLB:
            case Realm::PMID_PCTRS_BP:
              {
                // Just task
                task_profiling_requests.push_back(*it);
                break;
              }
            default:
              {
                REPORT_LEGION_WARNING(LEGION_WARNING_MAPPER_REQUESTED_PROFILING,
                              "Mapper %s requested a profiling "
                    "measurement of type %d which is not applicable to "
                    "task %s (UID %lld) and will be ignored.",
                    mapper->get_mapper_name(), *it, get_task_name(),
                    get_unique_id());
              }
          }
        }
#ifdef DEBUG_LEGION
        assert(!profiling_reported.exists());
        assert(outstanding_profiling_requests == 0);
#endif
        profiling_reported = Runtime::create_rt_user_event();
        // Increment the number of profiling responses here since we
        // know that we're going to get one for launching the task
        // No need for the lock since no outstanding physical analyses
        // can be running yet
        outstanding_profiling_requests = 1;
      }
      if (!output.copy_prof_requests.empty())
      {
        filter_copy_request_kinds(mapper, 
            output.copy_prof_requests.requested_measurements,
            copy_profiling_requests, true/*warn*/);
        profiling_priority = output.profiling_priority;
        if (!profiling_reported.exists())
          profiling_reported = Runtime::create_rt_user_event();
      }
      // See whether the mapper picked a variant or a generator
      VariantImpl *variant_impl = NULL;
      if (output.chosen_variant > 0)
        variant_impl = runtime->find_variant_impl(task_id, 
                                output.chosen_variant, true/*can fail*/);
      else // TODO: invoke a generator if one exists
        REPORT_LEGION_ERROR(ERROR_INVALID_MAPPER_OUTPUT,
                      "Invalid mapper output from invocation of '%s' on "
                      "mapper %s. Mapper specified an invalid task variant "
                      "of ID 0 for task %s (ID %lld), but Legion does not yet "
                      "support task generators.", "map_task", 
                      mapper->get_mapper_name(), 
                      get_task_name(), get_unique_id())
      if (variant_impl == NULL)
        // If we couldn't find or make a variant that is bad
        REPORT_LEGION_ERROR(ERROR_INVALID_MAPPER_OUTPUT,
                      "Invalid mapper output from invocation of '%s' on "
                      "mapper %s. Mapper failed to specify a valid "
                      "task variant or generator capable of create a variant "
                      "implementation of task %s (ID %lld).",
                      "map_task", mapper->get_mapper_name(), get_task_name(),
                      get_unique_id())
      // Save variant validation until we know which instances we'll be using 
#ifdef DEBUG_LEGION
      // Check to see if any premapped region mappings changed
      if (!premapped_instances.empty())
      {
        for (std::map<unsigned,std::vector<Mapping::PhysicalInstance> >::
              const_iterator it = premapped_instances.begin(); it !=
              premapped_instances.end(); it++)
        {
          if (it->second.size() != output.chosen_instances[it->first].size())
            REPORT_LEGION_ERROR(ERROR_INVALID_MAPPER_OUTPUT,
                        "Invalid mapper output from invocation of '%s' on "
                        "mapper %s. Mapper modified the premapped output "
                        "for region requirement %d of task %s (ID %lld).",
                        "map_task", mapper->get_mapper_name(), it->first,
                        get_task_name(), get_unique_id())
          for (unsigned idx = 0; idx < it->second.size(); idx++)
            if (it->second[idx] != output.chosen_instances[it->first][idx])
              REPORT_LEGION_ERROR(ERROR_INVALID_MAPPER_OUTPUT,
                        "Invalid mapper output from invocation of '%s' on "
                        "mapper %s. Mapper modified the premapped output "
                        "for region requirement %d of task %s (ID %lld).",
                        "map_task", mapper->get_mapper_name(), it->first,
                        get_task_name(), get_unique_id())
        }
      }
#endif
      // fill in virtual_mapped
      virtual_mapped.resize(regions.size(),false);
      // Convert all the outputs into our set of physical instances and
      // validate them by checking the following properites:
      // - all are either pure virtual or pure physical 
      // - no missing fields
      // - all satisfy the region requirement
      // - all are visible from all the target processors
      physical_instances.resize(regions.size());
      // If we're doing safety checks, we need the set of memories
      // visible from all the target processors
      std::set<Memory> visible_memories;
      if (!runtime->unsafe_mapper)
      {
        if (target_processors.size() > 1)
        {
          // If we have multiple processor, we want the set of 
          // memories visible to all of them
          Machine::MemoryQuery visible_query(runtime->machine);
          for (std::vector<Processor>::const_iterator it = 
                target_processors.begin(); it != target_processors.end(); it++)
            visible_query.has_affinity_to(*it);
          for (Machine::MemoryQuery::iterator it = visible_query.begin();
                it != visible_query.end(); it++)
            visible_memories.insert(*it);
        }
        else
          runtime->find_visible_memories(target_proc, visible_memories);
      }
      for (unsigned idx = 0; idx < regions.size(); idx++)
      {
        // If it was early mapped then it is easy
        std::map<unsigned,InstanceSet>::const_iterator finder = 
          early_mapped_regions.find(idx);
        if (finder != early_mapped_regions.end())
        {
          physical_instances[idx] = finder->second;
          // Check to see if it is visible or not from the target processors
          if (!runtime->unsafe_mapper && !regions[idx].is_no_access())
          {
            InstanceSet &req_instances = physical_instances[idx];
            for (unsigned idx2 = 0; idx2 < req_instances.size(); idx2++)
            {
              Memory mem = req_instances[idx2].get_memory();
              if (visible_memories.find(mem) == visible_memories.end())
              {
                // Not visible from all target processors
                // Different error messages depending on the cause
                if (regions[idx].is_restricted()) 
                  REPORT_LEGION_ERROR(ERROR_INVALID_MAPPER_OUTPUT,
                                "Invalid mapper output from invocation of '%s' "
                                "on mapper %s. Mapper selected processor(s) "
                                "which restricted instance of region "
                                "requirement %d in memory " IDFMT " is not "
                                "visible for task %s (ID %lld).",
                                "map_task", mapper->get_mapper_name(), idx,
                                mem.id, get_task_name(), get_unique_id())
                else 
                  REPORT_LEGION_ERROR(ERROR_INVALID_MAPPER_OUTPUT,
                                "Invalid mapper output from invocation of '%s' "
                                "on mapper %s. Mapper selected processor(s) "
                                "for which premapped instance of region "
                                "requirement %d in memory " IDFMT " is not "
                                "visible for task %s (ID %lld).",
                                "map_task", mapper->get_mapper_name(), idx,
                                mem.id, get_task_name(), get_unique_id())
              }
            }
          }
          if (runtime->legion_spy_enabled)
            runtime->forest->log_mapping_decision(unique_op_id, parent_ctx, 
                                                  idx, regions[idx],
                                                  physical_instances[idx]);
          continue;
        }
        // Skip any NO_ACCESS or empty privilege field regions
        if (no_access_regions[idx])
          continue;
        // Do the conversion
        InstanceSet &result = physical_instances[idx];
        RegionTreeID bad_tree = 0;
        std::vector<FieldID> missing_fields;
        std::vector<PhysicalManager*> unacquired;
        bool free_acquired = false;
        std::map<PhysicalManager*,std::pair<unsigned,bool> > *acquired = NULL;
        // Get the acquired instances only if we are checking
        if (!runtime->unsafe_mapper)
        {
          if (this->must_epoch != NULL)
          {
            acquired = new std::map<PhysicalManager*,
                     std::pair<unsigned,bool> >(*get_acquired_instances_ref());
            free_acquired = true;
            // Merge the must epoch owners acquired instances too 
            // if we need to check for all our instances being acquired
            std::map<PhysicalManager*,std::pair<unsigned,bool> > 
              *epoch_acquired = this->must_epoch->get_acquired_instances_ref();
            if (epoch_acquired != NULL)
              acquired->insert(epoch_acquired->begin(), epoch_acquired->end());
          }
          else
            acquired = get_acquired_instances_ref();
        }
        int composite_idx = 
          runtime->forest->physical_convert_mapping(this, regions[idx],
                output.chosen_instances[idx], result, bad_tree, missing_fields,
                acquired, unacquired, !runtime->unsafe_mapper);
        if (free_acquired)
          delete acquired;
        if (bad_tree > 0)
          REPORT_LEGION_ERROR(ERROR_INVALID_MAPPER_OUTPUT,
                        "Invalid mapper output from invocation of '%s' on "
                        "mapper %s. Mapper specified an instance from region "
                        "tree %d for use with region requirement %d of task "
                        "%s (ID %lld) whose region is from region tree %d.",
                        "map_task",mapper->get_mapper_name(), bad_tree,
                        idx, get_task_name(), get_unique_id(),
                        regions[idx].region.get_tree_id())
        if (!missing_fields.empty())
        {
          for (std::vector<FieldID>::const_iterator it = 
                missing_fields.begin(); it != missing_fields.end(); it++)
          {
            const void *name; size_t name_size;
            if(!runtime->retrieve_semantic_information(
                regions[idx].region.get_field_space(), *it, NAME_SEMANTIC_TAG,
                name, name_size, true/*can fail*/, false))
	          name = "(no name)";
              log_run.error("Missing instance for field %s (FieldID: %d)",
                          static_cast<const char*>(name), *it);
          }
          REPORT_LEGION_ERROR(ERROR_MISSING_INSTANCE_FIELD,
                        "Invalid mapper output from invocation of '%s' on "
                        "mapper %s. Mapper failed to specify an instance for "
                        "%zd fields of region requirement %d on task %s "
                        "(ID %lld). The missing fields are listed below.",
                        "map_task", mapper->get_mapper_name(), 
                        missing_fields.size(), idx, get_task_name(), 
                        get_unique_id())
          
        }
        if (!unacquired.empty())
        {
          std::map<PhysicalManager*,std::pair<unsigned,bool> > 
            *acquired_instances = get_acquired_instances_ref();
          for (std::vector<PhysicalManager*>::const_iterator it = 
                unacquired.begin(); it != unacquired.end(); it++)
          {
            if (acquired_instances->find(*it) == acquired_instances->end())
              REPORT_LEGION_ERROR(ERROR_INVALID_MAPPER_OUTPUT,
                            "Invalid mapper output from 'map_task' "
                            "invocation on mapper %s. Mapper selected "
                            "physical instance for region requirement "
                            "%d of task %s (ID %lld) which has already "
                            "been collected. If the mapper had properly "
                            "acquired this instance as part of the mapper "
                            "call it would have detected this. Please "
                            "update the mapper to abide by proper mapping "
                            "conventions.", mapper->get_mapper_name(),
                            idx, get_task_name(), get_unique_id())
          }
          // Event if we did successfully acquire them, still issue the warning
          REPORT_LEGION_WARNING(LEGION_WARNING_MAPPER_FAILED_ACQUIRE,
                          "mapper %s failed to acquire instances "
                          "for region requirement %d of task %s (ID %lld) "
                          "in 'map_task' call. You may experience "
                          "undefined behavior as a consequence.",
                          mapper->get_mapper_name(), idx, 
                          get_task_name(), get_unique_id())
        }
        // See if they want a virtual mapping
        if (composite_idx >= 0)
        {
          // Everything better be all virtual or all real
          if (result.size() > 1)
            REPORT_LEGION_ERROR(ERROR_INVALID_MAPPER_OUTPUT,
                          "Invalid mapper output from invocation of '%s' on "
                          "mapper %s. Mapper specified mixed composite and "
                          "concrete instances for region requirement %d of "
                          "task %s (ID %lld). Only full concrete instances "
                          "or a single composite instance is supported.",
                          "map_task", mapper->get_mapper_name(), idx, 
                          get_task_name(), get_unique_id())
          if (IS_REDUCE(regions[idx]))
            REPORT_LEGION_ERROR(ERROR_INVALID_MAPPER_OUTPUT,
                          "Invalid mapper output from invocation of '%s' on "
                          "mapper %s. Illegal composite mapping requested on "
                          "region requirement %d of task %s (UID %lld) which "
                          "has only reduction privileges.", 
                          "map_task", mapper->get_mapper_name(), idx, 
                          get_task_name(), get_unique_id())
          if (!IS_EXCLUSIVE(regions[idx]))
            REPORT_LEGION_ERROR(ERROR_INVALID_MAPPER_OUTPUT,
                          "Invalid mapper output from invocation of '%s' on "
                          "mapper %s. Illegal composite instance requested "
                          "on region requirement %d of task %s (ID %lld) "
                          "which has a relaxed coherence mode. Virtual "
                          "mappings are only permitted for exclusive "
                          "coherence.", "map_task", mapper->get_mapper_name(),
                          idx, get_task_name(), get_unique_id())
          virtual_mapped[idx] = true;
        } 
        if (runtime->legion_spy_enabled)
          runtime->forest->log_mapping_decision(unique_op_id, parent_ctx, 
                                                idx, regions[idx],
                                                physical_instances[idx]);
        // Skip checks if the mapper promises it is safe
        if (runtime->unsafe_mapper)
          continue;
        // If this is anything other than a virtual mapping, check that
        // the instances align with the privileges
        if (!virtual_mapped[idx])
        {
          std::vector<LogicalRegion> regions_to_check(1, regions[idx].region);
          for (unsigned idx2 = 0; idx2 < result.size(); idx2++)
          {
            if (!result[idx2].get_manager()->meets_regions(regions_to_check))
              // Doesn't satisfy the region requirement
              REPORT_LEGION_ERROR(ERROR_INVALID_MAPPER_OUTPUT,
                            "Invalid mapper output from invocation of '%s' on "
                            "mapper %s. Mapper specified instance that does "
                            "not meet region requirement %d for task %s "
                            "(ID %lld). The index space for the instance has "
                            "insufficient space for the requested logical "
                            "region.", "map_task", mapper->get_mapper_name(),
                            idx, get_task_name(), get_unique_id())
          }
          if (!regions[idx].is_no_access() &&
              !variant_impl->is_no_access_region(idx))
          {
            for (unsigned idx2 = 0; idx2 < result.size(); idx2++)
            {
              Memory mem = result[idx2].get_memory();
              if (visible_memories.find(mem) == visible_memories.end())
                // Not visible from all target processors
                REPORT_LEGION_ERROR(ERROR_INVALID_MAPPER_OUTPUT,
                              "Invalid mapper output from invocation of '%s' "
                              "on mapper %s. Mapper selected an instance for "
                              "region requirement %d in memory " IDFMT " "
                              "which is not visible from the target processors "
                              "for task %s (ID %lld).", "map_task", 
                              mapper->get_mapper_name(), idx, mem.id, 
                              get_task_name(), get_unique_id())
            }
          }
          // If this is a reduction region requirement make sure all the 
          // managers are reduction instances
          if (IS_REDUCE(regions[idx]))
          {
            std::map<PhysicalManager*,std::pair<unsigned,bool> > 
              *acquired = get_acquired_instances_ref();
            for (unsigned idx2 = 0; idx2 < result.size(); idx2++)
            {
              if (!result[idx2].get_manager()->is_reduction_manager())
                REPORT_LEGION_ERROR(ERROR_INVALID_MAPPER_OUTPUT,
                              "Invalid mapper output from invocation of '%s' "
                              "on mapper %s. Mapper failed to choose a "
                              "specialized reduction instance for region "
                              "requirement %d of task %s (ID %lld) which has "
                              "reduction privileges.", "map_task", 
                              mapper->get_mapper_name(), idx,
                              get_task_name(), get_unique_id())
              std::map<PhysicalManager*,std::pair<unsigned,bool> >::
                const_iterator finder = acquired->find(
                    result[idx2].get_manager());
#ifdef DEBUG_LEGION
              assert(finder != acquired->end());
#endif
              // Permit this if we are doing replay mapping
              if (!finder->second.second && (runtime->replay_file.empty()))
                REPORT_LEGION_ERROR(ERROR_INVALID_MAPPER_OUTPUT,
                              "Invalid mapper output from invocation of '%s' "
                              "on mapper %s. Mapper made an illegal decision "
                              "to re-use a reduction instance for region "
                              "requirement %d of task %s (ID %lld). Reduction "
                              "instances are not currently permitted to be "
                              "recycled.", "map_task",mapper->get_mapper_name(),
                              idx, get_task_name(), get_unique_id())
            }
          }
          else
          {
            for (unsigned idx2 = 0; idx2 < result.size(); idx2++)
            {
              if (!result[idx2].get_manager()->is_instance_manager())
                REPORT_LEGION_ERROR(ERROR_INVALID_MAPPER_OUTPUT,
                              "Invalid mapper output from invocation of '%s' "
                              "on mapper %s. Mapper selected illegal "
                              "specialized reduction instance for region "
                              "requirement %d of task %s (ID %lld) which "
                              "does not have reduction privileges.", "map_task",
                              mapper->get_mapper_name(), idx, 
                              get_task_name(), get_unique_id())
            }
          }
        }
      }
      // Now that we have our physical instances we can validate the variant
      if (!runtime->unsafe_mapper)
      {
#ifdef DEBUG_LEGION
        assert(!target_processors.empty());
#endif
        validate_variant_selection(mapper, variant_impl, 
            target_processors.front().kind(), "map_task");
      }
      // Record anything else that needs to be recorded 
      selected_variant = output.chosen_variant;
      task_priority = output.task_priority;
      perform_postmap = output.postmap_task;
      if (!output.untracked_valid_regions.empty())
      {
        untracked_valid_regions.swap(output.untracked_valid_regions);
        for (std::set<unsigned>::iterator it = untracked_valid_regions.begin();
              it != untracked_valid_regions.end(); /*nothing*/)
        {
          // Remove it if it is too big or 
          if ((*it >= regions.size()) || !IS_READ_ONLY(regions[*it]))
          {
            std::set<unsigned>::iterator to_remove = it++;
            if (*to_remove < regions.size())
              REPORT_LEGION_WARNING(LEGION_WARNING_NON_READ_ONLY_UNTRACK_VALID,
                  "Ignoring request by mapper %s to not track valid instances "
                  "for region requirement %d of task %s (UID %lld) because "
                  "region requirement does not have read-only privileges.",
                  mapper->get_mapper_name(), *to_remove, 
                  get_task_name(), unique_op_id)
            untracked_valid_regions.erase(to_remove);
          }
          else
            it++;
        }
      }
    }

    //--------------------------------------------------------------------------
    void SingleTask::replay_map_task_output(void)
    //--------------------------------------------------------------------------
    {
      std::vector<Processor> procs;
      tpl->get_mapper_output(this, selected_variant,
          task_priority, perform_postmap, procs, physical_instances);

      if (runtime->separate_runtime_instances)
      {
        target_processors.resize(1);
        target_processors[0] = this->target_proc;
      }
      else // the common case
        target_processors = procs;

      virtual_mapped.resize(regions.size(), false);
      for (unsigned idx = 0; idx < regions.size(); idx++)
      {
        InstanceSet &instances = physical_instances[idx];
        if (IS_NO_ACCESS(regions[idx]))
          continue;
        if (instances.is_virtual_mapping())
          virtual_mapped[idx] = true;
        if (runtime->legion_spy_enabled)
          runtime->forest->log_mapping_decision(unique_op_id, parent_ctx,
                                                idx, regions[idx],
                                                instances);
      }
    }

    //--------------------------------------------------------------------------
    void SingleTask::set_effects_postcondition(ApEvent postcondition)
    //--------------------------------------------------------------------------
    {
      effects_postconditions.insert(postcondition);
    }

    //--------------------------------------------------------------------------
    InnerContext* SingleTask::create_implicit_context(void)
    //--------------------------------------------------------------------------
    {
      InnerContext *inner_ctx = new InnerContext(runtime, this, 
          get_depth(), false/*is inner*/, regions, 
          parent_req_indexes, virtual_mapped, unique_op_id);
      if (mapper == NULL)
        mapper = runtime->find_mapper(current_proc, map_id);
      inner_ctx->configure_context(mapper, task_priority);
      execution_context = inner_ctx;
      execution_context->add_reference();
      return inner_ctx;
    }

    //--------------------------------------------------------------------------
    void SingleTask::set_shard_manager(ShardManager *manager)
    //--------------------------------------------------------------------------
    {
#ifdef DEBUG_LEGION
      assert(shard_manager == NULL);
#endif
      shard_manager = manager;
      shard_manager->add_reference();
    }

    //--------------------------------------------------------------------------
    void SingleTask::validate_target_processors(
                                 const std::vector<Processor> &processors) const
    //--------------------------------------------------------------------------
    {
#ifdef DEBUG_LEGION
      assert(!processors.empty());
#endif
      // Make sure that they are all on the same node and of the same kind
      const Processor &first = processors.front();
      const Processor::Kind kind = first.kind();
      const AddressSpace space = first.address_space();
      for (unsigned idx = 0; idx < processors.size(); idx++)
      {
        const Processor &proc = processors[idx];
        if (!proc.exists())
          REPORT_LEGION_ERROR(ERROR_INVALID_MAPPER_OUTPUT,
                        "Invalid mapper output. Mapper %s requested an illegal "
                        "NO_PROC for a target processor when mapping task %s "
                        "(ID %lld).", mapper->get_mapper_name(), 
                        get_task_name(), get_unique_id())
        else if (proc.kind() != kind)
          REPORT_LEGION_ERROR(ERROR_INVALID_MAPPER_OUTPUT,
                        "Invalid mapper output. Mapper %s requested processor "
                        IDFMT " which is of kind %s when mapping task %s "
                        "(ID %lld), but the target processor " IDFMT " has "
                        "kind %s. Only one kind of processor is permitted.",
                        mapper->get_mapper_name(), proc.id, 
                        Processor::get_kind_name(proc.kind()), get_task_name(),
                        get_unique_id(), this->target_proc.id, 
                        Processor::get_kind_name(kind))
        if (proc.address_space() != space)
          REPORT_LEGION_ERROR(ERROR_INVALID_MAPPER_OUTPUT,
                        "Invalid mapper output. Mapper %s requested processor "
                        IDFMT " which is in address space %d when mapping "
                        "task %s (ID %lld) but the target processor " IDFMT 
                        "is in address space %d. All target processors must "
                        "be in the same address space.", 
                        mapper->get_mapper_name(), proc.id,
                        proc.address_space(), get_task_name(), get_unique_id(), 
                        this->target_proc.id, space)
      }
    }

    //--------------------------------------------------------------------------
    void SingleTask::validate_variant_selection(MapperManager *local_mapper,
    VariantImpl *impl, Processor::Kind kind, const char *mapper_call_name) const
    //--------------------------------------------------------------------------
    {
      DETAILED_PROFILER(runtime, VALIDATE_VARIANT_SELECTION_CALL);
      // Check the layout constraints first
      const TaskLayoutConstraintSet &layout_constraints = 
        impl->get_layout_constraints();
      for (std::multimap<unsigned,LayoutConstraintID>::const_iterator it = 
            layout_constraints.layouts.begin(); it != 
            layout_constraints.layouts.end(); it++)
      {
        // Might have constraints for extra region requirements
        if (it->first >= physical_instances.size())
          continue;
        const InstanceSet &instances = physical_instances[it->first]; 
        if (no_access_regions[it->first])
          continue;
        LayoutConstraints *constraints = 
          runtime->find_layout_constraints(it->second);
        // If we don't have any fields then this constraint isn't
        // going to apply to any actual instances
        const std::vector<FieldID> &field_vec = 
          constraints->field_constraint.field_set;
        FieldMask constraint_mask;
        if (!field_vec.empty())
        {
          FieldSpaceNode *field_node = runtime->forest->get_node(
                              regions[it->first].region.get_field_space());
          std::set<FieldID> field_set(field_vec.begin(), field_vec.end());
          constraint_mask = field_node->get_field_mask(field_set);
        }
        else
          constraint_mask = FieldMask(LEGION_FIELD_MASK_FIELD_ALL_ONES);
        const LayoutConstraint *conflict_constraint = NULL;
        for (unsigned idx = 0; idx < instances.size(); idx++)
        {
          const InstanceRef &ref = instances[idx];
          // Check to see if we have any fields which overlap
          const FieldMask overlap = constraint_mask & ref.get_valid_fields();
          if (!overlap)
            continue;
          PhysicalManager *manager = ref.get_manager();
          if (manager->conflicts(constraints, &conflict_constraint))
            break;
          // Check to see if we need an exact match on the layouts
          if (constraints->specialized_constraint.is_exact())
          {
            std::vector<LogicalRegion> regions_to_check(1, 
                                regions[it->first].region);
            if (!manager->meets_regions(regions_to_check,true/*tight*/))
            {
              conflict_constraint = &constraints->specialized_constraint;
              break;
            }
          }
        }
        if (conflict_constraint != NULL)
        {
          if (local_mapper == NULL)
            local_mapper = runtime->find_mapper(current_proc, map_id);
          const char *constraint_names[] = {
#define CONSTRAINT_NAMES(name, desc) desc,
            LEGION_LAYOUT_CONSTRAINT_KINDS(CONSTRAINT_NAMES)
#undef CONSTRAINT_NAMES
          };
          const char *constraint_name = 
            constraint_names[conflict_constraint->get_constraint_kind()];
          REPORT_LEGION_ERROR(ERROR_INVALID_MAPPER_OUTPUT,
                        "Invalid mapper output. Mapper %s selected variant "
                        "%d for task %s (ID %lld). But instance selected "
                        "for region requirement %d fails to satisfy the "
                        "corresponding %s layout constraint.", 
                        local_mapper->get_mapper_name(), impl->vid,
                        get_task_name(), get_unique_id(), it->first,
                        constraint_name)
        }
      }
      // Now we can test against the execution constraints
      const ExecutionConstraintSet &execution_constraints = 
        impl->get_execution_constraints();
      // TODO: Check ISA, resource, and launch constraints
      // First check the processor constraint
      if (execution_constraints.processor_constraint.is_valid())
      {
        // If the constraint is a no processor constraint we can ignore it
        if (!execution_constraints.processor_constraint.can_use(kind))
        {
          if (local_mapper == NULL)
            local_mapper = runtime->find_mapper(current_proc, map_id);
          REPORT_LEGION_ERROR(ERROR_INVALID_MAPPER_OUTPUT,
                      "Invalid mapper output. Mapper %s selected variant %d "
                      "for task %s (ID %lld). However, this variant does not "
                      "permit running on processors of kind %s.",
                      local_mapper->get_mapper_name(),
                      impl->vid, get_task_name(), get_unique_id(),
                      Processor::get_kind_name(kind))
        }
      }
      // Then check the colocation constraints
      for (std::vector<ColocationConstraint>::const_iterator con_it = 
            execution_constraints.colocation_constraints.begin(); con_it !=
            execution_constraints.colocation_constraints.end(); con_it++)
      {
        if (con_it->indexes.size() < 2)
          continue;
        if (con_it->fields.empty())
          continue;
        // First check to make sure that all these region requirements have
        // the same region tree ID.
        bool first = true;
        FieldSpace handle = FieldSpace::NO_SPACE;
        std::vector<InstanceSet*> instances(con_it->indexes.size());
        unsigned idx = 0;
        for (std::set<unsigned>::const_iterator it = con_it->indexes.begin();
              it != con_it->indexes.end(); it++, idx++)
        {
#ifdef DEBUG_LEGION
          assert(regions[*it].handle_type == SINGULAR);
          for (std::set<FieldID>::const_iterator fit = con_it->fields.begin();
                fit != con_it->fields.end(); fit++)
          {
            if (regions[*it].privilege_fields.find(*fit) ==
                regions[*it].privilege_fields.end())
            {
              REPORT_LEGION_ERROR(ERROR_INVALID_LOCATION_CONSTRAINT,
                            "Invalid location constraint. Location constraint "
                            "specifies field %d which is not included in "
                            "region requirement %d of task %s (ID %lld).",
                            *fit, *it, get_task_name(), get_unique_id());
              assert(false);
            }
          }
#endif
          if (first)
          {
            handle = regions[*it].region.get_field_space();
            first = false;
          }
          else
          {
            if (regions[*it].region.get_field_space() != handle)
            {
              if (local_mapper == NULL)
                local_mapper = runtime->find_mapper(current_proc, map_id);
              REPORT_LEGION_ERROR(ERROR_INVALID_MAPPER_OUTPUT,
                            "Invalid mapper output. Mapper %s selected variant "
                            "%d for task %s (ID %lld). However, this variant "
                            "has colocation constraints for indexes %d and %d "
                            "which have region requirements with different "
                            "field spaces which is illegal.",
                            local_mapper->get_mapper_name(), impl->vid, 
                            get_task_name(), get_unique_id(), 
                            *(con_it->indexes.begin()), *it)
            }
          }
          instances[idx] = const_cast<InstanceSet*>(&physical_instances[*it]);
        }
        // Now do the test for colocation
        unsigned bad1 = 0, bad2 = 0; 
        if (!runtime->forest->are_colocated(instances, handle, 
                                            con_it->fields, bad1, bad2))
        {
          // Used for translating the indexes back from their linearized form
          std::vector<unsigned> lin_indexes(con_it->indexes.begin(),
                                            con_it->indexes.end());
          if (local_mapper == NULL)
            local_mapper = runtime->find_mapper(current_proc, map_id);
          REPORT_LEGION_ERROR(ERROR_INVALID_MAPPER_OUTPUT,
                        "Invalid mapper output. Mapper %s selected variant "
                        "%d for task %s (ID %lld). However, this variant "
                        "requires that region requirements %d and %d be "
                        "co-located for some set of field, but they are not.",
                        local_mapper->get_mapper_name(), impl->vid, 
                        get_task_name(), get_unique_id(), lin_indexes[bad1],
                        lin_indexes[bad2])
        }
      }
    }

    //--------------------------------------------------------------------------
    void SingleTask::invoke_mapper(MustEpochOp *must_epoch_owner)
    //--------------------------------------------------------------------------
    {
      Mapper::MapTaskInput input;
      Mapper::MapTaskOutput output;
      output.profiling_priority = LG_THROUGHPUT_WORK_PRIORITY;
      // Initialize the mapping input which also does all the traversal
      // down to the target nodes
      std::vector<InstanceSet> valid_instances(regions.size());
      initialize_map_task_input(input, output, must_epoch_owner, 
                                valid_instances);
      // Now we can invoke the mapper to do the mapping
      if (mapper == NULL)
        mapper = runtime->find_mapper(current_proc, map_id);
      mapper->invoke_map_task(this, &input, &output);
      // Now we can convert the mapper output into our physical instances
      finalize_map_task_output(input, output, must_epoch_owner,valid_instances);

      if (is_recording())
      {
#ifdef DEBUG_LEGION
        assert(((tpl != NULL) && tpl->is_recording()) ||
               ((remote_trace_info != NULL) && remote_trace_info->recording));
#endif
        if (tpl != NULL)
          tpl->record_mapper_output(this, output, 
              physical_instances, map_applied_conditions);
        else
          remote_trace_info->record_mapper_output(this, output, 
              physical_instances, map_applied_conditions);
      }
    }

    //--------------------------------------------------------------------------
    void SingleTask::invoke_mapper_replicated(MustEpochOp *must_epoch_owner)
    //--------------------------------------------------------------------------
    {
      if (mapper == NULL)
        mapper = runtime->find_mapper(current_proc, map_id);
      if (must_epoch_owner != NULL)
        REPORT_LEGION_ERROR(ERROR_INVALID_MAPPER_OUTPUT,
                      "Mapper %s requested to replicate task %s (UID %lld) "
                      "which is part of a must epoch launch. Replication of "
                      "tasks in must epoch launches is not permitted.",
                      mapper->get_mapper_name(), get_task_name(),
                      get_unique_id())
      Mapper::MapTaskInput input;
      Mapper::MapTaskOutput default_output;
      Mapper::MapReplicateTaskOutput output;
      // Initialize the mapping input which also does all the traversal
      // down to the target nodes
      std::vector<InstanceSet> valid_instances(regions.size());
      initialize_map_task_input(input, default_output, 
                                must_epoch_owner, valid_instances);
      // Now we can invoke the mapper to do the mapping
      mapper->invoke_map_replicate_task(this, &input, &default_output, &output);
      if (output.task_mappings.empty())
        REPORT_LEGION_ERROR(ERROR_INVALID_MAPPER_OUTPUT,
                      "Mapper %s failed to provide any mappings for task %s "
                      "(UID %lld) in 'map_replicate_task' mapper call.",
                      mapper->get_mapper_name(), get_task_name(),
                      get_unique_id())
      // Quick test to see if there is only one output requested in which
      // case then there is no replication
      else if (output.task_mappings.size() == 1)
      {
        // Set replicate back to false since this is no longer replicated
        replicate = false;
        finalize_map_task_output(input, output.task_mappings[0], 
                                 must_epoch_owner, valid_instances);
        return;
      }
      else
      {
#ifdef DEBUG_LEGION
        assert(shard_manager == NULL);
#endif
        // First make a shard manager to handle the all the shard tasks
        const size_t total_shards = output.task_mappings.size();
        const ReplicationID repl_context = runtime->get_unique_replication_id();
        if (runtime->legion_spy_enabled)
          LegionSpy::log_replication(get_unique_id(), repl_context,
                                     !output.control_replication_map.empty());
        if (!output.control_replication_map.empty())
        {
          shard_manager = new ShardManager(runtime, repl_context, true/*cr*/,
              is_top_level_task(), total_shards, runtime->address_space, this);
          shard_manager->add_reference();
          if (output.control_replication_map.size() != total_shards)
            REPORT_LEGION_ERROR(ERROR_INVALID_MAPPER_OUTPUT,
                          "Mapper %s specified a non-empty control replication "
                          "map of size %zd that does not match the requested "
                          "number of %zd shards for task %s (UID %lld).",
                          mapper->get_mapper_name(), 
                          output.control_replication_map.size(), total_shards,
                          get_task_name(), get_unique_id())
          else
            shard_manager->set_shard_mapping(output.control_replication_map);
          if (!runtime->unsafe_mapper)
          {
            // Check to make sure that they all picked the same variant
            // and that it is a replicable variant
            VariantID chosen_variant = output.task_mappings[0].chosen_variant;
            for (unsigned idx = 1; idx < total_shards; idx++)
            {
              if (output.task_mappings[idx].chosen_variant != chosen_variant)
                REPORT_LEGION_ERROR(ERROR_INVALID_MAPPER_OUTPUT,
                              "Invalid mapper output from invocation of '%s' "
                              "on mapper %s. Mapper picked different variants "
                              "%d and %d for task %s (UID %lld) that was "
                              "designated to be control replicated.", 
                              "map_replicate_task", mapper->get_mapper_name(),
                              chosen_variant, 
                              output.task_mappings[idx].chosen_variant,
                              get_task_name(), get_unique_id())
            }
            VariantImpl *var_impl = runtime->find_variant_impl(task_id,
                                      chosen_variant, true/*can_fail*/);
            // If it's NULL we'll catch it later in the checks
            if ((var_impl != NULL) && !var_impl->is_replicable())
              REPORT_LEGION_ERROR(ERROR_INVALID_MAPPER_OUTPUT,
                            "Invalid mapper output from invocation of '%s' on "
                            "mapper %s. Mapper failed to pick a replicable "
                            "variant for task %s (UID %lld) that was designated"
                            " to be control replicated.", "map_replicate_task",
                            mapper->get_mapper_name(), get_task_name(),
                            get_unique_id())
          }
        }
        else
        {
          shard_manager = new ShardManager(runtime, repl_context, false/*cr*/,
              is_top_level_task(), total_shards, runtime->address_space, this);
          shard_manager->add_reference();
          if (!runtime->unsafe_mapper)
          {
            // Currently we only support non-control replication of 
            // leaf task variants because there is no way to guarantee
            // that the physical instances chosen by the sub-operations
            // launched by the replicated tasks are not the same and we
            // could end up with interfering sub-operations
            for (unsigned idx = 0; idx < total_shards; idx++)
            {
              VariantID variant = output.task_mappings[idx].chosen_variant;
              VariantImpl *var_impl = runtime->find_variant_impl(task_id,
                                                variant, true/*can_fail*/);
              // If it's NULL we'll catch it later in the checks
              if ((var_impl != NULL) && !var_impl->is_leaf())
                REPORT_LEGION_ERROR(ERROR_INVALID_MAPPER_OUTPUT,
                              "Invalid mapper output from invocation of '%s' "
                              "on mapper %s. Mapper failed to pick a leaf task "
                              "variant for task %s (UID %lld) that was chosen "
                              "to be replicated. Only leaf task variants are "
                              "currently permitted for non-control-replicated "
                              "task invocations.", "map_replicate_task",
                              mapper->get_mapper_name(), get_task_name(),
                              get_unique_id())
            }
          }
        }
        // We're going to store the needed instances locally so we can
        // do the mapping when we return on behalf of all the shards
        physical_instances.resize(regions.size());
        // Create the shard tasks and have them complete their mapping
        for (unsigned shard_idx = 0; shard_idx < total_shards; shard_idx++)
        {
          Processor target = output.control_replication_map.empty() ? 
            output.task_mappings[shard_idx].target_procs[0] : 
            output.control_replication_map[shard_idx];
          ShardTask *shard = shard_manager->create_shard(shard_idx, target);
          shard->clone_single_from(this);
          // Shard tasks are always effectively mapped locally
          shard->map_origin = true;
          // Finalize the mapping output
          shard->finalize_map_task_output(input,output.task_mappings[shard_idx],
                                          must_epoch_owner, valid_instances);
          // All shards can just record themselves as being done their 
          // mapping now, their mapping effects will actually come back
          // through the shard manager
          shard->complete_mapping();
          // Now record the instances that we need locally
          const std::deque<InstanceSet> &shard_instances = 
            shard->get_physical_instances();
          for (unsigned region_idx = 0; 
                region_idx < regions.size(); region_idx++)
          {
            if (no_access_regions[region_idx] || 
                !regions[region_idx].region.exists())
              continue;
            const InstanceSet &instances = shard_instances[region_idx];
            InstanceSet &local_instances = physical_instances[region_idx];
            const bool is_write = IS_WRITE(regions[region_idx]);
            // No virtual mappings are permitted
            if (instances.is_virtual_mapping())
              REPORT_LEGION_ERROR(ERROR_INVALID_MAPPER_OUTPUT,
                            "Invalid mapper output from invocation of '%s' on "
                            "mapper %s. Mapper selected a virtual mapping for "
                            "region %d of replicated copy %d of task %s "
                            "(UID %lld). Virtual mappings are not permitted "
                            "for replicated tasks.", "map_replicate_task",
                            mapper->get_mapper_name(), region_idx, shard_idx,
                            get_task_name(), get_unique_id())
            // For each of the shard instances
            for (unsigned idx1 = 0; idx1 < instances.size(); idx1++)
            {
              const InstanceRef &shard_ref = instances[idx1];
              bool found = false;
              for (unsigned idx2 = 0; idx2 < local_instances.size(); idx2++)
              {
                InstanceRef &local_ref = local_instances[idx2];
                if (shard_ref.get_manager() != local_ref.get_manager())
                  continue;
                // If this is a write then we need to check for 
                // overlapping fields to prevent common writes
                if (is_write && !(local_ref.get_valid_fields() * 
                                  shard_ref.get_valid_fields()))
                  REPORT_LEGION_ERROR(ERROR_INVALID_MAPPER_OUTPUT,
                                "Invalid mapper output from invocation of '%s' "
                                "on mapper %s. Mapper selected the same "
                                "physical instance for write privilege region "
                                "%d of two different replicated copies of task "
                                "%s (UID %lld). All regions with write "
                                "privileges must be mapped to different "
                                "physical instances for replicated tasks.",
                                "map_replicate_task", mapper->get_mapper_name(),
                                region_idx, get_task_name(), get_unique_id())
                // Update the set of needed fields
                local_ref.update_fields(shard_ref.get_valid_fields());
                found = true;
                break;
              }
              if (!found)
                local_instances.add_instance(shard_ref);
            }
          }
        }
      }
    }

    //--------------------------------------------------------------------------
    RtEvent SingleTask::map_all_regions(ApEvent local_termination_event,
                                        MustEpochOp *must_epoch_op,
                                        const DeferMappingArgs *defer_args)
    //--------------------------------------------------------------------------
    {
      DETAILED_PROFILER(runtime, MAP_ALL_REGIONS_CALL);
      // Only do this the first or second time through
      if ((defer_args == NULL) || (defer_args->invocation_count < 3))
      {
        if ((defer_args == NULL) || (defer_args->invocation_count < 2))
        {
          if (request_valid_instances)
          {
            // If the mapper wants valid instances we first need to do our
            // versioning analysis and then call the mapper
            if (defer_args == NULL/*first invocation*/)
            {
              const RtEvent version_ready_event = 
                perform_versioning_analysis(false/*post mapper*/);
              if (version_ready_event.exists() && 
                  !version_ready_event.has_triggered())
              return defer_perform_mapping(version_ready_event, must_epoch_op,
                                           defer_args, 1/*invocation count*/);
            }
            // Now do the mapping call
            if (is_replicated())
              invoke_mapper_replicated(must_epoch_op);
            else
              invoke_mapper(must_epoch_op);
          }
          else
          {
            // If the mapper doesn't need valid instances, we do the mapper
            // call first and then see if we need to do any versioning analysis
            if (defer_args == NULL/*first invocation*/)
            {
              if (is_replicated())
                invoke_mapper_replicated(must_epoch_op);
              else
                invoke_mapper(must_epoch_op);
              const RtEvent version_ready_event = 
                perform_versioning_analysis(true/*post mapper*/);
              if (version_ready_event.exists() && 
                  !version_ready_event.has_triggered())
              return defer_perform_mapping(version_ready_event, must_epoch_op,
                                           defer_args, 1/*invocation count*/);
            }
          }
        }
        // If we have any intra-space mapping dependences that haven't triggered
        // then we need to defer ourselves until they have occurred
        if (!intra_space_mapping_dependences.empty())
        {
          const RtEvent ready = 
            Runtime::merge_events(intra_space_mapping_dependences);
          intra_space_mapping_dependences.clear();
          if (ready.exists() && !ready.has_triggered())
            return defer_perform_mapping(ready, must_epoch_op,
                                         defer_args, 2/*invocation count*/);
        }
        // See if we have a remote trace info to use, if we don't then make
        // our trace info and do the initialization
        const TraceInfo trace_info = (remote_trace_info == NULL) ? 
          TraceInfo(this, true/*initialize*/) : 
          TraceInfo(*remote_trace_info, this);
        // Record the get term event here if we're remote since we didn't
        // do it automatically as part of the initialization
        if ((remote_trace_info != NULL) && remote_trace_info->recording)
          trace_info.record_get_term_event();
        ApEvent init_precondition = compute_init_precondition(trace_info);
#ifdef LEGION_SPY
        {
          ApEvent local_completion = get_completion_event();
          // Yes, these events actually trigger in the opposite order, but
          // it is the logical entailement that is important here
          if (local_completion != local_termination_event)
            LegionSpy::log_event_dependence(local_completion, 
                                            local_termination_event);
        }
#endif
        // After we've got our results, apply the state to the region tree
        if (!regions.empty())
        {
          const bool track_effects = 
            (!atomic_locks.empty() || !arrive_barriers.empty());
          if (regions.size() == 1)
          {
            if (early_mapped_regions.empty() && 
                !no_access_regions[0] && !virtual_mapped[0])
            {
              const bool record_valid = (untracked_valid_regions.find(0) == 
                                         untracked_valid_regions.end());
              const ApEvent effects = 
                runtime->forest->physical_perform_updates_and_registration(
                    regions[0], version_infos[0], this, 0, 
                    init_precondition, local_termination_event,
                    physical_instances[0], PhysicalTraceInfo(trace_info, 0),
                                          map_applied_conditions,
#ifdef DEBUG_LEGION
                                          get_logging_name(),
                                          unique_op_id,
#endif
                                          track_effects, record_valid);
              if (effects.exists())
                effects_postconditions.insert(effects);
#ifdef DEBUG_LEGION
              dump_physical_state(&regions[0], 0);
#endif
            }
          }
          else
          {
            std::vector<unsigned> performed_regions;
            std::set<RtEvent> registration_postconditions;
            std::vector<UpdateAnalysis*> analyses(regions.size(), NULL);
            std::vector<ApEvent> effects(regions.size(), ApEvent::NO_AP_EVENT);
            std::vector<RtEvent> reg_pre(regions.size(), RtEvent::NO_RT_EVENT);
            for (unsigned idx = 0; idx < regions.size(); idx++)
            {
              if (early_mapped_regions.find(idx) != early_mapped_regions.end())
              {
                if (runtime->legion_spy_enabled)
                  LegionSpy::log_task_premapping(unique_op_id, idx);
                continue;
              }
              if (no_access_regions[idx])
                continue;
              VersionInfo &local_info = get_version_info(idx);
              // If we virtual mapped it, there is nothing to do
              if (virtual_mapped[idx])
                continue;
              performed_regions.push_back(idx);
              const bool record_valid = (untracked_valid_regions.find(idx) ==
                                         untracked_valid_regions.end());
              // apply the results of the mapping to the tree
              reg_pre[idx] = runtime->forest->physical_perform_updates(
                                          regions[idx], local_info, 
                                          this, idx, init_precondition,
                                          local_termination_event,
                                          physical_instances[idx],
                                          PhysicalTraceInfo(trace_info, idx),
                                          map_applied_conditions,
                                          analyses[idx],
#ifdef DEBUG_LEGION
                                          get_logging_name(),
                                          unique_op_id,
#endif
                                          track_effects, record_valid);
            }
            for (std::vector<unsigned>::const_iterator it = 
                 performed_regions.begin(); it != performed_regions.end(); it++)
            {
              // If we have updates for either copy launcher then defer it
              // in order to avoid blocking here, otherwise we can just do
              // it here as we know that we won't block
              if (reg_pre[*it].exists() || analyses[*it]->has_output_updates())
              {
                const RtEvent registration_post = 
                  runtime->forest->defer_physical_perform_registration(
                                          reg_pre[*it], analyses[*it],
                                          physical_instances[*it],
                                          map_applied_conditions, effects[*it],
                                          PhysicalTraceInfo(trace_info, *it));
                registration_postconditions.insert(registration_post);
              }
              else
                effects[*it] = runtime->forest->physical_perform_registration(
                                          analyses[*it],physical_instances[*it],
                                          PhysicalTraceInfo(trace_info, *it),
                                          map_applied_conditions);
            }
            // Wait for all the registrations to be done
            if (!registration_postconditions.empty())
            {
              const RtEvent registration_post = 
                Runtime::merge_events(registration_postconditions);
              if (registration_post.exists() && 
                  !registration_post.has_triggered())
              {
                std::vector<unsigned> *performed_copy = 
                  new std::vector<unsigned>();
                performed_copy->swap(performed_regions);
                std::vector<ApEvent> *effects_copy = 
                  new std::vector<ApEvent>();
                effects_copy->swap(effects);
                // We'll restart down below with the third possible invocation
                return defer_perform_mapping(registration_post, must_epoch_op,
                                            defer_args, 3/*invocation count*/, 
                                            performed_copy, effects_copy);
              }
            }
            // Now we can do the registrations
            for (std::vector<unsigned>::const_iterator it =
                 performed_regions.begin(); it != performed_regions.end(); it++)
            {
              if (effects[*it].exists())
                effects_postconditions.insert(effects[*it]);
#ifdef DEBUG_LEGION
              dump_physical_state(&regions[*it], *it);
#endif
            }
          }
          if (perform_postmap)
            perform_post_mapping(trace_info);
        } // if (!regions.empty())
      }
      else // third invocation
      {
#ifdef DEBUG_LEGION
        assert(defer_args->invocation_count == 3);
        assert(defer_args->performed_regions != NULL);
        assert(defer_args->effects != NULL);
#endif
        // This is in case we had to defer the second part of the invocation
        for (std::vector<unsigned>::const_iterator it =
              defer_args->performed_regions->begin(); it !=
              defer_args->performed_regions->end(); it++)
        {
          if ((*(defer_args->effects))[*it].exists())
            effects_postconditions.insert((*(defer_args->effects))[*it]);
#ifdef DEBUG_LEGION
          dump_physical_state(&regions[*it], *it);
#endif
        }
        delete defer_args->performed_regions;
        delete defer_args->effects;
        if (perform_postmap)
        {
          const TraceInfo trace_info = (remote_trace_info == NULL) ?
            TraceInfo(this) : TraceInfo(*remote_trace_info, this);
          perform_post_mapping(trace_info);
        }
      }
      // If we are replicating the task then we have to extract the conditions
      // under which each of the instances will be ready to be used
      if (shard_manager != NULL)
        shard_manager->extract_event_preconditions(physical_instances);
      if (is_recording())
      {
        const TraceInfo trace_info = (remote_trace_info == NULL) ?
          TraceInfo(this) : TraceInfo(*remote_trace_info, this);
#ifdef DEBUG_LEGION
        assert(((tpl != NULL) && tpl->is_recording()) ||
               ((remote_trace_info != NULL) && remote_trace_info->recording));
#endif
        std::set<ApEvent> ready_events;
        for (unsigned idx = 0; idx < regions.size(); idx++)
        {
          if (!virtual_mapped[idx] && !no_access_regions[idx])
            physical_instances[idx].update_wait_on_events(ready_events);
        }
        if (tpl != NULL)
          tpl->get_reduction_ready_events(this, ready_events);
        else
          remote_trace_info->get_reduction_ready_events(this, ready_events);
        ApEvent ready_event = Runtime::merge_events(&trace_info, ready_events);
        if (tpl != NULL)
          tpl->record_complete_replay(this, ready_event);
        else
          remote_trace_info->record_complete_replay(this, ready_event);
      }
      return RtEvent::NO_RT_EVENT;
    }

    //--------------------------------------------------------------------------
    void SingleTask::perform_post_mapping(const TraceInfo &trace_info)
    //--------------------------------------------------------------------------
    {
      Mapper::PostMapInput input;
      Mapper::PostMapOutput output;
      input.mapped_regions.resize(regions.size());
      input.valid_instances.resize(regions.size());
      output.chosen_instances.resize(regions.size());
      std::vector<InstanceSet> postmap_valid(regions.size());
      for (unsigned idx = 0; idx < regions.size(); idx++)
      {
        if (early_mapped_regions.find(idx) != early_mapped_regions.end())
          continue;
        if (no_access_regions[idx] || virtual_mapped[idx])
          continue;
        // Don't need to actually traverse very far, but we do need the
        // valid instances for all the regions
        RegionTreePath path;
        initialize_mapping_path(path, regions[idx], regions[idx].region);
        if (request_valid_instances)
          runtime->forest->physical_premap_region(this, idx, regions[idx], 
                                                  get_version_info(idx),
                                                  postmap_valid[idx],
                                                  map_applied_conditions);
        // No need to filter these because they are on the way out
        prepare_for_mapping(postmap_valid[idx], input.valid_instances[idx]);  
        prepare_for_mapping(physical_instances[idx], input.mapped_regions[idx]);
      }
      // Now we can do the mapper call
      if (mapper == NULL)
        mapper = runtime->find_mapper(current_proc, map_id);
      mapper->invoke_post_map_task(this, &input, &output);
      // Check and register the results
      for (unsigned idx = 0; idx < regions.size(); idx++)
      {
        if (early_mapped_regions.find(idx) != early_mapped_regions.end())
          continue;
        if (no_access_regions[idx] || virtual_mapped[idx])
          continue;
        if (output.chosen_instances.empty())
          continue;
        RegionRequirement &req = regions[idx];
        if (req.is_restricted())
        {
          REPORT_LEGION_WARNING(LEGION_WARNING_MAPPER_REQUESTED_POST,
                          "Mapper %s requested post mapping "
                          "instances be created for region requirement %d "
                          "of task %s (ID %lld), but this region requirement "
                          "is restricted. The request is being ignored.",
                          mapper->get_mapper_name(), idx, 
                          get_task_name(), get_unique_id());
          continue;
        }
        if (IS_NO_ACCESS(req))
        {
          REPORT_LEGION_WARNING(LEGION_WARNING_MAPPER_REQUESTED_POST,
                          "Mapper %s requested post mapping "
                          "instances be created for region requirement %d "
                          "of task %s (ID %lld), but this region requirement "
                          "has NO_ACCESS privileges. The request is being "
                          "ignored.", mapper->get_mapper_name(), idx,
                          get_task_name(), get_unique_id());
          continue;
        }
        if (IS_REDUCE(req))
        {
          REPORT_LEGION_WARNING(LEGION_WARNING_MAPPER_REQUESTED_POST,
                          "Mapper %s requested post mapping "
                          "instances be created for region requirement %d "
                          "of task %s (ID %lld), but this region requirement "
                          "has REDUCE privileges. The request is being "
                          "ignored.", mapper->get_mapper_name(), idx,
                          get_task_name(), get_unique_id());
          continue;
        }
        // Convert the post-mapping  
        InstanceSet result;
        RegionTreeID bad_tree = 0;
        std::vector<PhysicalManager*> unacquired;
        bool had_composite = 
          runtime->forest->physical_convert_postmapping(this, req,
                              output.chosen_instances[idx], result, bad_tree,
                              runtime->unsafe_mapper ? NULL : 
                                get_acquired_instances_ref(),
                              unacquired, !runtime->unsafe_mapper);
        if (bad_tree > 0)
          REPORT_LEGION_ERROR(ERROR_INVALID_MAPPER_OUTPUT,
                        "Invalid mapper output from 'postmap_task' invocation "
                        "on mapper %s. Mapper provided an instance from region "
                        "tree %d for use in satisfying region requirement %d "
                        "of task %s (ID %lld) whose region is from region tree "
                        "%d.", mapper->get_mapper_name(), bad_tree,
                        idx, get_task_name(), get_unique_id(), 
                        regions[idx].region.get_tree_id())
        if (!unacquired.empty())
        {
          std::map<PhysicalManager*,std::pair<unsigned,bool> > 
            *acquired_instances = get_acquired_instances_ref();
          for (std::vector<PhysicalManager*>::const_iterator uit = 
                unacquired.begin(); uit != unacquired.end(); uit++)
          {
            if (acquired_instances->find(*uit) == acquired_instances->end())
              REPORT_LEGION_ERROR(ERROR_INVALID_MAPPER_OUTPUT,
                            "Invalid mapper output from 'postmap_task' "
                            "invocation on mapper %s. Mapper selected "
                            "physical instance for region requirement "
                            "%d of task %s (ID %lld) which has already "
                            "been collected. If the mapper had properly "
                            "acquired this instance as part of the mapper "
                            "call it would have detected this. Please "
                            "update the mapper to abide by proper mapping "
                            "conventions.", mapper->get_mapper_name(),
                            idx, get_task_name(), get_unique_id())
          }
          // If we did successfully acquire them, still issue the warning
          REPORT_LEGION_WARNING(LEGION_WARNING_MAPPER_FAILED_ACQUIRE,
                          "mapper %s failed to acquires instances "
                          "for region requirement %d of task %s (ID %lld) "
                          "in 'postmap_task' call. You may experience "
                          "undefined behavior as a consequence.",
                          mapper->get_mapper_name(), idx, 
                          get_task_name(), get_unique_id());
        }
        if (had_composite)
        {
          REPORT_LEGION_WARNING(LEGION_WARNING_MAPPER_REQUESTED_COMPOSITE,
                          "Mapper %s requested a composite "
                          "instance be created for region requirement %d "
                          "of task %s (ID %lld) for a post mapping. The "
                          "request is being ignored.",
                          mapper->get_mapper_name(), idx,
                          get_task_name(), get_unique_id());
          continue;
        }
        if (!runtime->unsafe_mapper)
        {
          std::vector<LogicalRegion> regions_to_check(1, 
                                        regions[idx].region);
          for (unsigned check_idx = 0; check_idx < result.size(); check_idx++)
          {
            if (!result[check_idx].get_manager()->meets_regions(
                                                      regions_to_check))
              REPORT_LEGION_ERROR(ERROR_INVALID_MAPPER_OUTPUT,
                            "Invalid mapper output from invocation of "
                            "'postmap_task' on mapper %s. Mapper specified an "
                            "instance region requirement %d of task %s "
                            "(ID %lld) that does not meet the logical region "
                            "requirement.", mapper->get_mapper_name(), idx, 
                            get_task_name(), get_unique_id())
          }
        }
        if (runtime->legion_spy_enabled)
          runtime->forest->log_mapping_decision(unique_op_id, parent_ctx, 
                                                idx, regions[idx], result,
                                                true/*postmapping*/);
        // TODO: Implement physical tracing for postmapped regions
        if (is_memoizing())
          assert(false);
        // Register this with a no-event so that the instance can
        // be used as soon as it is valid from the copy to it
        // We also use read-only privileges to ensure that it doesn't
        // invalidate the other valid instances
        const PrivilegeMode mode = regions[idx].privilege;
        regions[idx].privilege = READ_ONLY; 
        VersionInfo &local_version_info = get_version_info(idx);
        runtime->forest->physical_perform_updates_and_registration(
                          regions[idx], local_version_info, this, idx,
                          completion_event/*wait for task to be done*/,
                          ApEvent::NO_AP_EVENT/*done immediately*/, 
                          result, PhysicalTraceInfo(trace_info, idx), 
                          map_applied_conditions,
#ifdef DEBUG_LEGION
                          get_logging_name(), unique_op_id,
#endif
                          false/*track effects*/);
        regions[idx].privilege = mode; 
      }
    } 

    //--------------------------------------------------------------------------
    void SingleTask::launch_task(void)
    //--------------------------------------------------------------------------
    {
      DETAILED_PROFILER(runtime, LAUNCH_TASK_CALL);
#ifdef DEBUG_LEGION
      assert(regions.size() == physical_instances.size());
      assert(regions.size() == no_access_regions.size());
#endif 
      // If we have a shard manager that means we were replicated so
      // we just do the launch directly from the shard manager
      if ((shard_manager != NULL) && !is_shard_task())
      {
        shard_manager->launch();
        return;
      }
      // If we haven't computed our virtual mapping information
      // yet (e.g. because we origin mapped) then we have to
      // do that now
      if (virtual_mapped.size() != regions.size())
      {
        virtual_mapped.resize(regions.size());
        for (unsigned idx = 0; idx < regions.size(); idx++)
          virtual_mapped[idx] = physical_instances[idx].is_virtual_mapping();
      }
      VariantImpl *variant = 
        runtime->find_variant_impl(task_id, selected_variant);
      // STEP 1: Compute the precondition for the task launch
      std::set<ApEvent> wait_on_events;
      if (execution_fence_event.exists())
        wait_on_events.insert(execution_fence_event);
#ifdef LEGION_SPY
      // TODO: teach legion spy how to check the inner task optimization
      // for now we'll just turn it off whenever we are going to be
      // validating the runtime analysis
      const bool do_inner_task_optimization = false;
#else
      const bool do_inner_task_optimization = variant->is_inner();
#endif
      // Get the event to wait on unless we are 
      // doing the inner task optimization
      if (!do_inner_task_optimization)
      {
        std::set<ApEvent> ready_events;
        for (unsigned idx = 0; idx < regions.size(); idx++)
        {
          if (!virtual_mapped[idx] && !no_access_regions[idx])
            physical_instances[idx].update_wait_on_events(ready_events);
        }
        wait_on_events.insert(Runtime::merge_events(NULL, ready_events));
        for (unsigned idx = 0; idx < futures.size(); idx++)
        {
          FutureImpl *impl = futures[idx].impl; 
          wait_on_events.insert(impl->subscribe());
        }
      }
      // Now add get all the other preconditions for the launch
      for (unsigned idx = 0; idx < grants.size(); idx++)
      {
        GrantImpl *impl = grants[idx].impl;
        wait_on_events.insert(impl->acquire_grant());
      }
      for (unsigned idx = 0; idx < wait_barriers.size(); idx++)
      {
	ApEvent e = 
          Runtime::get_previous_phase(wait_barriers[idx].phase_barrier);
        wait_on_events.insert(e);
      }

      // STEP 2: Set up the task's context
      {
        if (!variant->is_leaf())
          execution_context = initialize_inner_execution_context(variant);
        else
          execution_context = new LeafContext(runtime, this);
        // Add a reference to our execution context
        execution_context->add_reference();
        std::vector<ApUserEvent> unmap_events(regions.size());
        std::vector<RegionRequirement> clone_requirements(regions.size());
        // Make physical regions for each our region requirements
        for (unsigned idx = 0; idx < regions.size(); idx++)
        {
#ifdef DEBUG_LEGION
          assert(regions[idx].handle_type == SINGULAR);
#endif
          // If it was virtual mapper so it doesn't matter anyway.
          if (virtual_mapped[idx] || no_access_regions[idx])
          {
            clone_requirements[idx] = regions[idx];
            localize_region_requirement(clone_requirements[idx]);
            execution_context->add_physical_region(clone_requirements[idx],
                false/*mapped*/, map_id, tag, unmap_events[idx],
                virtual_mapped[idx], physical_instances[idx]);
            // Don't switch coherence modes since we virtually
            // mapped it which means we will map in the parent's
            // context
          }
          else if (do_inner_task_optimization)
          {
            // If this is an inner task then we don't map
            // the region with a physical region, but instead
            // we mark that the unmap event which marks when
            // the region can be used by child tasks should
            // be the ready event.
            clone_requirements[idx] = regions[idx];
            localize_region_requirement(clone_requirements[idx]);
            // Also make the region requirement read-write to force
            // people to wait on the value
            if (!IS_REDUCE(regions[idx]))
              clone_requirements[idx].privilege = READ_WRITE;
            unmap_events[idx] = Runtime::create_ap_user_event();
            execution_context->add_physical_region(clone_requirements[idx],
                    false/*mapped*/, map_id, tag, unmap_events[idx],
                    false/*virtual mapped*/, physical_instances[idx]);
            // Trigger the user event when the region is 
            // actually ready to be used
            std::set<ApEvent> ready_events;
            physical_instances[idx].update_wait_on_events(ready_events);
            ApEvent precondition = Runtime::merge_events(NULL, ready_events);
            Runtime::trigger_event(unmap_events[idx], precondition);
          }
          else
          { 
            // If this is not virtual mapped, here is where we
            // switch coherence modes from whatever they are in
            // the enclosing context to exclusive within the
            // context of this task
            clone_requirements[idx] = regions[idx];
            localize_region_requirement(clone_requirements[idx]);
            unmap_events[idx] = Runtime::create_ap_user_event();
            execution_context->add_physical_region(clone_requirements[idx],
                    true/*mapped*/, map_id, tag, unmap_events[idx],
                    false/*virtual mapped*/, physical_instances[idx]);
            // We reset the reference below after we've
            // initialized the local contexts and received
            // back the local instance references
          }
        }
        // Initialize any region tree contexts
        execution_context->initialize_region_tree_contexts(clone_requirements,
            unmap_events, wait_on_events, map_applied_conditions);
      }
      // Merge together all the events for the start condition 
      ApEvent start_condition = Runtime::merge_events(NULL, wait_on_events);
      // Take all the locks in order in the proper way
      if (!atomic_locks.empty())
      {
        const ApEvent term_event = get_task_completion();
        for (std::map<Reservation,bool>::const_iterator it = 
              atomic_locks.begin(); it != atomic_locks.end(); it++)
        {
          start_condition = Runtime::acquire_ap_reservation(it->first, 
                                          it->second, start_condition);
          // We can also issue the release now dependent on this
          // task being complete, this way we do it before we launch
          // the task and the atomic_locks might be cleaned up
          Runtime::release_reservation(it->first, term_event);
        }
      }
      // STEP 3: Finally we get to launch the task
      // Mark that we have an outstanding task in this context 
      parent_ctx->increment_pending();
      // If this is a leaf task and we have no virtual instances
      // and the SingleTask sub-type says it is ok
      // we can trigger the task's completion event as soon as
      // the task is done running.  We first need to mark that this
      // is going to occur before actually launching the task to 
      // avoid the race.
      bool perform_chaining_optimization = false; 
      ApUserEvent chain_complete_event;
      if (variant->is_leaf() && can_early_complete(chain_complete_event))
        perform_chaining_optimization = true;
      // Note there is a potential scary race condition to be aware of here: 
      // once we launch this task it's possible for this task to run and 
      // clean up before we finish the execution of this function thereby
      // invalidating this SingleTask object's fields.  This means
      // that we need to save any variables we need for after the task
      // launch here on the stack before they can be invalidated.
#ifdef DEBUG_LEGION
      assert(!target_processors.empty());
#endif
      Processor launch_processor = target_processors[0];
      if (target_processors.size() > 1)
      {
        // Find the processor group for all the target processors
        launch_processor = runtime->find_processor_group(target_processors);
      }
      Realm::ProfilingRequestSet profiling_requests;
      // If the mapper requested profiling add that now too
      if (!task_profiling_requests.empty())
      {
        // See if we have any realm requests
        std::set<Realm::ProfilingMeasurementID> realm_measurements;
        for (std::vector<ProfilingMeasurementID>::const_iterator it = 
              task_profiling_requests.begin(); it != 
              task_profiling_requests.end(); it++)
        {
          if ((*it) < Mapping::PMID_LEGION_FIRST)
            realm_measurements.insert((Realm::ProfilingMeasurementID)(*it));
          else if ((*it) == Mapping::PMID_RUNTIME_OVERHEAD)
            execution_context->initialize_overhead_tracker();
          else
            assert(false); // should never get here
        }
        if (!realm_measurements.empty())
        {
          OpProfilingResponse response(this, 0, 0, false/*fill*/, true/*task*/);
          Realm::ProfilingRequest &request = profiling_requests.add_request(
              runtime->find_utility_group(), LG_LEGION_PROFILING_ID, 
              &response, sizeof(response));
          request.add_measurements(realm_measurements);
          // No need to increment the number of outstanding profiling
          // requests here since it was already done when we invoked
          // the mapper (see SingleTask::invoke_mapper)
          // The exeception is for origin-mapped remote tasks on which
          // we're going to need to send a message back to the owner
          if (is_remote() && is_origin_mapped())
          {
#ifdef DEBUG_LEGION
            assert(outstanding_profiling_requests == 0);
            assert(!profiling_reported.exists());
#endif
            outstanding_profiling_requests = 1;
            profiling_reported = Runtime::create_rt_user_event();
          }
        }
      }
      if (runtime->legion_spy_enabled)
      {
        LegionSpy::log_variant_decision(unique_op_id, selected_variant);
#ifdef LEGION_SPY
        if (perform_chaining_optimization)
          LegionSpy::log_operation_events(unique_op_id, start_condition, 
                                          chain_complete_event);
        else
          LegionSpy::log_operation_events(unique_op_id, start_condition, 
                                          get_task_completion());
#endif
        LegionSpy::log_task_priority(unique_op_id, task_priority);
        for (unsigned idx = 0; idx < futures.size(); idx++)
        {
          FutureImpl *impl = futures[idx].impl;
          if (impl->get_ready_event().exists())
            LegionSpy::log_future_use(unique_op_id, impl->get_ready_event());
        }
      }
      ApEvent task_launch_event = variant->dispatch_task(launch_processor, this,
                                 execution_context, start_condition, true_guard,
                                 task_priority, profiling_requests);
      // Finish the chaining optimization if we're doing it
      if (perform_chaining_optimization)
        Runtime::trigger_event(chain_complete_event, task_launch_event);
      // Finally if this is a predicated task and we have a speculative
      // guard then we need to launch a meta task to handle the case
      // where the task misspeculates
      if (false_guard.exists())
      {
        MisspeculationTaskArgs args(this);
        // Make sure this runs on an application processor where the
        // original task was going to go 
        runtime->issue_runtime_meta_task(args, LG_LATENCY_WORK_PRIORITY, 
                                         RtEvent(false_guard));
        // Fun little trick here: decrement the outstanding meta-task
        // counts for the mis-speculation task in case it doesn't run
        // If it does run, we'll increment the counts again
#ifdef DEBUG_LEGION
        runtime->decrement_total_outstanding_tasks(
            MisspeculationTaskArgs::TASK_ID, true/*meta*/);
#else
        runtime->decrement_total_outstanding_tasks();
#endif
#ifdef DEBUG_SHUTDOWN_HANG
        __sync_fetch_and_add(
            &runtime->outstanding_counts[MisspeculationTaskArgs::TASK_ID],-1);
#endif
      }
    }

    //--------------------------------------------------------------------------
    void SingleTask::pack_profiling_requests(Serializer &rez,
                                             std::set<RtEvent> &applied) const
    //--------------------------------------------------------------------------
    {
      rez.serialize<size_t>(copy_profiling_requests.size());
      if (!copy_profiling_requests.empty())
      {
        for (unsigned idx = 0; idx < copy_profiling_requests.size(); idx++)
          rez.serialize(copy_profiling_requests[idx]);
        rez.serialize(profiling_priority);
        rez.serialize(runtime->find_utility_group());
        // Send a message to the owner with an update for the extra counts
        const RtUserEvent done_event = Runtime::create_rt_user_event();
        rez.serialize<RtEvent>(done_event);
        applied.insert(done_event);
      }
    }

    //--------------------------------------------------------------------------
    void SingleTask::add_copy_profiling_request(unsigned src_index,
            unsigned dst_index, Realm::ProfilingRequestSet &requests, bool fill)
    //--------------------------------------------------------------------------
    {
      // Nothing to do if we don't have any copy profiling requests
      if (copy_profiling_requests.empty())
        return;
#ifdef DEBUG_LEGION
      assert(src_index == dst_index);
#endif
      OpProfilingResponse response(this, src_index, dst_index, fill);
      Realm::ProfilingRequest &request = requests.add_request(
        runtime->find_utility_group(), LG_LEGION_PROFILING_ID, 
        &response, sizeof(response));
      for (std::vector<ProfilingMeasurementID>::const_iterator it = 
            copy_profiling_requests.begin(); it != 
            copy_profiling_requests.end(); it++)
        request.add_measurement((Realm::ProfilingMeasurementID)(*it));
      handle_profiling_update(1/*count*/);
    }

    //--------------------------------------------------------------------------
    void SingleTask::handle_profiling_response(
                                       const ProfilingResponseBase *base,
                                       const Realm::ProfilingResponse &response,
                                       const void *orig, size_t orig_length)
    //--------------------------------------------------------------------------
    {
#ifdef DEBUG_LEGION
      assert(profiling_reported.exists());
#endif
      if (mapper == NULL)
        mapper = runtime->find_mapper(current_proc, map_id); 
      const OpProfilingResponse *task_prof = 
            static_cast<const OpProfilingResponse*>(base);
      // First see if this is a task response for an origin-mapped task
      // on a remote node that needs to be sent back to the origin node
      if (task_prof->task && is_origin_mapped() && is_remote())
      {
        // We need to send this response back to the owner node along
        // with the overhead tracker
        SingleTask *orig_task = get_origin_task();
        Serializer rez;
        {
          RezCheck z(rez);
          rez.serialize(orig_task);
          rez.serialize(orig_length);
          rez.serialize(orig, orig_length);
          if (execution_context->overhead_tracker)
          {
            rez.serialize<bool>(true);
            rez.serialize(*execution_context->overhead_tracker);
          }
          else
            rez.serialize<bool>(false);
          
        }
        runtime->send_remote_task_profiling_response(orig_proc, rez);
      }
      else
      {
        // Check to see if we are done mapping, if not then we need to defer
        // this until we are done mapping so we know how many
        if (!mapped_event.has_triggered())
        {
          // Take the lock and see if we lost the race
          AutoLock o_lock(op_lock);
          if (!mapped_event.has_triggered())
          {
            // Save this profiling response for later until we know the
            // full count of profiling responses
            profiling_info.resize(profiling_info.size() + 1);
            SingleProfilingInfo &info = profiling_info.back();
            info.task_response = task_prof->task; 
            info.region_requirement_index = task_prof->src;
            info.fill_response = task_prof->fill;
            info.buffer_size = orig_length;
            info.buffer = malloc(orig_length);
            memcpy(info.buffer, orig, orig_length);
            if (info.task_response)
            {
              // If we had an overhead tracker 
              // see if this is the callback for the task
              if (execution_context->overhead_tracker != NULL)
                // This is the callback for the task itself
                info.profiling_responses.attach_overhead(
                    execution_context->overhead_tracker);
            }
            return;
          }
        }
        // If we get here then we can handle the response now
        Mapping::Mapper::TaskProfilingInfo info;
        info.profiling_responses.attach_realm_profiling_response(response);
        info.task_response = task_prof->task; 
        info.region_requirement_index = task_prof->src;
        info.total_reports = outstanding_profiling_requests;
        info.fill_response = task_prof->fill;
        if (info.task_response)
        {
          // If we had an overhead tracker 
          // see if this is the callback for the task
          if (execution_context->overhead_tracker != NULL)
            // This is the callback for the task itself
            info.profiling_responses.attach_overhead(
                execution_context->overhead_tracker);
        }
        mapper->invoke_task_report_profiling(this, &info);
      }
      const int count = __sync_add_and_fetch(&outstanding_profiling_reported,1);
#ifdef DEBUG_LEGION
      assert(count <= outstanding_profiling_requests);
#endif
      if (count == outstanding_profiling_requests)
        Runtime::trigger_event(profiling_reported);
    } 

    //--------------------------------------------------------------------------
    void SingleTask::handle_profiling_update(int count)
    //--------------------------------------------------------------------------
    {
#ifdef DEBUG_LEGION
      assert(count > 0);
      assert(!mapped_event.has_triggered());
#endif
      __sync_fetch_and_add(&outstanding_profiling_requests, count);
    }

    //--------------------------------------------------------------------------
    void SingleTask::finalize_single_task_profiling(void)
    //--------------------------------------------------------------------------
    {
#ifdef DEBUG_LEGION
      assert(profiling_reported.exists());
#endif
      if (mapper == NULL)
        mapper = runtime->find_mapper(current_proc, map_id);
      if (outstanding_profiling_requests > 0)
      {
#ifdef DEBUG_LEGION
        assert(mapped_event.has_triggered());
#endif
        std::vector<SingleProfilingInfo> to_perform;
        {
          AutoLock o_lock(op_lock);
          to_perform.swap(profiling_info);
        }
        if (!to_perform.empty())
        {
          for (unsigned idx = 0; idx < to_perform.size(); idx++)
          {
            SingleProfilingInfo &info = to_perform[idx];
            const Realm::ProfilingResponse resp(info.buffer,info.buffer_size);
            info.total_reports = outstanding_profiling_requests;
            info.profiling_responses.attach_realm_profiling_response(resp);
            mapper->invoke_task_report_profiling(this, &info);
            free(info.buffer);
          }
          const int count = __sync_add_and_fetch(
              &outstanding_profiling_reported, to_perform.size());
#ifdef DEBUG_LEGION
          assert(count <= outstanding_profiling_requests);
#endif
          if (count == outstanding_profiling_requests)
            Runtime::trigger_event(profiling_reported);
        }
      }
      else
      {
        // We're not expecting any profiling callbacks so we need to
        // do one ourself to inform the mapper that there won't be any
        Mapping::Mapper::TaskProfilingInfo info;
        info.total_reports = 0;
        info.task_response = true;
        info.region_requirement_index = 0;
        info.fill_response = false; // make valgrind happy
        mapper->invoke_task_report_profiling(this, &info);    
        Runtime::trigger_event(profiling_reported);
      }
    }

    //--------------------------------------------------------------------------
    void SingleTask::handle_remote_profiling_response(Deserializer &derez)
    //--------------------------------------------------------------------------
    {
      size_t buffer_size;
      derez.deserialize(buffer_size);
      const void *buffer = derez.get_current_pointer();
      derez.advance_pointer(buffer_size);
#ifdef DEBUG_LEGION
      // Realm needs this buffer to have 8-byte alignment so check that it does
      assert((uintptr_t(buffer) % 8) == 0);
#endif
      bool has_tracker;
      derez.deserialize(has_tracker);
      Mapping::ProfilingMeasurements::RuntimeOverhead tracker;
      if (has_tracker)
        derez.deserialize(tracker);
      const Realm::ProfilingResponse response(buffer, buffer_size);
      const OpProfilingResponse *task_prof = 
            static_cast<const OpProfilingResponse*>(response.user_data());
      Mapping::Mapper::TaskProfilingInfo info;
      info.profiling_responses.attach_realm_profiling_response(response);
      info.task_response = task_prof->task; 
      info.region_requirement_index = task_prof->src;
      info.total_reports = outstanding_profiling_requests;
      info.fill_response = task_prof->fill;
      if (has_tracker)
        info.profiling_responses.attach_overhead(&tracker);
      mapper->invoke_task_report_profiling(this, &info);
      const int count = __sync_add_and_fetch(&outstanding_profiling_reported,1);
#ifdef DEBUG_LEGION
      assert(count <= outstanding_profiling_requests);
#endif
      if (count == outstanding_profiling_requests)
        Runtime::trigger_event(profiling_reported);
    }

    //--------------------------------------------------------------------------
    /*static*/ void SingleTask::process_remote_profiling_response(
                                                            Deserializer &derez)
    //--------------------------------------------------------------------------
    {
      DerezCheck z(derez);
      SingleTask *target;
      derez.deserialize(target);
      target->handle_remote_profiling_response(derez);
    }

    //--------------------------------------------------------------------------
    InnerContext* SingleTask::initialize_inner_execution_context(VariantImpl *v)
    //--------------------------------------------------------------------------
    {
      InnerContext *inner_ctx = new InnerContext(runtime, this, 
          get_depth(), v->is_inner(), regions, parent_req_indexes, 
          virtual_mapped, unique_op_id);
      if (mapper == NULL)
        mapper = runtime->find_mapper(current_proc, map_id);
      inner_ctx->configure_context(mapper, task_priority);
      return inner_ctx;
    }

    /////////////////////////////////////////////////////////////
    // Multi Task 
    /////////////////////////////////////////////////////////////

    //--------------------------------------------------------------------------
    MultiTask::MultiTask(Runtime *rt)
      : TaskOp(rt)
    //--------------------------------------------------------------------------
    {
    }
    
    //--------------------------------------------------------------------------
    MultiTask::~MultiTask(void)
    //--------------------------------------------------------------------------
    {
    }

    //--------------------------------------------------------------------------
    void MultiTask::activate_multi(void)
    //--------------------------------------------------------------------------
    {
      DETAILED_PROFILER(runtime, ACTIVATE_MULTI_CALL);
      activate_task();
      launch_space = NULL;
      internal_space = IndexSpace::NO_SPACE;
      sliced = false;
      redop = 0;
      deterministic_redop = false;
      reduction_op = NULL;
      serdez_redop_fns = NULL;
      reduction_state_size = 0;
      reduction_state = NULL;
      first_mapping = true;
      children_complete_invoked = false;
      children_commit_invoked = false;
      predicate_false_result = NULL;
      predicate_false_size = 0;
    }

    //--------------------------------------------------------------------------
    void MultiTask::deactivate_multi(void)
    //--------------------------------------------------------------------------
    {
      DETAILED_PROFILER(runtime, DEACTIVATE_MULTI_CALL);
      if (runtime->profiler != NULL)
        runtime->profiler->register_multi_task(this, task_id);
      deactivate_task();
      if (remove_launch_space_reference(launch_space))
        delete launch_space;
      // Remove our reference to the future map
      future_map = FutureMap();
      if (reduction_state != NULL)
      {
        legion_free(REDUCTION_ALLOC, reduction_state, reduction_state_size);
        reduction_state = NULL;
        reduction_state_size = 0;
      }
      if (!temporary_futures.empty())
      {
        for (std::map<DomainPoint,std::pair<void*,size_t> >::const_iterator it =
              temporary_futures.begin(); it != temporary_futures.end(); it++)
        {
          legion_free(FUTURE_RESULT_ALLOC, it->second.first, it->second.second);
        }
        temporary_futures.clear();
      }
      // Remove our reference to the point arguments 
      point_arguments = FutureMap();
      point_futures.clear();
      slices.clear(); 
      if (predicate_false_result != NULL)
      {
        legion_free(PREDICATE_ALLOC, predicate_false_result, 
                    predicate_false_size);
        predicate_false_result = NULL;
        predicate_false_size = 0;
      }
      predicate_false_future = Future();
      intra_space_dependences.clear();
    }

    //--------------------------------------------------------------------------
    bool MultiTask::is_sliced(void) const
    //--------------------------------------------------------------------------
    {
      return sliced;
    }

    //--------------------------------------------------------------------------
    void MultiTask::slice_index_space(void)
    //--------------------------------------------------------------------------
    {
      DETAILED_PROFILER(runtime, SLICE_INDEX_SPACE_CALL);
#ifdef DEBUG_LEGION
      assert(!sliced);
#endif
      sliced = true;
      stealable = false; // cannot steal something that has been sliced
      Mapper::SliceTaskInput input;
      Mapper::SliceTaskOutput output;
      input.domain_is = internal_space;
      runtime->forest->find_launch_space_domain(internal_space, input.domain);
      output.verify_correctness = false;
      if (mapper == NULL)
        mapper = runtime->find_mapper(current_proc, map_id);
      mapper->invoke_slice_task(this, &input, &output);
      if (output.slices.empty())
        REPORT_LEGION_ERROR(ERROR_INVALID_MAPPER_OUTPUT,
                      "Invalid mapper output from invocation of 'slice_task' "
                      "call on mapper %s. Mapper failed to specify an slices "
                      "for task %s (ID %lld).", mapper->get_mapper_name(),
                      get_task_name(), get_unique_id())

#ifdef DEBUG_LEGION
      size_t total_points = 0;
#endif
      for (unsigned idx = 0; idx < output.slices.size(); idx++)
      {
        Mapper::TaskSlice &slice = output.slices[idx]; 
        if (!slice.proc.exists())
          REPORT_LEGION_ERROR(ERROR_INVALID_MAPPER_OUTPUT,
                        "Invalid mapper output from invocation of 'slice_task' "
                        "on mapper %s. Mapper returned a slice for task "
                        "%s (ID %lld) with an invalid processor " IDFMT ".",
                        mapper->get_mapper_name(), get_task_name(),
                        get_unique_id(), slice.proc.id)
        // Check to see if we need to get an index space for this domain
        if (!slice.domain_is.exists() && (slice.domain.get_volume() > 0))
          slice.domain_is = 
            runtime->find_or_create_index_slice_space(slice.domain,
                                    internal_space.get_type_tag());
        if (slice.domain_is.get_type_tag() != internal_space.get_type_tag())
          REPORT_LEGION_ERROR(ERROR_INVALID_MAPPER_OUTPUT,
                        "Invalid mapper output from invocation of 'slice_task' "
                        "on mapper %s. Mapper returned slice index space %d "
                        "for task %s (UID %lld) with a different type than "
                        "original index space to be sliced.",
                        mapper->get_mapper_name(), slice.domain_is.get_id(),
                        get_task_name(), get_unique_id());
#ifdef DEBUG_LEGION
        // Check to make sure the domain is not empty
        Domain &d = slice.domain;
        if ((d == Domain::NO_DOMAIN) && slice.domain_is.exists())
          runtime->forest->find_launch_space_domain(slice.domain_is, d);
        bool empty = false;
	size_t volume = d.get_volume();
	if (volume == 0)
	  empty = true;
	else
	  total_points += volume;
        if (empty)
          REPORT_LEGION_ERROR(ERROR_INVALID_MAPPER_OUTPUT,
                        "Invalid mapper output from invocation of 'slice_task' "
                        "on mapper %s. Mapper returned an empty slice for task "
                        "%s (ID %lld).", mapper->get_mapper_name(),
                        get_task_name(), get_unique_id())
#endif
        SliceTask *new_slice = this->clone_as_slice_task(slice.domain_is,
                                                         slice.proc,
                                                         slice.recurse,
                                                         slice.stealable);
        slices.push_back(new_slice);
      }
#ifdef DEBUG_LEGION
      // If the volumes don't match, then something bad happend in the mapper
      if (total_points != input.domain.get_volume())
        REPORT_LEGION_ERROR(ERROR_INVALID_MAPPER_OUTPUT,
                      "Invalid mapper output from invocation of 'slice_task' "
                      "on mapper %s. Mapper returned slices with a total "
                      "volume %ld that does not match the expected volume of "
                      "%zd when slicing task %s (ID %lld).", 
                      mapper->get_mapper_name(), long(total_points),
                      input.domain.get_volume(), 
                      get_task_name(), get_unique_id())
#endif
      if (output.verify_correctness)
      {
        std::vector<IndexSpace> slice_spaces(slices.size());
        for (unsigned idx = 0; idx < output.slices.size(); idx++)
          slice_spaces[idx] = output.slices[idx].domain_is;
        runtime->forest->validate_slicing(internal_space, slice_spaces,
                                          this, mapper);
      }
      trigger_slices(); 
      // If we succeeded and this is an intermediate slice task
      // then we can reclaim it, otherwise, if it is the original
      // index task then we want to keep it around. Note it is safe
      // to call get_task_kind here despite the cleanup race because
      // it is a static property of the object.
      if (get_task_kind() == SLICE_TASK_KIND)
        deactivate();
    }

    //--------------------------------------------------------------------------
    void MultiTask::trigger_slices(void)
    //--------------------------------------------------------------------------
    {
      // Add our slices back into the queue of things that are ready to map
      // or send it to its remote node if necessary
      // Watch out for the cleanup race with some acrobatics here
      // to handle the case where the iterator is invalidated
      std::set<RtEvent> wait_for;
      std::list<SliceTask*>::const_iterator it = slices.begin();
      while (true)
      {
        SliceTask *slice = *it;
        // Have to update this before launching the task to avoid 
        // the clean-up race
        it++;
        const bool done = (it == slices.end());
        // Dumb case for must epoch operations, we need these to 
        // be mapped immediately, mapper be damned
        if (must_epoch != NULL)
        {
          TriggerTaskArgs trigger_args(slice);
          RtEvent done = runtime->issue_runtime_meta_task(trigger_args, 
                                           LG_THROUGHPUT_WORK_PRIORITY);
          wait_for.insert(done);
        }
        // If we're replaying this for for a trace then don't even
        // bother asking the mapper about when to map this
        else if (is_replaying())
          slice->enqueue_ready_operation();
        // Figure out whether this task is local or remote
        else if (!runtime->is_local(slice->target_proc))
        {
          // We can only send it away if it is not origin mapped
          // otherwise it has to stay here until it is fully mapped
          if (!slice->is_origin_mapped())
            runtime->send_task(slice);
          else
            slice->enqueue_ready_task(false/*use target*/);
        }
        else
          slice->enqueue_ready_task(true/*use target*/);
        if (done)
          break;
      }
      // Must-epoch operations are nasty little beasts and have
      // to wait for the effects to finish before returning
      if (!wait_for.empty())
      {
        RtEvent wait_on = Runtime::merge_events(wait_for);
        wait_on.wait();
      }
    }

    //--------------------------------------------------------------------------
    void MultiTask::clone_multi_from(MultiTask *rhs, IndexSpace is,
                                     Processor p, bool recurse, bool stealable)
    //--------------------------------------------------------------------------
    {
      DETAILED_PROFILER(runtime, CLONE_MULTI_CALL);
#ifdef DEBUG_LEGION
      assert(this->launch_space == NULL);
#endif
      this->clone_task_op_from(rhs, p, stealable, false/*duplicate*/);
      this->index_domain = rhs->index_domain;
      this->launch_space = rhs->launch_space;
      add_launch_space_reference(this->launch_space);
      this->internal_space = is;
      this->future_map = rhs->future_map;
      this->must_epoch_task = rhs->must_epoch_task;
      this->sliced = !recurse;
      this->redop = rhs->redop;
      if (this->redop != 0)
      {
        this->deterministic_redop = rhs->deterministic_redop;
        if (!this->deterministic_redop)
        {
          // Only need to initialize this if we're not doing a 
          // deterministic reduction operation
          this->reduction_op = rhs->reduction_op;
          this->serdez_redop_fns = rhs->serdez_redop_fns;
          initialize_reduction_state();
        }
      }
      this->point_arguments = rhs->point_arguments;
      if (!rhs->point_futures.empty())
        this->point_futures = rhs->point_futures;
      this->predicate_false_future = rhs->predicate_false_future;
      this->predicate_false_size = rhs->predicate_false_size;
      if (this->predicate_false_size > 0)
      {
#ifdef DEBUG_LEGION
        assert(this->predicate_false_result == NULL);
#endif
        this->predicate_false_result = malloc(this->predicate_false_size);
        memcpy(this->predicate_false_result, rhs->predicate_false_result,
               this->predicate_false_size);
      }
    }

    //--------------------------------------------------------------------------
    void MultiTask::trigger_mapping(void)
    //--------------------------------------------------------------------------
    {
      DETAILED_PROFILER(runtime, MULTI_TRIGGER_EXECUTION_CALL);
      if (is_remote())
      {
        // distribute, slice, then map/launch
        if (distribute_task())
        {
          // Still local
          if (is_sliced())
          {
            if (is_origin_mapped())
              launch_task();
            else
              map_and_launch();
          }
          else
            slice_index_space();
        }
      }
      else
      {
        // Not remote
        // If we're doing a must epoch launch then we don't
        // need to early map any regions because any interfering
        // regions that would be handled by this will be handled
        // by the map_must_epoch call
        if (must_epoch == NULL)
          early_map_task();
        if (is_origin_mapped())
        {
          if (is_sliced())
          {
            if (must_epoch == NULL)
            {
              // See if we've done our first mapping yet or not
              if (first_mapping)
              {
                first_mapping = false;
                const RtEvent done_mapping = perform_mapping();
                if (!done_mapping.exists() || done_mapping.has_triggered())
                {
                  if (distribute_task())
                    launch_task();
                }
                else
                  defer_distribute_task(done_mapping);
              }
              else
              {
                // We know that it is staying on one
                // of our local processors.  If it is
                // still this processor then map and run it
                if (distribute_task())
                  // Still local so we can launch it
                  launch_task();
              }
            }
            else
              register_must_epoch();
          }
          else
            slice_index_space();
        }
        else
        {
          if (distribute_task())
          {
            // Still local try slicing, mapping, and launching
            if (is_sliced())
              map_and_launch();
            else
              slice_index_space();
          }
        }
      }
    } 

    //--------------------------------------------------------------------------
    void MultiTask::pack_multi_task(Serializer &rez, AddressSpaceID target)
    //--------------------------------------------------------------------------
    {
      DETAILED_PROFILER(runtime, PACK_MULTI_CALL);
      RezCheck z(rez);
      pack_base_task(rez, target);
      rez.serialize(launch_space->handle);
      rez.serialize(sliced);
      rez.serialize(redop);
      if (redop > 0)
        rez.serialize<bool>(deterministic_redop);
    }

    //--------------------------------------------------------------------------
    void MultiTask::unpack_multi_task(Deserializer &derez,
                                      std::set<RtEvent> &ready_events)
    //--------------------------------------------------------------------------
    {
      DETAILED_PROFILER(runtime, UNPACK_MULTI_CALL);
      DerezCheck z(derez);
      unpack_base_task(derez, ready_events); 
      IndexSpace launch_handle;
      derez.deserialize(launch_handle);
#ifdef DEBUG_LEGION
      assert(launch_space == NULL);
#endif
      launch_space = runtime->forest->get_node(launch_handle);
      WrapperReferenceMutator mutator(ready_events);
      launch_space->add_base_valid_ref(CONTEXT_REF, &mutator);
      derez.deserialize(sliced);
      derez.deserialize(redop);
      if (redop > 0)
      {
        derez.deserialize(deterministic_redop);
        // Only need to fill these in if we're not doing a 
        // deterministic reduction operation
        if (!deterministic_redop)
        {
          reduction_op = Runtime::get_reduction_op(redop);
          serdez_redop_fns = Runtime::get_serdez_redop_fns(redop);
          initialize_reduction_state();
        }
      }
    }

    //--------------------------------------------------------------------------
    void MultiTask::initialize_reduction_state(void)
    //--------------------------------------------------------------------------
    {
#ifdef DEBUG_LEGION
      assert(reduction_op != NULL);
      assert(reduction_op->is_foldable);
      assert(reduction_state == NULL);
#endif
      reduction_state_size = reduction_op->sizeof_rhs;
      reduction_state = legion_malloc(REDUCTION_ALLOC, reduction_state_size);
      // If we need to initialize specially, then we do that with a serdez fn
      if (serdez_redop_fns != NULL)
        (*(serdez_redop_fns->init_fn))(reduction_op, reduction_state, 
                                       reduction_state_size);
      else
        reduction_op->init(reduction_state, 1);
    }

    //--------------------------------------------------------------------------
    void MultiTask::fold_reduction_future(const void *result, 
                                          size_t result_size, 
                                          bool owner, bool exclusive)
    //--------------------------------------------------------------------------
    {
      // Apply the reduction operation
#ifdef DEBUG_LEGION
      assert(reduction_op != NULL);
      assert(reduction_op->is_foldable);
      assert(reduction_state != NULL);
#endif
      // Perform the reduction, see if we have to do serdez reductions
      if (serdez_redop_fns != NULL)
      {
        // Need to hold the lock to make the serialize/deserialize
        // process atomic
        AutoLock o_lock(op_lock);
        (*(serdez_redop_fns->fold_fn))(reduction_op, reduction_state,
                                       reduction_state_size, result);
      }
      else
        reduction_op->fold(reduction_state, result, 1, exclusive);

      // If we're the owner, then free the memory
      if (owner)
        free(const_cast<void*>(result));
    } 

    /////////////////////////////////////////////////////////////
    // Individual Task 
    /////////////////////////////////////////////////////////////

    //--------------------------------------------------------------------------
    IndividualTask::IndividualTask(Runtime *rt)
      : SingleTask(rt)
    //--------------------------------------------------------------------------
    {
    }

    //--------------------------------------------------------------------------
    IndividualTask::IndividualTask(const IndividualTask &rhs)
      : SingleTask(NULL)
    //--------------------------------------------------------------------------
    {
      // should never be called
      assert(false);
    }

    //--------------------------------------------------------------------------
    IndividualTask::~IndividualTask(void)
    //--------------------------------------------------------------------------
    {
    }

    //--------------------------------------------------------------------------
    IndividualTask& IndividualTask::operator=(const IndividualTask &rhs)
    //--------------------------------------------------------------------------
    {
      // should never be called
      assert(false);
      return *this;
    }

    //--------------------------------------------------------------------------
    void IndividualTask::activate(void)
    //--------------------------------------------------------------------------
    {
      DETAILED_PROFILER(runtime, ACTIVATE_INDIVIDUAL_CALL);
      activate_individual_task(); 
    }

    //--------------------------------------------------------------------------
    void IndividualTask::activate_individual_task(void)
    //--------------------------------------------------------------------------
    {
      activate_single();
      predicate_false_result = NULL;
      predicate_false_size = 0;
      orig_task = this;
      remote_owner_uid = 0;
      remote_completion_event = get_completion_event();
      remote_unique_id = get_unique_id();
      sent_remotely = false;
      top_level_task = false;
      implicit_top_level_task = false;
      local_function_task = false;
      need_intra_task_alias_analysis = true;
    }

    //--------------------------------------------------------------------------
    void IndividualTask::deactivate(void)
    //--------------------------------------------------------------------------
    {
      DETAILED_PROFILER(runtime, DEACTIVATE_INDIVIDUAL_CALL);
      deactivate_individual_task(); 
      runtime->free_individual_task(this);
    }

    //--------------------------------------------------------------------------
    void IndividualTask::deactivate_individual_task(void)
    //--------------------------------------------------------------------------
    {
      deactivate_single();
      if (predicate_false_result != NULL)
      {
        legion_free(PREDICATE_ALLOC, predicate_false_result, 
                    predicate_false_size);
        predicate_false_result = NULL;
        predicate_false_size = 0;
      }
      // Remove our reference on the future
      result = Future();
      predicate_false_future = Future();
      privilege_paths.clear();
      if (!acquired_instances.empty())
<<<<<<< HEAD
        release_acquired_instances(acquired_instances); 
      acquired_instances.clear();
=======
        release_acquired_instances(acquired_instances);
      runtime->free_individual_task(this);
>>>>>>> ae83eb69
    }

    //--------------------------------------------------------------------------
    Future IndividualTask::initialize_task(InnerContext *ctx,
                                           const TaskLauncher &launcher,
                                           bool track /*=true*/,
                                           bool top_level /*=false*/,
                                           bool implicit_top_level /*=false*/)
    //--------------------------------------------------------------------------
    {
      parent_ctx = ctx;
      task_id = launcher.task_id;
      indexes = launcher.index_requirements;
      regions = launcher.region_requirements;
      if (!launcher.futures.empty())
      {
        // Only allow non-empty futures on the way in
        for (std::vector<Future>::const_iterator it =
              launcher.futures.begin(); it != launcher.futures.end(); it++)
          if (it->impl != NULL)
            futures.push_back(*it);
      }
      // Can't update these here in case we get restricted postconditions
      grants = launcher.grants;
      wait_barriers = launcher.wait_barriers;
      arrive_barriers = launcher.arrive_barriers;
      arglen = launcher.argument.get_size();
      if (arglen > 0)
      {
        args = legion_malloc(TASK_ARGS_ALLOC, arglen);
        memcpy(args,launcher.argument.get_ptr(),arglen);
      }
      map_id = launcher.map_id;
      tag = launcher.tag;
      index_point = launcher.point;
      index_domain = Domain(index_point, index_point);
      sharding_space = launcher.sharding_space;
      is_index_space = false;
      initialize_base_task(ctx, track, launcher.static_dependences,
                           launcher.predicate, task_id);
      remote_owner_uid = ctx->get_unique_id();
      need_intra_task_alias_analysis = !launcher.independent_requirements;
      if (launcher.predicate != Predicate::TRUE_PRED)
      {
        if (launcher.predicate_false_future.impl != NULL)
          predicate_false_future = launcher.predicate_false_future;
        else
        {
          predicate_false_size = launcher.predicate_false_result.get_size();
          if (predicate_false_size == 0)
          {
            // TODO: Put this check back in
#if 0
            if (variants->return_size > 0)
              log_run.error("Predicated task launch for task %s "
                                  "in parent task %s (UID %lld) has non-void "
                                  "return type but no default value for its "
                                  "future if the task predicate evaluates to "
                                  "false.  Please set either the "
                                  "'predicate_false_result' or "
                                  "'predicate_false_future' fields of the "
                                  "TaskLauncher struct.",
                                  get_task_name(), ctx->get_task_name(),
                                  ctx->get_unique_id())
#endif
          }
          else
          {
            // TODO: Put this check back in
#ifdef PERFORM_PREDICATE_SIZE_CHECKS
            if (predicate_false_size != variants->return_size)
              REPORT_LEGION_ERROR(ERROR_PREDICATED_TASK_LAUNCH,
                            "Predicated task launch for task %s "
                                 "in parent task %s (UID %lld) has predicated "
                                 "false return type of size %ld bytes, but the "
                                 "expected return size is %ld bytes.",
                                 get_task_name(), parent_ctx->get_task_name(),
                                 parent_ctx->get_unique_id(),
                                 predicate_false_size, variants->return_size)
#endif
#ifdef DEBUG_LEGION
            assert(predicate_false_result == NULL);
#endif
            predicate_false_result = 
              legion_malloc(PREDICATE_ALLOC, predicate_false_size);
            memcpy(predicate_false_result, 
                   launcher.predicate_false_result.get_ptr(),
                   predicate_false_size);
          }
        }
      } 
      if (launcher.local_function_task)
      {
        if (!regions.empty())
          REPORT_LEGION_ERROR(ERROR_ILLEGAL_LOCAL_FUNCTION_TASK_LAUNCH, 
              "Local function task launch for task %s in parent task %s "
              "(UID %lld) has %zd region requirements. Local function tasks "
              "are not permitted to have any region requirements.", 
              get_task_name(), parent_ctx->get_task_name(), 
              parent_ctx->get_unique_id(), regions.size())
        local_function_task = true;
      }
      // Get a future from the parent context to use as the result
      result = Future(new FutureImpl(runtime, true/*register*/,
            runtime->get_available_distributed_id(), 
            runtime->address_space, get_completion_event(), this));
      check_empty_field_requirements(); 
      // If this is the top-level task we can record some extra properties
      if (top_level)
      {
        this->top_level_task = true;
        this->implicit_top_level_task = implicit_top_level;
        // Top-level tasks never do dependence analysis, so we
        // need to complete those stages now
        resolve_speculation();
      }
      if (runtime->legion_spy_enabled)
      {
        if (top_level)
          LegionSpy::log_top_level_task(task_id, parent_ctx->get_unique_id(),
                                        unique_op_id, get_task_name());
        LegionSpy::log_individual_task(parent_ctx->get_unique_id(),
                                       unique_op_id,
                                       task_id, get_task_name());
        for (std::vector<PhaseBarrier>::const_iterator it = 
              launcher.wait_barriers.begin(); it !=
              launcher.wait_barriers.end(); it++)
        {
          ApEvent e = Runtime::get_previous_phase(it->phase_barrier);
          LegionSpy::log_phase_barrier_wait(unique_op_id, e);
        }
        LegionSpy::log_future_creation(unique_op_id, 
              result.impl->get_ready_event(), index_point);
      }
      return result;
    }

    //--------------------------------------------------------------------------
    void IndividualTask::initialize_must_epoch(MustEpochOp *epoch, 
                                           unsigned index, bool do_registration)
    //--------------------------------------------------------------------------
    {
      set_must_epoch(epoch, index, do_registration);
      FutureMap map = epoch->get_future_map();
      result = map.impl->get_future(index_point, true/*internal only*/);
    }

    //--------------------------------------------------------------------------
    void IndividualTask::trigger_prepipeline_stage(void)
    //--------------------------------------------------------------------------
    {
      // local function tasks have no region requirements so nothing to do here
      if (local_function_task)
        return;
      // First compute the parent indexes
      compute_parent_indexes();
      privilege_paths.resize(regions.size());
      for (unsigned idx = 0; idx < regions.size(); idx++)
        initialize_privilege_path(privilege_paths[idx], regions[idx]);
      update_no_access_regions();
      if (!options_selected)
      {
        const bool inline_task = select_task_options(false/*prioritize*/);
        if (inline_task) 
        {
          REPORT_LEGION_WARNING(LEGION_WARNING_MAPPER_REQUESTED_INLINE,
                          "Mapper %s requested to inline task %s "
                          "(UID %lld) but the 'enable_inlining' option was "
                          "not set on the task launcher so the request is "
                          "being ignored", mapper->get_mapper_name(),
                          get_task_name(), get_unique_id());
        }
      }
      // If we have a trace, it is unsound to do this until the dependence
      // analysis stage when all the operations are serialized in order
      if (need_intra_task_alias_analysis)
      {
        LegionTrace *local_trace = get_trace();
        if (local_trace == NULL)
          perform_intra_task_alias_analysis(false/*tracing*/, NULL/*trace*/,
                                            privilege_paths);
      }
      if (runtime->legion_spy_enabled)
      {
        for (unsigned idx = 0; idx < regions.size(); idx++)
        {
          log_requirement(unique_op_id, idx, regions[idx]);
        }
      }
    }

    //--------------------------------------------------------------------------
    void IndividualTask::trigger_dependence_analysis(void)
    //--------------------------------------------------------------------------
    {
      perform_base_dependence_analysis();
      ProjectionInfo projection_info;
      for (unsigned idx = 0; idx < regions.size(); idx++)
      {
        runtime->forest->perform_dependence_analysis(this, idx, regions[idx], 
                                                     projection_info,
                                                     privilege_paths[idx]);
      }
    }

    //--------------------------------------------------------------------------
    void IndividualTask::perform_base_dependence_analysis(void)
    //--------------------------------------------------------------------------
    {
#ifdef DEBUG_LEGION
      assert(memo_state != MEMO_REQ);
      assert(privilege_paths.size() == regions.size());
#endif
      if (runtime->check_privileges && 
          !is_top_level_task() && !local_function_task)
        perform_privilege_checks();
      // If we have a trace we do our alias analysis now
      if (need_intra_task_alias_analysis && !local_function_task)
      {
        LegionTrace *local_trace = get_trace();
        if (local_trace != NULL)
          perform_intra_task_alias_analysis(is_tracing(), local_trace,
                                            privilege_paths);
      }
      // To be correct with the new scheduler we also have to 
      // register mapping dependences on futures
      for (std::vector<Future>::const_iterator it = futures.begin();
            it != futures.end(); it++)
        it->impl->register_dependence(this);
      if (predicate_false_future.impl != NULL)
        predicate_false_future.impl->register_dependence(this);
      // Also have to register any dependences on our predicate
      register_predicate_dependence();
    }

    //--------------------------------------------------------------------------
    void IndividualTask::trigger_ready(void)
    //--------------------------------------------------------------------------
    {
      // Dumb case for must epoch operations, we need these to 
      // be mapped immediately, mapper be damned
      if (must_epoch != NULL)
      {
        TriggerTaskArgs trigger_args(this);
        runtime->issue_runtime_meta_task(trigger_args, 
                                         LG_THROUGHPUT_WORK_PRIORITY);
      }
      // If we're replaying this for for a trace then don't even
      // bother asking the mapper about when to map this
      else if (is_replaying() || local_function_task)
        enqueue_ready_operation();
      // Figure out whether this task is local or remote
      else if (!runtime->is_local(target_proc))
      {
        // We can only send it away if it is not origin mapped
        // otherwise it has to stay here until it is fully mapped
        if (!is_origin_mapped())
          runtime->send_task(this);
        else
          enqueue_ready_task(false/*use target*/);
      }
      else
        enqueue_ready_task(true/*use target*/);
    } 

    //--------------------------------------------------------------------------
    void IndividualTask::report_interfering_requirements(unsigned idx1, 
                                                         unsigned idx2)
    //--------------------------------------------------------------------------
    {
#if 1
      REPORT_LEGION_ERROR(ERROR_ALIASED_INTERFERING_REGION,
                    "Aliased and interfering region requirements for "
                    "individual tasks are not permitted. Region requirements "
                    "%d and %d of task %s (UID %lld) in parent task %s "
                    "(UID %lld) are interfering.", idx1, idx2, get_task_name(),
                    get_unique_id(), parent_ctx->get_task_name(),
                    parent_ctx->get_unique_id())
#else
      REPORT_LEGION_WARNING(LEGION_WARNING_REGION_REQUIREMENTS_INDIVIDUAL,
                      "Region requirements %d and %d of individual task "
                      "%s (UID %lld) in parent task %s (UID %lld) are "
                      "interfering.  This behavior is currently "
                      "undefined. You better really know what you are "
                      "doing.", idx1, idx2, get_task_name(), 
                      get_unique_id(), parent_ctx->get_task_name(), 
                      parent_ctx->get_unique_id())
#endif
    }

    //--------------------------------------------------------------------------
    std::map<PhysicalManager*,std::pair<unsigned,bool> >* 
                                IndividualTask::get_acquired_instances_ref(void)
    //--------------------------------------------------------------------------
    {
      return &acquired_instances;
    }

    //--------------------------------------------------------------------------
    void IndividualTask::resolve_false(bool speculated, bool launched)
    //--------------------------------------------------------------------------
    {
      // If we already launched, then return, otherwise continue
      // through and do the work to clean up the task 
      if (launched)
        return;
      // Set the future to the false result
      RtEvent execution_condition;
      if (predicate_false_future.impl != NULL)
      {
        ApEvent wait_on = predicate_false_future.impl->get_ready_event();
        if (wait_on.has_triggered())
        {
          const size_t result_size = 
            check_future_size(predicate_false_future.impl);
          if (result_size > 0)
            result.impl->set_result(
                predicate_false_future.impl->get_untyped_result(true,NULL,true),
                result_size, false/*own*/);
          else
            result.impl->set_result(NULL, 0, false/*own*/);
        }
        else
        {
          // Add references so they aren't garbage collected
          result.impl->add_base_gc_ref(DEFERRED_TASK_REF, this);
          predicate_false_future.impl->add_base_gc_ref(DEFERRED_TASK_REF, this);
          DeferredFutureSetArgs args(result.impl, 
                predicate_false_future.impl, this);
          execution_condition = 
            runtime->issue_runtime_meta_task(args,LG_LATENCY_WORK_PRIORITY,
                                             Runtime::protect_event(wait_on));
        }
      }
      else
      {
        if (predicate_false_size > 0)
          result.impl->set_result(predicate_false_result,
                                  predicate_false_size, false/*own*/);
        else
          result.impl->set_result(NULL, 0, false/*own*/);
      }
      // Then clean up this task instance
      complete_mapping();
      complete_execution(execution_condition);
      resolve_speculation();
      trigger_children_complete();
    }

    //--------------------------------------------------------------------------
    void IndividualTask::early_map_task(void)
    //--------------------------------------------------------------------------
    {
      // Nothing to do for now
    }

    //--------------------------------------------------------------------------
    bool IndividualTask::distribute_task(void)
    //--------------------------------------------------------------------------
    {
      if (target_proc.exists() && (target_proc != current_proc))
      {
        runtime->send_task(this);
        return false;
      }
      return true;
    }

    //--------------------------------------------------------------------------
    RtEvent IndividualTask::perform_mapping(
                                        MustEpochOp *must_epoch_owner/*=NULL*/, 
                                        const DeferMappingArgs *args/* =NULL*/)
    //--------------------------------------------------------------------------
    {
      DETAILED_PROFILER(runtime, INDIVIDUAL_PERFORM_MAPPING_CALL);
      // Now try to do the mapping, we can just use our completion
      // event since we know this task will object will be active
      // throughout the duration of the computation
      const RtEvent deferred = map_all_regions(get_task_completion(), 
                                               must_epoch_owner, args);
      if (deferred.exists())
        return deferred; 
      // If we mapped, then we are no longer stealable
      stealable = false;
      // We can now apply any arrives or releases
      if (!arrive_barriers.empty() || !grants.empty())
      {
        ApEvent done_event = get_task_completion();
        if (!effects_postconditions.empty())
        {
          const TraceInfo trace_info = (remote_trace_info == NULL) ?
            TraceInfo(this) : TraceInfo(*remote_trace_info, this);
          effects_postconditions.insert(done_event);
          done_event = 
            Runtime::merge_events(&trace_info, effects_postconditions);
          if (is_recording())
            trace_info.record_set_effects(this, done_event);
        }
        for (unsigned idx = 0; idx < grants.size(); idx++)
          grants[idx].impl->register_operation(done_event);
        for (std::vector<PhaseBarrier>::const_iterator it = 
              arrive_barriers.begin(); it != arrive_barriers.end(); it++)
          Runtime::phase_barrier_arrive(*it, 1/*count*/, done_event);
      }
      // If we succeeded in mapping and it's a leaf task
      // then we get to mark that we are done mapping
      RtEvent applied_condition;
      if (!is_replicated())
      { 
        // The common path
        if (is_leaf())
        {
          if (!map_applied_conditions.empty())
          {
            applied_condition = Runtime::merge_events(map_applied_conditions);
            map_applied_conditions.clear();
          }
          // If we mapped remotely we might have a deferred complete mapping
          // that we can trigger now
          if (deferred_complete_mapping.exists())
          {
#ifdef DEBUG_LEGION
            assert(is_remote());
#endif
            Runtime::trigger_event(deferred_complete_mapping,applied_condition);
            applied_condition = deferred_complete_mapping;
            deferred_complete_mapping = RtUserEvent::NO_RT_USER_EVENT;
          }
        }
        else if (!is_remote())
        {
          // We did this mapping on the owner
#ifdef DEBUG_LEGION
          assert(!deferred_complete_mapping.exists());
#endif
          deferred_complete_mapping = Runtime::create_rt_user_event();
          applied_condition = deferred_complete_mapping;
        }
        else
        {
          // We did this mapping remotely so there better be an event
#ifdef DEBUG_LEGION
          assert(deferred_complete_mapping.exists());
#endif
          applied_condition = deferred_complete_mapping;
        }
      }
      else
      {
        // Replciated case
#ifdef DEBUG_LEGION
        assert(!deferred_complete_mapping.exists());
#endif
        deferred_complete_mapping = Runtime::create_rt_user_event();
        applied_condition = deferred_complete_mapping;
#ifdef LEGION_SPY
        // Still need to do this for Legion Spy
        LegionSpy::log_operation_events(unique_op_id,
            ApEvent::NO_AP_EVENT, ApEvent::NO_AP_EVENT);
#endif
      }
      // Mark that we have completed mapping
      if (!acquired_instances.empty())
        applied_condition = release_nonempty_acquired_instances(
                          applied_condition, acquired_instances);
      complete_mapping(applied_condition);
      return RtEvent::NO_RT_EVENT;
    }

    //--------------------------------------------------------------------------
    bool IndividualTask::is_stealable(void) const
    //--------------------------------------------------------------------------
    {
      return ((!map_origin) && stealable);
    }

    //--------------------------------------------------------------------------
    bool IndividualTask::can_early_complete(ApUserEvent &chain_event)
    //--------------------------------------------------------------------------
    {
      if (is_remote())
        return false;
      if (runtime->program_order_execution)
        return false;
      // Otherwise we're going to do it mark that we
      // don't need to trigger the underlying completion event.
      // Note we need to do this now to avoid any race condition.
      return request_early_complete_no_trigger(chain_event);
    }

    //--------------------------------------------------------------------------
    VersionInfo& IndividualTask::get_version_info(unsigned idx)
    //--------------------------------------------------------------------------
    {
#ifdef DEBUG_LEGION
      assert(idx < version_infos.size());
#endif
      return version_infos[idx];
    }

    //--------------------------------------------------------------------------
    const VersionInfo& IndividualTask::get_version_info(unsigned idx) const
    //--------------------------------------------------------------------------
    {
#ifdef DEBUG_LEGION
      assert(idx < version_infos.size());
#endif
      return version_infos[idx];
    }

    //--------------------------------------------------------------------------
    RegionTreePath& IndividualTask::get_privilege_path(unsigned idx)
    //--------------------------------------------------------------------------
    {
#ifdef DEBUG_LEGION
      assert(idx < privilege_paths.size());
#endif
      return privilege_paths[idx];
    }

    //--------------------------------------------------------------------------
    ApEvent IndividualTask::get_task_completion(void) const
    //--------------------------------------------------------------------------
    {
      if (is_remote())
        return remote_completion_event;
      else
        return completion_event;
    }

    //--------------------------------------------------------------------------
    TaskOp::TaskKind IndividualTask::get_task_kind(void) const
    //--------------------------------------------------------------------------
    {
      return INDIVIDUAL_TASK_KIND;
    } 

    //--------------------------------------------------------------------------
    void IndividualTask::trigger_task_complete(bool deferred /*=false*/)
    //--------------------------------------------------------------------------
    {
      DETAILED_PROFILER(runtime, INDIVIDUAL_TRIGGER_COMPLETE_CALL);
      // Invalidate any state that we had if we didn't already
      // Do this before sending the complete message to avoid the
      // race condition in the remote case where the top-level
      // context cleans on the owner node while we still need it
      if (execution_context != NULL)
      {
        execution_context->invalidate_region_tree_contexts();
        if (runtime->legion_spy_enabled)
          execution_context->log_created_requirements();
      }
      // For remote cases we have to keep track of the events for
      // returning any created logical state, we can't commit until
      // it is returned or we might prematurely release the references
      // that we hold on the version state objects
      std::set<RtEvent> completion_preconditions;
      if (!is_remote())
      {
        // Pass back our created and deleted operations
        if (execution_context != NULL)
        {
          if (top_level_task)
            execution_context->report_leaks_and_duplicates(
                                  completion_preconditions);
          else
            execution_context->return_resources(parent_ctx, 
                                  completion_preconditions);
        }
      }
      else
      {
        Serializer rez;
        pack_remote_complete(rez);
        runtime->send_individual_remote_complete(orig_proc,rez);
      }
      // See if we need to trigger that our children are complete
      // Note it is only safe to do this if we were not sent remotely
      bool need_commit = false;
      if (!sent_remotely && (execution_context != NULL))
        need_commit = execution_context->attempt_children_commit();
      if (must_epoch != NULL)
      {
        if (!completion_preconditions.empty())
        {
          const RtEvent wait_on = 
            Runtime::merge_events(completion_preconditions);
          if (wait_on.exists() && !wait_on.has_triggered())
            wait_on.wait();
        }
        must_epoch->notify_subop_complete(this);
        complete_operation();
      }
      else
      {
        // Mark that this operation is complete
        if (!completion_preconditions.empty())
        {
          RtEvent complete_precondition =
            Runtime::merge_events(completion_preconditions);
          complete_operation(complete_precondition);
        }
        else
          complete_operation();
      }
      if (need_commit)
        trigger_children_committed();
    }

    //--------------------------------------------------------------------------
    void IndividualTask::trigger_task_commit(void)
    //--------------------------------------------------------------------------
    {
      DETAILED_PROFILER(runtime, INDIVIDUAL_TRIGGER_COMMIT_CALL);
      if (is_remote())
      {
        Serializer rez;
        pack_remote_commit(rez);
        runtime->send_individual_remote_commit(orig_proc,rez);
      }
      if (profiling_reported.exists())
        finalize_single_task_profiling();
      if (must_epoch != NULL)
      {
        if (profiling_reported.exists() && !profiling_reported.has_triggered())
          profiling_reported.wait();
        must_epoch->notify_subop_commit(this);
        commit_operation(true/*deactivate*/);
      }
      else
        commit_operation(true/*deactivate*/, profiling_reported);
    }

    //--------------------------------------------------------------------------
    void IndividualTask::handle_future(const void *res, size_t res_size,
                                       bool owned)
    //--------------------------------------------------------------------------
    {
      result.impl->set_result(res, res_size, owned);
    }

    //--------------------------------------------------------------------------
    void IndividualTask::handle_post_mapped(bool deferral,
                                            RtEvent mapped_precondition)
    //--------------------------------------------------------------------------
    {
      DETAILED_PROFILER(runtime, INDIVIDUAL_POST_MAPPED_CALL);
      if (deferred_complete_mapping.exists())
      {
        if (mapped_precondition.exists())
          map_applied_conditions.insert(mapped_precondition);
        // Little race condition here so pull it on the stack first
        RtUserEvent to_trigger = deferred_complete_mapping;
        deferred_complete_mapping = RtUserEvent::NO_RT_USER_EVENT;
        if (!map_applied_conditions.empty())
          Runtime::trigger_event(to_trigger, 
              Runtime::merge_events(map_applied_conditions)); 
        else
          Runtime::trigger_event(to_trigger);
      }
      // If we're an implicit top-level we do our complete mapping call here
      else if (top_level_task && implicit_top_level_task)
        complete_mapping(mapped_precondition);
#ifdef DEBUG_LEGION
#ifndef NDEBUG
      else
      {
        assert(!mapped_precondition.exists());
        assert(map_applied_conditions.empty());
      }
#endif
#endif
    } 

    //--------------------------------------------------------------------------
    void IndividualTask::handle_misspeculation(void)
    //--------------------------------------------------------------------------
    {
      // First thing: increment the meta-task counts since we decremented
      // them in case we didn't end up running
#ifdef DEBUG_LEGION
      runtime->increment_total_outstanding_tasks(
          MisspeculationTaskArgs::TASK_ID, true/*meta*/);
#else
      runtime->increment_total_outstanding_tasks();
#endif
#ifdef DEBUG_SHUTDOWN_HANG
      __sync_fetch_and_add(
            &runtime->outstanding_counts[MisspeculationTaskArgs::TASK_ID],1);
#endif
      // Pretend like we executed the task
      execution_context->begin_misspeculation();
      if (predicate_false_future.impl != NULL)
      {
        // Wait for the future to be ready
        ApEvent wait_on = predicate_false_future.impl->get_ready_event();
        wait_on.wait();
        void *ptr = 
          predicate_false_future.impl->get_untyped_result(true, NULL, true);
        size_t size = predicate_false_future.impl->get_untyped_size(true);
        execution_context->end_misspeculation(ptr, size); 
      }
      else
        execution_context->end_misspeculation(predicate_false_result,
                                              predicate_false_size);
    }

    //--------------------------------------------------------------------------
    void IndividualTask::record_reference_mutation_effect(RtEvent event)
    //--------------------------------------------------------------------------
    {
      map_applied_conditions.insert(event);
    }

    //--------------------------------------------------------------------------
    bool IndividualTask::pack_task(Serializer &rez, AddressSpaceID target)
    //--------------------------------------------------------------------------
    {
      DETAILED_PROFILER(runtime, INDIVIDUAL_PACK_TASK_CALL);
      // Check to see if we are stealable, if not and we have not
      // yet been sent remotely, then send the state now
      RezCheck z(rez);
      pack_single_task(rez, target);
      rez.serialize(orig_task);
      rez.serialize(remote_completion_event);
      rez.serialize(remote_unique_id);
      rez.serialize(remote_owner_uid);
      rez.serialize(top_level_task);
      rez.serialize(result.impl->did);
      if (predicate_false_future.impl != NULL)
        rez.serialize(predicate_false_future.impl->did);
      else
        rez.serialize<DistributedID>(0);
      rez.serialize(predicate_false_size);
      if (predicate_false_size > 0)
        rez.serialize(predicate_false_result, predicate_false_size);
      // Mark that we sent this task remotely
      sent_remotely = true;
      // If this task is remote, then deactivate it, otherwise
      // we're local so we don't want to be deactivated for when
      // return messages get sent back.
      return is_remote();
    }

    //--------------------------------------------------------------------------
    bool IndividualTask::unpack_task(Deserializer &derez, Processor current,
                                     std::set<RtEvent> &ready_events)
    //--------------------------------------------------------------------------
    {
      DETAILED_PROFILER(runtime, INDIVIDUAL_UNPACK_TASK_CALL);
      DerezCheck z(derez);
      unpack_single_task(derez, ready_events);
      derez.deserialize(orig_task);
      derez.deserialize(remote_completion_event);
      derez.deserialize(remote_unique_id);
      set_current_proc(current);
      derez.deserialize(remote_owner_uid);
      derez.deserialize(top_level_task);
      // Quick check to see if we've been sent back to our original node
      if (!is_remote())
      {
#ifdef DEBUG_LEGION
        // Need to make the deserializer happy in debug mode
        // 2 *sizeof(size_t) since we're two DerezChecks deep
        derez.advance_pointer(derez.get_remaining_bytes() - 2*sizeof(size_t));
#endif
        // If we were sent back then mark that we are no longer remote
        orig_task->sent_remotely = false;
        // Put the original instance back on the mapping queue and
        // deactivate this version of the task
        runtime->add_to_ready_queue(current_proc, orig_task);
        deactivate();
        return false;
      }
      DistributedID future_did;
      derez.deserialize(future_did);
      {
        WrapperReferenceMutator mutator(ready_events);
        FutureImpl *impl = 
          runtime->find_or_create_future(future_did, &mutator);
        impl->add_base_gc_ref(FUTURE_HANDLE_REF, &mutator);
        result = Future(impl, false/*need reference*/);
      }
      // Unpack the predicate false infos
      DistributedID pred_false_did;
      derez.deserialize(pred_false_did);
      if (pred_false_did != 0)
      {
        WrapperReferenceMutator mutator(ready_events);
        FutureImpl *impl = 
          runtime->find_or_create_future(pred_false_did, &mutator);
        impl->add_base_gc_ref(FUTURE_HANDLE_REF, &mutator);
        predicate_false_future = Future(impl, false/*need reference*/);
      }
      derez.deserialize(predicate_false_size);
      if (predicate_false_size > 0)
      {
#ifdef DEBUG_LEGION
        assert(predicate_false_result == NULL);
#endif
        predicate_false_result = malloc(predicate_false_size);
        derez.deserialize(predicate_false_result, predicate_false_size);
      }
      // Figure out what our parent context is
      RtEvent ctx_ready;
      parent_ctx = runtime->find_context(remote_owner_uid, false, &ctx_ready);
      if (ctx_ready.exists())
        ready_events.insert(ctx_ready);
      // Set our parent task for the user
      parent_task = parent_ctx->get_task();
      // Have to do this before resolving speculation in case
      // we get cleaned up after the resolve speculation call
      if (runtime->legion_spy_enabled)
      {
        LegionSpy::log_point_point(remote_unique_id, get_unique_id());
#ifdef LEGION_SPY
        LegionSpy::log_event_dependence(completion_event, 
                                        remote_completion_event);
#endif
      }
      // If we're remote, we've already resolved speculation for now
      resolve_speculation();
      // Return true to add ourselves to the ready queue
      return true;
    }

    //--------------------------------------------------------------------------
    void IndividualTask::pack_as_shard_task(Serializer &rez,AddressSpace target)
    //--------------------------------------------------------------------------
    {
      pack_single_task(rez, target);
      // Finally pack our context information
      rez.serialize(remote_owner_uid);
    }

    //--------------------------------------------------------------------------
    void IndividualTask::perform_inlining(TaskContext *enclosing)
    //--------------------------------------------------------------------------
    {
      // See if there is anything that we need to wait on before running
      std::set<ApEvent> wait_on_events;
      for (unsigned idx = 0; idx < futures.size(); idx++)
      {
        FutureImpl *impl = futures[idx].impl; 
        wait_on_events.insert(impl->get_ready_event());
      }
      for (unsigned idx = 0; idx < grants.size(); idx++)
      {
        GrantImpl *impl = grants[idx].impl;
        wait_on_events.insert(impl->acquire_grant());
      }
      for (unsigned idx = 0; idx < wait_barriers.size(); idx++)
      {
        ApEvent e = 
          Runtime::get_previous_phase(wait_barriers[idx].phase_barrier);
        wait_on_events.insert(e);
      }
      // Merge together all the events for the start condition 
      ApEvent start_condition = Runtime::merge_events(NULL, wait_on_events);
      // Get the processor that we will be running on
      Processor current = enclosing->get_executing_processor();
      // Select the variant to use
      VariantImpl *variant = enclosing->select_inline_variant(this);
      if (!runtime->unsafe_mapper)
      {
        MapperManager *mapper = runtime->find_mapper(current, map_id);
        validate_variant_selection(mapper, variant, current.kind(), 
                                    "select_task_variant");
      }
      // Now make an inline context to use for the execution
      InlineContext *inline_ctx = new InlineContext(runtime, enclosing, this);
      // See if we need to wait for anything
      if (start_condition.exists())
        start_condition.wait();
      variant->dispatch_inline(current, inline_ctx); 
      // Return any created privilege state
      std::set<RtEvent> preconditions;
      inline_ctx->return_resources(enclosing, preconditions);
      if (!preconditions.empty())
      {
        const RtEvent wait_on = Runtime::merge_events(preconditions);
        if (wait_on.exists() && !wait_on.has_triggered())
          wait_on.wait();
      }
      // Then delete the inline context
      delete inline_ctx;
    }

    //--------------------------------------------------------------------------
    void IndividualTask::end_inline_task(const void *res, 
                                         size_t res_size, bool owned) 
    //--------------------------------------------------------------------------
    {
      // Save the future result and trigger it
      result.impl->set_result(res, res_size, owned);
      // Trigger our completion event
      Runtime::trigger_event(completion_event);
      // Now we're done, someone else will deactivate us
    }

    //--------------------------------------------------------------------------
    void IndividualTask::pack_remote_complete(Serializer &rez)
    //--------------------------------------------------------------------------
    {
      DETAILED_PROFILER(runtime, INDIVIDUAL_PACK_REMOTE_COMPLETE_CALL);
      AddressSpaceID target = runtime->find_address_space(orig_proc);
      if ((execution_context != NULL) &&
          execution_context->has_created_requirements())
        execution_context->send_back_created_state(target); 
      // Send back the pointer to the task instance, then serialize
      // everything else that needs to be sent back
      rez.serialize(orig_task);
      RezCheck z(rez);
      // Pack the privilege state
      if (execution_context != NULL)
      {
        rez.serialize<bool>(true);
        execution_context->pack_resources_return(rez, target);
      }
      else
        rez.serialize<bool>(false);
    }
    
    //--------------------------------------------------------------------------
    void IndividualTask::unpack_remote_complete(Deserializer &derez)
    //--------------------------------------------------------------------------
    {
      DETAILED_PROFILER(runtime, INDIVIDUAL_UNPACK_REMOTE_COMPLETE_CALL);
      DerezCheck z(derez);
      // First unpack the privilege state
      bool has_privilege_state;
      derez.deserialize(has_privilege_state);
      RtEvent resources_returned;
      if (has_privilege_state)
        resources_returned = 
          ResourceTracker::unpack_resources_return(derez, parent_ctx);
      // Mark that we have both finished executing and that our
      // children are complete
      complete_execution(resources_returned);
      trigger_children_complete();
    }

    //--------------------------------------------------------------------------
    void IndividualTask::pack_remote_commit(Serializer &rez)
    //--------------------------------------------------------------------------
    {
      // Only need to send back the pointer to the task instance
      rez.serialize(orig_task);
    }

    //--------------------------------------------------------------------------
    void IndividualTask::unpack_remote_commit(Deserializer &derez)
    //--------------------------------------------------------------------------
    {
      trigger_children_committed();
    }

    //--------------------------------------------------------------------------
    void IndividualTask::replay_analysis(void)
    //--------------------------------------------------------------------------
    {
#ifdef LEGION_SPY
      LegionSpy::log_replay_operation(unique_op_id);
#endif
      if (runtime->legion_spy_enabled)
      {
        for (unsigned idx = 0; idx < regions.size(); idx++)
          TaskOp::log_requirement(unique_op_id, idx, regions[idx]);
      }
      tpl->register_operation(this);
      complete_mapping();
    }

    //--------------------------------------------------------------------------
    void IndividualTask::complete_replay(ApEvent instance_ready_event)
    //--------------------------------------------------------------------------
    {
#ifdef DEBUG_LEGION
      assert(!target_processors.empty());
#endif
      const AddressSpaceID target_space = 
        runtime->find_address_space(target_processors.front());
      // Check to see if we're replaying this locally or remotely
      if (target_space != runtime->address_space)
      {
        // This is the remote case, pack it up and ship it over
        // Mark that we are effecitvely mapping this at the origin
        map_origin = true;
        // Pack this task up and send it to the remote node
        Serializer rez;
        {
          RezCheck z(rez);
          rez.serialize(instance_ready_event);
          rez.serialize(target_processors.front());
          rez.serialize(INDIVIDUAL_TASK_KIND);
          pack_task(rez, target_space);
        }
        runtime->send_remote_task_replay(target_space, rez);
        complete_execution();
        trigger_children_complete();
        trigger_children_committed();
      }
      else
      { 
        // This is the local case
        if (!arrive_barriers.empty())
        {
          ApEvent done_event = get_task_completion();
          if (effects_postconditions.size() > 0)
            // done_event is already included in effects_postconditions
            done_event = Runtime::merge_events(NULL, effects_postconditions);

          for (std::vector<PhaseBarrier>::const_iterator it =
               arrive_barriers.begin(); it !=
               arrive_barriers.end(); it++)
            Runtime::phase_barrier_arrive(*it, 1/*count*/, done_event);
        }
#ifdef DEBUG_LEGION
        assert(is_leaf());
#endif
        for (std::deque<InstanceSet>::iterator it = physical_instances.begin();
             it != physical_instances.end(); ++it)
          for (unsigned idx = 0; idx < it->size(); ++idx)
            (*it)[idx].set_ready_event(instance_ready_event);
        update_no_access_regions();
        launch_task();
      }
    }

    //--------------------------------------------------------------------------
    /*static*/ void IndividualTask::process_unpack_remote_complete(
                                                            Deserializer &derez)
    //--------------------------------------------------------------------------
    {
      IndividualTask *task;
      derez.deserialize(task);
      task->unpack_remote_complete(derez);
    }

    //--------------------------------------------------------------------------
    /*static*/ void IndividualTask::process_unpack_remote_commit(
                                                            Deserializer &derez)
    //--------------------------------------------------------------------------
    {
      IndividualTask *task;
      derez.deserialize(task);
      task->unpack_remote_commit(derez);
    }

    /////////////////////////////////////////////////////////////
    // Point Task 
    /////////////////////////////////////////////////////////////

    //--------------------------------------------------------------------------
    PointTask::PointTask(Runtime *rt)
      : SingleTask(rt)
    //--------------------------------------------------------------------------
    {
    }

    //--------------------------------------------------------------------------
    PointTask::PointTask(const PointTask &rhs)
      : SingleTask(NULL)
    //--------------------------------------------------------------------------
    {
      // should never be called
      assert(false);
    }

    //--------------------------------------------------------------------------
    PointTask::~PointTask(void)
    //--------------------------------------------------------------------------
    {
    }

    //--------------------------------------------------------------------------
    PointTask& PointTask::operator=(const PointTask &rhs)
    //--------------------------------------------------------------------------
    {
      // should never be called
      assert(false);
      return *this;
    }

    //--------------------------------------------------------------------------
    void PointTask::activate(void)
    //--------------------------------------------------------------------------
    {
      DETAILED_PROFILER(runtime, POINT_ACTIVATE_CALL);
      activate_single();
      // Point tasks never have to resolve speculation
      resolve_speculation();
      orig_task = this;
      slice_owner = NULL;
      point_termination = ApUserEvent::NO_AP_USER_EVENT;
      deferred_effects = ApUserEvent::NO_AP_USER_EVENT;
    }

    //--------------------------------------------------------------------------
    void PointTask::deactivate(void)
    //--------------------------------------------------------------------------
    {
      DETAILED_PROFILER(runtime, POINT_DEACTIVATE_CALL);
      if (runtime->profiler != NULL)
        runtime->profiler->register_slice_owner(
            this->slice_owner->get_unique_op_id(),
            this->get_unique_op_id());
      deactivate_single();
      if (!remote_instances.empty())
      {
        UniqueID local_uid = get_unique_id();
        Serializer rez;
        {
          RezCheck z(rez);
          rez.serialize(local_uid);
        }
        for (std::map<AddressSpaceID,RemoteTask*>::const_iterator it = 
              remote_instances.begin(); it != remote_instances.end(); it++)
        {
          runtime->send_remote_context_free(it->first, rez);
        }
        remote_instances.clear();
      }
      runtime->free_point_task(this);
    } 

    //--------------------------------------------------------------------------
    void PointTask::trigger_dependence_analysis(void)
    //--------------------------------------------------------------------------
    {
      // should never be called
      assert(false);
    }

    //--------------------------------------------------------------------------
    void PointTask::report_interfering_requirements(unsigned idx1,
                                                    unsigned idx2)
    //--------------------------------------------------------------------------
    {
      switch (index_point.get_dim())
      {
        case 1:
          {
            REPORT_LEGION_ERROR(ERROR_ALIASED_REGION_REQUIREMENTS,
                    "Aliased and interfering region requirements for "
                    "point tasks are not permitted. Region requirements "
                    "%d and %d of point %lld of index space task %s (UID %lld) "
                    "in parent task %s (UID %lld) are interfering.", 
                    idx1, idx2, index_point[0], get_task_name(),
                    get_unique_id(), parent_ctx->get_task_name(),
                    parent_ctx->get_unique_id());
            break;
          }
#if LEGION_MAX_DIM >= 2
        case 2:
          {
            REPORT_LEGION_ERROR(ERROR_ALIASED_REGION_REQUIREMENTS,
                    "Aliased and interfering region requirements for "
                    "point tasks are not permitted. Region requirements "
                    "%d and %d of point (%lld,%lld) of index space task %s "
                    "(UID %lld) in parent task %s (UID %lld) are interfering.",
                    idx1, idx2, index_point[0], index_point[1], 
                    get_task_name(), get_unique_id(), 
                    parent_ctx->get_task_name(), parent_ctx->get_unique_id());
            break;
          }
#endif
#if LEGION_MAX_DIM >= 3
        case 3:
          {
            REPORT_LEGION_ERROR(ERROR_ALIASED_REGION_REQUIREMENTS,
                    "Aliased and interfering region requirements for "
                    "point tasks are not permitted. Region requirements "
                    "%d and %d of point (%lld,%lld,%lld) of index space task %s"
                    " (UID %lld) in parent task %s (UID %lld) are interfering.",
                    idx1, idx2, index_point[0], index_point[1], 
                    index_point[2], get_task_name(), get_unique_id(), 
                    parent_ctx->get_task_name(), parent_ctx->get_unique_id());
            break;
          }
#endif
#if LEGION_MAX_DIM >= 4
        case 4:
          {
            REPORT_LEGION_ERROR(ERROR_ALIASED_REGION_REQUIREMENTS,
                    "Aliased and interfering region requirements for "
                    "point tasks are not permitted. Region requirements "
                    "%d and %d of point (%lld,%lld,%lld,%lld) of index space " 
                    "task %s (UID %lld) in parent task %s (UID %lld) are "
                    "interfering.", idx1, idx2, index_point[0], index_point[1],
                    index_point[2], index_point[3], get_task_name(), 
                    get_unique_id(), parent_ctx->get_task_name(), 
                    parent_ctx->get_unique_id());
            break;
          }
#endif
#if LEGION_MAX_DIM >= 5
        case 5:
          {
            REPORT_LEGION_ERROR(ERROR_ALIASED_REGION_REQUIREMENTS,
                    "Aliased and interfering region requirements for "
                    "point tasks are not permitted. Region requirements "
                    "%d and %d of point (%lld,%lld,%lld,%lld,%lld) of index "
                    "space task %s (UID %lld) in parent task %s (UID %lld) are "
                    "interfering.", idx1, idx2, index_point[0], index_point[1],
                    index_point[2], index_point[3], index_point[4], 
                    get_task_name(), get_unique_id(), 
                    parent_ctx->get_task_name(), parent_ctx->get_unique_id());
            break;
          }
#endif
#if LEGION_MAX_DIM >= 6
        case 6:
          {
            REPORT_LEGION_ERROR(ERROR_ALIASED_REGION_REQUIREMENTS,
                    "Aliased and interfering region requirements for "
                    "point tasks are not permitted. Region requirements "
                    "%d and %d of point (%lld,%lld,%lld,%lld,%lld,%lld) of "
                    "index space task %s (UID %lld) in parent task %s (UID "
                    "%lld) are interfering.", idx1, idx2, index_point[0], 
                    index_point[1], index_point[2], index_point[3], 
                    index_point[4], index_point[5], get_task_name(), 
                    get_unique_id(), parent_ctx->get_task_name(), 
                    parent_ctx->get_unique_id());
            break;
          }
#endif
#if LEGION_MAX_DIM >= 7
        case 7:
          {
            REPORT_LEGION_ERROR(ERROR_ALIASED_REGION_REQUIREMENTS,
                    "Aliased and interfering region requirements for "
                    "point tasks are not permitted. Region requirements "
                    "%d and %d of point (%lld,%lld,%lld,%lld,%lld,%lld,%lld) of"
                    " index space task %s (UID %lld) in parent task %s (UID "
                    "%lld) are interfering.", idx1, idx2, index_point[0], 
                    index_point[1], index_point[2], index_point[3], 
                    index_point[4], index_point[5], index_point[6],
                    get_task_name(), get_unique_id(), 
                    parent_ctx->get_task_name(), parent_ctx->get_unique_id());
            break;
          }
#endif
#if LEGION_MAX_DIM >= 8
        case 8:
          {
            REPORT_LEGION_ERROR(ERROR_ALIASED_REGION_REQUIREMENTS,
                    "Aliased and interfering region requirements for "
                    "point tasks are not permitted. Region requirements "
                    "%d and %d of point (%lld,%lld,%lld,%lld,%lld,%lld,%lld,"
                    "%lld) of index space task %s (UID %lld) in parent task "
                    "%s (UID %lld) are interfering.", idx1, idx2, 
                    index_point[0], index_point[1], index_point[2], 
                    index_point[3], index_point[4], index_point[5], 
                    index_point[6], index_point[7], get_task_name(), 
                    get_unique_id(), parent_ctx->get_task_name(), 
                    parent_ctx->get_unique_id());
            break;
          }
#endif
#if LEGION_MAX_DIM >= 9
        case 9:
          {
            REPORT_LEGION_ERROR(ERROR_ALIASED_REGION_REQUIREMENTS,
                    "Aliased and interfering region requirements for "
                    "point tasks are not permitted. Region requirements "
                    "%d and %d of point (%lld,%lld,%lld,%lld,%lld,%lld,%lld,"
                    "%lld,%lld) of index space task %s (UID %lld) in parent "
                    "task %s (UID %lld) are interfering.", idx1, idx2, 
                    index_point[0], index_point[1], index_point[2], 
                    index_point[3], index_point[4], index_point[5], 
                    index_point[6], index_point[7], index_point[8],
                    get_task_name(), get_unique_id(), 
                    parent_ctx->get_task_name(), parent_ctx->get_unique_id());
            break;
          }
#endif
        default:
          assert(false);
      }
    }

    //--------------------------------------------------------------------------
    void PointTask::resolve_false(bool speculated, bool launched)
    //--------------------------------------------------------------------------
    {
      // should never be called
      assert(false);
    }

    //--------------------------------------------------------------------------
    void PointTask::early_map_task(void)
    //--------------------------------------------------------------------------
    {
      // Point tasks are always done with early mapping
    }

    //--------------------------------------------------------------------------
    bool PointTask::distribute_task(void)
    //--------------------------------------------------------------------------
    {
      // Point tasks are never sent anywhere
      return true;
    }

    //--------------------------------------------------------------------------
    RtEvent PointTask::perform_mapping(MustEpochOp *must_epoch_owner/*=NULL*/,
                                       const DeferMappingArgs *args/*=NULL*/)
    //--------------------------------------------------------------------------
    {
      // For point tasks we use the point termination event which as the
      // end event for this task since point tasks can be moved and
      // the completion event is therefore not guaranteed to survive
      // the length of the task's execution
      const RtEvent deferred = 
        map_all_regions(point_termination, must_epoch_owner, args);
      if (deferred.exists())
        return deferred;
      RtEvent applied_condition;
      ApEvent effects_condition;
      // If we succeeded in mapping and we're a leaf so we are done mapping
      if (is_leaf() && !is_replicated())
      {
        if (!map_applied_conditions.empty())
        {
          applied_condition = Runtime::merge_events(map_applied_conditions);
          map_applied_conditions.clear();
        }
        if (!effects_postconditions.empty())
        {
          const TraceInfo trace_info = (remote_trace_info == NULL) ? 
            TraceInfo(this) : TraceInfo(*remote_trace_info, this);
          effects_condition = 
            Runtime::merge_events(&trace_info, effects_postconditions);
          if (is_recording())
            trace_info.record_set_effects(this, effects_condition);
          effects_postconditions.clear();
        }
        // If we mapped remotely we might have a deferred complete mapping
        // that we can trigger now
        if (deferred_complete_mapping.exists())
        {
#ifdef DEBUG_LEGION
          assert(is_remote());
#endif
          Runtime::trigger_event(deferred_complete_mapping, applied_condition);
          applied_condition = deferred_complete_mapping;
          deferred_complete_mapping = RtUserEvent::NO_RT_USER_EVENT;
        }
        if (deferred_effects.exists())
        {
#ifdef DEBUG_LEGION
          assert(is_remote());
#endif
          Runtime::trigger_event(deferred_effects, effects_condition);
          effects_condition = deferred_effects;
          deferred_effects = ApUserEvent::NO_AP_USER_EVENT;
        }
      }
      else
      {
#ifdef DEBUG_LEGION
        assert(!deferred_complete_mapping.exists());
        assert(!deferred_effects.exists());
#endif
        deferred_complete_mapping = Runtime::create_rt_user_event();
        applied_condition = deferred_complete_mapping;
        deferred_effects = Runtime::create_ap_user_event();
        effects_condition = deferred_effects;
      }
      slice_owner->record_child_mapped(applied_condition, effects_condition);
      complete_mapping(applied_condition);
      return RtEvent::NO_RT_EVENT;
    }

    //--------------------------------------------------------------------------
    void PointTask::shard_off(RtEvent mapped_precondition)
    //--------------------------------------------------------------------------
    {
      slice_owner->record_child_mapped(mapped_precondition, 
                                       ApEvent::NO_AP_EVENT);
      SingleTask::shard_off(mapped_precondition);
    }

    //--------------------------------------------------------------------------
    bool PointTask::is_stealable(void) const
    //--------------------------------------------------------------------------
    {
      // should never be called
      assert(false);
      return false;
    }

    //--------------------------------------------------------------------------
    bool PointTask::can_early_complete(ApUserEvent &chain_event)
    //--------------------------------------------------------------------------
    {
      chain_event = point_termination;
      return true;
    }

    //--------------------------------------------------------------------------
    VersionInfo& PointTask::get_version_info(unsigned idx)
    //--------------------------------------------------------------------------
    {
      // See if we've copied over the versions from our slice
      // if not we can just use our slice owner
      if (idx < version_infos.size())
        return version_infos[idx];
      return slice_owner->get_version_info(idx);
    }

    //--------------------------------------------------------------------------
    const VersionInfo& PointTask::get_version_info(unsigned idx) const
    //--------------------------------------------------------------------------
    {
      // See if we've copied over the versions from our slice
      // if not we can just use our slice owner
      if (idx < version_infos.size())
        return version_infos[idx];
      return slice_owner->get_version_info(idx);
    }

    //--------------------------------------------------------------------------
    ApEvent PointTask::get_task_completion(void) const
    //--------------------------------------------------------------------------
    {
      return point_termination;
    }

    //--------------------------------------------------------------------------
    TaskOp::TaskKind PointTask::get_task_kind(void) const
    //--------------------------------------------------------------------------
    {
      return POINT_TASK_KIND;
    }

    //--------------------------------------------------------------------------
    void PointTask::perform_inlining(TaskContext *enclosing)
    //--------------------------------------------------------------------------
    {
      // Should never be called
      assert(false);
    }

    //--------------------------------------------------------------------------
    std::map<PhysicalManager*,std::pair<unsigned,bool> >* 
                                     PointTask::get_acquired_instances_ref(void)
    //--------------------------------------------------------------------------
    {
      return slice_owner->get_acquired_instances_ref();
    }

    //--------------------------------------------------------------------------
    void PointTask::trigger_task_complete(bool deferred /*=false*/)
    //--------------------------------------------------------------------------
    {
      DETAILED_PROFILER(runtime, POINT_TASK_COMPLETE_CALL);
      // Pass back our created and deleted operations 
      std::set<RtEvent> preconditions;
      if (execution_context != NULL)
      {
        slice_owner->return_privileges(execution_context, preconditions);
        if (runtime->legion_spy_enabled)
          execution_context->log_created_requirements();
        // Invalidate any context that we had so that the child
        // operations can begin committing
        execution_context->invalidate_region_tree_contexts();
        // Since this point is now complete we know
        // that we can trigger it. Note we don't need to do
        // this if we're a leaf task with no virtual mappings
        // because we would have performed the leaf task
        // early complete chaining operation.
        if (!is_leaf())
          Runtime::trigger_event(point_termination);
      }
      else
        Runtime::trigger_event(point_termination);
      if (!preconditions.empty())
        slice_owner->record_child_complete(
            Runtime::merge_events(preconditions));
      else
        slice_owner->record_child_complete(RtEvent::NO_RT_EVENT);
      // See if we need to trigger that our children are complete
      const bool need_commit = (execution_context != NULL) ? 
        execution_context->attempt_children_commit() : false;
      // Mark that this operation is now complete
      complete_operation();
      if (need_commit)
        trigger_children_committed();
    }

    //--------------------------------------------------------------------------
    void PointTask::trigger_task_commit(void)
    //--------------------------------------------------------------------------
    {
      DETAILED_PROFILER(runtime, POINT_TASK_COMMIT_CALL);
      if (profiling_reported.exists())
        finalize_single_task_profiling();
      // A little strange here, but we don't directly commit this
      // operation, instead we just tell our slice that we are commited
      // In the deactivation of the slice task is when we will actually
      // have our commit call done
      slice_owner->record_child_committed(profiling_reported);
    }

    //--------------------------------------------------------------------------
    bool PointTask::pack_task(Serializer &rez, AddressSpaceID target)
    //--------------------------------------------------------------------------
    {
      DETAILED_PROFILER(runtime, POINT_PACK_TASK_CALL);
      RezCheck z(rez);
      pack_single_task(rez, target);
      rez.serialize(orig_task);
      rez.serialize(point_termination); 
#ifdef DEBUG_LEGION
      assert(is_origin_mapped()); // should be origin mapped if we're here
#endif
      rez.serialize(deferred_effects);
      deferred_effects = ApUserEvent::NO_AP_USER_EVENT;
      // Return false since point tasks should always be deactivated
      // once they are sent to a remote node
      return false;
    }

    //--------------------------------------------------------------------------
    bool PointTask::unpack_task(Deserializer &derez, Processor current,
                                std::set<RtEvent> &ready_events)
    //--------------------------------------------------------------------------
    {
      DETAILED_PROFILER(runtime, POINT_UNPACK_TASK_CALL);
      DerezCheck z(derez);
      unpack_single_task(derez, ready_events);
      derez.deserialize(orig_task);
      derez.deserialize(point_termination);
#ifdef DEBUG_LEGION
      assert(!deferred_effects.exists());
#endif
      derez.deserialize(deferred_effects);
      set_current_proc(current);
      // Get the context information from our slice owner
      parent_ctx = slice_owner->get_context();
      parent_task = parent_ctx->get_task();
      // We should always just apply these things now since we were mapped 
      // on the owner node
#ifdef DEBUG_LEGION
      assert(is_origin_mapped());
#endif
      slice_owner->record_child_mapped(deferred_complete_mapping,
                                       deferred_effects);
#ifdef LEGION_SPY
      LegionSpy::log_event_dependence(completion_event, point_termination);
#endif
      return false;
    }

    //--------------------------------------------------------------------------
    void PointTask::pack_as_shard_task(Serializer &rez, AddressSpace target)
    //--------------------------------------------------------------------------
    {
      pack_single_task(rez, target);
      // Finally pack our context information
      rez.serialize(slice_owner->get_remote_owner_uid());
    }

    //--------------------------------------------------------------------------
    void PointTask::handle_future(const void *res, size_t res_size, bool owner)
    //--------------------------------------------------------------------------
    {
      slice_owner->handle_future(index_point, res, res_size, owner);
    }

    //--------------------------------------------------------------------------
    void PointTask::handle_post_mapped(bool deferral, 
                                       RtEvent mapped_precondition)
    //--------------------------------------------------------------------------
    {
      DETAILED_PROFILER(runtime, POINT_TASK_POST_MAPPED_CALL);
      if (deferred_effects.exists())
      {
        if (!effects_postconditions.empty())
        {
          const TraceInfo trace_info = (remote_trace_info == NULL) ?
            TraceInfo(this) : TraceInfo(*remote_trace_info, this);
          Runtime::trigger_event(deferred_effects,
            Runtime::merge_events(&trace_info, effects_postconditions));
        }
        else
          Runtime::trigger_event(deferred_effects);
        deferred_effects = ApUserEvent::NO_AP_USER_EVENT;
      }
#ifdef DEBUG_LEGION
#ifndef NDEBUG
      else
        assert(!effects_postconditions.empty()); 
#endif
#endif
      if (deferred_complete_mapping.exists())
      {
        if (mapped_precondition.exists())
          map_applied_conditions.insert(mapped_precondition);
        // Little race condition here so pull it on the stack first
        RtUserEvent to_trigger = deferred_complete_mapping;
        deferred_complete_mapping = RtUserEvent::NO_RT_USER_EVENT;
        if (!map_applied_conditions.empty())
          Runtime::trigger_event(to_trigger, 
              Runtime::merge_events(map_applied_conditions)); 
        else
          Runtime::trigger_event(to_trigger);
      }
#ifdef DEBUG_LEGION
#ifndef NDEBUG
      else
      {
        assert(!mapped_precondition.exists());
        assert(map_applied_conditions.empty());
      }
#endif
#endif
    }

    //--------------------------------------------------------------------------
    void PointTask::handle_misspeculation(void)
    //--------------------------------------------------------------------------
    {
      // First thing: increment the meta-task counts since we decremented
      // them in case we didn't end up running
#ifdef DEBUG_LEGION
      runtime->increment_total_outstanding_tasks(
          MisspeculationTaskArgs::TASK_ID, true/*meta*/);
#else
      runtime->increment_total_outstanding_tasks();
#endif
#ifdef DEBUG_SHUTDOWN_HANG
      __sync_fetch_and_add(
            &runtime->outstanding_counts[MisspeculationTaskArgs::TASK_ID],1);
#endif
      // Pretend like we executed the task
      execution_context->begin_misspeculation();
      size_t result_size;
      const void *result = slice_owner->get_predicate_false_result(result_size);
      execution_context->end_misspeculation(result, result_size);
    }

    //--------------------------------------------------------------------------
    void PointTask::record_reference_mutation_effect(RtEvent event)
    //--------------------------------------------------------------------------
    {
      map_applied_conditions.insert(event);
    }

    //--------------------------------------------------------------------------
    const DomainPoint& PointTask::get_domain_point(void) const
    //--------------------------------------------------------------------------
    {
      return index_point;
    }

    //--------------------------------------------------------------------------
    void PointTask::set_projection_result(unsigned idx, LogicalRegion result)
    //--------------------------------------------------------------------------
    {
#ifdef DEBUG_LEGION
      assert(idx < regions.size());
#endif
      RegionRequirement &req = regions[idx];
#ifdef DEBUG_LEGION
      assert(req.handle_type != SINGULAR);
#endif
      req.region = result;
      req.handle_type = SINGULAR;
      // Check to see if the region is a NO_REGION,
      // if it is then switch the privilege to NO_ACCESS
      if (req.region == LogicalRegion::NO_REGION)
        req.privilege = NO_ACCESS;
    }

    //--------------------------------------------------------------------------
    void PointTask::initialize_point(SliceTask *owner, const DomainPoint &point,
                                    const FutureMap &point_arguments,
                                    const std::vector<FutureMap> &point_futures)
    //--------------------------------------------------------------------------
    {
      slice_owner = owner;
      // Get our point
      index_point = point;
      // Get our argument
      if (point_arguments.impl != NULL)
      {
        Future f = point_arguments.impl->get_future(point, true/*internal*/);
        if (f.impl != NULL)
        {
          ApEvent ready = f.impl->get_ready_event();
          ready.wait();
          local_arglen = f.impl->get_untyped_size(true/*internal*/);
          // Have to make a local copy since the point takes ownership
          if (local_arglen > 0)
          {
            local_args = malloc(local_arglen);
            memcpy(local_args, 
                f.impl->get_untyped_result(true, NULL, true), local_arglen);
          }
        }
      }
      if (!point_futures.empty())
      {
        for (std::vector<FutureMap>::const_iterator it = 
              point_futures.begin(); it != point_futures.end(); it++)
          this->futures.push_back(it->impl->get_future(point,true/*internal*/));
      }
      // Really unusual case here, if we're going to be doing remote tracing
      // then we need to get an event from the owner node because some kinds
      // of tracing (e.g. those with control replication) don't work otherwise
      if ((remote_trace_info != NULL) && (remote_trace_info->recording))
        remote_trace_info->request_term_event(point_termination);
      else // Make a new termination event for this point
        point_termination = Runtime::create_ap_user_event();
    }

    //--------------------------------------------------------------------------
    void PointTask::send_back_created_state(AddressSpaceID target)
    //--------------------------------------------------------------------------
    {
      if (execution_context->has_created_requirements())
        execution_context->send_back_created_state(target);
    } 

    //--------------------------------------------------------------------------
    void PointTask::replay_analysis(void)
    //--------------------------------------------------------------------------
    {
#ifdef LEGION_SPY
      LegionSpy::log_replay_operation(unique_op_id);
#endif
      tpl->register_operation(this);
      complete_mapping();
    }

    //--------------------------------------------------------------------------
    void PointTask::complete_replay(ApEvent instance_ready_event)
    //--------------------------------------------------------------------------
    {
#ifdef DEBUG_LEGION
      assert(is_leaf());
      assert(is_origin_mapped());
      assert(!target_processors.empty());
#endif
      const AddressSpaceID target_space = 
        runtime->find_address_space(target_processors.front());
      if (target_space != runtime->address_space)
      {
#ifdef DEBUG_LEGION
        assert(!deferred_effects.exists());
#endif
        deferred_effects = Runtime::create_ap_user_event();
        slice_owner->record_child_mapped(RtEvent::NO_RT_EVENT,deferred_effects);
        // This is the remote case, pack it up and ship it over
        // Update our target_proc so that the sending code is correct 
        Serializer rez;
        {
          RezCheck z(rez);
          rez.serialize(instance_ready_event);
          rez.serialize(target_processors.front());
          rez.serialize(SLICE_TASK_KIND);
          slice_owner->pack_task(rez, target_space);
        }
        runtime->send_remote_task_replay(target_space, rez);
        // Record this slice as an origin-mapped slice so that it 
        // will be deactivated accordingly
        slice_owner->index_owner->record_origin_mapped_slice(slice_owner);
      }
      else
      {
        // This is the local case
        // Check to see if we're replaying this locally or remotely
        for (std::deque<InstanceSet>::iterator it = physical_instances.begin();
             it != physical_instances.end(); ++it)
          for (unsigned idx = 0; idx < it->size(); ++idx)
            (*it)[idx].set_ready_event(instance_ready_event);
        update_no_access_regions();
        launch_task();
        ApEvent postcondition = ApEvent::NO_AP_EVENT;
        if (effects_postconditions.size() > 0)
          postcondition = Runtime::merge_events(NULL, effects_postconditions);
        if (is_remote())
          Runtime::trigger_event(deferred_effects, postcondition);
        else
          slice_owner->record_child_mapped(RtEvent::NO_RT_EVENT, postcondition);
      }
    }

    //--------------------------------------------------------------------------
    TraceLocalID PointTask::get_trace_local_id(void) const
    //--------------------------------------------------------------------------
    {
      if (remote_trace_info != NULL)
      {
        TraceLocalID result = 
          slice_owner->remote_trace_info->memo->get_trace_local_id();
        result.second = get_domain_point();
        return result;
      }
      else
        return TraceLocalID(trace_local_id, get_domain_point());
    }

    //--------------------------------------------------------------------------
    void PointTask::record_intra_space_dependences(unsigned index,
                                    const std::vector<DomainPoint> &dependences)
    //--------------------------------------------------------------------------
    {
      // Scan through the list until we find ourself
      for (unsigned idx = 0; idx < dependences.size(); idx++)
      {
        if (dependences[idx] == index_point)
        {
          // If we've got a prior dependence then record it
          if (idx > 0)
          {
            const DomainPoint &prev = dependences[idx-1];
            const RtEvent pre = slice_owner->find_intra_space_dependence(prev);
            intra_space_mapping_dependences.insert(pre);
            if (runtime->legion_spy_enabled)
              LegionSpy::log_intra_space_dependence(unique_op_id, prev);
          }
          // If we're not the last dependence, then send our mapping event
          // so that others can record a dependence on us
          if (idx < (dependences.size()-1))
            slice_owner->record_intra_space_dependence(index_point,
                                                       dependences[idx+1], 
                                                       get_mapped_event());
          return;
        }
      }
      // We should never get here
      assert(false);
    }

    /////////////////////////////////////////////////////////////
    // Shard Task 
    /////////////////////////////////////////////////////////////

    //--------------------------------------------------------------------------
    ShardTask::ShardTask(Runtime *rt, ShardManager *manager,
                         ShardID id, Processor proc)
      : SingleTask(rt), shard_id(id)
    //--------------------------------------------------------------------------
    {
      activate_single();
      target_proc = proc;
      current_proc = proc;
      shard_manager = manager;
      if (manager->original_task != NULL)
        remote_owner_uid = 
          manager->original_task->get_context()->get_unique_id();
    }
    
    //--------------------------------------------------------------------------
    ShardTask::ShardTask(const ShardTask &rhs)
      : SingleTask(NULL), shard_id(0)
    //--------------------------------------------------------------------------
    {
      // should never be called
      assert(false);
    }

    //--------------------------------------------------------------------------
    ShardTask::~ShardTask(void)
    //--------------------------------------------------------------------------
    {
      // Set our shard manager to NULL since we are not supposed to delete it
      shard_manager = NULL;
      // We clear out instance top view here since we know that all
      // our sibling shards are done at this point too, this allows
      // us to remove any references to the context and hopefully to
      // delete it
      if ((execution_context != NULL) && execution_context->is_inner_context())
      {
#ifdef DEBUG_LEGION
        ReplicateContext *repl_ctx = 
          dynamic_cast<ReplicateContext*>(execution_context);
        assert(repl_ctx != NULL);
#else
        ReplicateContext *repl_ctx = 
          static_cast<ReplicateContext*>(execution_context);
#endif
        repl_ctx->clear_instance_top_views();
      }
      deactivate_single();
    }

    //--------------------------------------------------------------------------
    ShardTask& ShardTask::operator=(const ShardTask &rhs)
    //--------------------------------------------------------------------------
    {
      // should never be called
      assert(false);
      return *this;
    }

    //--------------------------------------------------------------------------
    void ShardTask::activate(void)
    //--------------------------------------------------------------------------
    {
      assert(false);
    }

    //--------------------------------------------------------------------------
    void ShardTask::deactivate(void)
    //--------------------------------------------------------------------------
    {
      assert(false);
    }

    //--------------------------------------------------------------------------
    bool ShardTask::is_top_level_task(void) const
    //--------------------------------------------------------------------------
    {
      return shard_manager->top_level_task;
    }

    //--------------------------------------------------------------------------
    void ShardTask::replay_analysis(void)
    //--------------------------------------------------------------------------
    {
      assert(false);
    }

    //--------------------------------------------------------------------------
    void ShardTask::trigger_dependence_analysis(void)
    //--------------------------------------------------------------------------
    {
      assert(false);
    }

    //--------------------------------------------------------------------------
    void ShardTask::resolve_false(bool speculated, bool launched)
    //--------------------------------------------------------------------------
    {
      assert(false);
    }

    //--------------------------------------------------------------------------
    void ShardTask::early_map_task(void)
    //--------------------------------------------------------------------------
    {
      assert(false);
    }

    //--------------------------------------------------------------------------
    bool ShardTask::distribute_task(void)
    //--------------------------------------------------------------------------
    {
      assert(false);
      return false;
    }

    //--------------------------------------------------------------------------
    RtEvent ShardTask::perform_must_epoch_version_analysis(MustEpochOp *own)
    //--------------------------------------------------------------------------
    {
      assert(false);
      return RtEvent::NO_RT_EVENT;
    }

    //--------------------------------------------------------------------------
    RtEvent ShardTask::perform_mapping(MustEpochOp *owner, 
                                       const DeferMappingArgs *args)
    //--------------------------------------------------------------------------
    {
      assert(false);
      return RtEvent::NO_RT_EVENT;
    }
    
    //--------------------------------------------------------------------------
    bool ShardTask::is_stealable(void) const
    //--------------------------------------------------------------------------
    {
      return false;
    }

    //--------------------------------------------------------------------------
    bool ShardTask::can_early_complete(ApUserEvent &chain_event)
    //--------------------------------------------------------------------------
    {
      // no point for early completion for shard tasks
      return false;
    }

    //--------------------------------------------------------------------------
    std::map<PhysicalManager*,std::pair<unsigned,bool> >*
                                     ShardTask::get_acquired_instances_ref(void)
    //--------------------------------------------------------------------------
    {
      // We shouldn't actually have any references for this kind of task
      return NULL;
    }

    //--------------------------------------------------------------------------
    ApEvent ShardTask::get_task_completion(void) const
    //--------------------------------------------------------------------------
    {
      return get_completion_event();
    }

    //--------------------------------------------------------------------------
    TaskOp::TaskKind ShardTask::get_task_kind(void) const
    //--------------------------------------------------------------------------
    {
      return SHARD_TASK_KIND;
    }

    //--------------------------------------------------------------------------
    void ShardTask::trigger_mapping(void)
    //--------------------------------------------------------------------------
    {
      assert(false);
    }

    //--------------------------------------------------------------------------
    void ShardTask::trigger_task_complete(bool deferred /*=false*/)
    //--------------------------------------------------------------------------
    {
      // First do the normal clean-up operations
      // Remove profiling our guard and trigger the profiling event if necessary
      if ((__sync_add_and_fetch(&outstanding_profiling_requests, -1) == 0) &&
          profiling_reported.exists())
        Runtime::trigger_event(profiling_reported);
      // Invalidate any context that we had so that the child
      // operations can begin committing
      execution_context->invalidate_region_tree_contexts();
      if (runtime->legion_spy_enabled)
        execution_context->log_created_requirements();
      // Then invoke the method on the shard manager 
      shard_manager->trigger_task_complete(true/*local*/);
      // See if we need to trigger that our children are complete
      const bool need_commit = execution_context->attempt_children_commit();
      // Mark that this operation is complete
      complete_operation();
      if (need_commit)
        trigger_children_committed();
    }

    //--------------------------------------------------------------------------
    void ShardTask::trigger_task_commit(void)
    //--------------------------------------------------------------------------
    {
      // Commit this operation
      // Dont' deactivate ourselves, the shard manager will do that for us
      commit_operation(false/*deactivate*/, profiling_reported);
      // If we still have to report profiling information then we must
      // block here to avoid a race with the shard manager deactivating
      // us before we are done with this object
      if (profiling_reported.exists() && !profiling_reported.has_triggered())
        profiling_reported.wait();
      // Lastly invoke the method on the shard manager, this could
      // delete us so it has to be last
      shard_manager->trigger_task_commit(true/*local*/);
    }

    //--------------------------------------------------------------------------
    VersionInfo& ShardTask::get_version_info(unsigned idx)
    //--------------------------------------------------------------------------
    {
#ifdef DEBUG_LEGION
      assert(idx < version_infos.size());
#endif
      return version_infos[idx];
    }

    //--------------------------------------------------------------------------
    void ShardTask::perform_physical_traversal(unsigned idx,
                                      RegionTreeContext ctx, InstanceSet &valid)
    //--------------------------------------------------------------------------
    {
      assert(false);
    }

    //--------------------------------------------------------------------------
    bool ShardTask::pack_task(Serializer &rez, AddressSpaceID target)
    //--------------------------------------------------------------------------
    {
      RezCheck z(rez);
      pack_single_task(rez, target);
      rez.serialize(remote_owner_uid);
      return false;
    }

    //--------------------------------------------------------------------------
    bool ShardTask::unpack_task(Deserializer &derez, Processor current,
                                std::set<RtEvent> &ready_events)
    //--------------------------------------------------------------------------
    {
      DerezCheck z(derez);
      unpack_single_task(derez, ready_events);
      derez.deserialize(remote_owner_uid);
      // Figure out what our parent context is
      RtEvent ctx_ready;
      parent_ctx = runtime->find_context(remote_owner_uid, false, &ctx_ready);
      if (ctx_ready.exists())
        ready_events.insert(ctx_ready);
      // Set our parent task for the user
      parent_task = parent_ctx->get_task();
      return false;
    }

    //--------------------------------------------------------------------------
    void ShardTask::pack_as_shard_task(Serializer &rez, AddressSpace target)
    //--------------------------------------------------------------------------
    {
      pack_single_task(rez, target);
      // Finally pack our context information
      rez.serialize(remote_owner_uid);
    }

    //--------------------------------------------------------------------------
    RtEvent ShardTask::unpack_shard_task(Deserializer &derez)
    //--------------------------------------------------------------------------
    {
      std::set<RtEvent> ready_events; 
      unpack_single_task(derez, ready_events);
      derez.deserialize(remote_owner_uid);
      // Figure out our parent context
      RtEvent ctx_ready;
      parent_ctx = runtime->find_context(remote_owner_uid, false, &ctx_ready);
      if (ctx_ready.exists())
        ready_events.insert(ctx_ready);
      // Set our parent task
      parent_task = parent_ctx->get_task();
      if (!ready_events.empty())
        return Runtime::merge_events(ready_events);
      else
        return RtEvent::NO_RT_EVENT;
    }

    //--------------------------------------------------------------------------
    void ShardTask::perform_inlining(TaskContext *enclosing)
    //--------------------------------------------------------------------------
    {
      assert(false);
    }

    //--------------------------------------------------------------------------
    void ShardTask::handle_future(const void *res, size_t res_size, bool owned)
    //--------------------------------------------------------------------------
    {
      shard_manager->handle_post_execution(res, res_size, owned, true/*local*/);
    }

    //--------------------------------------------------------------------------
    void ShardTask::handle_post_mapped(bool deferral, 
                                       RtEvent mapped_precondition)
    //--------------------------------------------------------------------------
    {
      shard_manager->handle_post_mapped(true/*local*/, mapped_precondition);
    }

    //--------------------------------------------------------------------------
    void ShardTask::handle_misspeculation(void)
    //--------------------------------------------------------------------------
    {
      // TODO: figure out how misspeculation works with control replication
      assert(false);
    }

    //--------------------------------------------------------------------------
    InnerContext* ShardTask::initialize_inner_execution_context(VariantImpl *v)
    //--------------------------------------------------------------------------
    {
      if (runtime->legion_spy_enabled)
        LegionSpy::log_shard(shard_manager->repl_id, shard_id, get_unique_id());
      // Check to see if we are control replicated or not
      if (shard_manager->control_replicated)
      {
        // If we have a control replication context then we do the special path
        ReplicateContext *repl_ctx = new ReplicateContext(runtime, this,
            get_depth(), v->is_inner(), regions, parent_req_indexes,
            virtual_mapped, unique_op_id, shard_manager);
        if (mapper == NULL)
          mapper = runtime->find_mapper(current_proc, map_id);
        repl_ctx->configure_context(mapper, task_priority);
        // Save the execution context early since we'll need it
        execution_context = repl_ctx;
        // Wait until all the other shards are ready too
        shard_manager->complete_startup_initialization();
        // Hold a reference during this to prevent collectives 
        // from deleting the context prematurely
        repl_ctx->add_reference();
        // The replicate contexts all need to sync up to exchange resources 
        repl_ctx->exchange_common_resources();
        // Remove our reference, DO NOT CHECK FOR DELETION
        repl_ctx->remove_reference();
        return repl_ctx;
      }
      else // No control replication so do the normal thing
        return SingleTask::initialize_inner_execution_context(v);
    }

    //--------------------------------------------------------------------------
    InnerContext* ShardTask::create_implicit_context(void)
    //--------------------------------------------------------------------------
    {
      ReplicateContext *repl_ctx = new ReplicateContext(runtime, this,
          get_depth(), false/*is inner*/, regions, parent_req_indexes,
          virtual_mapped, unique_op_id, shard_manager);
      if (mapper == NULL)
        mapper = runtime->find_mapper(current_proc, map_id);
      repl_ctx->configure_context(mapper, task_priority);
      // Save the execution context early since we'll need it
      execution_context = repl_ctx;
      // Wait until all the other shards are ready too
      shard_manager->complete_startup_initialization();
      // Hold a reference during this to prevent collectives 
      // from deleting the context prematurely
      repl_ctx->add_reference();
      // The replicate contexts all need to sync up to exchange resources 
      repl_ctx->exchange_common_resources();
      return repl_ctx;
    }

    //--------------------------------------------------------------------------
    void ShardTask::launch_shard(void)
    //--------------------------------------------------------------------------
    {
      // If it is a leaf then we can mark it mapped right now, 
      // otherwise wait for the call back, note we already know
      // that it has no virtual instances because it is a 
      // replicated task
      if (is_leaf())
        shard_manager->handle_post_mapped(true/*local*/, RtEvent::NO_RT_EVENT);
      // Speculation can always be resolved here
      resolve_speculation();
      // Then launch the task for execution
      launch_task();
    }

    //--------------------------------------------------------------------------
    void ShardTask::extract_event_preconditions(
                                   const std::deque<InstanceSet> &all_instances)
    //--------------------------------------------------------------------------
    {
#ifdef DEBUG_LEGION
      assert(all_instances.size() == physical_instances.size());
#endif
      for (unsigned region_idx = 0; 
            region_idx < physical_instances.size(); region_idx++)
      {
        InstanceSet &local_instances = physical_instances[region_idx];
        const InstanceSet &instances = all_instances[region_idx];
        for (unsigned idx1 = 0; idx1 < local_instances.size(); idx1++)
        {
          InstanceRef &ref = local_instances[idx1];
#ifdef DEBUG_LEGION
          bool found = false;
#endif
          for (unsigned idx2 = 0; idx2 < instances.size(); idx2++)
          {
            const InstanceRef &other_ref = instances[idx2];
            if (ref.get_manager() != other_ref.get_manager())
              continue;
            ref.set_ready_event(other_ref.get_ready_event());
#ifdef DEBUG_LEGION
            found = true;
#endif
            break;
          }
#ifdef DEBUG_LEGION
          assert(found);
#endif
        }
      }
    }

    //--------------------------------------------------------------------------
    void ShardTask::return_resources(ResourceTracker *target,
                                     std::set<RtEvent> &preconditions)
    //--------------------------------------------------------------------------
    {
#ifdef DEBUG_LEGION
      assert(execution_context != NULL);
#endif
      execution_context->return_resources(target, preconditions);
    }

    //--------------------------------------------------------------------------
    void ShardTask::report_leaks_and_duplicates(
                                               std::set<RtEvent> &preconditions)
    //--------------------------------------------------------------------------
    {
#ifdef DEBUG_LEGION
      assert(execution_context != NULL);
#endif
      execution_context->report_leaks_and_duplicates(preconditions);
    }

    //--------------------------------------------------------------------------
    void ShardTask::handle_collective_message(Deserializer &derez)
    //--------------------------------------------------------------------------
    {
#ifdef DEBUG_LEGION
      assert(execution_context != NULL);
      ReplicateContext *repl_ctx = 
        dynamic_cast<ReplicateContext*>(execution_context);
      assert(repl_ctx != NULL);
#else
      ReplicateContext *repl_ctx = 
        static_cast<ReplicateContext*>(execution_context);
#endif
      repl_ctx->handle_collective_message(derez);
    }

    //--------------------------------------------------------------------------
    void ShardTask::handle_future_map_request(Deserializer &derez)
    //--------------------------------------------------------------------------
    {
#ifdef DEBUG_LEGION
      assert(execution_context != NULL);
      ReplicateContext *repl_ctx = 
        dynamic_cast<ReplicateContext*>(execution_context);
      assert(repl_ctx != NULL);
#else
      ReplicateContext *repl_ctx = 
        static_cast<ReplicateContext*>(execution_context);
#endif
      repl_ctx->handle_future_map_request(derez);
    }

    //--------------------------------------------------------------------------
    void ShardTask::handle_equivalence_set_request(Deserializer &derez)
    //--------------------------------------------------------------------------
    {
#ifdef DEBUG_LEGION
      assert(execution_context != NULL);
      ReplicateContext *repl_ctx = 
        dynamic_cast<ReplicateContext*>(execution_context);
      assert(repl_ctx != NULL);
#else
      ReplicateContext *repl_ctx = 
        static_cast<ReplicateContext*>(execution_context);
#endif
      repl_ctx->handle_equivalence_set_request(derez);
    }

    //--------------------------------------------------------------------------
    void ShardTask::handle_intra_space_dependence(Deserializer &derez)
    //--------------------------------------------------------------------------
    {
#ifdef DEBUG_LEGION
      assert(execution_context != NULL);
      ReplicateContext *repl_ctx = 
        dynamic_cast<ReplicateContext*>(execution_context);
      assert(repl_ctx != NULL);
#else
      ReplicateContext *repl_ctx = 
        static_cast<ReplicateContext*>(execution_context);
#endif
      repl_ctx->handle_intra_space_dependence(derez);
    }

    //--------------------------------------------------------------------------
    void ShardTask::handle_resource_update(Deserializer &derez,
                                           std::set<RtEvent> &applied)
    //--------------------------------------------------------------------------
    {
#ifdef DEBUG_LEGION
      assert(execution_context != NULL);
      ReplicateContext *repl_ctx = 
        dynamic_cast<ReplicateContext*>(execution_context);
      assert(repl_ctx != NULL);
#else
      ReplicateContext *repl_ctx = 
        static_cast<ReplicateContext*>(execution_context);
#endif
      repl_ctx->handle_resource_update(derez, applied);
    }

    //--------------------------------------------------------------------------
    void ShardTask::handle_trace_update(Deserializer &derez, 
                                        AddressSpaceID source)
    //--------------------------------------------------------------------------
    {
#ifdef DEBUG_LEGION
      assert(execution_context != NULL);
      ReplicateContext *repl_ctx = 
        dynamic_cast<ReplicateContext*>(execution_context);
      assert(repl_ctx != NULL);
#else
      ReplicateContext *repl_ctx = 
        static_cast<ReplicateContext*>(execution_context);
#endif
      repl_ctx->handle_trace_update(derez, source);
    }

    //--------------------------------------------------------------------------
    ApBarrier ShardTask::handle_find_trace_shard_event(size_t template_index,
                                            ApEvent event, ShardID remote_shard)
    //--------------------------------------------------------------------------
    {
#ifdef DEBUG_LEGION
      assert(execution_context != NULL);
      ReplicateContext *repl_ctx = 
        dynamic_cast<ReplicateContext*>(execution_context);
      assert(repl_ctx != NULL);
#else
      ReplicateContext *repl_ctx = 
        static_cast<ReplicateContext*>(execution_context);
#endif
      return repl_ctx->handle_find_trace_shard_event(template_index, event,
                                                     remote_shard);
    }

    //--------------------------------------------------------------------------
    InstanceView* ShardTask::create_instance_top_view(PhysicalManager *manager,
                                                      AddressSpaceID source)
    //--------------------------------------------------------------------------
    {
#ifdef DEBUG_LEGION
      assert(execution_context != NULL);
      ReplicateContext *repl_ctx = 
        dynamic_cast<ReplicateContext*>(execution_context);
      assert(repl_ctx != NULL);
#else
      ReplicateContext *repl_ctx = 
        static_cast<ReplicateContext*>(execution_context);
#endif
      return repl_ctx->create_replicate_instance_top_view(manager, source);
    } 

    //--------------------------------------------------------------------------
    void ShardTask::initialize_implicit_task(InnerContext *context, TaskID tid,
                                             MapperID mid, Processor proxy)
    //--------------------------------------------------------------------------
    {
#ifdef DEBUG_LEGION
      assert(parent_ctx == NULL);
#endif
      parent_ctx = context;
      task_id = tid;
      map_id = mid;
      orig_proc = proxy;
      current_proc = proxy;
    }

    /////////////////////////////////////////////////////////////
    // Index Task 
    /////////////////////////////////////////////////////////////

    //--------------------------------------------------------------------------
    IndexTask::IndexTask(Runtime *rt)
      : MultiTask(rt)
    //--------------------------------------------------------------------------
    {
    }

    //--------------------------------------------------------------------------
    IndexTask::IndexTask(const IndexTask &rhs)
      : MultiTask(NULL)
    //--------------------------------------------------------------------------
    {
      // should never be called
      assert(false);
    }

    //--------------------------------------------------------------------------
    IndexTask::~IndexTask(void)
    //--------------------------------------------------------------------------
    {
    }

    //--------------------------------------------------------------------------
    IndexTask& IndexTask::operator=(const IndexTask &rhs)
    //--------------------------------------------------------------------------
    {
      // should never be called
      assert(false);
      return *this;
    }

    //--------------------------------------------------------------------------
    void IndexTask::activate(void)
    //--------------------------------------------------------------------------
    {
      DETAILED_PROFILER(runtime, INDEX_ACTIVATE_CALL);
      activate_index_task(); 
    }

    //--------------------------------------------------------------------------
    void IndexTask::activate_index_task(void)
    //--------------------------------------------------------------------------
    {
      activate_multi();
      serdez_redop_fns = NULL;
      total_points = 0;
      mapped_points = 0;
      complete_points = 0;
      committed_points = 0;
      need_intra_task_alias_analysis = true;
      profiling_reported = RtUserEvent::NO_RT_USER_EVENT;
      profiling_priority = LG_THROUGHPUT_WORK_PRIORITY;
      outstanding_profiling_requests = 0;
      outstanding_profiling_reported = 0;
    }

    //--------------------------------------------------------------------------
    void IndexTask::deactivate(void)
    //--------------------------------------------------------------------------
    {
      DETAILED_PROFILER(runtime, INDEX_DEACTIVATE_CALL);
      deactivate_index_task(); 
      runtime->free_index_task(this);
    }

    //--------------------------------------------------------------------------
    void IndexTask::deactivate_index_task(void)
    //--------------------------------------------------------------------------
    {
      deactivate_multi();
      privilege_paths.clear();
      if (!origin_mapped_slices.empty())
      {
        for (std::set<SliceTask*>::const_iterator it = 
              origin_mapped_slices.begin(); it != 
              origin_mapped_slices.end(); it++)
        {
          (*it)->deactivate();
        }
        origin_mapped_slices.clear();
      } 
      if (future_map_ready.exists() && !future_map_ready.has_triggered())
        Runtime::trigger_event(future_map_ready);
      // Remove our reference to the reduction future
      reduction_future = Future();
      map_applied_conditions.clear();
      complete_preconditions.clear();
      commit_preconditions.clear();
      version_infos.clear();
      if (!profiling_info.empty())
      {
        for (unsigned idx = 0; idx < profiling_info.size(); idx++)
          free(profiling_info[idx].buffer);
        profiling_info.clear();
      }
      if (!acquired_instances.empty())
        release_acquired_instances(acquired_instances);
#ifdef DEBUG_LEGION
      interfering_requirements.clear();
      point_requirements.clear();
      assert(pending_intra_space_dependences.empty());
#endif
<<<<<<< HEAD
      acquired_instances.clear();
=======
      runtime->free_index_task(this);
>>>>>>> ae83eb69
    }

    //--------------------------------------------------------------------------
    FutureMap IndexTask::initialize_task(InnerContext *ctx,
                                         const IndexTaskLauncher &launcher,
                                         IndexSpace launch_sp,
                                         bool track /*= true*/)
    //--------------------------------------------------------------------------
    {
      parent_ctx = ctx;
      task_id = launcher.task_id;
      indexes = launcher.index_requirements;
      regions = launcher.region_requirements;
      if (!launcher.futures.empty())
      {
        // Only allow non-empty futures on the way in
        for (std::vector<Future>::const_iterator it =
              launcher.futures.begin(); it != launcher.futures.end(); it++)
          if (it->impl != NULL)
            futures.push_back(*it);
      }
      update_grants(launcher.grants);
      wait_barriers = launcher.wait_barriers;
      update_arrival_barriers(launcher.arrive_barriers);
      arglen = launcher.global_arg.get_size();
      if (arglen > 0)
      {
#ifdef DEBUG_LEGION
        assert(arg_manager == NULL);
#endif
        arg_manager = new AllocManager(arglen);
        arg_manager->add_reference();
        args = arg_manager->get_allocation();
        memcpy(args, launcher.global_arg.get_ptr(), arglen);
      }
      // Very important that these freezes occur before we initialize
      // this operation because they can launch creation operations to
      // make the future maps
      point_arguments = launcher.argument_map.impl->freeze(parent_ctx);
      const size_t num_point_futures = launcher.point_futures.size();
      if (num_point_futures > 0)
      {
        point_futures.resize(num_point_futures);
        for (unsigned idx = 0; idx < num_point_futures; idx++)
          point_futures[idx] = 
            launcher.point_futures[idx].impl->freeze(parent_ctx);
      }
      map_id = launcher.map_id;
      tag = launcher.tag;
      is_index_space = true;
#ifdef DEBUG_LEGION
      assert(launch_sp.exists());
      assert(launch_space == NULL);
#endif
      launch_space = runtime->forest->get_node(launch_sp);
      add_launch_space_reference(launch_space);
      if (!launcher.launch_domain.exists())
        launch_space->get_launch_space_domain(index_domain);
      else
        index_domain = launcher.launch_domain;
      internal_space = launch_space->handle;
      sharding_space = launcher.sharding_space;
      need_intra_task_alias_analysis = !launcher.independent_requirements;
      initialize_base_task(ctx, track, launcher.static_dependences,
                           launcher.predicate, task_id);
      if (launcher.predicate != Predicate::TRUE_PRED)
        initialize_predicate(launcher.predicate_false_future,
                             launcher.predicate_false_result);
      future_map = FutureMap(
        create_future_map(ctx, launch_space->handle, launcher.sharding_space));
      check_empty_field_requirements(); 

      if (runtime->legion_spy_enabled)
      {
        LegionSpy::log_index_task(parent_ctx->get_unique_id(),
                                  unique_op_id, task_id,
                                  get_task_name());
        for (std::vector<PhaseBarrier>::const_iterator it = 
              launcher.wait_barriers.begin(); it !=
              launcher.wait_barriers.end(); it++)
        {
          ApEvent e = Runtime::get_previous_phase(it->phase_barrier);
          LegionSpy::log_phase_barrier_wait(unique_op_id, e);
        }
      }
      return future_map;
    }

    //--------------------------------------------------------------------------
    Future IndexTask::initialize_task(InnerContext *ctx,
                                      const IndexTaskLauncher &launcher,
                                      IndexSpace launch_sp,
                                      ReductionOpID redop_id, 
                                      bool deterministic,
                                      bool track /*= true*/)
    //--------------------------------------------------------------------------
    {
      parent_ctx = ctx;
      task_id = launcher.task_id;
      indexes = launcher.index_requirements;
      regions = launcher.region_requirements;
      if (!launcher.futures.empty())
      {
        // Only allow non-empty futures on the way in
        for (std::vector<Future>::const_iterator it =
              launcher.futures.begin(); it != launcher.futures.end(); it++)
          if (it->impl != NULL)
            futures.push_back(*it);
      }
      update_grants(launcher.grants);
      wait_barriers = launcher.wait_barriers;
      update_arrival_barriers(launcher.arrive_barriers);
      arglen = launcher.global_arg.get_size();
      if (arglen > 0)
      {
#ifdef DEBUG_LEGION
        assert(arg_manager == NULL);
#endif
        arg_manager = new AllocManager(arglen);
        arg_manager->add_reference();
        args = arg_manager->get_allocation();
        memcpy(args, launcher.global_arg.get_ptr(), arglen);
      }
      // Very important that these freezes occur before we initialize
      // this operation because they can launch creation operations to
      // make the future maps
      point_arguments = launcher.argument_map.impl->freeze(parent_ctx);
      const size_t num_point_futures = launcher.point_futures.size();
      if (num_point_futures > 0)
      {
        point_futures.resize(num_point_futures);
        for (unsigned idx = 0; idx < num_point_futures; idx++)
          point_futures[idx] = 
            launcher.point_futures[idx].impl->freeze(parent_ctx);
      }
      map_id = launcher.map_id;
      tag = launcher.tag;
      is_index_space = true;
#ifdef DEBUG_LEGION
      assert(launch_sp.exists());
      assert(launch_space == NULL);
#endif
      launch_space = runtime->forest->get_node(launch_sp);
      add_launch_space_reference(launch_space);
      if (!launcher.launch_domain.exists())
        launch_space->get_launch_space_domain(index_domain);
      else
        index_domain = launcher.launch_domain;
      internal_space = launch_space->handle;
      sharding_space = launcher.sharding_space;
      need_intra_task_alias_analysis = !launcher.independent_requirements;
      redop = redop_id;
      reduction_op = Runtime::get_reduction_op(redop);
      deterministic_redop = deterministic;
      serdez_redop_fns = Runtime::get_serdez_redop_fns(redop);
      if (!reduction_op->is_foldable)
        REPORT_LEGION_ERROR(ERROR_REDUCTION_OPERATION_INDEX,
                      "Reduction operation %d for index task launch %s "
                      "(ID %lld) is not foldable.",
                      redop, get_task_name(), get_unique_id())
      else
        initialize_reduction_state();
      initialize_base_task(ctx, track, launcher.static_dependences,
                           launcher.predicate, task_id);
      if (launcher.predicate != Predicate::TRUE_PRED)
        initialize_predicate(launcher.predicate_false_future,
                             launcher.predicate_false_result);
      reduction_future = Future(new FutureImpl(runtime,
            true/*register*/, runtime->get_available_distributed_id(), 
            runtime->address_space, get_completion_event(), this));
      check_empty_field_requirements();
      if (runtime->legion_spy_enabled)
      {
        LegionSpy::log_index_task(parent_ctx->get_unique_id(),
                                  unique_op_id, task_id,
                                  get_task_name());
        for (std::vector<PhaseBarrier>::const_iterator it = 
              launcher.wait_barriers.begin(); it !=
              launcher.wait_barriers.end(); it++)
        {
          ApEvent e = Runtime::get_previous_phase(it->phase_barrier);
          LegionSpy::log_phase_barrier_wait(unique_op_id, e);
        }
        LegionSpy::log_future_creation(unique_op_id, 
              reduction_future.impl->get_ready_event(), index_point);
      }
      return reduction_future;
    }

    //--------------------------------------------------------------------------
    void IndexTask::initialize_predicate(const Future &pred_future,
                                         const TaskArgument &pred_arg)
    //--------------------------------------------------------------------------
    {
      if (pred_future.impl != NULL)
        predicate_false_future = pred_future;
      else
      {
        predicate_false_size = pred_arg.get_size();
        if (predicate_false_size == 0)
        {
          // TODO: Reenable this error if we want to track predicate defaults
#if 0
          if (variants->return_size > 0)
            log_run.error("Predicated index task launch for task %s "
                          "in parent task %s (UID %lld) has non-void "
                          "return type but no default value for its "
                          "future if the task predicate evaluates to "
                          "false.  Please set either the "
                          "'predicate_false_result' or "
                          "'predicate_false_future' fields of the "
                          "IndexTaskLauncher struct.",
                          get_task_name(), parent_ctx->get_task_name(),
                          parent_ctx->get_unique_id())
          }
#endif
        }
        else
        {
          // TODO: Reenable this error if we want to track predicate defaults
#ifdef PERFORM_PREDICATE_SIZE_CHECKS
          if (predicate_false_size != variants->return_size)
            REPORT_LEGION_ERROR(ERROR_PREDICATED_INDEX_TASK,
                          "Predicated index task launch for task %s "
                          "in parent task %s (UID %lld) has predicated "
                          "false return type of size %ld bytes, but the "
                          "expected return size is %ld bytes.",
                          get_task_name(), parent_ctx->get_task_name(),
                          parent_ctx->get_unique_id(),
                          predicate_false_size, variants->return_size)
#endif
#ifdef DEBUG_LEGION
          assert(predicate_false_result == NULL);
#endif
          predicate_false_result = 
            legion_malloc(PREDICATE_ALLOC, predicate_false_size);
          memcpy(predicate_false_result, pred_arg.get_ptr(),
                 predicate_false_size);
        }
      }
    }

    //--------------------------------------------------------------------------
    void IndexTask::initialize_must_epoch(MustEpochOp *epoch, 
                                          unsigned index, bool do_registration)
    //--------------------------------------------------------------------------
    {
      set_must_epoch(epoch, index, do_registration);
      future_map = epoch->get_future_map();
    }

    //--------------------------------------------------------------------------
    void IndexTask::trigger_prepipeline_stage(void)
    //--------------------------------------------------------------------------
    {
      // First compute the parent indexes
      compute_parent_indexes(); 
      // Count how many total points we need for this index space task
      total_points = index_domain.get_volume();
      // Annotate any regions which are going to need to be early mapped
      for (unsigned idx = 0; idx < regions.size(); idx++)
      {
        if (!IS_WRITE(regions[idx]))
          continue;
        if (regions[idx].handle_type == SINGULAR)
          regions[idx].flags |= MUST_PREMAP_FLAG;
        else if (regions[idx].handle_type == REG_PROJECTION)
        {
          ProjectionFunction *function = runtime->find_projection_function(
                                                    regions[idx].projection);
          if (function->depth == 0)
            regions[idx].flags |= MUST_PREMAP_FLAG;
        }
      }
      // Initialize the privilege paths
      privilege_paths.resize(regions.size());
      for (unsigned idx = 0; idx < regions.size(); idx++)
        initialize_privilege_path(privilege_paths[idx], regions[idx]);
      if (!options_selected)
      {
        const bool inline_task = select_task_options(false/*prioritize*/);
        if (inline_task) 
        {
          REPORT_LEGION_WARNING(LEGION_WARNING_MAPPER_REQUESTED_INLINE,
                          "Mapper %s requested to inline task %s "
                          "(UID %lld) but the 'enable_inlining' option was "
                          "not set on the task launcher so the request is "
                          "being ignored", mapper->get_mapper_name(),
                          get_task_name(), get_unique_id());
        }
      }
      if (need_intra_task_alias_analysis)
      {
        // If we don't have a trace, we do our alias analysis now
        LegionTrace *local_trace = get_trace();
        if (local_trace == NULL)
          perform_intra_task_alias_analysis(false/*tracing*/, NULL/*trace*/,
                                            privilege_paths);
      }
      if (runtime->legion_spy_enabled)
      { 
        for (unsigned idx = 0; idx < regions.size(); idx++)
          TaskOp::log_requirement(unique_op_id, idx, regions[idx]);
        runtime->forest->log_launch_space(launch_space->handle, unique_op_id);
      }
    }

    //--------------------------------------------------------------------------
    void IndexTask::trigger_dependence_analysis(void)
    //--------------------------------------------------------------------------
    {
      perform_base_dependence_analysis();
      for (unsigned idx = 0; idx < regions.size(); idx++)
      {
        ProjectionInfo projection_info(runtime, regions[idx], launch_space);
        runtime->forest->perform_dependence_analysis(this, idx, regions[idx], 
                                                     projection_info,
                                                     privilege_paths[idx]);
      }
    }

    //--------------------------------------------------------------------------
    void IndexTask::perform_base_dependence_analysis(void)
    //--------------------------------------------------------------------------
    {
#ifdef DEBUG_LEGION
      assert(memo_state != MEMO_REQ);
      assert(privilege_paths.size() == regions.size());
#endif 
      if (runtime->check_privileges)
        perform_privilege_checks();
      if (need_intra_task_alias_analysis)
      {
        // If we have a trace we do our alias analysis now
        LegionTrace *local_trace = get_trace();
        if (local_trace != NULL)
          perform_intra_task_alias_analysis(is_tracing(), local_trace,
                                            privilege_paths);
      }
      // To be correct with the new scheduler we also have to 
      // register mapping dependences on futures
      for (std::vector<Future>::const_iterator it = futures.begin();
            it != futures.end(); it++)
        it->impl->register_dependence(this);
      if (predicate_false_future.impl != NULL)
        predicate_false_future.impl->register_dependence(this);
      // Register mapping dependences on any future maps also
      if (point_arguments.impl != NULL)
        point_arguments.impl->register_dependence(this);
      for (std::vector<FutureMap>::const_iterator it = 
            point_futures.begin(); it != point_futures.end(); it++)
        it->impl->register_dependence(this);
      // Also have to register any dependences on our predicate
      register_predicate_dependence();
    }

    //--------------------------------------------------------------------------
    void IndexTask::report_interfering_requirements(unsigned idx1,unsigned idx2)
    //--------------------------------------------------------------------------
    {
#if 0
      REPORT_LEGION_ERROR(ERROR_ALIASED_REGION_REQUIREMENTS,
                          "Aliased region requirements for index tasks "
                          "are not permitted. Region requirements %d and %d "
                          "of task %s (UID %lld) in parent task %s (UID %lld) "
                          "are interfering.", idx1, idx2, get_task_name(),
                          get_unique_id(), parent_ctx->get_task_name(),
                          parent_ctx->get_unique_id())
#else
      REPORT_LEGION_WARNING(LEGION_WARNING_REGION_REQUIREMENTS_INDEX,
                      "Region requirements %d and %d of index task %s "
                      "(UID %lld) in parent task %s (UID %lld) are potentially "
                      "interfering.  It's possible that this is a false "
                      "positive if there are projection region requirements "
                      "and each of the point tasks are non-interfering. "
                      "If the runtime is built in debug mode then it will "
                      "check that the region requirements of all points are "
                      "actually non-interfering. If you see no further error "
                      "messages for this index task launch then everything "
                      "is good.", idx1, idx2, get_task_name(), get_unique_id(),
                      parent_ctx->get_task_name(), parent_ctx->get_unique_id())
#endif
#ifdef DEBUG_LEGION
      interfering_requirements.insert(std::pair<unsigned,unsigned>(idx1,idx2));
#endif
    }

    //--------------------------------------------------------------------------
    RegionTreePath& IndexTask::get_privilege_path(unsigned idx)
    //--------------------------------------------------------------------------
    {
#ifdef DEBUG_LEGION
      assert(idx < privilege_paths.size());
#endif
      return privilege_paths[idx];
    }

    //--------------------------------------------------------------------------
    void IndexTask::resolve_false(bool speculated, bool launched)
    //--------------------------------------------------------------------------
    {
      // If we already launched, then we can just return
      // otherwise continue through to do the cleanup work
      if (launched)
        return;
      RtEvent execution_condition;
      // Fill in the index task map with the default future value
      if (redop == 0)
      {
        // Only need to do this if the internal domain exists, it
        // might not in a control replication context
        if (internal_space.exists())
        {
          // Get the domain that we will have to iterate over
          Domain local_domain;
          runtime->forest->find_launch_space_domain(internal_space, 
                                                    local_domain);
          // Handling the future map case
          if (predicate_false_future.impl != NULL)
          {
            ApEvent wait_on = predicate_false_future.impl->get_ready_event();
            if (wait_on.has_triggered())
            {
              const size_t result_size = 
                check_future_size(predicate_false_future.impl);
              const void *result = 
                predicate_false_future.impl->get_untyped_result(true,NULL,true);
              for (Domain::DomainPointIterator itr(local_domain); itr; itr++)
              {
                Future f = future_map.impl->get_future(itr.p, true/*internal*/);
                if (result_size > 0)
                  f.impl->set_result(result, result_size, false/*own*/);
                else
                  f.impl->set_result(NULL, 0, false/*own*/);
              }
            }
            else
            {
              // Add references so things won't be prematurely collected
              future_map.impl->add_base_resource_ref(DEFERRED_TASK_REF);
              predicate_false_future.impl->add_base_gc_ref(DEFERRED_TASK_REF,
                                                           this);
              DeferredFutureMapSetArgs args(future_map.impl,
                  predicate_false_future.impl, local_domain, this);
              execution_condition = 
                runtime->issue_runtime_meta_task(args, LG_LATENCY_WORK_PRIORITY,
                                               Runtime::protect_event(wait_on));
            }
          }
          else
          {
            for (Domain::DomainPointIterator itr(local_domain); itr; itr++)
            {
              Future f = future_map.impl->get_future(itr.p, true/*internal*/);
              if (predicate_false_size > 0)
                f.impl->set_result(predicate_false_result,
                                   predicate_false_size, false/*own*/);
              else
                f.impl->set_result(NULL, 0, false/*own*/);
            }
          }
        }
      }
      else
      {
        // Handling a reduction case
        if (predicate_false_future.impl != NULL)
        {
          ApEvent wait_on = predicate_false_future.impl->get_ready_event();
          if (wait_on.has_triggered())
          {
            const size_t result_size = 
                        check_future_size(predicate_false_future.impl);
            if (result_size > 0)
              reduction_future.impl->set_result(
                predicate_false_future.impl->get_untyped_result(true,NULL,true),
                result_size, false/*own*/);
            else
              reduction_future.impl->set_result(NULL, 0, false/*own*/);
          }
          else
          {
            // Add references so they aren't garbage collected 
            reduction_future.impl->add_base_gc_ref(DEFERRED_TASK_REF, this);
            predicate_false_future.impl->add_base_gc_ref(DEFERRED_TASK_REF, 
                                                         this);
            DeferredFutureSetArgs args(reduction_future.impl,
                                    predicate_false_future.impl, this);
            execution_condition = 
              runtime->issue_runtime_meta_task(args, LG_LATENCY_WORK_PRIORITY,
                                               Runtime::protect_event(wait_on));
          }
        }
        else
        {
          if (predicate_false_size > 0)
            reduction_future.impl->set_result(predicate_false_result,
                                  predicate_false_size, false/*own*/);
          else
            reduction_future.impl->set_result(NULL, 0, false/*own*/);
        }
      }
      // Then clean up this task execution
      complete_mapping();
      complete_execution(execution_condition);
      resolve_speculation();
      trigger_children_complete();
      trigger_children_committed();
    }

    //--------------------------------------------------------------------------
    void IndexTask::early_map_task(void)
    //--------------------------------------------------------------------------
    {
      DETAILED_PROFILER(runtime, INDEX_EARLY_MAP_TASK_CALL);
      std::vector<unsigned> early_map_indexes;
      for (unsigned idx = 0; idx < regions.size(); idx++)
      {
        const RegionRequirement &req = regions[idx];
        if (req.must_premap())
          early_map_indexes.push_back(idx);
      }
      if (!early_map_indexes.empty())
      {
        early_map_regions(map_applied_conditions, early_map_indexes);
        if (!acquired_instances.empty())
        {
          RtEvent precondition;
          if (!map_applied_conditions.empty())
          {
            precondition = Runtime::merge_events(map_applied_conditions);
            map_applied_conditions.clear();
          }
          precondition = release_nonempty_acquired_instances(precondition, 
                                                      acquired_instances);
          if (precondition.exists())
            map_applied_conditions.insert(precondition);
        }
      }
    }

    //--------------------------------------------------------------------------
    void IndexTask::early_map_regions(std::set<RtEvent> &applied_conditions,
                                      const std::vector<unsigned> &must_premap)
    //--------------------------------------------------------------------------
    {
      DETAILED_PROFILER(runtime, EARLY_MAP_REGIONS_CALL);
      // This always happens on the owner node so we can just do the 
      // normal trace info creation here without needing to check
      // whether we have a remote trace info
      const TraceInfo trace_info(this);
      ApEvent init_precondition = compute_init_precondition(trace_info);;
      // A little bit of suckinesss here, it's unclear if we have
      // our version infos with the proper versioning information
      // so we might need to "page" it in now.  We'll overlap it as
      // much as possible, but it will still suck. The common case is that
      // we don't have anything to premap though so we shouldn't be
      // doing this all that often.
      std::set<RtEvent> version_ready_events;
      for (std::vector<unsigned>::const_iterator it = must_premap.begin();
            it != must_premap.end(); it++)
      {
        VersionInfo &version_info = get_version_info(*it); 
        if (version_info.has_version_info())
          continue;
        runtime->forest->perform_versioning_analysis(this, *it, regions[*it],
                                         version_info, version_ready_events);
      }
      Mapper::PremapTaskInput input;
      Mapper::PremapTaskOutput output;
      // Initialize this to not have a new target processor
      output.new_target_proc = Processor::NO_PROC;
      output.profiling_priority = LG_THROUGHPUT_WORK_PRIORITY;
      // Set up the inputs and outputs 
      std::set<Memory> visible_memories;
      runtime->machine.get_visible_memories(target_proc, visible_memories);
      // At this point if we have any version ready events we need to wait
      if (!version_ready_events.empty())
      {
        RtEvent wait_on = Runtime::merge_events(version_ready_events);
        // This wait sucks but whatever for now
        wait_on.wait();
      }
      for (std::vector<unsigned>::const_iterator it = must_premap.begin();
            it != must_premap.end(); it++)
      {
        InstanceSet valid;    
        VersionInfo &version_info = get_version_info(*it);
        // Do the premapping
        if (request_valid_instances)
          runtime->forest->physical_premap_region(this, *it, regions[*it],
                                  version_info, valid, applied_conditions);
        // If we need visible instances, filter them as part of the conversion
        if (regions[*it].is_no_access())
          prepare_for_mapping(valid, input.valid_instances[*it]);
        else
          prepare_for_mapping(valid, visible_memories, 
                              input.valid_instances[*it]);
      }
      // Now invoke the mapper call
      if (mapper == NULL)
        mapper = runtime->find_mapper(current_proc, map_id);
      mapper->invoke_premap_task(this, &input, &output);
      // See if we need to update the new target processor
      if (output.new_target_proc.exists())
        this->target_proc = output.new_target_proc;
      // See if we have any profiling requests to handle
      if (!output.copy_prof_requests.empty())
      {
        filter_copy_request_kinds(mapper, 
            output.copy_prof_requests.requested_measurements,
            copy_profiling_requests, true/*warn*/);
        profiling_priority = output.profiling_priority;
#ifdef DEBUG_LEGION
        assert(!profiling_reported.exists());
#endif
        profiling_reported = Runtime::create_rt_user_event();
      }
      // Now do the registration
      for (std::vector<unsigned>::const_iterator it = must_premap.begin();
            it != must_premap.end(); it++)
      {
        VersionInfo &version_info = get_version_info(*it);
        InstanceSet &chosen_instances = early_mapped_regions[*it];
        std::map<unsigned,std::vector<MappingInstance> >::const_iterator 
          finder = output.premapped_instances.find(*it);
        if (finder == output.premapped_instances.end())
          REPORT_LEGION_ERROR(ERROR_INVALID_MAPPER_OUTPUT,
                        "Invalid mapper output from 'premap_task' invocation "
                        "on mapper %s. Mapper failed to map required premap "
                        "region requirement %d of task %s (ID %lld) launched "
                        "in parent task %s (ID %lld).", 
                        mapper->get_mapper_name(), *it, 
                        get_task_name(), get_unique_id(),
                        parent_ctx->get_task_name(), 
                        parent_ctx->get_unique_id())
        RegionTreeID bad_tree = 0;
        std::vector<FieldID> missing_fields;
        std::vector<PhysicalManager*> unacquired;
        int composite_index = runtime->forest->physical_convert_mapping(
            this, regions[*it], finder->second, 
            chosen_instances, bad_tree, missing_fields,
            runtime->unsafe_mapper ? NULL : get_acquired_instances_ref(),
            unacquired, !runtime->unsafe_mapper);
        if (bad_tree > 0)
          REPORT_LEGION_ERROR(ERROR_INVALID_MAPPER_OUTPUT,
                        "Invalid mapper output from 'premap_task' invocation "
                        "on mapper %s. Mapper provided an instance from "
                        "region tree %d for use in satisfying region "
                        "requirement %d of task %s (ID %lld) whose region "
                        "is from region tree %d.", mapper->get_mapper_name(),
                        bad_tree, *it,get_task_name(),get_unique_id(),
                        regions[*it].region.get_tree_id())
        if (!missing_fields.empty())
        {
          for (std::vector<FieldID>::const_iterator fit = 
                missing_fields.begin(); fit != missing_fields.end(); fit++)
          {
            const void *name; size_t name_size;
            if (!runtime->retrieve_semantic_information(
                regions[*it].region.get_field_space(), *fit,
                NAME_SEMANTIC_TAG, name, name_size, true, false))
              name = "(no name)";
            log_run.error("Missing instance for field %s (FieldID: %d)",
                          static_cast<const char*>(name), *it);
          }
          REPORT_LEGION_ERROR(ERROR_MISSING_INSTANCE_FIELD,
                        "Invalid mapper output from 'premap_task' invocation "
                        "on mapper %s. Mapper failed to specify instances "
                        "for %zd fields of region requirement %d of task %s "
                        "(ID %lld) launched in parent task %s (ID %lld). "
                        "The missing fields are listed below.",
                        mapper->get_mapper_name(), missing_fields.size(),
                        *it, get_task_name(), get_unique_id(),
                        parent_ctx->get_task_name(), 
                        parent_ctx->get_unique_id())
          
        }
        if (!unacquired.empty())
        {
          std::map<PhysicalManager*,std::pair<unsigned,bool> > 
            *acquired_instances = get_acquired_instances_ref();
          for (std::vector<PhysicalManager*>::const_iterator uit = 
                unacquired.begin(); uit != unacquired.end(); uit++)
          {
            if (acquired_instances->find(*uit) == acquired_instances->end())
              REPORT_LEGION_ERROR(ERROR_INVALID_MAPPER_OUTPUT,
                            "Invalid mapper output from 'premap_task' "
                            "invocation on mapper %s. Mapper selected "
                            "physical instance for region requirement "
                            "%d of task %s (ID %lld) which has already "
                            "been collected. If the mapper had properly "
                            "acquired this instance as part of the mapper "
                            "call it would have detected this. Please "
                            "update the mapper to abide by proper mapping "
                            "conventions.", mapper->get_mapper_name(),
                            (*it), get_task_name(), get_unique_id())
          }
          // If we did successfully acquire them, still issue the warning
          REPORT_LEGION_WARNING(LEGION_WARNING_MAPPER_FAILED_ACQUIRE,
                          "mapper %s failed to acquire instances "
                          "for region requirement %d of task %s (ID %lld) "
                          "in 'premap_task' call. You may experience "
                          "undefined behavior as a consequence.",
                          mapper->get_mapper_name(), *it, 
                          get_task_name(), get_unique_id());
        }
        if (composite_index >= 0)
          REPORT_LEGION_ERROR(ERROR_INVALID_MAPPER_OUTPUT,
                        "Invalid mapper output from 'premap_task' invocation "
                        "on mapper %s. Mapper requested composite instance "
                        "creation on region requirement %d of task %s "
                        "(ID %lld) launched in parent task %s (ID %lld).",
                        mapper->get_mapper_name(), *it,
                        get_task_name(), get_unique_id(),
                        parent_ctx->get_task_name(),
                        parent_ctx->get_unique_id())
        if (runtime->legion_spy_enabled)
          runtime->forest->log_mapping_decision(unique_op_id, parent_ctx, 
                                                *it, regions[*it],
                                                chosen_instances);
        if (!runtime->unsafe_mapper)
        {
          std::vector<LogicalRegion> regions_to_check(1, 
                                        regions[*it].region);
          for (unsigned check_idx = 0; 
                check_idx < chosen_instances.size(); check_idx++)
          {
            if (!chosen_instances[check_idx].get_manager()->meets_regions(
                                                          regions_to_check))
              REPORT_LEGION_ERROR(ERROR_INVALID_MAPPER_OUTPUT,
                            "Invalid mapper output from invocation of "
                            "'premap_task' on mapper %s. Mapper specified an "
                            "instance region requirement %d of task %s "
                            "(ID %lld) that does not meet the logical region "
                            "requirement. Task was launched in task %s "
                            "(ID %lld).", mapper->get_mapper_name(), *it, 
                            get_task_name(), get_unique_id(), 
                            parent_ctx->get_task_name(), 
                            parent_ctx->get_unique_id())
          }
        }
        // TODO: Implement physical tracing for premapped regions
        if (is_memoizing())
          assert(false);
        // Passed all the error checking tests so register it
        // Always defer the users, the point tasks will do that
        // for themselves when they map their regions
        const bool track_effects = 
          (!atomic_locks.empty() || !arrive_barriers.empty());
        ApEvent effects_done = 
          runtime->forest->physical_perform_updates_and_registration(
                              regions[*it], version_info, 
                              this, *it, init_precondition, completion_event,
                              chosen_instances, 
                              PhysicalTraceInfo(trace_info, *it), 
                              applied_conditions,
#ifdef DEBUG_LEGION
                              get_logging_name(), unique_op_id,
#endif
                              track_effects);
        if (effects_done.exists())
          effects_postconditions.insert(effects_done);
      }
    }

    //--------------------------------------------------------------------------
    bool IndexTask::distribute_task(void)
    //--------------------------------------------------------------------------
    {
      DETAILED_PROFILER(runtime, INDEX_DISTRIBUTE_CALL);
      if (is_origin_mapped())
      {
        // This will only get called if we had slices that couldn't map, but
        // they have now all mapped
#ifdef DEBUG_LEGION
        assert(slices.empty());
#endif
        // We're never actually run
        return false;
      }
      else
      {
        if (!is_sliced() && target_proc.exists() && 
            (target_proc != current_proc))
        {
          // Make a slice copy and send it away
          SliceTask *clone = clone_as_slice_task(internal_space, target_proc,
                                                 true/*needs slice*/,
                                                 stealable);
          runtime->send_task(clone);
          return false; // We have now been sent away
        }
        else
          return true; // Still local so we can be sliced
      }
    }

    //--------------------------------------------------------------------------
    RtEvent IndexTask::perform_mapping(MustEpochOp *owner/*=NULL*/,
                                       const DeferMappingArgs *args/*=NULL*/)
    //--------------------------------------------------------------------------
    {
      DETAILED_PROFILER(runtime, INDEX_PERFORM_MAPPING_CALL);
      // This will only get called if we had slices that failed to origin map 
#ifdef DEBUG_LEGION
      assert(!slices.empty());
      // Should never get duplicate invocations here
      assert(args == NULL);
#endif
      for (std::list<SliceTask*>::iterator it = slices.begin();
            it != slices.end(); /*nothing*/)
      {
        (*it)->trigger_mapping();
        it = slices.erase(it);
      }
      return RtEvent::NO_RT_EVENT;
    }

    //--------------------------------------------------------------------------
    void IndexTask::launch_task(void)
    //--------------------------------------------------------------------------
    {
      // should never be called
      assert(false);
    }

    //--------------------------------------------------------------------------
    bool IndexTask::is_stealable(void) const
    //--------------------------------------------------------------------------
    {
      // Index space tasks are never stealable, they must first be
      // split into slices which can then be stolen.  Note that slicing
      // always happens after premapping so we know stealing is safe.
      return false;
    }

    //--------------------------------------------------------------------------
    void IndexTask::map_and_launch(void)
    //--------------------------------------------------------------------------
    {
      // This should only ever be called if we had slices which failed to map
#ifdef DEBUG_LEGION
      assert(is_sliced());
      assert(!slices.empty());
#endif
      trigger_slices();
    }

    //--------------------------------------------------------------------------
    ApEvent IndexTask::get_task_completion(void) const
    //--------------------------------------------------------------------------
    {
      return get_completion_event();
    }

    //--------------------------------------------------------------------------
    TaskOp::TaskKind IndexTask::get_task_kind(void) const
    //--------------------------------------------------------------------------
    {
      return INDEX_TASK_KIND;
    }

    //--------------------------------------------------------------------------
    void IndexTask::trigger_task_complete(bool deferred /*=false*/)
    //--------------------------------------------------------------------------
    {
      DETAILED_PROFILER(runtime, INDEX_COMPLETE_CALL);
      // Trigger all the futures or set the reduction future result
      // and then trigger it
      if (redop != 0)
      {
        // Set the future if we actually ran the task or we speculated
        if ((speculation_state != RESOLVE_FALSE_STATE) || false_guard.exists())
        {
          // If we're doing a deterministic reduction this is the point
          // at which we can collapse all the futures down to a single
          // value since we know we have them all in the temporary futures
          if (deterministic_redop)
          {
            for (std::map<DomainPoint,std::pair<void*,size_t> >::const_iterator
                  it = temporary_futures.begin();
                  it != temporary_futures.end(); it++)
              fold_reduction_future(it->second.first, it->second.second,
                                    false/*owner*/, true/*exclusive*/);
          }
          reduction_future.impl->set_result(reduction_state,
                                            reduction_state_size, 
                                            false/*owner*/);
        }
      }
      else
        Runtime::trigger_event(future_map_ready);
      if (must_epoch != NULL)
      {
        if (!complete_preconditions.empty())
        {
          const RtEvent wait_on = Runtime::merge_events(complete_preconditions);
          if (wait_on.exists() && !wait_on.has_triggered())
            wait_on.wait();
        }
        must_epoch->notify_subop_complete(this);
      } 
#ifdef LEGION_SPY
      LegionSpy::log_operation_events(unique_op_id, ApEvent::NO_AP_EVENT,
                                      completion_event);
#endif
      // This will only be non-empty if we're doing program order execution
      if (!effects_postconditions.empty())
      {
#ifdef DEBUG_LEGION
        assert(runtime->program_order_execution);
#endif
        const RtEvent done = 
          Runtime::protect_merge_events(effects_postconditions);
        complete_preconditions.insert(done);
      }
      if (!complete_preconditions.empty())
        complete_operation(Runtime::merge_events(complete_preconditions));
      else
        complete_operation();
    }

    //--------------------------------------------------------------------------
    void IndexTask::trigger_task_commit(void)
    //--------------------------------------------------------------------------
    {
      DETAILED_PROFILER(runtime, INDEX_COMMIT_CALL);
      if (profiling_reported.exists())
      {
        if (outstanding_profiling_requests > 0)
        {
#ifdef DEBUG_LEGION
          assert(mapped_event.has_triggered());
#endif
          std::vector<IndexProfilingInfo> to_perform;
          {
            AutoLock o_lock(op_lock);
            to_perform.swap(profiling_info);
          }
          if (!to_perform.empty())
          {
            for (unsigned idx = 0; idx < to_perform.size(); idx++)
            {
              IndexProfilingInfo &info = to_perform[idx];
              const Realm::ProfilingResponse resp(info.buffer,info.buffer_size);
              info.total_reports = outstanding_profiling_requests;
              info.profiling_responses.attach_realm_profiling_response(resp);
              mapper->invoke_task_report_profiling(this, &info);
              free(info.buffer);
            }
            const int count = __sync_add_and_fetch(
                &outstanding_profiling_reported, to_perform.size());
#ifdef DEBUG_LEGION
            assert(count <= outstanding_profiling_requests);
#endif
            if (count == outstanding_profiling_requests)
              Runtime::trigger_event(profiling_reported);
          }
        }
        else
        {
          // We're not expecting any profiling callbacks so we need to
          // do one ourself to inform the mapper that there won't be any
          Mapping::Mapper::TaskProfilingInfo info;
          info.total_reports = 0;
          info.task_response = true;
          info.region_requirement_index = 0;
          info.fill_response = false; // make valgrind happy
          mapper->invoke_task_report_profiling(this, &info);    
          Runtime::trigger_event(profiling_reported);
        }
        commit_preconditions.insert(profiling_reported);
      }
      // If we have an origin-mapped slices then we need to check to see
      // if we're waiting on any profiling reports from them
      if (!origin_mapped_slices.empty())
      {
        for (std::set<SliceTask*>::const_iterator it = 
              origin_mapped_slices.begin(); it != 
              origin_mapped_slices.end(); it++)
          (*it)->find_profiling_reported(commit_preconditions);
      }
      if (must_epoch != NULL)
      {
        if (!commit_preconditions.empty())
        {
          const RtEvent wait_on = Runtime::merge_events(commit_preconditions);
          if (wait_on.exists() && !wait_on.has_triggered())
            wait_on.wait();
        }
        must_epoch->notify_subop_commit(this);
        commit_operation(true/*deactivate*/);
      }
      else
      {
        // Mark that this operation is now committed
        if (!commit_preconditions.empty())
          commit_operation(true/*deactivate*/, 
              Runtime::merge_events(commit_preconditions));
        else
          commit_operation(true/*deactivate*/);
      }
    }

    //--------------------------------------------------------------------------
    bool IndexTask::pack_task(Serializer &rez, AddressSpaceID target)
    //--------------------------------------------------------------------------
    {
      // should never be called
      assert(false);
      return false;
    }

    //--------------------------------------------------------------------------
    bool IndexTask::unpack_task(Deserializer &derez, Processor current,
                                std::set<RtEvent> &ready_events)
    //--------------------------------------------------------------------------
    {
      // should never be called
      assert(false);
      return false;
    }

    //--------------------------------------------------------------------------
    void IndexTask::perform_inlining(TaskContext *enclosing)
    //--------------------------------------------------------------------------
    {
      DETAILED_PROFILER(runtime, INDEX_PERFORM_INLINING_CALL);
      // See if there is anything to wait for
      std::set<ApEvent> wait_on_events;
      for (unsigned idx = 0; idx < futures.size(); idx++)
      {
        FutureImpl *impl = futures[idx].impl; 
        wait_on_events.insert(impl->get_ready_event());
      }
      for (unsigned idx = 0; idx < grants.size(); idx++)
      {
        GrantImpl *impl = grants[idx].impl;
        wait_on_events.insert(impl->acquire_grant());
      }
      for (unsigned idx = 0; idx < wait_barriers.size(); idx++)
      {
	ApEvent e = 
          Runtime::get_previous_phase(wait_barriers[idx].phase_barrier);
        wait_on_events.insert(e);
      }
      // Merge together all the events for the start condition 
      ApEvent start_condition = Runtime::merge_events(NULL, wait_on_events);
      // Enumerate all of the points of our index space and run
      // the task for each one of them either saving or reducing their futures
      Processor current = enclosing->get_executing_processor();
      // Select the variant to use
      VariantImpl *variant = enclosing->select_inline_variant(this);
      // See if we need to wait for anything
      if (start_condition.exists())
        start_condition.wait();
      // Make a copy of our region requirements
      std::vector<RegionRequirement> copy_requirements(regions.size());
      for (unsigned idx = 0; idx < regions.size(); idx++)
        copy_requirements[idx] = regions[idx];
      bool first = true;
      for (Domain::DomainPointIterator itr(index_domain); itr; itr++)
      {
        // If this is not the first we have to restore the region
        // requirements from copy that we made before hand
        if (!first)
        {
          for (unsigned idx = 0; idx < regions.size(); idx++)
            regions[idx] = copy_requirements[idx];
        }
        else
          first = false;
        index_point = itr.p; 
        // Get our local args
        if (point_arguments.impl != NULL)
        {
          Future local_arg = 
            point_arguments.impl->get_future(index_point, false/*internal*/);
          if (local_arg.impl != NULL)
          {
            local_args = local_arg.impl->get_untyped_result(true, NULL, true);
            local_arglen = local_arg.impl->get_untyped_size(true);
          }
          else
          {
            local_args = NULL;
            local_arglen = 0;
          }
        }
        else
        {
          local_args = NULL;
          local_arglen = 0;
        }
        compute_point_region_requirements();
        InlineContext *inline_ctx = new InlineContext(runtime, enclosing, this);
        variant->dispatch_inline(current, inline_ctx);
        // Return any created privilege state
        std::set<RtEvent> preconditions;
        inline_ctx->return_resources(enclosing, preconditions);
        if (!preconditions.empty())
        {
          const RtEvent wait_on = Runtime::merge_events(preconditions);
          if (wait_on.exists() && !wait_on.has_triggered())
            wait_on.wait();
        }
        // Then we can delete the inline context
        delete inline_ctx;
      }
      if (redop != 0)
        reduction_future.impl->set_result(reduction_state,
                                          reduction_state_size,false/*owner*/);
      // Trigger all our events event
      Runtime::trigger_event(completion_event);
    }

    //--------------------------------------------------------------------------
    void IndexTask::end_inline_task(const void *res, size_t res_size,bool owned)
    //--------------------------------------------------------------------------
    {
      if (redop == 0)
      {
        Future f = future_map.impl->get_future(index_point, true/*internal*/);
        f.impl->set_result(res, res_size, owned);
      }
      else
        fold_reduction_future(res, res_size, owned, true/*exclusive*/);
    }

    //--------------------------------------------------------------------------
    VersionInfo& IndexTask::get_version_info(unsigned idx)
    //--------------------------------------------------------------------------
    {
      return version_infos[idx];
    }

    //--------------------------------------------------------------------------
    std::map<PhysicalManager*,std::pair<unsigned,bool> >* 
                                     IndexTask::get_acquired_instances_ref(void)
    //--------------------------------------------------------------------------
    {
      return &acquired_instances;
    }

    //--------------------------------------------------------------------------
    SliceTask* IndexTask::clone_as_slice_task(IndexSpace is, Processor p,
                                              bool recurse, bool stealable)
    //--------------------------------------------------------------------------
    {
      DETAILED_PROFILER(runtime, INDEX_CLONE_AS_SLICE_CALL);
      SliceTask *result = runtime->get_available_slice_task(); 
      result->initialize_base_task(parent_ctx, false/*track*/, NULL/*deps*/,
                                   Predicate::TRUE_PRED, this->task_id);
      result->clone_multi_from(this, is, p, recurse, stealable);
      result->index_complete = this->completion_event;
      result->index_owner = this;
      result->remote_owner_uid = parent_ctx->get_unique_id();
      result->tpl = tpl;
      result->memo_state = memo_state;
      if (runtime->legion_spy_enabled)
        LegionSpy::log_index_slice(get_unique_id(), 
                                   result->get_unique_id());
      if (runtime->profiler != NULL)
        runtime->profiler->register_slice_owner(get_unique_op_id(),
                                                result->get_unique_op_id());
      return result;
    }

    //--------------------------------------------------------------------------
    void IndexTask::handle_future(const DomainPoint &point, const void *result,
                                  size_t result_size, bool owner)
    //--------------------------------------------------------------------------
    {
      DETAILED_PROFILER(runtime, INDEX_HANDLE_FUTURE);
#ifdef DEBUG_LEGION
      assert(reduction_op != NULL);
#endif
      // If we're doing a deterministic reduction then we need to 
      // buffer up these future values until we get all of them so
      // that we can fold them in a deterministic way
      if (deterministic_redop)
      {
        // Store it in our temporary futures
        if (owner)
        {
          // Hold the lock to protect the data structure
          AutoLock o_lock(op_lock);
#ifdef DEBUG_LEGION
          assert(temporary_futures.find(point) == temporary_futures.end());
#endif
          temporary_futures[point] = 
            std::pair<void*,size_t>(const_cast<void*>(result),result_size);
        }
        else
        {
          void *copy = legion_malloc(FUTURE_RESULT_ALLOC, result_size);
          memcpy(copy,result,result_size);
          // Hold the lock to protect the data structure
          AutoLock o_lock(op_lock);
#ifdef DEBUG_LEGION
          assert(temporary_futures.find(point) == temporary_futures.end());
#endif
          temporary_futures[point] = 
            std::pair<void*,size_t>(copy,result_size);
        }
      }
      else
        fold_reduction_future(result, result_size, owner, false/*exclusive*/);
    }

    //--------------------------------------------------------------------------
    void IndexTask::pack_profiling_requests(Serializer &rez,
                                            std::set<RtEvent> &applied) const
    //--------------------------------------------------------------------------
    {
      rez.serialize<size_t>(copy_profiling_requests.size());
      if (!copy_profiling_requests.empty())
      {
        for (unsigned idx = 0; idx < copy_profiling_requests.size(); idx++)
          rez.serialize(copy_profiling_requests[idx]);
        rez.serialize(profiling_priority);
        rez.serialize(runtime->find_utility_group());
        // Send a message to the owner with an update for the extra counts
        const RtUserEvent done_event = Runtime::create_rt_user_event();
        rez.serialize<RtEvent>(done_event);
        applied.insert(done_event);
      }
    }

    //--------------------------------------------------------------------------
    void IndexTask::add_copy_profiling_request(unsigned src_index,
            unsigned dst_index, Realm::ProfilingRequestSet &requests, bool fill)
    //--------------------------------------------------------------------------
    {
      // Nothing to do if we don't have any copy profiling requests
      if (copy_profiling_requests.empty())
        return;
#ifdef DEBUG_LEGION
      assert(src_index == dst_index);
#endif
      OpProfilingResponse response(this, src_index, dst_index, fill);
      Realm::ProfilingRequest &request = requests.add_request(
        runtime->find_utility_group(), LG_LEGION_PROFILING_ID, 
        &response, sizeof(response));
      for (std::vector<ProfilingMeasurementID>::const_iterator it = 
            copy_profiling_requests.begin(); it != 
            copy_profiling_requests.end(); it++)
        request.add_measurement((Realm::ProfilingMeasurementID)(*it));
      handle_profiling_update(1/*count*/);
    }

    //--------------------------------------------------------------------------
    void IndexTask::handle_profiling_response(
                                       const ProfilingResponseBase *base,
                                       const Realm::ProfilingResponse &response,
                                       const void *orig, size_t orig_length)
    //--------------------------------------------------------------------------
    {
      const OpProfilingResponse *task_prof = 
            static_cast<const OpProfilingResponse*>(base);
      // Check to see if we are done mapping, if not then we need to defer
      // this until we are done mapping so we know how many
      if (!mapped_event.has_triggered())
      {
        // Take the lock and see if we lost the race
        AutoLock o_lock(op_lock);
        if (!mapped_event.has_triggered())
        {
          // Save this profiling response for later until we know the
          // full count of profiling responses
          profiling_info.resize(profiling_info.size() + 1);
          IndexProfilingInfo &info = profiling_info.back();
          info.task_response = task_prof->task; 
          info.region_requirement_index = task_prof->src;
          info.fill_response = task_prof->fill;
          info.buffer_size = orig_length;
          info.buffer = malloc(orig_length);
          memcpy(info.buffer, orig, orig_length);
          return;
        }
      }
      // If we get here then we can handle the response now
      Mapping::Mapper::TaskProfilingInfo info;
      info.profiling_responses.attach_realm_profiling_response(response);
      info.task_response = task_prof->task; 
      info.region_requirement_index = task_prof->src;
      info.total_reports = outstanding_profiling_requests;
      info.fill_response = task_prof->fill;
      mapper->invoke_task_report_profiling(this, &info);
      const int count = __sync_add_and_fetch(&outstanding_profiling_reported,1);
#ifdef DEBUG_LEGION
      assert(count <= outstanding_profiling_requests);
#endif
      if (count == outstanding_profiling_requests)
        Runtime::trigger_event(profiling_reported);
    } 

    //--------------------------------------------------------------------------
    void IndexTask::handle_profiling_update(int count)
    //--------------------------------------------------------------------------
    {
#ifdef DEBUG_LEGION
      assert(count > 0);
      assert(!mapped_event.has_triggered());
#endif
      __sync_fetch_and_add(&outstanding_profiling_requests, count);
    }

    //--------------------------------------------------------------------------
    void IndexTask::register_must_epoch(void)
    //--------------------------------------------------------------------------
    {
      // should never be called
      assert(false);
    }

    //--------------------------------------------------------------------------
    FutureMapImpl* IndexTask::create_future_map(TaskContext *ctx,
                             IndexSpace launch_space, IndexSpace sharding_space) 
    //--------------------------------------------------------------------------
    {
#ifdef DEBUG_LEGION
      assert(!future_map_ready.exists() || future_map_ready.has_triggered());
#endif
      future_map_ready = Runtime::create_rt_user_event();
      return new FutureMapImpl(ctx, this, future_map_ready,index_domain,runtime,
            runtime->get_available_distributed_id(), runtime->address_space);
    }

    //--------------------------------------------------------------------------
    RtEvent IndexTask::find_intra_space_dependence(const DomainPoint &point)
    //--------------------------------------------------------------------------
    {
      AutoLock o_lock(op_lock);
      // Check to see if we already have it
      std::map<DomainPoint,RtEvent>::const_iterator finder = 
        intra_space_dependences.find(point);
      if (finder != intra_space_dependences.end())
        return finder->second;
      // Otherwise make a temporary one and record it for now
      const RtUserEvent pending_event = Runtime::create_rt_user_event();
      intra_space_dependences[point] = pending_event;
      pending_intra_space_dependences[point] = pending_event;
      return pending_event;
    }
    
    //--------------------------------------------------------------------------
    void IndexTask::record_intra_space_dependence(const DomainPoint &point,
                                                  const DomainPoint &next,
                                                  RtEvent point_mapped)
    //--------------------------------------------------------------------------
    {
      AutoLock o_lock(op_lock);
      std::map<DomainPoint,RtEvent>::iterator finder = 
        intra_space_dependences.find(point);
      if (finder != intra_space_dependences.end())
      {
        if (finder->second != point_mapped)
        {
          std::map<DomainPoint,RtUserEvent>::iterator pending_finder = 
            pending_intra_space_dependences.find(point);
#ifdef DEBUG_LEGION
          assert(pending_finder != pending_intra_space_dependences.end());
#endif
          Runtime::trigger_event(pending_finder->second, point_mapped);
          pending_intra_space_dependences.erase(pending_finder);
          finder->second = point_mapped;
        }
      }
      else
        intra_space_dependences[point] = point_mapped;
    }

    //--------------------------------------------------------------------------
    void IndexTask::record_reference_mutation_effect(RtEvent event)
    //--------------------------------------------------------------------------
    {
      AutoLock o_lock(op_lock);
      map_applied_conditions.insert(event);
    }

    //--------------------------------------------------------------------------
    void IndexTask::record_origin_mapped_slice(SliceTask *local_slice)
    //--------------------------------------------------------------------------
    {
      AutoLock o_lock(op_lock);
      origin_mapped_slices.insert(local_slice);
    }

    //--------------------------------------------------------------------------
    void IndexTask::return_slice_mapped(unsigned points,
                                RtEvent applied_condition, ApEvent effects_done)
    //--------------------------------------------------------------------------
    {
      DETAILED_PROFILER(runtime, INDEX_RETURN_SLICE_MAPPED_CALL);
      bool need_trigger = false;
      bool trigger_children_completed = false;
      bool trigger_children_commit = false;
      {
        AutoLock o_lock(op_lock);
        mapped_points += points;
        if (applied_condition.exists())
          map_applied_conditions.insert(applied_condition);
        if (effects_done.exists())
          effects_postconditions.insert(effects_done);
        // Already know that mapped points is the same as total points
        if (mapped_points == total_points)
        {
          need_trigger = true;
          if ((complete_points == total_points) &&
              !children_complete_invoked)
          {
            trigger_children_completed = true;
            children_complete_invoked = true;
          }
          if ((committed_points == total_points) &&
              !children_commit_invoked)
          {
            trigger_children_commit = true;
            children_commit_invoked = true;
          }
        }
      }
      if (need_trigger)
      {
        // Do this before we record ourselves as being mapped or bad
        // things can happen with regards to tracing
        if (!effects_postconditions.empty())
        {
          ApUserEvent to_trigger;
          if (request_early_complete_no_trigger(to_trigger))
          {
            const TraceInfo trace_info(this);
            const ApEvent done = 
              Runtime::merge_events(&trace_info, effects_postconditions);
            effects_postconditions.clear();
            Runtime::trigger_event(to_trigger, done);
          }
          // Don't worry about the else case because that only happens
          // with inorder execution and we'll wait for it before completing
          // See IndexTask::trigger_task_complete
        }
        // Get the mapped precondition note we can now access this
        // without holding the lock because we know we've seen
        // all the responses so no one else will be mutating it.
        if (!map_applied_conditions.empty())
        {
          RtEvent map_condition = Runtime::merge_events(map_applied_conditions);
          complete_mapping(map_condition);
        }
        else
          complete_mapping();
      }
      if (trigger_children_completed)
        trigger_children_complete();
      if (trigger_children_commit)
        trigger_children_committed();
    }

    //--------------------------------------------------------------------------
    void IndexTask::return_slice_complete(unsigned points, 
                                          RtEvent slice_complete)
    //--------------------------------------------------------------------------
    {
      DETAILED_PROFILER(runtime, INDEX_RETURN_SLICE_COMPLETE_CALL);
      bool trigger_execution = false;
      bool need_trigger = false;
      {
        AutoLock o_lock(op_lock);
        if (slice_complete.exists())
          complete_preconditions.insert(slice_complete);
        complete_points += points;
#ifdef DEBUG_LEGION
        assert(!complete_received);
        assert(complete_points <= total_points);
#endif
        if (complete_points == total_points)
        {
          trigger_execution = true;
          if (!children_complete_invoked)
          {
            need_trigger = true;
            children_complete_invoked = true;
          }
        }
      }
      if (trigger_execution)
        complete_execution();
      if (need_trigger)
        trigger_children_complete();
    }

    //--------------------------------------------------------------------------
    void IndexTask::return_slice_commit(unsigned points, 
                                        RtEvent commit_precondition)
    //--------------------------------------------------------------------------
    {
      DETAILED_PROFILER(runtime, INDEX_RETURN_SLICE_COMMIT_CALL);
      bool need_trigger = false;
      {
        AutoLock o_lock(op_lock);
        if (commit_precondition.exists())
          commit_preconditions.insert(commit_precondition);
        committed_points += points;
#ifdef DEBUG_LEGION
        assert(committed_points <= total_points);
#endif
        if ((committed_points == total_points) && !children_commit_invoked)
        {
          need_trigger = true;
          children_commit_invoked = true;
        }
      }
      if (need_trigger)
        trigger_children_committed();
    } 

    //--------------------------------------------------------------------------
    void IndexTask::unpack_slice_mapped(Deserializer &derez, 
                                        AddressSpaceID source)
    //--------------------------------------------------------------------------
    {
      DerezCheck z(derez);
      size_t points;
      derez.deserialize(points);
      RtEvent applied_condition;
      derez.deserialize(applied_condition);
      ApEvent restrict_postcondition;
      derez.deserialize(restrict_postcondition);
#ifdef DEBUG_LEGION
      if (!is_origin_mapped())
      {
        std::map<DomainPoint,std::vector<LogicalRegion> > local_requirements;
        for (unsigned idx = 0; idx < points; idx++)
        {
          DomainPoint point;
          derez.deserialize(point);
          std::vector<LogicalRegion> &reqs = local_requirements[point];
          reqs.resize(regions.size());
          for (unsigned idx2 = 0; idx2 < regions.size(); idx2++)
            derez.deserialize(reqs[idx2]);
        }
        check_point_requirements(local_requirements);
      }
#endif
      return_slice_mapped(points, applied_condition, restrict_postcondition);
    }

    //--------------------------------------------------------------------------
    void IndexTask::unpack_slice_complete(Deserializer &derez)
    //--------------------------------------------------------------------------
    {
      DerezCheck z(derez);
      size_t points;
      derez.deserialize(points);
      RtEvent complete_precondition;
      derez.deserialize(complete_precondition);
      const RtEvent resources_returned =
        ResourceTracker::unpack_resources_return(derez, parent_ctx);
      if (redop > 0)
      {
        if (deterministic_redop)
        {
#ifdef DEBUG_LEGION
          assert(reduction_op != NULL);
#endif
          // Unpack these futures and save them so we can do a
          // deterministic reduction fold operation later
          for (unsigned idx = 0; idx < points; idx++)
          {
            DomainPoint p;
            derez.deserialize(p);
            size_t size;
            derez.deserialize(size);
            const void *ptr = derez.get_current_pointer();
            handle_future(p, ptr, size, false/*owner*/);
            derez.advance_pointer(size);
          }
        }
        else
        {
#ifdef DEBUG_LEGION
          assert(reduction_op != NULL);
#endif
          size_t reduc_size;
          derez.deserialize(reduc_size);
          const void *reduc_ptr = derez.get_current_pointer();
          fold_reduction_future(reduc_ptr, reduc_size,
                                false /*owner*/, false/*exclusive*/);
          // Advance the pointer on the deserializer
          derez.advance_pointer(reduc_size);
        }
      }
      if (resources_returned.exists())
      {
        if (complete_precondition.exists())
          return_slice_complete(points,
              Runtime::merge_events(complete_precondition, resources_returned));
        else
          return_slice_complete(points, resources_returned);
      }
      else
        return_slice_complete(points, complete_precondition);
    }

    //--------------------------------------------------------------------------
    void IndexTask::unpack_slice_commit(Deserializer &derez)
    //--------------------------------------------------------------------------
    {
      DerezCheck z(derez);
      size_t points;
      derez.deserialize(points);
      RtEvent commit_precondition;
      derez.deserialize(commit_precondition);
      return_slice_commit(points, commit_precondition);
    }

    //--------------------------------------------------------------------------
    void IndexTask::replay_analysis(void)
    //--------------------------------------------------------------------------
    {
#ifdef DEBUG_LEGION
      assert(is_replaying());
      assert(current_proc.exists());
#endif
#ifdef LEGION_SPY
      LegionSpy::log_replay_operation(unique_op_id);
#endif
      if (runtime->legion_spy_enabled)
      {
        for (unsigned idx = 0; idx < regions.size(); idx++)
          TaskOp::log_requirement(unique_op_id, idx, regions[idx]);
      }
      // Mark that this is origin mapped effectively in case we
      // have any remote tasks, do this before we clone it
      map_origin = true;
      SliceTask *new_slice = this->clone_as_slice_task(internal_space,
                                                       current_proc,
                                                       false, false);
      // Count how many total points we need for this index space task
      total_points = new_slice->enumerate_points();
      // We need to make one slice per point here in case we need to move
      // points to remote nodes. The way we do slicing right now prevents
      // us from knowing which point tasks are going remote until later in
      // the replay so we have to be pessimistic here
      new_slice->expand_replay_slices(slices);
      // Then do the replay on all the slices
      for (std::list<SliceTask*>::const_iterator it = 
            slices.begin(); it != slices.end(); it++)
        (*it)->replay_analysis();
    }

    //--------------------------------------------------------------------------
    /*static*/ void IndexTask::process_slice_mapped(Deserializer &derez,
                                                    AddressSpaceID source)
    //--------------------------------------------------------------------------
    {
      IndexTask *task;
      derez.deserialize(task);
      task->unpack_slice_mapped(derez, source);
    }

    //--------------------------------------------------------------------------
    /*static*/ void IndexTask::process_slice_complete(Deserializer &derez)
    //--------------------------------------------------------------------------
    {
      IndexTask *task;
      derez.deserialize(task);
      task->unpack_slice_complete(derez);
    }

    //--------------------------------------------------------------------------
    /*static*/ void IndexTask::process_slice_commit(Deserializer &derez)
    //--------------------------------------------------------------------------
    {
      IndexTask *task;
      derez.deserialize(task);
      task->unpack_slice_commit(derez);
    }

    //--------------------------------------------------------------------------
    /*static*/ void IndexTask::process_slice_find_intra_dependence(
                                                            Deserializer &derez)
    //--------------------------------------------------------------------------
    {
      IndexTask *task;
      derez.deserialize(task);
      DomainPoint point;
      derez.deserialize(point);
      RtUserEvent to_trigger;
      derez.deserialize(to_trigger);
      const RtEvent result = task->find_intra_space_dependence(point);
      Runtime::trigger_event(to_trigger, result);
    }

    //--------------------------------------------------------------------------
    /*static*/ void IndexTask::process_slice_record_intra_dependence(
                                                            Deserializer &derez)
    //--------------------------------------------------------------------------
    {
      IndexTask *task;
      derez.deserialize(task);
      DomainPoint point, next;
      derez.deserialize(point);
      derez.deserialize(next);
      RtEvent mapped_event;
      derez.deserialize(mapped_event);
      task->record_intra_space_dependence(point, next, mapped_event);
    }

#ifdef DEBUG_LEGION
    //--------------------------------------------------------------------------
    void IndexTask::check_point_requirements(
            const std::map<DomainPoint,std::vector<LogicalRegion> > &point_reqs)
    //--------------------------------------------------------------------------
    {
      std::set<std::pair<unsigned,unsigned> > local_interfering = 
        interfering_requirements;
      // Handle any region requirements that interfere with itself
      for (unsigned idx = 0; idx < regions.size(); idx++)
      {
        const RegionRequirement &req = regions[idx];
        if (!IS_WRITE(req) || (req.must_premap() && !IS_EXCLUSIVE(req)))
          continue;
        local_interfering.insert(std::pair<unsigned,unsigned>(idx,idx));
      }
      // If the projection functions are invertible then we don't have to 
      // worry about interference because the runtime knows how to hook
      // up those kinds of dependences
      for (std::set<std::pair<unsigned,unsigned> >::iterator it = 
            local_interfering.begin(); it != local_interfering.end(); /*none*/)
      {
        if (it->first == it->second)
        {
          const RegionRequirement &req = regions[it->first];
          if (req.handle_type != SINGULAR)
          {
            ProjectionFunction *func = 
              runtime->find_projection_function(req.projection);   
            if (func->is_invertible)
            {
              std::set<std::pair<unsigned,unsigned> >::iterator to_del = it++;
              local_interfering.erase(to_del); 
              continue;
            }
          }
        }
        // If we make it here then keep going
        it++;
      }
      // Nothing to do if there are no interfering requirements
      if (local_interfering.empty())
        return;
      // Make sure that all the slices coming back here are serialized
      AutoLock o_lock(op_lock);
      for (std::map<DomainPoint,std::vector<LogicalRegion> >::const_iterator 
            pit = point_reqs.begin(); pit != point_reqs.end(); pit++)
      { 
        const std::vector<LogicalRegion> &point_reqs = pit->second;
        for (std::map<DomainPoint,std::vector<LogicalRegion> >::const_iterator
              oit = point_requirements.begin(); 
              oit != point_requirements.end(); oit++)
        {
          const std::vector<LogicalRegion> &other_reqs = oit->second;
          const bool same_point = (pit->first == oit->first);
          // Now check for interference with any other points
          for (std::set<std::pair<unsigned,unsigned> >::const_iterator it =
                local_interfering.begin(); it !=
                local_interfering.end(); it++)
          {
            // Skip same region requireemnt for same point
            if (same_point && (it->first == it->second))
              continue;
            // If either one are the NO_REGION then there is no interference
            if (!point_reqs[it->first].exists() || 
                !other_reqs[it->second].exists())
              continue;
            if (!runtime->forest->are_disjoint(
                  point_reqs[it->first].get_index_space(), 
                  other_reqs[it->second].get_index_space()))
            {
              switch (pit->first.get_dim())
              {
                case 1:
                  {
                    REPORT_LEGION_ERROR(ERROR_INDEX_SPACE_TASK,
                              "Index space task launch has intefering "
                              "region requirements %d of point %lld and region "
                              "requirement %d of point %lld of %s (UID %lld) "
                              "in parent task %s (UID %lld) are interfering.",
                              it->first, pit->first[0], it->second,
                              oit->first[0], get_task_name(), get_unique_id(),
                              parent_ctx->get_task_name(),
                              parent_ctx->get_unique_id());
                    break;
                  }
#if LEGION_MAX_DIM >= 2
                case 2:
                  {
                    REPORT_LEGION_ERROR(ERROR_INDEX_SPACE_TASK,
                              "Index space task launch has intefering "
                              "region requirements %d of point (%lld,%lld) and "
                              "region requirement %d of point (%lld,%lld) of "
                              "%s (UID %lld) in parent task %s (UID %lld) are "
                              "interfering.", it->first, pit->first[0],
                              pit->first[1], it->second, oit->first[0],
                              oit->first[1], get_task_name(), get_unique_id(),
                              parent_ctx->get_task_name(),
                              parent_ctx->get_unique_id());
                    break;
                  }
#endif
#if LEGION_MAX_DIM >= 3
                case 3:
                  {
                    REPORT_LEGION_ERROR(ERROR_INDEX_SPACE_TASK,
                              "Index space task launch has intefering "
                              "region requirements %d of point (%lld,%lld,%lld)"
                              " and region requirement %d of point "
                              "(%lld,%lld,%lld) of %s (UID %lld) in parent "
                              "task %s (UID %lld) are interfering.", it->first,
                              pit->first[0], pit->first[1], pit->first[2],
                              it->second, oit->first[0], oit->first[1],
                              oit->first[2], get_task_name(), get_unique_id(),
                              parent_ctx->get_task_name(),
                              parent_ctx->get_unique_id());
                    break;
                  }
#endif
#if LEGION_MAX_DIM >= 4
                case 4:
                  {
                    REPORT_LEGION_ERROR(ERROR_INDEX_SPACE_TASK,
                              "Index space task launch has intefering "
                              "region requirements %d of point "
                              "(%lld,%lld,%lld,%lld)"
                              " and region requirement %d of point "
                              "(%lld,%lld,%lld,%lld) of %s (UID %lld) in parent"
                              " task %s (UID %lld) are interfering.", it->first,
                              pit->first[0], pit->first[1], pit->first[2],
                              pit->first[3], it->second, oit->first[0], 
                              oit->first[1], oit->first[2], oit->first[3],
                              get_task_name(), get_unique_id(),
                              parent_ctx->get_task_name(),
                              parent_ctx->get_unique_id());
                    break;
                  }
#endif
#if LEGION_MAX_DIM >= 5
                case 5:
                  {
                    REPORT_LEGION_ERROR(ERROR_INDEX_SPACE_TASK,
                              "Index space task launch has intefering "
                              "region requirements %d of point "
                              "(%lld,%lld,%lld,%lld,%lld)"
                              " and region requirement %d of point "
                              "(%lld,%lld,%lld,%lld,%lld) of %s (UID %lld) "
                              "in parent task %s (UID %lld) are interfering.",
                              it->first, pit->first[0], pit->first[1], 
                              pit->first[2], pit->first[3], pit->first[4],
                              it->second, oit->first[0], oit->first[1], 
                              oit->first[2], oit->first[3], oit->first[4],
                              get_task_name(), get_unique_id(),
                              parent_ctx->get_task_name(),
                              parent_ctx->get_unique_id());
                    break;
                  }
#endif
#if LEGION_MAX_DIM >= 6
                case 6:
                  {
                    REPORT_LEGION_ERROR(ERROR_INDEX_SPACE_TASK,
                              "Index space task launch has intefering "
                              "region requirements %d of point "
                              "(%lld,%lld,%lld,%lld,%lld,%lld)"
                              " and region requirement %d of point "
                              "(%lld,%lld,%lld,%lld,%lld,%lld) of %s " 
                              "(UID %lld) in parent task %s (UID %lld) "
                              "are interfering.",
                              it->first, pit->first[0], pit->first[1], 
                              pit->first[2], pit->first[3], pit->first[4],
                              pit->first[5], it->second, oit->first[0], 
                              oit->first[1], oit->first[2], oit->first[3], 
                              oit->first[4], oit->first[5],
                              get_task_name(), get_unique_id(),
                              parent_ctx->get_task_name(),
                              parent_ctx->get_unique_id());
                    break;
                  }
#endif
#if LEGION_MAX_DIM >= 7
                case 7:
                  {
                    REPORT_LEGION_ERROR(ERROR_INDEX_SPACE_TASK,
                              "Index space task launch has intefering "
                              "region requirements %d of point "
                              "(%lld,%lld,%lld,%lld,%lld,%lld,%lld)"
                              " and region requirement %d of point "
                              "(%lld,%lld,%lld,%lld,%lld,%lld,%lld) of %s "
                              "(UID %lld) in parent task %s (UID %lld) "
                              "are interfering.",
                              it->first, pit->first[0], pit->first[1], 
                              pit->first[2], pit->first[3], pit->first[4],
                              pit->first[5], pit->first[6], it->second, 
                              oit->first[0], oit->first[1], oit->first[2], 
                              oit->first[3], oit->first[4], oit->first[5],
                              oit->first[6], get_task_name(), get_unique_id(),
                              parent_ctx->get_task_name(),
                              parent_ctx->get_unique_id());
                    break;
                  }
#endif
#if LEGION_MAX_DIM >= 8
                case 8:
                  {
                    REPORT_LEGION_ERROR(ERROR_INDEX_SPACE_TASK,
                              "Index space task launch has intefering "
                              "region requirements %d of point "
                              "(%lld,%lld,%lld,%lld,%lld,%lld,%lld,%lld)"
                              " and region requirement %d of point "
                              "(%lld,%lld,%lld,%lld,%lld,%lld,%lld,%lld) "
                              "of %s (UID %lld) in parent task %s (UID %lld) "
                              "are interfering.",
                              it->first, pit->first[0], pit->first[1], 
                              pit->first[2], pit->first[3], pit->first[4],
                              pit->first[5], pit->first[6], pit->first[7],
                              it->second, oit->first[0], oit->first[1], 
                              oit->first[2], oit->first[3], oit->first[4], 
                              oit->first[5], oit->first[6], oit->first[7],
                              get_task_name(), get_unique_id(),
                              parent_ctx->get_task_name(),
                              parent_ctx->get_unique_id());
                    break;
                  }
#endif
#if LEGION_MAX_DIM >= 9
                case 9:
                  {
                    REPORT_LEGION_ERROR(ERROR_INDEX_SPACE_TASK,
                              "Index space task launch has intefering "
                              "region requirements %d of point "
                              "(%lld,%lld,%lld,%lld,%lld,%lld,%lld,%lld,%lld)"
                              " and region requirement %d of point "
                              "(%lld,%lld,%lld,%lld,%lld,%lld,%lld,%lld,%lld) "
                              "of %s (UID %lld) in parent task %s (UID %lld) "
                              "are interfering.",
                              it->first, pit->first[0], pit->first[1], 
                              pit->first[2], pit->first[3], pit->first[4],
                              pit->first[5], pit->first[6], pit->first[7],
                              pit->first[8], it->second, oit->first[0], 
                              oit->first[1], oit->first[2], oit->first[3], 
                              oit->first[4], oit->first[5], oit->first[6], 
                              oit->first[7], oit->first[8],
                              get_task_name(), get_unique_id(),
                              parent_ctx->get_task_name(),
                              parent_ctx->get_unique_id());
                    break;
                  }
#endif
                default:
                  assert(false);
              }
            }
          }
        }
        // Add it to the set of point requirements
        point_requirements.insert(*pit);
      }
    }
#endif

    /////////////////////////////////////////////////////////////
    // Slice Task 
    /////////////////////////////////////////////////////////////

    //--------------------------------------------------------------------------
    SliceTask::SliceTask(Runtime *rt)
      : MultiTask(rt)
    //--------------------------------------------------------------------------
    {
    }

    //--------------------------------------------------------------------------
    SliceTask::SliceTask(const SliceTask &rhs)
      : MultiTask(NULL)
    //--------------------------------------------------------------------------
    {
      // should never be called
      assert(false);
    }

    //--------------------------------------------------------------------------
    SliceTask::~SliceTask(void)
    //--------------------------------------------------------------------------
    {
    }

    //--------------------------------------------------------------------------
    SliceTask& SliceTask::operator=(const SliceTask &rhs)
    //--------------------------------------------------------------------------
    {
      // should never be called
      assert(false);
      return *this;
    }

    //--------------------------------------------------------------------------
    void SliceTask::activate(void)
    //--------------------------------------------------------------------------
    {
      DETAILED_PROFILER(runtime, SLICE_ACTIVATE_CALL);
      activate_multi();
      // Slice tasks never have to resolve speculation
      resolve_speculation();
      index_complete = ApEvent::NO_AP_EVENT;
      num_unmapped_points = 0;
      num_uncomplete_points = 0;
      num_uncommitted_points = 0;
      index_owner = NULL;
      remote_owner_uid = 0;
      remote_trace_info = NULL;
      remote_unique_id = get_unique_id();
      origin_mapped = false;
    }

    //--------------------------------------------------------------------------
    void SliceTask::deactivate(void)
    //--------------------------------------------------------------------------
    {
      DETAILED_PROFILER(runtime, SLICE_DEACTIVATE_CALL);
      deactivate_multi();
      // Deactivate all our points 
      for (std::vector<PointTask*>::const_iterator it = points.begin();
            it != points.end(); it++)
      {
        // Check to see if we are origin mapped or not which 
        // determines whether we should commit this operation or
        // just deactivate it like normal
        if (is_origin_mapped() && !is_remote())
          (*it)->deactivate();
        else
          (*it)->commit_operation(true/*deactivate*/);
      }
      points.clear(); 
      if (remote_trace_info != NULL)
        delete remote_trace_info;
      if (!acquired_instances.empty())
        release_acquired_instances(acquired_instances);
#ifdef DEBUG_LEGION
      assert(local_regions.empty());
      assert(local_fields.empty());
#endif
      map_applied_conditions.clear();
      complete_preconditions.clear();
      commit_preconditions.clear();
      created_regions.clear();
      created_fields.clear();
      created_field_spaces.clear();
      created_index_spaces.clear();
      created_index_partitions.clear();
      unique_intra_space_deps.clear();
      runtime->free_slice_task(this);
    }

    //--------------------------------------------------------------------------
    void SliceTask::trigger_dependence_analysis(void)
    //--------------------------------------------------------------------------
    {
      // should never be called
      assert(false);
    }

    //--------------------------------------------------------------------------
    void SliceTask::resolve_false(bool speculated, bool launched)
    //--------------------------------------------------------------------------
    {
      // should never be called
      assert(false);
    }

    //--------------------------------------------------------------------------
    void SliceTask::early_map_task(void)
    //--------------------------------------------------------------------------
    {
      // Slices are already done with early mapping 
    }

    //--------------------------------------------------------------------------
    std::map<PhysicalManager*,std::pair<unsigned,bool> >* 
                                     SliceTask::get_acquired_instances_ref(void)
    //--------------------------------------------------------------------------
    {
      return &acquired_instances;
    }

    //--------------------------------------------------------------------------
    void SliceTask::check_target_processors(void) const
    //--------------------------------------------------------------------------
    {
#ifdef DEBUG_LEGION
      assert(!points.empty());
#endif
      if (points.size() == 1)
        return;
      const AddressSpaceID target_space = 
        runtime->find_address_space(points[0]->target_proc);
      for (unsigned idx = 1; idx < points.size(); idx++)
      {
        if (target_space != 
            runtime->find_address_space(points[idx]->target_proc))
          REPORT_LEGION_ERROR(ERROR_INVALID_MAPPER_OUTPUT,
                      "Invalid mapper output: two different points in one "
                      "slice of %s (UID %lld) mapped to processors in two"
                      "different address spaces (%d and %d) which is illegal.",
                      get_task_name(), get_unique_id(), target_space,
                      runtime->find_address_space(points[idx]->target_proc))
      }
    }

    //--------------------------------------------------------------------------
    void SliceTask::update_target_processor(void)
    //--------------------------------------------------------------------------
    {
      if (points.empty())
        return;
#ifdef DEBUG_LEGION
      check_target_processors();
#endif
      this->target_proc = points[0]->target_proc;
    }

    //--------------------------------------------------------------------------
    bool SliceTask::distribute_task(void)
    //--------------------------------------------------------------------------
    {
      DETAILED_PROFILER(runtime, SLICE_DISTRIBUTE_CALL);
      update_target_processor();
      if (target_proc.exists() && (target_proc != current_proc))
      {
        runtime->send_task(this);
        // The runtime will deactivate this task
        // after it has been sent
        return false;
      }
      return true;
    }

    //--------------------------------------------------------------------------
    RtEvent SliceTask::perform_mapping(MustEpochOp *epoch_owner/*=NULL*/,
                                       const DeferMappingArgs *args/*=NULL*/)
    //--------------------------------------------------------------------------
    {
      DETAILED_PROFILER(runtime, SLICE_PERFORM_MAPPING_CALL);
#ifdef DEBUG_LEGION
      // Should never get duplicate invocations here
      assert(args == NULL);
#endif
      // Check to see if we already enumerated all the points, if
      // not then do so now
      if (points.empty())
        enumerate_points();
      // Once we start mapping then we are no longer stealable
      stealable = false;
      std::set<RtEvent> mapped_events;
      for (std::vector<PointTask*>::const_iterator it = 
            points.begin(); it != points.end(); it++)
      {
        const RtEvent map_event = (*it)->perform_mapping(epoch_owner);
        if (map_event.exists())
          mapped_events.insert(map_event);
      }
      if (!mapped_events.empty())
        return Runtime::merge_events(mapped_events);
      return RtEvent::NO_RT_EVENT;
    }

    //--------------------------------------------------------------------------
    void SliceTask::launch_task(void)
    //--------------------------------------------------------------------------
    {
      DETAILED_PROFILER(runtime, SLICE_LAUNCH_CALL);
#ifdef DEBUG_LEGION
      assert(!points.empty());
#endif
      // Launch all of our child points
      for (unsigned idx = 0; idx < points.size(); idx++)
        points[idx]->launch_task();
    }

    //--------------------------------------------------------------------------
    bool SliceTask::is_stealable(void) const
    //--------------------------------------------------------------------------
    {
      return ((!map_origin) && stealable);
    }

    //--------------------------------------------------------------------------
    void SliceTask::map_and_launch(void)
    //--------------------------------------------------------------------------
    {
      DETAILED_PROFILER(runtime, SLICE_MAP_AND_LAUNCH_CALL);
      // First enumerate all of our points if we haven't already done so
      if (points.empty())
        enumerate_points();
      // Mark that this task is no longer stealable.  Once we start
      // executing things onto a specific processor slices cannot move.
      stealable = false;
#ifdef DEBUG_LEGION
      assert(!points.empty());
#endif
      const size_t num_points = points.size();
      for (unsigned idx = 0; idx < num_points; idx++)
      {
        PointTask *point = points[idx];
        const RtEvent map_event = point->perform_mapping();
        if (map_event.exists() && !map_event.has_triggered())
          point->defer_launch_task(map_event);
        else
          point->launch_task();
      }
    }

    //--------------------------------------------------------------------------
    ApEvent SliceTask::get_task_completion(void) const
    //--------------------------------------------------------------------------
    {
      return index_complete;
    }

    //--------------------------------------------------------------------------
    TaskOp::TaskKind SliceTask::get_task_kind(void) const
    //--------------------------------------------------------------------------
    {
      return SLICE_TASK_KIND;
    }

    //--------------------------------------------------------------------------
    bool SliceTask::pack_task(Serializer &rez, AddressSpaceID target)
    //--------------------------------------------------------------------------
    {
      DETAILED_PROFILER(runtime, SLICE_PACK_TASK_CALL);
      // Check to see if we are stealable or not yet fully sliced,
      // if both are false and we're not remote, then we can send the state
      // now or check to see if we are remotely mapped
      RezCheck z(rez);
      // Preamble used in TaskOp::unpack
      rez.serialize(points.size());
      pack_multi_task(rez, target);
      rez.serialize(index_owner);
      rez.serialize(index_complete);
      rez.serialize(remote_unique_id);
      rez.serialize(origin_mapped);
      rez.serialize(remote_owner_uid);
      rez.serialize(internal_space);
      if (redop == 0)
      {
#ifdef DEBUG_LEGION
        assert(future_map.impl != NULL);
#endif
        rez.serialize(future_map.impl->did);
        rez.serialize(future_map.impl->future_map_domain);
        rez.serialize(future_map.impl->get_ready_event());
      }
      if (predicate_false_future.impl != NULL)
        rez.serialize(predicate_false_future.impl->did);
      else
        rez.serialize<DistributedID>(0);
      rez.serialize(predicate_false_size);
      if (predicate_false_size > 0)
        rez.serialize(predicate_false_result, predicate_false_size);
      for (unsigned idx = 0; idx < points.size(); idx++)
      {
        points[idx]->pack_task(rez, target);
      }
      // If we don't have any points, we have to pack up the argument map
      // and any trace info that we need for doing remote tracing
      if (points.empty())
      {
        if (remote_trace_info == NULL)
        {
          const TraceInfo trace_info = (remote_trace_info == NULL) ?
            TraceInfo(this) : *remote_trace_info; 
          std::set<RtEvent> applied;
          trace_info.pack_remote_trace_info(rez, target, applied);
          // Pass any applied events back to the index owner
          if (!applied.empty())
          {
            for (std::set<RtEvent>::const_iterator it =
                  applied.begin(); it != applied.end(); it++)
              index_owner->record_reference_mutation_effect(*it);
          }
        }
        else
        {
#ifdef DEBUG_LEGION
          // Should be empty before
          assert(map_applied_conditions.empty());
#endif
          remote_trace_info->pack_remote_trace_info(rez, target, 
                                                    map_applied_conditions);
#ifdef DEBUG_LEGION
          // Should be empty after too
          assert(map_applied_conditions.empty());
#endif
        }
        if (point_arguments.impl != NULL)
        {
          rez.serialize(point_arguments.impl->did);
          rez.serialize(point_arguments.impl->future_map_domain);
          rez.serialize(point_arguments.impl->get_ready_event());
        }
        else
          rez.serialize<DistributedID>(0);
        rez.serialize<size_t>(point_futures.size());
        for (unsigned idx = 0; idx < point_futures.size(); idx++)
        {
          FutureMapImpl *impl = point_futures[idx].impl;
          rez.serialize(impl->did);
          rez.serialize(impl->future_map_domain);
          rez.serialize(impl->get_ready_event());
        }
      }
      if (is_origin_mapped())
      {
        // If we're not remote and origin mapped then we need
        // to hold onto these version infos until we are done
        // with the whole index space task, so tell our owner
        // Similarly for slices being removed remotely but are
        // origin mapped we may need to receive profiling feedback
        // to this node so also hold onto these slices until the
        // index space is done
        index_owner->record_origin_mapped_slice(this);
        return false;
      }
      // Always return true for slice tasks since they should
      // always be deactivated after they are sent somewhere else
      return true;
    }
    
    //--------------------------------------------------------------------------
    bool SliceTask::unpack_task(Deserializer &derez, Processor current,
                                std::set<RtEvent> &ready_events)
    //--------------------------------------------------------------------------
    {
      DETAILED_PROFILER(runtime, SLICE_UNPACK_TASK_CALL);
      DerezCheck z(derez);
      size_t num_points;
      derez.deserialize(num_points);
      unpack_multi_task(derez, ready_events);
      set_current_proc(current);
      derez.deserialize(index_owner);
      derez.deserialize(index_complete);
      derez.deserialize(remote_unique_id); 
      derez.deserialize(origin_mapped);
      derez.deserialize(remote_owner_uid);
      derez.deserialize(internal_space);
      if (runtime->legion_spy_enabled)
        LegionSpy::log_slice_slice(remote_unique_id, get_unique_id());
      if (runtime->profiler != NULL)
        runtime->profiler->register_slice_owner(remote_unique_id,
            get_unique_op_id());
      num_unmapped_points = num_points;
      num_uncomplete_points = num_points;
      num_uncommitted_points = num_points;
      // Check to see if we ended up back on the original node
      // We have to do this before unpacking the points
      if (is_remote())
      {
        RtEvent ctx_ready;
        parent_ctx = runtime->find_context(remote_owner_uid, false, &ctx_ready);
        if (ctx_ready.exists())
          ready_events.insert(ctx_ready);
      }
      else
        parent_ctx = index_owner->parent_ctx;
      if (redop == 0)
      {
        DistributedID future_map_did;
        derez.deserialize(future_map_did);
        Domain future_map_domain;
        derez.deserialize(future_map_domain);
        RtEvent ready_event;
        derez.deserialize(ready_event);
        WrapperReferenceMutator mutator(ready_events);
        future_map = FutureMap(
            runtime->find_or_create_future_map(future_map_did, parent_ctx, 
                                future_map_domain, ready_event, &mutator)); 
      }
      // Unpack the predicate false infos
      DistributedID pred_false_did;
      derez.deserialize(pred_false_did);
      if (pred_false_did != 0)
      {
        WrapperReferenceMutator mutator(ready_events);
        FutureImpl *impl = 
          runtime->find_or_create_future(pred_false_did, &mutator);
        impl->add_base_gc_ref(FUTURE_HANDLE_REF, &mutator);
        predicate_false_future = Future(impl, false/*need reference*/);
      }
      derez.deserialize(predicate_false_size);
      if (predicate_false_size > 0)
      {
#ifdef DEBUG_LEGION
        assert(predicate_false_result == NULL);
#endif
        predicate_false_result = malloc(predicate_false_size);
        derez.deserialize(predicate_false_result, predicate_false_size);
      }
      for (unsigned idx = 0; idx < num_points; idx++)
      {
        PointTask *point = runtime->get_available_point_task(); 
        point->slice_owner = this;
        point->unpack_task(derez, current, ready_events);
        point->parent_ctx = parent_ctx;
        points.push_back(point);
        if (runtime->legion_spy_enabled)
          LegionSpy::log_slice_point(get_unique_id(), 
                                     point->get_unique_id(),
                                     point->index_point);
      }
      if (num_points == 0)
      {
#ifdef DEBUG_LEGION
        assert(remote_trace_info == NULL);
#endif
        remote_trace_info = 
          TraceInfo::unpack_remote_trace_info(derez, this, runtime);
        DistributedID future_map_did;
        derez.deserialize(future_map_did);
        if (future_map_did > 0)
        {
          Domain future_map_domain;
          derez.deserialize(future_map_domain);
          RtEvent ready_event;
          derez.deserialize(ready_event);
          WrapperReferenceMutator mutator(ready_events);
          FutureMapImpl *impl = runtime->find_or_create_future_map(
              future_map_did, parent_ctx, future_map_domain, 
              ready_event, &mutator);
          impl->add_base_gc_ref(FUTURE_HANDLE_REF, &mutator);
          point_arguments = FutureMap(impl, false/*need reference*/);
        }
        size_t num_point_futures;
        derez.deserialize(num_point_futures);
        if (num_point_futures > 0)
        {
          RtEvent ready_event;
          Domain future_map_domain;
          point_futures.resize(num_point_futures);
          WrapperReferenceMutator mutator(ready_events);
          for (unsigned idx = 0; idx < num_point_futures; idx++)
          {
            derez.deserialize(future_map_did);
            derez.deserialize(future_map_domain);
            derez.deserialize(ready_event);
            FutureMapImpl *impl = runtime->find_or_create_future_map(
                    future_map_did, parent_ctx, future_map_domain,
                    ready_event, &mutator);
            impl->add_base_gc_ref(FUTURE_HANDLE_REF, &mutator);
            point_futures[idx] = FutureMap(impl, false/*need reference*/);
          }
        }
        // Set the first mapping to false since we know things are mapped
        first_mapping = false;
      }
      // Return true to add this to the ready queue
      return true;
    }

    //--------------------------------------------------------------------------
    void SliceTask::perform_inlining(TaskContext *enclosing)
    //--------------------------------------------------------------------------
    {
      // should never be called
      assert(false);
    }

    //--------------------------------------------------------------------------
    SliceTask* SliceTask::clone_as_slice_task(IndexSpace is, Processor p,
                                              bool recurse, bool stealable)
    //--------------------------------------------------------------------------
    {
      DETAILED_PROFILER(runtime, SLICE_CLONE_AS_SLICE_CALL);
      SliceTask *result = runtime->get_available_slice_task(); 
      result->initialize_base_task(parent_ctx,  false/*track*/, NULL/*deps*/,
                                   Predicate::TRUE_PRED, this->task_id);
      result->clone_multi_from(this, is, p, recurse, stealable);
      result->index_complete = this->index_complete;
      result->index_owner = this->index_owner;
      result->remote_owner_uid = this->remote_owner_uid;
      result->tpl = tpl;
      result->memo_state = memo_state;
      if (runtime->legion_spy_enabled)
        LegionSpy::log_slice_slice(get_unique_id(), 
                                   result->get_unique_id());
      if (runtime->profiler != NULL)
        runtime->profiler->register_slice_owner(get_unique_op_id(),
            result->get_unique_op_id());
      return result;
    }

    //--------------------------------------------------------------------------
    void SliceTask::handle_future(const DomainPoint &point, const void *result,
                                  size_t result_size, bool owner)
    //--------------------------------------------------------------------------
    {
      DETAILED_PROFILER(runtime, SLICE_HANDLE_FUTURE_CALL);
      if (redop > 0)
      {
        if (is_remote())
        {
          // Store the future result in our temporary futures unless we're 
          // doing a non-deterministic reduction in which case we can eagerly
          // fold this now into our reduction buffer
          if (deterministic_redop)
          {
            // Store it in our temporary futures
            if (owner)
            {
              // Hold the lock to protect the data structure
              AutoLock o_lock(op_lock);
#ifdef DEBUG_LEGION
              assert(temporary_futures.find(point) == temporary_futures.end());
#endif
              temporary_futures[point] = 
                std::pair<void*,size_t>(const_cast<void*>(result),result_size);
            }
            else
            {
              void *copy = legion_malloc(FUTURE_RESULT_ALLOC, result_size);
              memcpy(copy,result,result_size);
              // Hold the lock to protect the data structure
              AutoLock o_lock(op_lock);
#ifdef DEBUG_LEGION
              assert(temporary_futures.find(point) == temporary_futures.end());
#endif
              temporary_futures[point] = 
                std::pair<void*,size_t>(copy,result_size);
            }
          }
          else
            fold_reduction_future(result, result_size,owner,false/*exclusive*/);
        }
        else
          index_owner->handle_future(point, result, result_size, owner);
      }
      else
      {
        Future f = future_map.impl->get_future(point, true/*internal only*/);
        f.impl->set_result(result, result_size, owner);
      }
    }

    //--------------------------------------------------------------------------
    void SliceTask::register_must_epoch(void)
    //--------------------------------------------------------------------------
    {
#ifdef DEBUG_LEGION
      assert(must_epoch != NULL);
#endif
      if (points.empty())
        enumerate_points();
      must_epoch->register_slice_task(this);
      for (unsigned idx = 0; idx < points.size(); idx++)
      {
        PointTask *point = points[idx];
        must_epoch->register_single_task(point, must_epoch_index);
      }
    }

    //--------------------------------------------------------------------------
    PointTask* SliceTask::clone_as_point_task(const DomainPoint &point)
    //--------------------------------------------------------------------------
    {
      DETAILED_PROFILER(runtime, SLICE_CLONE_AS_POINT_CALL);
      PointTask *result = runtime->get_available_point_task();
      result->initialize_base_task(parent_ctx, false/*track*/, NULL/*deps*/,
                                   Predicate::TRUE_PRED, this->task_id);
      result->clone_task_op_from(this, this->target_proc, 
                                 false/*stealable*/, true/*duplicate*/);
      result->is_index_space = true;
      result->must_epoch_task = this->must_epoch_task;
      result->index_domain = this->index_domain;
      result->tpl = tpl;
      result->memo_state = memo_state;
      // Grab any remote trace info that we need from the slice
      if (remote_trace_info != NULL)
      {
#ifdef DEBUG_LEGION
        assert(result->remote_trace_info == NULL);
#endif
        result->remote_trace_info = new TraceInfo(*remote_trace_info, result);
      }
      // Now figure out our local point information
      result->initialize_point(this, point, point_arguments, point_futures);
      if (runtime->legion_spy_enabled)
        LegionSpy::log_slice_point(get_unique_id(), 
                                   result->get_unique_id(),
                                   result->index_point);
      return result;
    }

    //--------------------------------------------------------------------------
    size_t SliceTask::enumerate_points(void)
    //--------------------------------------------------------------------------
    {
      DETAILED_PROFILER(runtime, SLICE_ENUMERATE_POINTS_CALL);
      Domain internal_domain;
      runtime->forest->find_launch_space_domain(internal_space,internal_domain);
      const size_t num_points = internal_domain.get_volume();
#ifdef DEBUG_LEGION
      assert(num_points > 0);
#endif
      unsigned point_idx = 0;
      points.resize(num_points);
      // Enumerate all the points in our slice and make point tasks
      for (Domain::DomainPointIterator itr(internal_domain); 
            itr; itr++, point_idx++)
        points[point_idx] = clone_as_point_task(itr.p);
      // Compute any projection region requirements
      for (unsigned idx = 0; idx < regions.size(); idx++)
      {
        if (regions[idx].handle_type == SINGULAR)
          continue;
        else 
        {
          ProjectionFunction *function = 
            runtime->find_projection_function(regions[idx].projection);
          function->project_points(regions[idx], idx, runtime, 
                                   index_domain, points);
        }
      }
      // Update the no access regions
      for (unsigned idx = 0; idx < num_points; idx++)
        points[idx]->complete_point_projection();
      // Mark how many points we have
      num_unmapped_points = num_points;
      num_uncomplete_points = num_points;
      num_uncommitted_points = num_points;
      return num_points;
    } 

    //--------------------------------------------------------------------------
    const void* SliceTask::get_predicate_false_result(size_t &result_size)
    //--------------------------------------------------------------------------
    {
      if (predicate_false_future.impl != NULL)
      {
        // Wait for the future to be ready
        ApEvent wait_on = predicate_false_future.impl->get_ready_event();
        wait_on.wait(); 
        result_size = predicate_false_future.impl->get_untyped_size(true);
        return predicate_false_future.impl->get_untyped_result(true,NULL,true);
      }
      else
      {
        result_size = predicate_false_size;
        return predicate_false_result;
      }
    }

    //--------------------------------------------------------------------------
    void SliceTask::trigger_task_complete(bool deferred /*=false*/)
    //--------------------------------------------------------------------------
    {
      trigger_slice_complete();
    }

    //--------------------------------------------------------------------------
    void SliceTask::trigger_task_commit(void)
    //--------------------------------------------------------------------------
    {
      trigger_slice_commit();
    } 

    //--------------------------------------------------------------------------
    void SliceTask::record_reference_mutation_effect(RtEvent event)
    //--------------------------------------------------------------------------
    {
      map_applied_conditions.insert(event);
    }

    //--------------------------------------------------------------------------
    void SliceTask::return_privileges(TaskContext *point_context,
                                      std::set<RtEvent> &preconditions)
    //--------------------------------------------------------------------------
    {
      // If we're remote, pass our privileges back to ourself
      // otherwise pass them directly back to the index owner
      if (is_remote())
        point_context->return_resources(this, preconditions);
      else
        point_context->return_resources(parent_ctx, preconditions);
    }

    //--------------------------------------------------------------------------
    void SliceTask::record_child_mapped(RtEvent child_complete,
                                        ApEvent effects_done)
    //--------------------------------------------------------------------------
    {
      bool needs_trigger = false;
      {
        AutoLock o_lock(op_lock);
        if (child_complete.exists())
          map_applied_conditions.insert(child_complete);
        if (effects_done.exists())
          effects_postconditions.insert(effects_done);
#ifdef DEBUG_LEGION
        assert(num_unmapped_points > 0);
#endif
        num_unmapped_points--;
        if (num_unmapped_points == 0)
          needs_trigger = true;
      }
      if (needs_trigger)
        trigger_slice_mapped();
    }

    //--------------------------------------------------------------------------
    void SliceTask::record_child_complete(RtEvent child_complete)
    //--------------------------------------------------------------------------
    {
      bool needs_trigger = false;
      {
        AutoLock o_lock(op_lock);
        if (child_complete.exists())
          complete_preconditions.insert(child_complete);
#ifdef DEBUG_LEGION
        assert(num_uncomplete_points > 0);
#endif
        num_uncomplete_points--;
        if ((num_uncomplete_points == 0) && !children_complete_invoked)
        {
          needs_trigger = true;
          children_complete_invoked = true;
        }
      }
      if (needs_trigger)
        trigger_children_complete();
    }

    //--------------------------------------------------------------------------
    void SliceTask::record_child_committed(RtEvent commit_precondition)
    //--------------------------------------------------------------------------
    {
      bool needs_trigger = false;
      {
        AutoLock o_lock(op_lock);
#ifdef DEBUG_LEGION
        assert(num_uncommitted_points > 0);
#endif
        if (commit_precondition.exists())
          commit_preconditions.insert(commit_precondition);
        num_uncommitted_points--;
        if ((num_uncommitted_points == 0) && !children_commit_invoked)
        {
          needs_trigger = true;
          children_commit_invoked = true;
        }
      }
      if (needs_trigger)
        trigger_children_committed();
    }

    //--------------------------------------------------------------------------
    void SliceTask::trigger_slice_mapped(void)
    //--------------------------------------------------------------------------
    {
      DETAILED_PROFILER(runtime, SLICE_MAPPED_CALL);
      RtEvent applied_condition;
      if (!map_applied_conditions.empty())
        applied_condition = Runtime::merge_events(map_applied_conditions);
      if (!acquired_instances.empty())
        applied_condition = release_nonempty_acquired_instances(
                          applied_condition, acquired_instances);
      // Include all the points in the effects postcondition
      // since they all need to be merged into the summary for the index task
      for (unsigned idx = 0; idx < points.size(); idx++)
      {
        const ApEvent point_completion = points[idx]->get_task_completion();
        // Always record this for tracing purposes
        if (((tpl != NULL) && tpl->is_recording()) ||
            ((remote_trace_info != NULL) && remote_trace_info->recording))
        {
          effects_postconditions.insert(point_completion);
        }
        else
        {
#ifndef LEGION_SPY
          if (!point_completion.has_triggered())
#endif
            effects_postconditions.insert(point_completion);
        }
      }
      if (is_remote())
      {
        // Only need to send something back if this wasn't origin mapped 
        if (!is_origin_mapped())
        {
          Serializer rez;
          pack_remote_mapped(rez, applied_condition);
          runtime->send_slice_remote_mapped(orig_proc, rez);
        }
      }
      else
      {
#ifdef DEBUG_LEGION
        // In debug mode, get all our point region requirements and
        // then pass them back to the index space task
        std::map<DomainPoint,std::vector<LogicalRegion> > local_requirements;
        for (std::vector<PointTask*>::const_iterator it = 
              points.begin(); it != points.end(); it++)
        {
          std::vector<LogicalRegion> &reqs = 
            local_requirements[(*it)->index_point];
          reqs.resize(regions.size());
          for (unsigned idx = 0; idx < regions.size(); idx++)
            reqs[idx] = (*it)->regions[idx].region;
        }
        index_owner->check_point_requirements(local_requirements);
#endif
        if (!effects_postconditions.empty())
        {
          const TraceInfo trace_info = (remote_trace_info == NULL) ?
            TraceInfo(this) : *remote_trace_info;
          ApEvent effects_done = 
            Runtime::merge_events(&trace_info, effects_postconditions);
          index_owner->return_slice_mapped(points.size(),
                                           applied_condition, effects_done);
        }
        else
          index_owner->return_slice_mapped(points.size(),
                             applied_condition, ApEvent::NO_AP_EVENT);
      }
      complete_mapping(applied_condition); 
      complete_execution();
    }

    //--------------------------------------------------------------------------
    void SliceTask::trigger_slice_complete(void)
    //--------------------------------------------------------------------------
    {
      DETAILED_PROFILER(runtime, SLICE_COMPLETE_CALL);
      RtEvent complete_precondition;
      if (!complete_preconditions.empty())
        complete_precondition = Runtime::merge_events(complete_preconditions);
      // For remote cases we have to keep track of the events for
      // returning any created logical state, we can't commit until
      // it is returned or we might prematurely release the references
      // that we hold on the version state objects
      if (is_remote())
      {
#ifdef DEBUG_LEGION
        // Should have no resource return preconditions
        assert(complete_preconditions.empty());
#endif
        // Send back the message saying that this slice is complete
        Serializer rez;
        pack_remote_complete(rez, complete_precondition);
        runtime->send_slice_remote_complete(orig_proc, rez);
      }
      else
      {
        index_owner->return_slice_complete(points.size(),complete_precondition);
      }
      complete_operation();
    }

    //--------------------------------------------------------------------------
    void SliceTask::trigger_slice_commit(void)
    //--------------------------------------------------------------------------
    {
      DETAILED_PROFILER(runtime, SLICE_COMMIT_CALL);
      RtEvent commit_precondition;
      if (!commit_preconditions.empty())
        commit_precondition = Runtime::merge_events(commit_preconditions);
      if (is_remote())
      {
        Serializer rez;
        pack_remote_commit(rez, commit_precondition);
        runtime->send_slice_remote_commit(orig_proc, rez);
      }
      else
      {
        // created and deleted privilege information already passed back
        // futures already sent back
        index_owner->return_slice_commit(points.size(), commit_precondition);
      }
      commit_operation(true/*deactivate*/, commit_precondition);
    }

    //--------------------------------------------------------------------------
    void SliceTask::pack_remote_mapped(Serializer &rez, 
                                       RtEvent applied_condition)
    //--------------------------------------------------------------------------
    {
      rez.serialize(index_owner);
      RezCheck z(rez);
      rez.serialize(points.size());
      rez.serialize(applied_condition);
      if (!effects_postconditions.empty())
      {
        const TraceInfo trace_info = (remote_trace_info == NULL) ?
          TraceInfo(this) : *remote_trace_info;
        ApEvent effects_done =
          Runtime::merge_events(&trace_info, effects_postconditions);
        rez.serialize(effects_done);
      }
      else
        rez.serialize(ApEvent::NO_AP_EVENT);
#ifdef DEBUG_LEGION
      if (!is_origin_mapped())
      {
        for (std::vector<PointTask*>::const_iterator it = 
              points.begin(); it != points.end(); it++)
        {
          rez.serialize((*it)->index_point);
          for (unsigned idx = 0; idx < regions.size(); idx++)
            rez.serialize((*it)->regions[idx].region);
        }
      }
#endif
    }

    //--------------------------------------------------------------------------
    void SliceTask::pack_remote_complete(Serializer &rez, 
                                         RtEvent applied_condition)
    //--------------------------------------------------------------------------
    {
      // Send back any created state that our point tasks made
      AddressSpaceID target = runtime->find_address_space(orig_proc);
      for (std::vector<PointTask*>::const_iterator it = points.begin();
            it != points.end(); it++)
        (*it)->send_back_created_state(target);
      rez.serialize(index_owner);
      RezCheck z(rez);
      rez.serialize<size_t>(points.size());
      rez.serialize(applied_condition);
      // Serialize the privilege state
      pack_resources_return(rez, target); 
      // Now pack up the future results
      if (redop > 0)
      {
        if (deterministic_redop)
        {
          // Same as above but without the extra rez check
#ifdef DEBUG_LEGION
          assert(temporary_futures.size() == points.size());
#endif
          for (std::map<DomainPoint,std::pair<void*,size_t> >::const_iterator 
                it = temporary_futures.begin(); 
                it != temporary_futures.end(); it++)
          {
            rez.serialize(it->first);
            rez.serialize(it->second.second);
            rez.serialize(it->second.first,it->second.second);
          }
        }
        else
        {
          rez.serialize<size_t>(reduction_state_size);
          rez.serialize(reduction_state,reduction_state_size);
        }
      }
    }

    //--------------------------------------------------------------------------
    void SliceTask::pack_remote_commit(Serializer &rez, 
                                       RtEvent applied_condition)
    //--------------------------------------------------------------------------
    {
      rez.serialize(index_owner);
      RezCheck z(rez);
      rez.serialize(points.size());
      rez.serialize(applied_condition);
    }

    //--------------------------------------------------------------------------
    /*static*/ void SliceTask::handle_slice_return(Runtime *rt, 
                                                   Deserializer &derez)
    //--------------------------------------------------------------------------
    {
      DerezCheck z(derez);
      RtUserEvent ready_event;
      derez.deserialize(ready_event);
      Runtime::trigger_event(ready_event);
    }

    //--------------------------------------------------------------------------
    void SliceTask::register_region_creations(std::set<LogicalRegion> &regs)
    //--------------------------------------------------------------------------
    {
      AutoLock o_lock(op_lock);
      if (!created_regions.empty())
      {
        for (std::set<LogicalRegion>::const_iterator it = regs.begin();
              it != regs.end(); it++)
        {
#ifdef DEBUG_LEGION
          assert(created_regions.find(*it) == created_regions.end());
#endif
          created_regions.insert(*it);
        }
      }
      else
        created_regions.swap(regs);
    }

    //--------------------------------------------------------------------------
    void SliceTask::register_region_deletions(std::vector<LogicalRegion> &regs,
                                              std::set<RtEvent> &preconditions)
    //--------------------------------------------------------------------------
    {
      AutoLock o_lock(op_lock);
      if (!deleted_regions.empty())
        deleted_regions.insert(deleted_regions.end(), regs.begin(), regs.end());
      else
        deleted_regions.swap(regs);
    }

    //--------------------------------------------------------------------------
    void SliceTask::register_field_creations(
                               std::set<std::pair<FieldSpace,FieldID> > &fields)
    //--------------------------------------------------------------------------
    {
      AutoLock o_lock(op_lock);
      if (!created_fields.empty())
      {
        for (std::set<std::pair<FieldSpace,FieldID> >::const_iterator it = 
              fields.begin(); it != fields.end(); it++)
        {
#ifdef DEBUG_LEGION
          assert(created_fields.find(*it) == created_fields.end());
#endif
          created_fields.insert(*it);
        }
      }
      else
        created_fields.swap(fields);
    }

    //--------------------------------------------------------------------------
    void SliceTask::register_field_deletions(
                            std::vector<std::pair<FieldSpace,FieldID> > &fields,
                            std::set<RtEvent> &preconditions)
    //--------------------------------------------------------------------------
    {
      AutoLock o_lock(op_lock);
      if (!deleted_fields.empty())
        deleted_fields.insert(deleted_fields.end(), 
                              fields.begin(), fields.end());
      else
        deleted_fields.swap(fields);
    }

    //--------------------------------------------------------------------------
    void SliceTask::register_field_space_creations(std::set<FieldSpace> &spaces)
    //--------------------------------------------------------------------------
    {
      AutoLock o_lock(op_lock);
      if (!created_field_spaces.empty())
      {
        for (std::set<FieldSpace>::const_iterator it = spaces.begin();
              it != spaces.end(); it++)
        {
#ifdef DEBUG_LEGION
          assert(created_field_spaces.find(*it) == created_field_spaces.end());
#endif
          created_field_spaces.insert(*it);
        }
      }
      else
        created_field_spaces.swap(spaces);
    }

    //--------------------------------------------------------------------------
    void SliceTask::register_latent_field_spaces(
                                          std::map<FieldSpace,unsigned> &spaces)
    //--------------------------------------------------------------------------
    {
      AutoLock o_lock(op_lock);
      if (!latent_field_spaces.empty())
      {
        for (std::map<FieldSpace,unsigned>::const_iterator it = 
              spaces.begin(); it != spaces.end(); it++)
        {
          std::map<FieldSpace,unsigned>::iterator finder = 
            latent_field_spaces.find(it->first);
          if (finder == latent_field_spaces.end())
            latent_field_spaces.insert(*it);
          else
            finder->second += it->second;
        }
      }
      else
        latent_field_spaces.swap(spaces);
    }

    //--------------------------------------------------------------------------
    void SliceTask::register_field_space_deletions(std::vector<FieldSpace> &sps,
                                               std::set<RtEvent> &preconditions)
    //--------------------------------------------------------------------------
    {
      AutoLock o_lock(op_lock);
      if (!deleted_field_spaces.empty())
        deleted_field_spaces.insert(deleted_field_spaces.end(), 
                                    sps.begin(), sps.end());
      else
        deleted_field_spaces.swap(sps);
    }

    //--------------------------------------------------------------------------
    void SliceTask::register_index_space_creations(std::set<IndexSpace> &spaces)
    //--------------------------------------------------------------------------
    {
      AutoLock o_lock(op_lock);
      if (!created_index_spaces.empty())
      {
        for (std::set<IndexSpace>::const_iterator it = spaces.begin();
              it != spaces.end(); it++)
        {
#ifdef DEBUG_LEGION
          assert(created_index_spaces.find(*it) == created_index_spaces.end());
#endif
          created_index_spaces.insert(*it);
        }
      }
      else
        created_index_spaces.swap(spaces);
    }

    //--------------------------------------------------------------------------
    void SliceTask::register_index_space_deletions(std::vector<IndexSpace> &sps,
                                               std::set<RtEvent> &preconditions)
    //--------------------------------------------------------------------------
    {
      AutoLock o_lock(op_lock);
      if (!deleted_index_spaces.empty())
        deleted_index_spaces.insert(deleted_index_spaces.end(), 
                                    sps.begin(), sps.end());
      else
        deleted_index_spaces.swap(sps);
    }

    //--------------------------------------------------------------------------
    void SliceTask::register_index_partition_creations(
                                                std::set<IndexPartition> &parts)
    //--------------------------------------------------------------------------
    {
      AutoLock o_lock(op_lock);
      if (!created_index_partitions.empty())
      {
        for (std::set<IndexPartition>::const_iterator it = parts.begin();
              it != parts.end(); it++)
        {
#ifdef DEBUG_LEGION
          assert(created_index_partitions.find(*it) == 
                 created_index_partitions.end());
#endif
          created_index_partitions.insert(*it);
        }
      }
      else
        created_index_partitions.swap(parts);
    }

    //--------------------------------------------------------------------------
    void SliceTask::register_index_partition_deletions(
           std::vector<IndexPartition> &parts, std::set<RtEvent> &preconditions)
    //--------------------------------------------------------------------------
    {
      AutoLock o_lock(op_lock);
      if (!deleted_index_partitions.empty())
        deleted_index_partitions.insert(deleted_index_partitions.end(),
                                        parts.begin(), parts.end());
      else
        deleted_index_partitions.swap(parts);
    }

    //--------------------------------------------------------------------------
    void SliceTask::expand_replay_slices(std::list<SliceTask*> &slices)
    //--------------------------------------------------------------------------
    {
#ifdef DEBUG_LEGION
      assert(!points.empty());
      assert(is_origin_mapped());
#endif
      // For each point give it its own slice owner in case we need to
      // to move it remotely as part of the replay
      while (points.size() > 1)
      {
        PointTask *point = points.back();
        points.pop_back();
        SliceTask *new_owner = clone_as_slice_task(internal_space,
                current_proc, false/*recurse*/, false/*stealable*/);
        point->slice_owner = new_owner;
        new_owner->points.push_back(point);
        new_owner->num_unmapped_points = 1;
        new_owner->num_uncomplete_points = 1;
        new_owner->num_uncommitted_points = 1;
        slices.push_back(new_owner);
      }
      // Always add ourselves as the last point
      slices.push_back(this);
      num_unmapped_points = points.size();
      num_uncomplete_points = points.size();
      num_uncommitted_points = points.size();
    }

    //--------------------------------------------------------------------------
    void SliceTask::replay_analysis(void)
    //--------------------------------------------------------------------------
    {
      for (unsigned idx = 0; idx < points.size(); idx++)
      {
        PointTask *point = points[idx];
        point->replay_analysis();
      }
    }

    //--------------------------------------------------------------------------
    void SliceTask::complete_replay(ApEvent instance_ready_event)
    //--------------------------------------------------------------------------
    {
      for (unsigned idx = 0; idx < points.size(); idx++)
        points[idx]->complete_replay(instance_ready_event);
    }

    //--------------------------------------------------------------------------
    void SliceTask::find_profiling_reported(std::set<RtEvent> &preconditions)
    //--------------------------------------------------------------------------
    {
      for (std::vector<PointTask*>::const_iterator it = 
            points.begin(); it != points.end(); it++)
      {
        const RtEvent profiling_reported = (*it)->get_profiling_reported();
        if (profiling_reported.exists())
          preconditions.insert(profiling_reported);
      }
    }

    //--------------------------------------------------------------------------
    RtEvent SliceTask::find_intra_space_dependence(const DomainPoint &point)
    //--------------------------------------------------------------------------
    {
      // See if we can find or make it
      {
        AutoLock o_lock(op_lock);
        std::map<DomainPoint,RtEvent>::const_iterator finder = 
          intra_space_dependences.find(point);
        // If we've already got it then we're done
        if (finder != intra_space_dependences.end())
          return finder->second;
#ifdef DEBUG_LEGION
        assert(!points.empty());
#endif
        // Next see if it is one of our local points
        for (std::vector<PointTask*>::const_iterator it = 
              points.begin(); it != points.end(); it++)
        {
          if ((*it)->index_point != point)
            continue;
          // Don't save this in our intra_space_dependences data structure!
          // Doing so could mess up our optimization for detecting when 
          // we need to send dependences back to the origin
          // See SliceTask::record_intra_space_dependence
          return (*it)->get_mapped_event();
        }
        // If we're remote, make up an event and send a message to go find it
        if (is_remote())
        {
          const RtUserEvent temp_event = Runtime::create_rt_user_event();
          // Send the message to the owner to go find it
          Serializer rez;
          rez.serialize(index_owner);
          rez.serialize(point);
          rez.serialize(temp_event);
          runtime->send_slice_find_intra_space_dependence(orig_proc, rez);
          // Save this is for ourselves
          intra_space_dependences[point] = temp_event;
          return temp_event;
        }
      }
      // If we make it down here then we're on the same node as the 
      // index_owner so we can just as it what the answer and save it
      const RtEvent result = index_owner->find_intra_space_dependence(point);
      AutoLock o_lock(op_lock);
      intra_space_dependences[point] = result;
      return result;
    }

    //--------------------------------------------------------------------------
    void SliceTask::record_intra_space_dependence(const DomainPoint &point,
                                                  const DomainPoint &next,
                                                  RtEvent point_mapped)
    //--------------------------------------------------------------------------
    {
      // Check to see if we already sent it already
      {
        const std::pair<DomainPoint,DomainPoint> key(point, next);
        AutoLock o_lock(op_lock);
        std::map<DomainPoint,RtEvent>::const_iterator finder = 
          intra_space_dependences.find(point);
        if (finder != intra_space_dependences.end())
        {
#ifdef DEBUG_LEGION
          assert(finder->second == point_mapped);
#endif
          // For control replication we need the index owner to see all
          // the unique sets of dependences, see if we've seen this 
          // combination before, if not, allow it to be sent back
          // to the index owner for it's own visibility
          std::set<std::pair<DomainPoint,DomainPoint> >::const_iterator
            key_finder = unique_intra_space_deps.find(key);
          if (key_finder != unique_intra_space_deps.end())
            return;
        }
        else
          // Otherwise save it and then let it flow back to the index owner
          intra_space_dependences[point] = point_mapped;
        // Always save this if we make it here
        unique_intra_space_deps.insert(key);
      }
      if (is_remote())
      {
        Serializer rez;
        {
          RezCheck z(rez);
          rez.serialize(index_owner);
          rez.serialize(point);
          rez.serialize(next);
          rez.serialize(point_mapped);
        }
        runtime->send_slice_record_intra_space_dependence(orig_proc, rez);
      }
      else
        index_owner->record_intra_space_dependence(point, next, point_mapped);
    }

  }; // namespace Internal 
}; // namespace Legion 

#undef PRINT_REG

// EOF
<|MERGE_RESOLUTION|>--- conflicted
+++ resolved
@@ -5208,13 +5208,7 @@
       predicate_false_future = Future();
       privilege_paths.clear();
       if (!acquired_instances.empty())
-<<<<<<< HEAD
         release_acquired_instances(acquired_instances); 
-      acquired_instances.clear();
-=======
-        release_acquired_instances(acquired_instances);
-      runtime->free_individual_task(this);
->>>>>>> ae83eb69
     }
 
     //--------------------------------------------------------------------------
@@ -7764,11 +7758,6 @@
       point_requirements.clear();
       assert(pending_intra_space_dependences.empty());
 #endif
-<<<<<<< HEAD
-      acquired_instances.clear();
-=======
-      runtime->free_index_task(this);
->>>>>>> ae83eb69
     }
 
     //--------------------------------------------------------------------------
