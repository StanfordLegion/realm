--- conflicted
+++ resolved
@@ -7016,38 +7016,7 @@
     void ShardTask::deactivate(void)
     //--------------------------------------------------------------------------
     {
-<<<<<<< HEAD
       assert(false);
-=======
-      DETAILED_PROFILER(runtime, INDEX_DEACTIVATE_CALL);
-      deactivate_multi();
-      privilege_paths.clear();
-      if (!origin_mapped_slices.empty())
-      {
-        for (std::deque<SliceTask*>::const_iterator it = 
-              origin_mapped_slices.begin(); it != 
-              origin_mapped_slices.end(); it++)
-        {
-          (*it)->deactivate();
-        }
-        origin_mapped_slices.clear();
-      } 
-      // Remove our reference to the future map
-      future_map = FutureMap(); 
-      // Remove our reference to the reduction future
-      reduction_future = Future();
-      map_applied_conditions.clear();
-      complete_preconditions.clear();
-      commit_preconditions.clear();
-      version_infos.clear();
-#ifdef DEBUG_LEGION
-      interfering_requirements.clear();
-      point_requirements.clear();
-      assert(acquired_instances.empty());
-#endif
-      acquired_instances.clear();
-      runtime->free_index_task(this);
->>>>>>> e7f26727
     }
 
     //--------------------------------------------------------------------------
@@ -7615,6 +7584,7 @@
       version_infos.clear();
 #ifdef DEBUG_LEGION
       interfering_requirements.clear();
+      point_requirements.clear();
       assert(acquired_instances.empty());
 #endif
       acquired_instances.clear();
