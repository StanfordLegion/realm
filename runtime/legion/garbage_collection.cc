--- conflicted
+++ resolved
@@ -490,20 +490,6 @@
     }
 
 #ifdef DEBUG_LEGION
-<<<<<<< HEAD
-    //--------------------------------------------------------------------------
-    bool DistributedCollectable::check_valid(void) const
-    //--------------------------------------------------------------------------
-    {
-      AutoLock gc(gc_lock,1,false/*exclusive*/);
-      return ((current_state == VALID_STATE) || 
-          (current_state == PENDING_VALID_STATE) || 
-          (current_state == PENDING_ACTIVE_VALID_STATE));
-    }
-#endif
-
-=======
->>>>>>> e01cde03
     //--------------------------------------------------------------------------
     bool DistributedCollectable::check_valid(void) const
     //--------------------------------------------------------------------------
@@ -514,7 +500,7 @@
       {
         if (wait_for.exists() && !wait_for.has_triggered())
           wait_for.wait();
-        AutoLock gc(gc_lock); 
+        AutoLock gc(gc_lock,1,false/*exclusive*/);
         wait_for = transition_event;
         if (wait_for.exists())
           continue; 
