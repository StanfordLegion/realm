/* Copyright 2021 Stanford University, NVIDIA Corporation
 *
 * Licensed under the Apache License, Version 2.0 (the "License");
 * you may not use this file except in compliance with the License.
 * You may obtain a copy of the License at
 *
 *     http://www.apache.org/licenses/LICENSE-2.0
 *
 * Unless required by applicable law or agreed to in writing, software
 * distributed under the License is distributed on an "AS IS" BASIS,
 * WITHOUT WARRANTIES OR CONDITIONS OF ANY KIND, either express or implied.
 * See the License for the specific language governing permissions and
 * limitations under the License.
 */

#ifndef __LEGION_INSTANCES_H__
#define __LEGION_INSTANCES_H__

#include "legion/runtime.h"
#include "legion/legion_types.h"
#include "legion/legion_utilities.h"
#include "legion/legion_allocation.h"
#include "legion/garbage_collection.h"

namespace Legion {
  namespace Internal {

    /**
     * \class LayoutDescription
     * This class is for deduplicating the meta-data
     * associated with describing the layouts of physical
     * instances. Often times this meta data is rather 
     * large (~100K) and since we routinely create up
     * to 100K instances, it is important to deduplicate
     * the data.  Since many instances will have the
     * same layout then they can all share the same
     * description object.
     */
    class LayoutDescription : public Collectable,
                              public LegionHeapify<LayoutDescription> {
    public:
      LayoutDescription(FieldSpaceNode *owner,
                        const FieldMask &mask,
                        const unsigned total_dims,
                        LayoutConstraints *constraints,
                        const std::vector<unsigned> &mask_index_map,
                        const std::vector<FieldID> &fids,
                        const std::vector<size_t> &field_sizes,
                        const std::vector<CustomSerdezID> &serdez);
      // Used only by the virtual manager
      LayoutDescription(const FieldMask &mask, LayoutConstraints *constraints);
      LayoutDescription(const LayoutDescription &rhs);
      ~LayoutDescription(void);
    public:
      LayoutDescription& operator=(const LayoutDescription &rhs);
    public:
      void log_instance_layout(ApEvent inst_event) const;
    public:
      void compute_copy_offsets(const FieldMask &copy_mask, 
                                const PhysicalInstance instance,  
#ifdef LEGION_SPY
                                const ApEvent inst_event, 
#endif
                                std::vector<CopySrcDstField> &fields);
      void compute_copy_offsets(const std::vector<FieldID> &copy_fields,
                                const PhysicalInstance instance,
#ifdef LEGION_SPY
                                const ApEvent inst_event,
#endif
                                std::vector<CopySrcDstField> &fields);
    public:
      void get_fields(std::set<FieldID> &fields) const;
      bool has_field(FieldID fid) const;
      void has_fields(std::map<FieldID,bool> &fields) const;
      void remove_space_fields(std::set<FieldID> &fields) const;
    public:
      const CopySrcDstField& find_field_info(FieldID fid) const;
      size_t get_total_field_size(void) const;
      void get_fields(std::vector<FieldID>& fields) const;
      void compute_destroyed_fields(
          std::vector<PhysicalInstance::DestroyedField> &serdez_fields) const;
    public:
      bool match_layout(const LayoutConstraintSet &constraints,
                        unsigned num_dims) const;
      bool match_layout(const LayoutDescription *layout,
                        unsigned num_dims) const;
    public:
      void pack_layout_description(Serializer &rez, AddressSpaceID target);
      static LayoutDescription* handle_unpack_layout_description(
                            LayoutConstraints *constraints,
                            FieldSpaceNode *field_space, size_t total_dims);
    public:
      const FieldMask allocated_fields;
      LayoutConstraints *const constraints;
      FieldSpaceNode *const owner;
      const unsigned total_dims;
    protected:
      // In order by index of bit mask
      std::vector<CopySrcDstField> field_infos;
      // A mapping from FieldIDs to indexes into our field_infos
      std::map<FieldID,unsigned/*index*/> field_indexes;
    protected:
      mutable LocalLock layout_lock; 
      std::map<LEGION_FIELD_MASK_FIELD_TYPE,
               LegionList<std::pair<FieldMask,FieldMask> >::aligned> comp_cache;
    }; 

    /**
     * \class InstanceManager
     * This is the abstract base class for all instances of a physical
     * resource manager for memory.
     */
    class InstanceManager : public DistributedCollectable {
    public:
      enum {
        EXTERNAL_CODE = 0x10,
        REDUCTION_CODE = 0x20,
        COLLECTIVE_CODE = 0x40,
      };
    public:
      InstanceManager(RegionTreeForest *forest, AddressSpaceID owner, 
                      DistributedID did, LayoutDescription *layout,
                      FieldSpaceNode *node, IndexSpaceExpression *domain,
                      RegionTreeID tree_id, bool register_now);
      virtual ~InstanceManager(void);
    public:
      virtual LegionRuntime::Accessor::RegionAccessor<
        LegionRuntime::Accessor::AccessorType::Generic>
          get_accessor(void) const = 0;
      virtual LegionRuntime::Accessor::RegionAccessor<
        LegionRuntime::Accessor::AccessorType::Generic>
          get_field_accessor(FieldID fid) const = 0;
    public: 
      virtual ApEvent get_use_event(void) const = 0;
      virtual ApEvent get_use_event(ApEvent user) const = 0;
      virtual ApEvent get_unique_event(void) const = 0;
      virtual PhysicalInstance get_instance(const DomainPoint &key) const = 0;
      virtual PointerConstraint 
                     get_pointer_constraint(const DomainPoint &key) const = 0;
      virtual InstanceView* create_instance_top_view(InnerContext *context,
                                            AddressSpaceID logical_owner) = 0;
    public:
      inline bool is_reduction_manager(void) const;
      inline bool is_physical_manager(void) const;
      inline bool is_virtual_manager(void) const;
      inline bool is_external_instance(void) const;
      inline bool is_collective_manager(void) const;
      inline PhysicalManager* as_physical_manager(void) const;
      inline VirtualManager* as_virtual_manager(void) const;
      inline IndividualManager* as_individual_manager(void) const;
      inline CollectiveManager* as_collective_manager(void) const;
    public:
      static inline DistributedID encode_instance_did(DistributedID did,
                        bool external, bool reduction, bool collective);
      static inline bool is_physical_did(DistributedID did);
      static inline bool is_reduction_did(DistributedID did);
      static inline bool is_external_did(DistributedID did);
      static inline bool is_collective_did(DistributedID did);
    public:
      // Interface to the mapper for layouts
      inline void get_fields(std::set<FieldID> &fields) const
        { if (layout != NULL) layout->get_fields(fields); }
      inline bool has_field(FieldID fid) const
        { if (layout != NULL) return layout->has_field(fid); return false; }
      inline void has_fields(std::map<FieldID,bool> &fields) const
        { if (layout != NULL) layout->has_fields(fields); 
          else for (std::map<FieldID,bool>::iterator it = fields.begin();
                    it != fields.end(); it++) it->second = false; } 
      inline void remove_space_fields(std::set<FieldID> &fields) const
        { if (layout != NULL) layout->remove_space_fields(fields);
          else fields.clear(); }
    public:
      bool meets_region_tree(const std::vector<LogicalRegion> &regions) const; 
      bool entails(LayoutConstraints *constraints, const DomainPoint &key,
                   const LayoutConstraint **failed_constraint) const;
      bool entails(const LayoutConstraintSet &constraints, 
                   const DomainPoint &key,
                   const LayoutConstraint **failed_constraint) const;
      bool conflicts(LayoutConstraints *constraints, const DomainPoint &key,
                     const LayoutConstraint **conflict_constraint) const;
      bool conflicts(const LayoutConstraintSet &constraints,
                     const DomainPoint &key,
                     const LayoutConstraint **conflict_constraint) const;
    public:
      RegionTreeForest *const context;
      LayoutDescription *const layout;
      FieldSpaceNode *const field_space_node;
      IndexSpaceExpression *instance_domain;
      const RegionTreeID tree_id;
    };

    /**
     * \class PhysicalManager 
     * This is an abstract intermediate class for representing an allocation
     * of data; this includes both individual instances and collective instances
     */
    class PhysicalManager : public InstanceManager {
    public:
      enum InstanceKind {
        // Normal Realm allocations
        INTERNAL_INSTANCE_KIND,
        // External allocations imported by attach operations
        EXTERNAL_ATTACHED_INSTANCE_KIND,
        // External allocations from output regions, owned by the runtime
        EXTERNAL_OWNED_INSTANCE_KIND,
        // Allocations drawn from the eager pool
        EAGER_INSTANCE_KIND,
        // Instance not yet bound
        UNBOUND_INSTANCE_KIND,
      };
    public:
      struct GarbageCollectionArgs : public LgTaskArgs<GarbageCollectionArgs> {
      public:
        static const LgTaskID TASK_ID = LG_DEFERRED_COLLECT_ID;
      public:
        GarbageCollectionArgs(CollectableView *v, std::set<ApEvent> *collect)
          : LgTaskArgs<GarbageCollectionArgs>(implicit_provenance), 
            view(v), to_collect(collect) { }
      public:
        CollectableView *const view;
        std::set<ApEvent> *const to_collect;
      };
    public:
      struct CollectableInfo {
      public:
        CollectableInfo(void) : events_added(0) { }
      public:
        std::set<ApEvent> view_events;
        // This event tracks when tracing is completed and it is safe
        // to resume pruning of users from this view
        RtEvent collect_event;
        // Events added since the last collection of view events
        unsigned events_added;
      };
    public:
      PhysicalManager(RegionTreeForest *ctx, LayoutDescription *layout, 
                      DistributedID did, AddressSpaceID owner_space, 
                      const size_t footprint, ReductionOpID redop_id, 
                      const ReductionOp *rop, FieldSpaceNode *node,
                      IndexSpaceExpression *index_domain, 
                      const void *piece_list, size_t piece_list_size,
                      RegionTreeID tree_id, ApEvent unique, 
                      bool register_now, bool shadow_instance = false,
                      bool output_instance = false);
      virtual ~PhysicalManager(void);
    public:
      virtual ApEvent get_unique_event(void) const { return unique_event; }
    public:
      void log_instance_creation(UniqueID creator_id, Processor proc,
                     const std::vector<LogicalRegion> &regions) const; 
    public:
      virtual ApEvent fill_from(FillView *fill_view,
                                ApEvent precondition, PredEvent predicate_guard,
                                IndexSpaceExpression *expression,
                                const FieldMask &fill_mask,
                                const PhysicalTraceInfo &trace_info,
                                const FieldMaskSet<FillView> *tracing_srcs,
                                const FieldMaskSet<InstanceView> *tracing_dsts,
                                std::set<RtEvent> &effects_applied,
                                CopyAcrossHelper *across_helper = NULL) = 0;
      virtual ApEvent copy_from(PhysicalManager *manager, ApEvent precondition,
                                PredEvent predicate_guard, ReductionOpID redop,
                                IndexSpaceExpression *expression,
                                const FieldMask &copy_mask,
                                const PhysicalTraceInfo &trace_info,
                                const FieldMaskSet<InstanceView> *tracing_srcs,
                                const FieldMaskSet<InstanceView> *tracing_dsts,
                                std::set<RtEvent> &effects_applied,
                                CopyAcrossHelper *across_helper = NULL) = 0;
      virtual void compute_copy_offsets(const FieldMask &copy_mask,
                                std::vector<CopySrcDstField> &fields) = 0;
    public:
      virtual void send_manager(AddressSpaceID target) = 0; 
      static void handle_manager_request(Deserializer &derez, 
                          Runtime *runtime, AddressSpaceID source);
    public:
      virtual bool acquire_instance(ReferenceSource source, 
                                    ReferenceMutator *mutator) = 0;
      virtual void perform_deletion(RtEvent deferred_event) = 0;
      virtual void force_deletion(void) = 0;
      virtual void set_garbage_collection_priority(MapperID mapper_id, 
                                Processor p, GCPriority priority) = 0; 
      virtual RtEvent get_instance_ready_event(void) const = 0;
      virtual RtEvent attach_external_instance(void) = 0;
      virtual RtEvent detach_external_instance(void) = 0;
      virtual bool has_visible_from(const std::set<Memory> &memories) const = 0;
      virtual Memory get_memory(void) const = 0; 
      size_t get_instance_size(void) const;
      void update_instance_footprint(size_t footprint)
        { instance_footprint = footprint; }
#ifdef LEGION_GPU_REDUCTIONS
    public:
      virtual bool is_gpu_visible(PhysicalManager *other) const = 0;
      virtual ReductionView* find_or_create_shadow_reduction(unsigned fidx,
          ReductionOpID redop, AddressSpaceID request_space, UniqueID opid) = 0;
      virtual void record_remote_shadow_reduction(unsigned fidx,
          ReductionOpID redop, ReductionView *view) = 0;
      static void handle_create_shadow_request(Runtime *runtime,
                                AddressSpaceID source, Deserializer &derez);
      static void handle_create_shadow_response(Runtime *runtime,
                                                Deserializer &derez);
#endif
    public:
      // Methods for creating/finding/destroying logical top views
      virtual InstanceView* create_instance_top_view(InnerContext *context,
                                            AddressSpaceID logical_owner);
      void register_active_context(InnerContext *context);
      void unregister_active_context(InnerContext *context); 
    public:
      PieceIteratorImpl* create_piece_iterator(IndexSpaceNode *privilege_node);
      void defer_collect_user(CollectableView *view, ApEvent term_event,
                              RtEvent collect, std::set<ApEvent> &to_collect, 
                              bool &add_ref, bool &remove_ref);
      void find_shutdown_preconditions(std::set<ApEvent> &preconditions);
    public:
      bool meets_regions(const std::vector<LogicalRegion> &regions,
                         bool tight_region_bounds = false) const;
      bool meets_expression(IndexSpaceExpression *expr, 
                            bool tight_bounds = false) const;
    protected:
      void prune_gc_events(void);
    public: 
      static ApEvent fetch_metadata(PhysicalInstance inst, ApEvent use_event);
    public:
      size_t instance_footprint;
      const ReductionOp *reduction_op;
      const ReductionOpID redop;
      // Unique identifier event that is common across nodes
      const ApEvent unique_event;
      const void *const piece_list;
      const size_t piece_list_size;
      const bool shadow_instance;
    protected:
      mutable LocalLock inst_lock;
      std::set<InnerContext*> active_contexts;
#ifdef LEGION_GPU_REDUCTIONS
    protected:
      std::map<std::pair<unsigned/*fidx*/,ReductionOpID>,ReductionView*>
                                              shadow_reduction_instances;
      std::map<std::pair<unsigned/*fidx*/,ReductionOpID>,RtEvent>
                                              pending_reduction_shadows;
#endif
    private:
      // Events that have to trigger before we can remove our GC reference
      std::map<CollectableView*,CollectableInfo> gc_events;
    };

    /**
     * \class CopyAcrossHelper
     * A small helper class for performing copies between regions
     * from diferrent region trees
     */
    class CopyAcrossHelper {
    public:
      CopyAcrossHelper(const FieldMask &full,
                       const std::vector<unsigned> &src,
                       const std::vector<unsigned> &dst)
        : full_mask(full), src_indexes(src), dst_indexes(dst) { }
    public:
      const FieldMask &full_mask;
      const std::vector<unsigned> &src_indexes;
      const std::vector<unsigned> &dst_indexes;
      std::map<unsigned,unsigned> forward_map;
      std::map<unsigned,unsigned> backward_map;
    public:
      void compute_across_offsets(const FieldMask &src_mask,
                   std::vector<CopySrcDstField> &dst_fields);
      FieldMask convert_src_to_dst(const FieldMask &src_mask);
      FieldMask convert_dst_to_src(const FieldMask &dst_mask);
    public:
      unsigned convert_src_to_dst(unsigned index);
      unsigned convert_dst_to_src(unsigned index);
    public:
      std::vector<CopySrcDstField> offsets; 
      LegionDeque<std::pair<FieldMask,FieldMask> >::aligned compressed_cache;
    };

    /**
     * \class IndividualManager 
     * The individual manager class represents a single physical instance
     * that lives in memory in a given location in the system. This is the
     * most common kind of instance that gets made.
     */
    class IndividualManager : public PhysicalManager,
                              public LegionHeapify<IndividualManager> {
    public:
      static const AllocationType alloc_type = INDIVIDUAL_INST_MANAGER_ALLOC;
    public:
      struct DeferIndividualManagerArgs : 
        public LgTaskArgs<DeferIndividualManagerArgs> {
      public:
        static const LgTaskID TASK_ID = LG_DEFER_INDIVIDUAL_MANAGER_TASK_ID;
      public:
        DeferIndividualManagerArgs(DistributedID d, AddressSpaceID own, 
<<<<<<< HEAD
            Memory m, PhysicalInstance i, size_t f, bool local, 
            IndexSpaceExpression *lx, bool is, IndexSpace dh, 
            IndexSpaceExprID dx, FieldSpace h, RegionTreeID tid, 
            LayoutConstraintID l, ApEvent use, InstanceKind kind,
            ReductionOpID redop, const void *piece_list,
            size_t piece_list_size, bool shadow_instance);
=======
            Memory m, PhysicalInstance i, size_t f, IndexSpaceExpression *lx,
            const PendingRemoteExpression &pending, FieldSpace h, 
            RegionTreeID tid, LayoutConstraintID l, ApEvent use,
            ReductionOpID redop, const void *piece_list, size_t piece_list_size,
            AddressSpaceID src, bool shadow_instance);
>>>>>>> 80772783
      public:
        const DistributedID did;
        const AddressSpaceID owner;
        const Memory mem;
        const PhysicalInstance inst;
        const size_t footprint;
        const PendingRemoteExpression pending;
        IndexSpaceExpression *local_expr;
        const FieldSpace handle;
        const RegionTreeID tree_id;
        const LayoutConstraintID layout_id;
        const ApEvent use_event;
        const InstanceKind kind;
        const ReductionOpID redop;
        const void *const piece_list;
        const size_t piece_list_size;
        const AddressSpaceID source;
        const bool shadow_instance;
      };
    public:
      struct DeferDeleteIndividualManager :
        public LgTaskArgs<DeferDeleteIndividualManager> {
      public:
        static const LgTaskID TASK_ID =
          LG_DEFER_DELETE_INDIVIDUAL_MANAGER_TASK_ID;
      public:
        DeferDeleteIndividualManager(IndividualManager *manager_);
      public:
        IndividualManager *manager;
      };
    private:
      struct BroadcastFunctor {
        BroadcastFunctor(Runtime *rt, Serializer &r) : runtime(rt), rez(r) { }
        inline void apply(AddressSpaceID target)
          { runtime->send_manager_update(target, rez); }
        Runtime *runtime;
        Serializer &rez;
      };
    public:
      IndividualManager(RegionTreeForest *ctx, DistributedID did,
                        AddressSpaceID owner_space,
                        MemoryManager *memory, PhysicalInstance inst, 
                        IndexSpaceExpression *instance_domain,
                        const void *piece_list, size_t piece_list_size,
                        FieldSpaceNode *node, RegionTreeID tree_id,
                        LayoutDescription *desc, ReductionOpID redop, 
                        bool register_now, size_t footprint,
                        ApEvent use_event, InstanceKind kind,
                        const ReductionOp *op = NULL,
                        bool shadow_instance = false);
      IndividualManager(const IndividualManager &rhs);
      virtual ~IndividualManager(void);
    public:
      IndividualManager& operator=(const IndividualManager &rhs);
    public:
      virtual void notify_active(ReferenceMutator *mutator);
      virtual void notify_inactive(ReferenceMutator *mutator);
      virtual void notify_valid(ReferenceMutator *mutator);
      virtual void notify_invalid(ReferenceMutator *mutator);
    public:
      virtual LegionRuntime::Accessor::RegionAccessor<
        LegionRuntime::Accessor::AccessorType::Generic>
          get_accessor(void) const;
      virtual LegionRuntime::Accessor::RegionAccessor<
        LegionRuntime::Accessor::AccessorType::Generic>
          get_field_accessor(FieldID fid) const;
    public:
      virtual ApEvent get_use_event(void) const;
      virtual ApEvent get_use_event(ApEvent user) const;
      virtual RtEvent get_instance_ready_event(void) const;
      virtual PhysicalInstance get_instance(const DomainPoint &key) const 
                                                   { return instance; }
      virtual PointerConstraint
                     get_pointer_constraint(const DomainPoint &key) const;
    public:
      virtual ApEvent fill_from(FillView *fill_view,
                                ApEvent precondition, PredEvent predicate_guard,
                                IndexSpaceExpression *expression,
                                const FieldMask &fill_mask,
                                const PhysicalTraceInfo &trace_info,
                                const FieldMaskSet<FillView> *tracing_srcs,
                                const FieldMaskSet<InstanceView> *tracing_dsts,
                                std::set<RtEvent> &effects_applied,
                                CopyAcrossHelper *across_helper = NULL);
      virtual ApEvent copy_from(PhysicalManager *manager, ApEvent precondition,
                                PredEvent predicate_guard, ReductionOpID redop,
                                IndexSpaceExpression *expression,
                                const FieldMask &copy_mask,
                                const PhysicalTraceInfo &trace_info,
                                const FieldMaskSet<InstanceView> *tracing_srcs,
                                const FieldMaskSet<InstanceView> *tracing_dsts,
                                std::set<RtEvent> &effects_applied,
                                CopyAcrossHelper *across_helper = NULL);
      virtual void compute_copy_offsets(const FieldMask &copy_mask,
                                std::vector<CopySrcDstField> &fields);
    public:
      void initialize_across_helper(CopyAcrossHelper *across_helper,
                                    const FieldMask &mask,
                                    const std::vector<unsigned> &src_indexes,
                                    const std::vector<unsigned> &dst_indexes);
    public:
      virtual void send_manager(AddressSpaceID target);
      static void handle_send_manager(Runtime *runtime, 
                                      AddressSpaceID source,
                                      Deserializer &derez); 
      static void handle_defer_manager(const void *args, Runtime *runtime);
      static void handle_defer_perform_deletion(const void *args,
                                                Runtime *runtime);
      static void create_remote_manager(Runtime *runtime, DistributedID did,
          AddressSpaceID owner_space, Memory mem, PhysicalInstance inst,
          size_t inst_footprint, IndexSpaceExpression *inst_domain,
          const void *piece_list, size_t piece_list_size,
          FieldSpaceNode *space_node, RegionTreeID tree_id,
          LayoutConstraints *constraints, ApEvent use_event,
          InstanceKind kind, ReductionOpID redop, bool shadow_instance);
    public:
      virtual bool acquire_instance(ReferenceSource source, 
                                    ReferenceMutator *mutator);
      virtual void perform_deletion(RtEvent deferred_event);
      virtual void force_deletion(void);
      virtual void set_garbage_collection_priority(MapperID mapper_id, 
                                Processor p, GCPriority priority); 
      virtual RtEvent attach_external_instance(void);
      virtual RtEvent detach_external_instance(void);
      virtual bool has_visible_from(const std::set<Memory> &memories) const;
      virtual Memory get_memory(void) const;
#ifdef LEGION_GPU_REDUCTIONS
    public:
      virtual bool is_gpu_visible(PhysicalManager *other) const;
      virtual ReductionView* find_or_create_shadow_reduction(unsigned fidx,
          ReductionOpID redop, AddressSpaceID request_space, UniqueID opid); 
      virtual void record_remote_shadow_reduction(unsigned fidx,
          ReductionOpID redop, ReductionView *view);
#endif
    public:
      inline bool is_unbound() const 
        { return kind == UNBOUND_INSTANCE_KIND; }
      bool update_physical_instance(PhysicalInstance new_instance,
                                    InstanceKind new_kind,
                                    size_t new_footprint,
                                    uintptr_t new_pointer = 0);
      void broadcast_manager_update(void);
      static void handle_send_manager_update(Runtime *runtime,
                                             AddressSpaceID source,
                                             Deserializer &derez);
    public:
      MemoryManager *const memory_manager;
      PhysicalInstance instance;
      // Event that needs to trigger before we can start using
      // this physical instance.
      ApUserEvent use_event;
      // Event that signifies if the instance name is available
      RtUserEvent instance_ready;
      InstanceKind kind;
      // Keep the pointer for owned external instances
      uintptr_t external_pointer;
      // Completion event of the task that sets a realm instance
      // to this manager. Valid only when the kind is UNBOUND
      // initially, otherwise NO_AP_EVENT.
      const ApEvent producer_event;
    };

    /**
     * \class CollectiveManager
     * The collective instance manager class supports the interface
     * of a single instance but is actually contains N distributed 
     * copies of the same data and will perform collective operations
     * as part of any reads, writes, or reductions performed to it.
     */
    class CollectiveManager : public PhysicalManager,
              public LegionHeapify<CollectiveManager> {
    public:
      static const AllocationType alloc_type = COLLECTIVE_INST_MANAGER_ALLOC;
    public:
      enum MessageKind {
        ACTIVATE_MESSAGE,
        DEACTIVATE_MESSAGE,
        VALIDATE_MESSAGE,
        INVALIDATE_MESSAGE,
        PERFORM_DELETE_MESSAGE,
        FORCE_DELETE_MESSAGE,
        SET_GC_PRIORITY_MESSAGE,
        DETACH_EXTERNAL_MESSAGE,
        FINALIZE_MESSAGE,
      };
    public:
      struct DeferCollectiveManagerArgs : 
        public LgTaskArgs<DeferCollectiveManagerArgs> {
      public:
        static const LgTaskID TASK_ID = LG_DEFER_COLLECTIVE_MANAGER_TASK_ID;
      public:
        DeferCollectiveManagerArgs(DistributedID d, AddressSpaceID own, 
            IndexSpace p, size_t f, IndexSpaceExpression *lx, 
            const PendingRemoteExpression &pending, FieldSpace h, 
            RegionTreeID tid, LayoutConstraintID l, ApEvent use, 
            ReductionOpID redop, const void *piece_list,
            size_t piece_list_size, AddressSpaceID source);
      public:
        const DistributedID did;
        const AddressSpaceID owner;
        IndexSpace point_space;
        const size_t footprint;
        IndexSpaceExpression *const local_expr;
        const PendingRemoteExpression pending;
        const FieldSpace handle;
        const RegionTreeID tree_id;
        const LayoutConstraintID layout_id;
        const ApEvent use_event;
        const ReductionOpID redop;
        const void *const piece_list;
        const size_t piece_list_size;
        const AddressSpaceID source;
      };
    public:
      CollectiveManager(RegionTreeForest *ctx, DistributedID did,
                        AddressSpaceID owner_space, IndexSpaceNode *point_space,
                        IndexSpaceExpression *instance_domain,
                        const void *piece_list, size_t piece_list_size,
                        FieldSpaceNode *node, RegionTreeID tree_id,
                        LayoutDescription *desc, ReductionOpID redop, 
                        bool register_now, size_t footprint,
                        ApEvent unique_event, bool external_instance);
      CollectiveManager(const CollectiveManager &rhs);
      virtual ~CollectiveManager(void);
    public:
      CollectiveManager& operator=(const CollectiveManager &rh);
    public:
      void finalize_collective_instance(ApUserEvent instance_event);
    public:
      virtual ApEvent get_use_event(void) const;
      virtual ApEvent get_use_event(ApEvent user) const;
      virtual RtEvent get_instance_ready_event(void) const;
      virtual PhysicalInstance get_instance(const DomainPoint &key) const;
      virtual PointerConstraint
                     get_pointer_constraint(const DomainPoint &key) const;
    public:
      virtual void notify_active(ReferenceMutator *mutator);
      virtual void notify_inactive(ReferenceMutator *mutator);
      virtual void notify_valid(ReferenceMutator *mutator);
      virtual void notify_invalid(ReferenceMutator *mutator);
    public:
      virtual LegionRuntime::Accessor::RegionAccessor<
        LegionRuntime::Accessor::AccessorType::Generic>
          get_accessor(void) const;
      virtual LegionRuntime::Accessor::RegionAccessor<
        LegionRuntime::Accessor::AccessorType::Generic>
          get_field_accessor(FieldID fid) const;
    protected:
      void activate_collective(ReferenceMutator *mutator);
      void deactivate_collective(ReferenceMutator *mutator);
      void validate_collective(ReferenceMutator *mutator);
      void invalidate_collective(ReferenceMutator *mutator);
    public:
      virtual bool acquire_instance(ReferenceSource source, 
                                    ReferenceMutator *mutator);
      virtual void perform_deletion(RtEvent deferred_event);
      virtual void force_deletion(void);
      virtual void set_garbage_collection_priority(MapperID mapper_id, 
                                    Processor p, GCPriority priority); 
      virtual RtEvent attach_external_instance(void);
      virtual RtEvent detach_external_instance(void);
      virtual bool has_visible_from(const std::set<Memory> &memories) const;
      virtual Memory get_memory(void) const;
    protected:
      void perform_delete(RtEvent deferred_event, bool left); 
      void force_delete(bool left);
      void set_gc_priority(MapperID mapper_id, Processor p, 
                           GCPriority priority, bool left);
      void detach_external(RtUserEvent to_trigger, bool left, 
                  RtEvent full_detach = RtEvent::NO_RT_EVENT);
      bool finalize_message(void);
    protected:
      void collective_deletion(RtEvent deferred_event);
      void collective_force(void);
      void collective_set_gc_priority(MapperID mapper_id, Processor proc,
                                      GCPriority priority);
      void collective_detach(std::set<RtEvent> &detach_events);
    public:
      virtual ApEvent fill_from(FillView *fill_view,
                                ApEvent precondition, PredEvent predicate_guard,
                                IndexSpaceExpression *expression,
                                const FieldMask &fill_mask,
                                const PhysicalTraceInfo &trace_info,
                                const FieldMaskSet<FillView> *tracing_srcs,
                                const FieldMaskSet<InstanceView> *tracing_dsts,
                                std::set<RtEvent> &effects_applied,
                                CopyAcrossHelper *across_helper = NULL);
      virtual ApEvent copy_from(PhysicalManager *manager, ApEvent precondition,
                                PredEvent predicate_guard, ReductionOpID redop,
                                IndexSpaceExpression *expression,
                                const FieldMask &copy_mask,
                                const PhysicalTraceInfo &trace_info,
                                const FieldMaskSet<InstanceView> *tracing_srcs,
                                const FieldMaskSet<InstanceView> *tracing_dsts,
                                std::set<RtEvent> &effects_applied,
                                CopyAcrossHelper *across_helper = NULL);
      virtual void compute_copy_offsets(const FieldMask &copy_mask,
                                std::vector<CopySrcDstField> &fields);
#ifdef LEGION_GPU_REDUCTIONS
    public:
      virtual bool is_gpu_visible(PhysicalManager *other) const;
      virtual ReductionView* find_or_create_shadow_reduction(unsigned fidx,
          ReductionOpID redop, AddressSpaceID request_space, UniqueID opid);
      virtual void record_remote_shadow_reduction(unsigned fidx,
          ReductionOpID redop, ReductionView *view);
#endif
    public:
      virtual void send_manager(AddressSpaceID target);
    public:
      static void handle_send_manager(Runtime *runtime, 
                                      AddressSpaceID source,
                                      Deserializer &derez);
      static void handle_defer_manager(const void *args, Runtime *runtime);
      static void handle_collective_message(Deserializer &derez,
                                            Runtime *runtime);
      static void create_collective_manager(Runtime *runtime, DistributedID did,
          AddressSpaceID owner_space, IndexSpaceNode *point_space,
          size_t inst_footprint, IndexSpaceExpression *inst_domain, 
          const void *piece_list, size_t piece_list_size, 
          FieldSpaceNode *space_node, RegionTreeID tree_id, 
          LayoutConstraints *constraints,ApEvent use_event,ReductionOpID redop);
    public:
      IndexSpaceNode *const point_space;
    protected:
      std::vector<MemoryManager*> memories; // local memories
      std::vector<PhysicalInstance> instances; // local instances
      std::vector<AddressSpaceID> right_spaces;
      AddressSpaceID left_space;
    protected:
      RtEvent detached;
      unsigned finalize_messages;
      bool deleted_or_detached;
    };

    /**
     * \class VirtualManager
     * This is a singleton class of which there will be exactly one
     * on every node in the machine. The virtual manager class will
     * represent all the virtual virtual/composite instances.
     */
    class VirtualManager : public InstanceManager,
                           public LegionHeapify<VirtualManager> {
    public:
      VirtualManager(Runtime *runtime, DistributedID did, 
                     LayoutDescription *layout);
      VirtualManager(const VirtualManager &rhs);
      virtual ~VirtualManager(void);
    public:
      VirtualManager& operator=(const VirtualManager &rhs);
    public:
      virtual LegionRuntime::Accessor::RegionAccessor<
        LegionRuntime::Accessor::AccessorType::Generic>
          get_accessor(void) const;
      virtual LegionRuntime::Accessor::RegionAccessor<
        LegionRuntime::Accessor::AccessorType::Generic>
          get_field_accessor(FieldID fid) const;
    public:
      virtual void notify_active(ReferenceMutator *mutator);
      virtual void notify_inactive(ReferenceMutator *mutator);
      virtual void notify_valid(ReferenceMutator *mutator);
      virtual void notify_invalid(ReferenceMutator *mutator);
    public: 
      virtual ApEvent get_use_event(void) const;
      virtual ApEvent get_use_event(ApEvent user) const;
      virtual RtEvent get_instance_ready_event(void) const;
      virtual ApEvent get_unique_event(void) const;
      virtual PhysicalInstance get_instance(const DomainPoint &key) const;
      virtual PointerConstraint
                     get_pointer_constraint(const DomainPoint &key) const;
      virtual void send_manager(AddressSpaceID target);
      virtual InstanceView* create_instance_top_view(InnerContext *context,
                                            AddressSpaceID logical_owner);
    };

    /**
     * \class InstanceBuilder 
     * A helper for building physical instances of logical regions
     */
    class InstanceBuilder : public ProfilingResponseHandler {
    public:
      InstanceBuilder(const std::vector<LogicalRegion> &regs,
                      const LayoutConstraintSet &cons, Runtime *rt,
                      MemoryManager *memory = NULL, UniqueID cid = 0)
        : regions(regs), constraints(cons), runtime(rt), memory_manager(memory),
          creator_id(cid), instance(PhysicalInstance::NO_INST), 
          field_space_node(NULL), instance_domain(NULL), tree_id(0),
          redop_id(0), reduction_op(NULL), realm_layout(NULL), piece_list(NULL),
          piece_list_size(0), shadow_instance(false), valid(false) { }
      InstanceBuilder(const std::vector<LogicalRegion> &regs,
                      IndexSpaceExpression *expr, FieldSpaceNode *node,
                      RegionTreeID tree_id, const LayoutConstraintSet &cons, 
                      Runtime *rt, MemoryManager *memory, UniqueID cid,
                      const void *piece_list, size_t piece_list_size, 
                      bool shadow_instance);
      virtual ~InstanceBuilder(void);
    public:
      void initialize(RegionTreeForest *forest);
      PhysicalManager* create_physical_instance(RegionTreeForest *forest,
                        CollectiveManager *collective, DomainPoint *point,
                        LayoutConstraintKind *unsat_kind,
                        unsigned *unsat_index, size_t *footprint = NULL);
      CollectiveManager* create_collective_instance(RegionTreeForest *forest,
                        Memory::Kind mem_kind, IndexSpaceNode *point_space,
                        LayoutConstraintKind *unsat_kind, unsigned *unsat_index,
                        ApEvent ready_event, size_t *footprint = NULL);
    public:
      virtual void handle_profiling_response(const ProfilingResponseBase *base,
                                      const Realm::ProfilingResponse &response,
                                      const void *orig, size_t orig_length);
    protected:
      void compute_space_and_domain(RegionTreeForest *forest);
    protected:
      void compute_layout_parameters(void);
    protected:
      const std::vector<LogicalRegion> &regions;
      LayoutConstraintSet constraints;
      Runtime *const runtime;
      MemoryManager *const memory_manager;
      const UniqueID creator_id;
    protected:
      PhysicalInstance instance;
      RtUserEvent profiling_ready;
    protected:
      FieldSpaceNode *field_space_node;
      IndexSpaceExpression *instance_domain;
      RegionTreeID tree_id;
      // Mapping from logical field order to layout order
      std::vector<unsigned> mask_index_map;
      std::vector<size_t> field_sizes;
      std::vector<CustomSerdezID> serdez;
      FieldMask instance_mask;
      ReductionOpID redop_id;
      const ReductionOp *reduction_op;
      Realm::InstanceLayoutGeneric *realm_layout;
      void *piece_list;
      size_t piece_list_size;
      bool shadow_instance;
    public:
      bool valid;
    };

    //--------------------------------------------------------------------------
    /*static*/ inline DistributedID InstanceManager::encode_instance_did(
              DistributedID did, bool external, bool reduction, bool collective)
    //--------------------------------------------------------------------------
    {
      return LEGION_DISTRIBUTED_HELP_ENCODE(did, PHYSICAL_MANAGER_DC | 
                                        (external ? EXTERNAL_CODE : 0) | 
                                        (reduction ? REDUCTION_CODE : 0) |
                                        (collective ? COLLECTIVE_CODE : 0));
    }

    //--------------------------------------------------------------------------
    /*static*/ inline bool InstanceManager::is_physical_did(DistributedID did)
    //--------------------------------------------------------------------------
    {
      return ((LEGION_DISTRIBUTED_HELP_DECODE(did) & 0xF) == 
                                                        PHYSICAL_MANAGER_DC);
    }

    //--------------------------------------------------------------------------
    /*static*/ inline bool InstanceManager::is_reduction_did(DistributedID did)
    //--------------------------------------------------------------------------
    {
      const unsigned decode = LEGION_DISTRIBUTED_HELP_DECODE(did);
      if ((decode & 0xF) != PHYSICAL_MANAGER_DC)
        return false;
      return ((decode & REDUCTION_CODE) != 0);
    }

    //--------------------------------------------------------------------------
    /*static*/ inline bool InstanceManager::is_external_did(DistributedID did)
    //--------------------------------------------------------------------------
    {
      const unsigned decode = LEGION_DISTRIBUTED_HELP_DECODE(did);
      if ((decode & 0xF) != PHYSICAL_MANAGER_DC)
        return false;
      return ((decode & EXTERNAL_CODE) != 0);
    }

    //--------------------------------------------------------------------------
    /*static*/ inline bool InstanceManager::is_collective_did(DistributedID did)
    //--------------------------------------------------------------------------
    {
      const unsigned decode = LEGION_DISTRIBUTED_HELP_DECODE(did);
      if ((decode & 0xF) != PHYSICAL_MANAGER_DC)
        return false;
      return ((decode & COLLECTIVE_CODE) != 0);
    }

    //--------------------------------------------------------------------------
    inline bool InstanceManager::is_reduction_manager(void) const
    //--------------------------------------------------------------------------
    {
      return is_reduction_did(did);
    }

    //--------------------------------------------------------------------------
    inline bool InstanceManager::is_physical_manager(void) const
    //--------------------------------------------------------------------------
    {
      return is_physical_did(did);
    }

    //--------------------------------------------------------------------------
    inline bool InstanceManager::is_virtual_manager(void) const
    //--------------------------------------------------------------------------
    {
      return (did == 0);
    }

    //--------------------------------------------------------------------------
    inline bool InstanceManager::is_external_instance(void) const
    //--------------------------------------------------------------------------
    {
      return is_external_did(did);
    }

    //--------------------------------------------------------------------------
    inline bool InstanceManager::is_collective_manager(void) const
    //--------------------------------------------------------------------------
    {
      return is_collective_did(did);
    }

    //--------------------------------------------------------------------------
    inline PhysicalManager* InstanceManager::as_physical_manager(void) const
    //--------------------------------------------------------------------------
    {
#ifdef DEBUG_LEGION
      assert(is_physical_manager());
#endif
      return static_cast<PhysicalManager*>(const_cast<InstanceManager*>(this));
    }

    //--------------------------------------------------------------------------
    inline VirtualManager* InstanceManager::as_virtual_manager(void) const
    //--------------------------------------------------------------------------
    {
#ifdef DEBUG_LEGION
      assert(is_virtual_manager());
#endif
      return static_cast<VirtualManager*>(const_cast<InstanceManager*>(this));
    }

    //--------------------------------------------------------------------------
    inline IndividualManager* InstanceManager::as_individual_manager(void) const
    //--------------------------------------------------------------------------
    {
#ifdef DEBUG_LEGION
      assert(!is_collective_manager());
#endif
      return 
        static_cast<IndividualManager*>(const_cast<InstanceManager*>(this));
    }

    //--------------------------------------------------------------------------
    inline CollectiveManager* InstanceManager::as_collective_manager(void) const
    //--------------------------------------------------------------------------
    {
#ifdef DEBUG_LEGION
      assert(is_collective_manager());
#endif
      return 
        static_cast<CollectiveManager*>(const_cast<InstanceManager*>(this));
    }

  }; // namespace Internal 
}; // namespace Legion

#endif // __LEGION_INSTANCES_H__<|MERGE_RESOLUTION|>--- conflicted
+++ resolved
@@ -392,20 +392,11 @@
         static const LgTaskID TASK_ID = LG_DEFER_INDIVIDUAL_MANAGER_TASK_ID;
       public:
         DeferIndividualManagerArgs(DistributedID d, AddressSpaceID own, 
-<<<<<<< HEAD
-            Memory m, PhysicalInstance i, size_t f, bool local, 
-            IndexSpaceExpression *lx, bool is, IndexSpace dh, 
-            IndexSpaceExprID dx, FieldSpace h, RegionTreeID tid, 
-            LayoutConstraintID l, ApEvent use, InstanceKind kind,
-            ReductionOpID redop, const void *piece_list,
-            size_t piece_list_size, bool shadow_instance);
-=======
             Memory m, PhysicalInstance i, size_t f, IndexSpaceExpression *lx,
             const PendingRemoteExpression &pending, FieldSpace h, 
             RegionTreeID tid, LayoutConstraintID l, ApEvent use,
-            ReductionOpID redop, const void *piece_list, size_t piece_list_size,
-            AddressSpaceID src, bool shadow_instance);
->>>>>>> 80772783
+            InstanceKind kind, ReductionOpID redop, const void *piece_list,
+            size_t piece_list_size, bool shadow_instance);
       public:
         const DistributedID did;
         const AddressSpaceID owner;
@@ -422,7 +413,6 @@
         const ReductionOpID redop;
         const void *const piece_list;
         const size_t piece_list_size;
-        const AddressSpaceID source;
         const bool shadow_instance;
       };
     public:
