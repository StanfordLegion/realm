/* Copyright 2022 Stanford University, NVIDIA Corporation
 *
 * Licensed under the Apache License, Version 2.0 (the "License");
 * you may not use this file except in compliance with the License.
 * You may obtain a copy of the License at
 *
 *     http://www.apache.org/licenses/LICENSE-2.0
 *
 * Unless required by applicable law or agreed to in writing, software
 * distributed under the License is distributed on an "AS IS" BASIS,
 * WITHOUT WARRANTIES OR CONDITIONS OF ANY KIND, either express or implied.
 * See the License for the specific language governing permissions and
 * limitations under the License.
 */

#ifndef __LEGION_INSTANCES_H__
#define __LEGION_INSTANCES_H__

#include "legion/runtime.h"
#include "legion/legion_types.h"
#include "legion/legion_utilities.h"
#include "legion/legion_allocation.h"
#include "legion/garbage_collection.h"

namespace Legion {
  namespace Internal {

    /**
     * \class LayoutDescription
     * This class is for deduplicating the meta-data
     * associated with describing the layouts of physical
     * instances. Often times this meta data is rather 
     * large (~100K) and since we routinely create up
     * to 100K instances, it is important to deduplicate
     * the data.  Since many instances will have the
     * same layout then they can all share the same
     * description object.
     */
    class LayoutDescription : public Collectable,
                              public LegionHeapify<LayoutDescription> {
    public:
      LayoutDescription(FieldSpaceNode *owner,
                        const FieldMask &mask,
                        const unsigned total_dims,
                        LayoutConstraints *constraints,
                        const std::vector<unsigned> &mask_index_map,
                        const std::vector<FieldID> &fids,
                        const std::vector<size_t> &field_sizes,
                        const std::vector<CustomSerdezID> &serdez);
      // Used only by the virtual manager
      LayoutDescription(const FieldMask &mask, LayoutConstraints *constraints);
      LayoutDescription(const LayoutDescription &rhs);
      ~LayoutDescription(void);
    public:
      LayoutDescription& operator=(const LayoutDescription &rhs);
    public:
      void log_instance_layout(LgEvent inst_event) const;
    public:
      void compute_copy_offsets(const FieldMask &copy_mask, 
                                const PhysicalInstance instance,  
                                std::vector<CopySrcDstField> &fields);
      void compute_copy_offsets(const std::vector<FieldID> &copy_fields,
                                const PhysicalInstance instance,
                                std::vector<CopySrcDstField> &fields);
    public:
      void get_fields(std::set<FieldID> &fields) const;
      bool has_field(FieldID fid) const;
      void has_fields(std::map<FieldID,bool> &fields) const;
      void remove_space_fields(std::set<FieldID> &fields) const;
    public:
      const CopySrcDstField& find_field_info(FieldID fid) const;
      size_t get_total_field_size(void) const;
      void get_fields(std::vector<FieldID>& fields) const;
      void compute_destroyed_fields(
          std::vector<PhysicalInstance::DestroyedField> &serdez_fields) const;
    public:
      bool match_layout(const LayoutConstraintSet &constraints,
                        unsigned num_dims) const;
      bool match_layout(const LayoutDescription *layout,
                        unsigned num_dims) const;
    public:
      void pack_layout_description(Serializer &rez, AddressSpaceID target);
      static LayoutDescription* handle_unpack_layout_description(
                            LayoutConstraints *constraints,
                            FieldSpaceNode *field_space, size_t total_dims);
    public:
      const FieldMask allocated_fields;
      LayoutConstraints *const constraints;
      FieldSpaceNode *const owner;
      const unsigned total_dims;
    protected:
      // In order by index of bit mask
      std::vector<CopySrcDstField> field_infos;
      // A mapping from FieldIDs to indexes into our field_infos
      std::map<FieldID,unsigned/*index*/> field_indexes;
    protected:
      mutable LocalLock layout_lock; 
      std::map<LEGION_FIELD_MASK_FIELD_TYPE,
               LegionList<std::pair<FieldMask,FieldMask> > > comp_cache;
    }; 

    /**
     * \class CollectiveMapping
     * A collective mapping is an ordering of unique address spaces
     * and can be used to construct broadcast and reduction trees.
     * This is especialy useful for collective instances and for
     * parts of control replication.
     */
    class CollectiveMapping : public Collectable {
    public:
      CollectiveMapping(const std::vector<AddressSpaceID> &spaces,size_t radix);
      CollectiveMapping(const ShardMapping &shard_mapping, size_t radix);
      CollectiveMapping(Deserializer &derez, size_t total_spaces);
      CollectiveMapping(const CollectiveMapping &rhs);
    public:
      inline AddressSpaceID operator[](unsigned idx) const
#ifdef DEBUG_LEGION
        { assert(idx < size()); return unique_sorted_spaces.get_index(idx); }
#else
        { return unique_sorted_spaces.get_index(idx); }
#endif
      inline unsigned find_index(const AddressSpaceID space) const
        { return unique_sorted_spaces.find_index(space); }
      inline const NodeSet& get_unique_spaces(void) const 
        { return unique_sorted_spaces; }
      inline size_t size(void) const { return total_spaces; }
      inline AddressSpaceID get_origin(void) const 
#ifdef DEBUG_LEGION
        { assert(size() > 0); return unique_sorted_spaces.find_first_set(); }
#else
        { return unique_sorted_spaces.find_first_set(); }
#endif
      bool operator==(const CollectiveMapping &rhs) const;
      bool operator!=(const CollectiveMapping &rhs) const;
    public:
      AddressSpaceID get_parent(const AddressSpaceID origin, 
                                const AddressSpaceID local) const;
      size_t count_children(const AddressSpaceID origin,
                            const AddressSpaceID local) const;
      void get_children(const AddressSpaceID origin, const AddressSpaceID local,
                        std::vector<AddressSpaceID> &children) const;
      AddressSpaceID find_nearest(AddressSpaceID start) const;
      inline bool contains(const AddressSpaceID space) const
        { return unique_sorted_spaces.contains(space); }
      bool contains(const CollectiveMapping &rhs) const;
      CollectiveMapping* clone_with(AddressSpace space) const;
      void pack(Serializer &rez) const;
    protected:
      unsigned convert_to_offset(unsigned index, unsigned origin) const;
      unsigned convert_to_index(unsigned offset, unsigned origin) const;
    protected:
      NodeSet unique_sorted_spaces;
      size_t total_spaces;
      size_t radix;
    };

    /**
     * \class InstanceManager
     * This is the abstract base class for all instances of a physical
     * resource manager for memory.
     */
    class InstanceManager : public DistributedCollectable {
    public:
      enum {
        EXTERNAL_CODE = 0x20,
        REDUCTION_CODE = 0x40,
      };
    public:
      InstanceManager(RegionTreeForest *forest,
                      DistributedID did, LayoutDescription *layout,
                      FieldSpaceNode *node, IndexSpaceExpression *domain,
                      RegionTreeID tree_id, bool register_now,
                      CollectiveMapping *mapping = NULL);
      virtual ~InstanceManager(void);
    public:
      virtual PointerConstraint get_pointer_constraint(void) const = 0;
      virtual LegionRuntime::Accessor::RegionAccessor<
        LegionRuntime::Accessor::AccessorType::Generic>
          get_accessor(void) const = 0;
      virtual LegionRuntime::Accessor::RegionAccessor<
        LegionRuntime::Accessor::AccessorType::Generic>
          get_field_accessor(FieldID fid) const = 0; 
    public:
      inline bool is_reduction_manager(void) const;
      inline bool is_physical_manager(void) const;
      inline bool is_virtual_manager(void) const;
      inline bool is_external_instance(void) const;
      inline PhysicalManager* as_physical_manager(void) const;
      inline VirtualManager* as_virtual_manager(void) const;
    public:
      static inline DistributedID encode_instance_did(DistributedID did,
                                          bool external, bool reduction);
      static inline bool is_physical_did(DistributedID did);
      static inline bool is_reduction_did(DistributedID did);
      static inline bool is_external_did(DistributedID did);
    public:
      // Interface to the mapper for layouts
      inline void get_fields(std::set<FieldID> &fields) const
        { if (layout != NULL) layout->get_fields(fields); }
      inline bool has_field(FieldID fid) const
        { if (layout != NULL) return layout->has_field(fid); return false; }
      inline void has_fields(std::map<FieldID,bool> &fields) const
        { if (layout != NULL) layout->has_fields(fields); 
          else for (std::map<FieldID,bool>::iterator it = fields.begin();
                    it != fields.end(); it++) it->second = false; } 
      inline void remove_space_fields(std::set<FieldID> &fields) const
        { if (layout != NULL) layout->remove_space_fields(fields);
          else fields.clear(); } 
    public:
      bool entails(LayoutConstraints *constraints,
                   const LayoutConstraint **failed_constraint) const;
      bool entails(const LayoutConstraintSet &constraints, 
                   const LayoutConstraint **failed_constraint) const;
      bool conflicts(LayoutConstraints *constraints,
                     const LayoutConstraint **conflict_constraint) const;
      bool conflicts(const LayoutConstraintSet &constraints,
                     const LayoutConstraint **conflict_constraint) const;
    public:
      RegionTreeForest *const context;
      LayoutDescription *const layout;
      FieldSpaceNode *const field_space_node;
      IndexSpaceExpression *instance_domain;
      const RegionTreeID tree_id;
    };

    /**
     * A small interface for subscribing to notifications for
     * when an instance is deleted
     */
    class InstanceDeletionSubscriber {
    public:
      virtual ~InstanceDeletionSubscriber(void) { }
      virtual void notify_instance_deletion(PhysicalManager *manager) = 0;
      virtual void add_subscriber_reference(PhysicalManager *manager) = 0;
      virtual bool remove_subscriber_reference(PhysicalManager *manager) = 0;
    };

    /**
     * \class PhysicalManager 
     * This is an abstract intermediate class for representing an allocation
     * of data; this includes both individual instances and collective instances
     */
    class PhysicalManager : public InstanceManager, 
                            public LegionHeapify<PhysicalManager> {
    public:
      static const AllocationType alloc_type = PHYSICAL_MANAGER_ALLOC;
    public:
      enum InstanceKind {
        // Normal Realm allocations
        INTERNAL_INSTANCE_KIND,
        // External allocations imported by attach operations
        EXTERNAL_ATTACHED_INSTANCE_KIND,
        // Allocations drawn from the eager pool
        EAGER_INSTANCE_KIND,
        // Instance not yet bound
        UNBOUND_INSTANCE_KIND,
      };
      enum GarbageCollectionState {
        VALID_GC_STATE,
        COLLECTABLE_GC_STATE,
        PENDING_COLLECTED_GC_STATE,
        COLLECTED_GC_STATE,
      };
    public:
      struct DeferPhysicalManagerArgs : 
        public LgTaskArgs<DeferPhysicalManagerArgs> {
      public:
        static const LgTaskID TASK_ID = LG_DEFER_PHYSICAL_MANAGER_TASK_ID;
      public:
        DeferPhysicalManagerArgs(DistributedID d,
            Memory m, PhysicalInstance i, size_t f, IndexSpaceExpression *lx,
            const PendingRemoteExpression &pending, FieldSpace h, 
            RegionTreeID tid, LayoutConstraintID l, ApEvent use,
            InstanceKind kind, ReductionOpID redop, const void *piece_list,
            size_t piece_list_size, GarbageCollectionState state);
      public:
        const DistributedID did;
        const Memory mem;
        const PhysicalInstance inst;
        const size_t footprint;
        const PendingRemoteExpression pending;
        IndexSpaceExpression *local_expr;
        const FieldSpace handle;
        const RegionTreeID tree_id;
        const LayoutConstraintID layout_id;
        const ApEvent use_event;
        const InstanceKind kind;
        const ReductionOpID redop;
        const void *const piece_list;
        const size_t piece_list_size;
        const GarbageCollectionState state;
      };
    public:
      struct DeferDeletePhysicalManager :
        public LgTaskArgs<DeferDeletePhysicalManager> {
      public:
        static const LgTaskID TASK_ID =
          LG_DEFER_DELETE_PHYSICAL_MANAGER_TASK_ID;
      public:
        DeferDeletePhysicalManager(PhysicalManager *manager_);
      public:
        PhysicalManager *manager;
        const RtUserEvent done;
      };
      struct RemoteCreateViewArgs : public LgTaskArgs<RemoteCreateViewArgs> {
      public:
        static const LgTaskID TASK_ID = LG_REMOTE_VIEW_CREATION_TASK_ID;
      public:
        RemoteCreateViewArgs(PhysicalManager *man, InnerContext *ctx, 
                             AddressSpaceID log, CollectiveMapping *map,
                             std::atomic<DistributedID> *tar, 
                             AddressSpaceID src, RtUserEvent done)
          : LgTaskArgs<RemoteCreateViewArgs>(implicit_provenance),
            manager(man), context(ctx), logical_owner(log), mapping(map),
            target(tar), source(src), done_event(done) { }
      public:
        PhysicalManager *const manager;
        InnerContext *const context;
        const AddressSpaceID logical_owner;
        CollectiveMapping *const mapping;
        std::atomic<DistributedID> *const target;
        const AddressSpaceID source;
        const RtUserEvent done_event;
      }; 
    public:
      struct BroadcastFunctor {
        BroadcastFunctor(Runtime *rt, Serializer &r) : runtime(rt), rez(r) { }
        inline void apply(AddressSpaceID target)
          { runtime->send_manager_update(target, rez); }
        Runtime *runtime;
        Serializer &rez;
      };
    public:
      PhysicalManager(RegionTreeForest *ctx, DistributedID did,
                      MemoryManager *memory, PhysicalInstance inst, 
                      IndexSpaceExpression *instance_domain,
                      const void *piece_list, size_t piece_list_size,
                      FieldSpaceNode *node, RegionTreeID tree_id,
                      LayoutDescription *desc, ReductionOpID redop, 
                      bool register_now, size_t footprint,
                      ApEvent use_event, InstanceKind kind,
                      const ReductionOp *op = NULL,
                      CollectiveMapping *collective_mapping = NULL,
                      ApEvent producer_event = ApEvent::NO_AP_EVENT);
      PhysicalManager(const PhysicalManager &rhs) = delete;
      virtual ~PhysicalManager(void);
    public:
      PhysicalManager& operator=(const PhysicalManager &rhs) = delete;
    public:
      virtual PointerConstraint get_pointer_constraint(void) const;
      virtual LegionRuntime::Accessor::RegionAccessor<
        LegionRuntime::Accessor::AccessorType::Generic>
          get_accessor(void) const;
      virtual LegionRuntime::Accessor::RegionAccessor<
        LegionRuntime::Accessor::AccessorType::Generic>
          get_field_accessor(FieldID fid) const;
    public:
      void log_instance_creation(UniqueID creator_id, Processor proc,
                                 const std::vector<LogicalRegion> &regions) const;
    public: 
      ApEvent get_use_event(ApEvent e = ApEvent::NO_AP_EVENT) const;
      inline LgEvent get_unique_event(void) const { return unique_event; }
      PhysicalInstance get_instance(void) const { return instance; }
      inline Memory get_memory(void) const { return memory_manager->memory; }
      void compute_copy_offsets(const FieldMask &copy_mask,
                                std::vector<CopySrcDstField> &fields);
    public:
      inline void add_base_valid_ref(ReferenceSource source, int cnt = 1);
      inline void add_nested_valid_ref(DistributedID source, int cnt = 1);
      inline bool acquire_instance(ReferenceSource source);
      inline bool acquire_instance(DistributedID source);
      inline bool remove_base_valid_ref(ReferenceSource source, int cnt = 1);
      inline bool remove_nested_valid_ref(DistributedID source, int cnt = 1);
    public:
      void pack_valid_ref(void);
      void unpack_valid_ref(void);
    protected:
      // Internal valid reference counting 
      void add_valid_reference(int cnt, bool need_check = true);
#ifdef DEBUG_LEGION_GC
      void add_base_valid_ref_internal(ReferenceSource source, int cnt); 
      void add_nested_valid_ref_internal(DistributedID source, int cnt);
      bool remove_base_valid_ref_internal(ReferenceSource source, int cnt);
      bool remove_nested_valid_ref_internal(DistributedID source, int cnt);
      template<typename T>
      bool acquire_internal(T source, std::map<T,int> &valid_references);
#else
      bool acquire_internal(void);
      bool remove_valid_reference(int cnt);
#endif
      void notify_valid(bool need_check);
      bool notify_invalid(void);
    public:
      virtual void send_manager(AddressSpaceID target);
      static void handle_manager_request(Deserializer &derez, 
                          Runtime *runtime, AddressSpaceID source);
    public:
      virtual void notify_local(void);
    public:
      bool can_collect(bool &already_collected) const;
      bool acquire_collect(std::set<ApEvent> &gc_events);
      bool collect(RtEvent &collected);
<<<<<<< HEAD
      void notify_remote_deletion(void);
      RtEvent set_garbage_collection_priority(MapperID mapper_id, Processor p, 
                                  AddressSpaceID source, GCPriority priority);
      RtEvent perform_deletion(AddressSpaceID source, AutoLock *i_lock = NULL);
      void force_deletion(void);
      RtEvent update_garbage_collection_priority(AddressSpaceID source,
                                                 GCPriority priority);
      RtEvent attach_external_instance(void);
      RtEvent detach_external_instance(void);
      bool has_visible_from(const std::set<Memory> &memories) const;
      uintptr_t get_instance_pointer(void) const; 
=======
      void pack_gc_events(Serializer &rez);
      void unpack_gc_events(Deserializer &derez);
      RtEvent set_garbage_collection_priority(MapperID mapper_id,
                                              Processor p, GCPriority priority);
      virtual void get_instance_pointers(Memory memory, 
                                    std::vector<uintptr_t> &pointers) const = 0;
      virtual RtEvent perform_deletion(AddressSpaceID source, 
                                       AutoLock *i_lock = NULL) = 0;
      virtual void force_deletion(void) = 0;
      virtual RtEvent update_garbage_collection_priority(
                                                       GCPriority priority) = 0;
      virtual RtEvent get_instance_ready_event(void) const = 0;
      virtual RtEvent attach_external_instance(void) = 0;
      virtual RtEvent detach_external_instance(void) = 0;
      virtual bool has_visible_from(const std::set<Memory> &memories) const = 0;
      virtual Memory get_memory(void) const = 0; 
>>>>>>> f816ad12
      size_t get_instance_size(void) const;
      void update_instance_footprint(size_t footprint)
        { instance_footprint = footprint; }
    public:
      inline bool is_unbound() const 
        { return kind == UNBOUND_INSTANCE_KIND; }
      bool update_physical_instance(PhysicalInstance new_instance,
                                    InstanceKind new_kind,
                                    size_t new_footprint,
                                    uintptr_t new_pointer = 0);
      void broadcast_manager_update(void);
      static void handle_send_manager_update(Runtime *runtime,
                                             AddressSpaceID source,
                                             Deserializer &derez);
      void pack_fields(Serializer &rez, 
                       const std::vector<CopySrcDstField> &fields) const;
      void initialize_across_helper(CopyAcrossHelper *across_helper,
                                    const FieldMask &mask,
                                    const std::vector<unsigned> &src_indexes,
                                    const std::vector<unsigned> &dst_indexes);
    public:
      // Methods for creating/finding/destroying logical top views
      IndividualView* find_or_create_instance_top_view(InnerContext *context,
          AddressSpaceID logical_owner, CollectiveMapping *mapping);
      IndividualView* construct_top_view(AddressSpaceID logical_owner,
                                         DistributedID did, InnerContext *ctx,
                                         CollectiveMapping *mapping);
      void register_deletion_subscriber(InstanceDeletionSubscriber *subscriber);
      void unregister_deletion_subscriber(InstanceDeletionSubscriber *subscrib);
      void unregister_active_context(InnerContext *context); 
    public:
      PieceIteratorImpl* create_piece_iterator(IndexSpaceNode *privilege_node);
      void record_instance_user(ApEvent term_event, std::set<RtEvent> &applied);
      void find_shutdown_preconditions(std::set<ApEvent> &preconditions);
    public:
      bool meets_regions(const std::vector<LogicalRegion> &regions,
                         bool tight_region_bounds = false) const;
      bool meets_expression(IndexSpaceExpression *expr, 
                            bool tight_bounds = false) const;
    protected:
      void pack_garbage_collection_state(Serializer &rez,
                                         AddressSpaceID target, bool need_lock);
      void initialize_remote_gc_state(GarbageCollectionState state);
    public:
      static void handle_send_manager(Runtime *runtime, 
                                      AddressSpaceID source,
                                      Deserializer &derez); 
      static void handle_defer_manager(const void *args, Runtime *runtime);
      static void handle_defer_perform_deletion(const void *args,
                                                Runtime *runtime);
      static void create_remote_manager(Runtime *runtime, DistributedID did,
          Memory mem, PhysicalInstance inst,
          size_t inst_footprint, IndexSpaceExpression *inst_domain,
          const void *piece_list, size_t piece_list_size,
          FieldSpaceNode *space_node, RegionTreeID tree_id,
          LayoutConstraints *constraints, ApEvent use_event,
          InstanceKind kind, ReductionOpID redop, GarbageCollectionState state);
    public: 
      static ApEvent fetch_metadata(PhysicalInstance inst, ApEvent use_event);
      static void process_top_view_request(PhysicalManager *manager,
          InnerContext *context, AddressSpaceID logical_owner,
          CollectiveMapping *mapping, std::atomic<DistributedID> *target,
          AddressSpaceID source, RtUserEvent done_event, Runtime *runtime);
      static void handle_top_view_request(Deserializer &derez, Runtime *runtime,
                                          AddressSpaceID source);
      static void handle_top_view_response(Deserializer &derez);
      static void handle_top_view_creation(const void *args, Runtime *runtime);
      static void handle_acquire_request(Runtime *runtime,
          Deserializer &derez, AddressSpaceID source);
      static void handle_acquire_response(Deserializer &derez, 
          AddressSpaceID source);
      static void handle_garbage_collection_request(Runtime *runtime,
          Deserializer &derez, AddressSpaceID source);
      static void handle_garbage_collection_response(Deserializer &derez);
      static void handle_garbage_collection_acquire(Runtime *runtime,
          Deserializer &derez);
      static void handle_garbage_collection_failed(Deserializer &derez);
      static void handle_garbage_collection_notify(Runtime *runtime,
          Deserializer &derez);
      static void handle_garbage_collection_priority_update(Runtime *runtime,
          Deserializer &derez, AddressSpaceID source);
      static void handle_garbage_collection_debug_request(Runtime *runtime,
          Deserializer &derez, AddressSpaceID source);
      static void handle_garbage_collection_debug_response(Deserializer &derez); 
      static void handle_record_event(Runtime *runtime, Deserializer &derez);
    public:
      MemoryManager *const memory_manager;
      // Unique identifier event that is common across nodes
      // Note this is just an LgEvent which suggests you shouldn't be using
      // it for anything other than logging
      const LgEvent unique_event;
      size_t instance_footprint;
      const ReductionOp *reduction_op;
      const ReductionOpID redop; 
      const void *const piece_list;
      const size_t piece_list_size;
    public:
      PhysicalInstance instance;
      // Event that needs to trigger before we can start using
      // this physical instance.
      ApUserEvent use_event;
      // Event that signifies if the instance name is available
      RtUserEvent instance_ready;
      InstanceKind kind;
      // Keep the pointer for owned external instances
      uintptr_t external_pointer;
      // Completion event of the task that sets a realm instance
      // to this manager. Valid only when the kind is UNBOUND
      // initially, otherwise NO_AP_EVENT.
      const ApEvent producer_event;
    protected:
      mutable LocalLock inst_lock;
      std::set<InstanceDeletionSubscriber*> subscribers;
      typedef std::pair<IndividualView*,unsigned> ViewEntry;
      std::map<DistributedID,ViewEntry> context_views;
      std::map<DistributedID,RtUserEvent> pending_views;
    protected:
      // Stuff for garbage collection
      GarbageCollectionState gc_state; 
      unsigned pending_changes;
      std::atomic<unsigned> failed_collection_count;
      RtEvent collection_ready;
      // Garbage collection priorities
      GCPriority min_gc_priority;
      RtEvent priority_update_done;
      std::map<std::pair<MapperID,Processor>,GCPriority> mapper_gc_priorities;
    protected:
      // Events for application users of this instance that must trigger
      // before we could possibly do a deferred deletion
      std::set<ApEvent> gc_events;
      // The number of events added since the last time we pruned the list
      unsigned added_gc_events;
    private:
#ifdef DEBUG_LEGION_GC
      int valid_references;
#else
      std::atomic<int> valid_references;
#endif
      uint64_t sent_valid_references, received_valid_references;
#ifdef DEBUG_LEGION_GC
    private:
      std::map<ReferenceSource,int> detailed_base_valid_references;
      std::map<DistributedID,int> detailed_nested_valid_references;
#endif
    };

    /**
     * \class CopyAcrossHelper
     * A small helper class for performing copies between regions
     * from diferrent region trees
     */
    class CopyAcrossHelper {
    public:
      CopyAcrossHelper(const FieldMask &full,
                       const std::vector<unsigned> &src,
                       const std::vector<unsigned> &dst)
        : full_mask(full), src_indexes(src), dst_indexes(dst) { }
    public:
      const FieldMask &full_mask;
      const std::vector<unsigned> &src_indexes;
      const std::vector<unsigned> &dst_indexes;
      std::map<unsigned,unsigned> forward_map;
      std::map<unsigned,unsigned> backward_map;
    public:
      void compute_across_offsets(const FieldMask &src_mask,
                   std::vector<CopySrcDstField> &dst_fields);
      FieldMask convert_src_to_dst(const FieldMask &src_mask);
      FieldMask convert_dst_to_src(const FieldMask &dst_mask);
    public:
      unsigned convert_src_to_dst(unsigned index);
      unsigned convert_dst_to_src(unsigned index);
    public:
      std::vector<CopySrcDstField> offsets; 
      LegionDeque<std::pair<FieldMask,FieldMask> > compressed_cache;
    };

#ifdef NO_EXPLICIT_COLLECTIVES
    /**
     * \class IndividualManager 
     * The individual manager class represents a single physical instance
     * that lives in memory in a given location in the system. This is the
     * most common kind of instance that gets made.
     */
    class IndividualManager : public PhysicalManager,
                              public LegionHeapify<IndividualManager> {
    public:
      static const AllocationType alloc_type = INDIVIDUAL_INST_MANAGER_ALLOC;
    public:
      struct DeferIndividualManagerArgs : 
        public LgTaskArgs<DeferIndividualManagerArgs> {
      public:
        static const LgTaskID TASK_ID = LG_DEFER_INDIVIDUAL_MANAGER_TASK_ID;
      public:
        DeferIndividualManagerArgs(DistributedID d, AddressSpaceID own, 
            Memory m, PhysicalInstance i, size_t f, IndexSpaceExpression *lx,
            const PendingRemoteExpression &pending, FieldSpace h, 
            RegionTreeID tid, LayoutConstraintID l, ApEvent use,
            InstanceKind kind, ReductionOpID redop, const void *piece_list,
            size_t piece_list_size, GarbageCollectionState state);
      public:
        const DistributedID did;
        const AddressSpaceID owner;
        const Memory mem;
        const PhysicalInstance inst;
        const size_t footprint;
        const PendingRemoteExpression pending;
        IndexSpaceExpression *local_expr;
        const FieldSpace handle;
        const RegionTreeID tree_id;
        const LayoutConstraintID layout_id;
        const ApEvent use_event;
        const InstanceKind kind;
        const ReductionOpID redop;
        const void *const piece_list;
        const size_t piece_list_size;
        const GarbageCollectionState state;
      };
    public:
      struct DeferDeleteIndividualManager :
        public LgTaskArgs<DeferDeleteIndividualManager> {
      public:
        static const LgTaskID TASK_ID =
          LG_DEFER_DELETE_INDIVIDUAL_MANAGER_TASK_ID;
      public:
        DeferDeleteIndividualManager(IndividualManager *manager_);
      public:
        IndividualManager *manager;
        const RtUserEvent done;
      };
    private:
      
    public:
      IndividualManager(RegionTreeForest *ctx, DistributedID did,
                        AddressSpaceID owner_space,
                        MemoryManager *memory, PhysicalInstance inst, 
                        IndexSpaceExpression *instance_domain,
                        const void *piece_list, size_t piece_list_size,
                        FieldSpaceNode *node, RegionTreeID tree_id,
                        LayoutDescription *desc, ReductionOpID redop, 
                        bool register_now, size_t footprint,
                        ApEvent use_event, InstanceKind kind,
                        const ReductionOp *op = NULL,
                        CollectiveMapping *collective_mapping = NULL,
                        ApEvent producer_event = ApEvent::NO_AP_EVENT);
      IndividualManager(const IndividualManager &rhs) = delete;
      virtual ~IndividualManager(void);
    public:
      IndividualManager& operator=(const IndividualManager &rhs) = delete;
    public:
      virtual LegionRuntime::Accessor::RegionAccessor<
        LegionRuntime::Accessor::AccessorType::Generic>
          get_accessor(void) const;
      virtual LegionRuntime::Accessor::RegionAccessor<
        LegionRuntime::Accessor::AccessorType::Generic>
          get_field_accessor(FieldID fid) const;
    public:
      virtual PhysicalInstance get_instance(bool from_mapper = false) const 
                                                   { return instance; }
      virtual PointerConstraint get_pointer_constraint(void) const;
      virtual Memory get_memory(bool from_mapper = false) const
        { return memory_manager->memory; }
    public:
      virtual ApEvent fill_from(FillView *fill_view, InstanceView *dst_view,
                                ApEvent precondition, PredEvent predicate_guard,
                                IndexSpaceExpression *expression,
                                Operation *op, const unsigned index,
                                const FieldMask &fill_mask,
                                const PhysicalTraceInfo &trace_info,
                                std::set<RtEvent> &recorded_events,
                                std::set<RtEvent> &applied_events,
                                CopyAcrossHelper *across_helper,
                                const bool manage_dst_events,
                                const bool fill_restricted,
                                const bool need_valid_return);
      virtual ApEvent copy_from(InstanceView *src_view, InstanceView *dst_view,
                                PhysicalManager *manager, ApEvent precondition,
                                PredEvent predicate_guard, ReductionOpID redop,
                                IndexSpaceExpression *expression,
                                Operation *op, const unsigned index,
                                const FieldMask &copy_mask,
                                const DomainPoint &src_point,
                                const PhysicalTraceInfo &trace_info,
                                std::set<RtEvent> &recorded_events,
                                std::set<RtEvent> &applied_events,
                                CopyAcrossHelper *across_helper,
                                const bool manage_dst_events,
                                const bool copy_restricted,
                                const bool need_valid_return);
      virtual void compute_copy_offsets(const FieldMask &copy_mask,
                                std::vector<CopySrcDstField> &fields);
      virtual ApEvent register_collective_user(InstanceView *view, 
                                const RegionUsage &usage,
                                const FieldMask &user_mask,
                                IndexSpaceNode *expr,
                                const UniqueID op_id,
                                const size_t op_ctx_index,
                                const unsigned index,
                                ApEvent term_event,
                                RtEvent collect_event,
                                std::set<RtEvent> &applied_events,
                                const CollectiveMapping *mapping,
                                Operation *local_collective_op,
                                const PhysicalTraceInfo &trace_info,
                                const bool symbolic);
    public:
      virtual RtEvent find_field_reservations(const FieldMask &mask,
                                DistributedID view_did,
                                std::vector<Reservation> *reservations,
                                AddressSpaceID source,
                                RtUserEvent to_trigger);
      virtual void update_field_reservations(const FieldMask &mask,
                                DistributedID view_did,
                                const std::vector<Reservation> &rsrvs);
      virtual void reclaim_field_reservations(DistributedID view_did,
                                std::vector<Reservation> &to_delete);
    public:
      void process_collective_user_registration(const DistributedID view_did,
                                            const size_t op_ctx_index,
                                            const unsigned index,
                                            const AddressSpaceID origin,
                                            const CollectiveMapping *mapping,
                                            const PhysicalTraceInfo &trace_info,
                                            ApEvent remote_term_event,
                                            ApUserEvent remote_ready_event,
                                            RtUserEvent remote_registered);
      
    public:
      virtual void send_manager(AddressSpaceID target);
      
      static void handle_collective_user_registration(Runtime *runtime,
                                                      Deserializer &derez);
    public:
      virtual void get_instance_pointers(Memory memory, 
                                    std::vector<uintptr_t> &pointers) const;
      virtual RtEvent perform_deletion(AddressSpaceID source, 
                                       AutoLock *i_lock = NULL);
      virtual void force_deletion(void);
      virtual RtEvent update_garbage_collection_priority(AddressSpaceID source,
                                                         GCPriority priority);
      virtual RtEvent attach_external_instance(void);
      virtual RtEvent detach_external_instance(void);
      virtual bool has_visible_from(const std::set<Memory> &memories) const;
    };

    /**
     * \class CollectiveManager
     * The collective instance manager class supports the interface
     * of a single instance but is actually contains N distributed 
     * copies of the same data and will perform collective operations
     * as part of any reads, writes, or reductions performed to it.
     */
    class CollectiveManager : public PhysicalManager,
              public LegionHeapify<CollectiveManager> {
    public:
      static const AllocationType alloc_type = COLLECTIVE_INST_MANAGER_ALLOC;
    public:
      struct DeferCollectiveManagerArgs : 
        public LgTaskArgs<DeferCollectiveManagerArgs> {
      public:
        static const LgTaskID TASK_ID = LG_DEFER_COLLECTIVE_MANAGER_TASK_ID;
      public:
        DeferCollectiveManagerArgs(DistributedID d, AddressSpaceID own, 
            const Domain &pts, size_t tp, CollectiveMapping *map, size_t f,
            IndexSpaceExpression *lx, const PendingRemoteExpression &pending,
            FieldSpace h, RegionTreeID tid, LayoutConstraintID l,
            ReductionOpID redop, const void *piece_list,size_t piece_list_size,
            const AddressSpaceID source, GarbageCollectionState state,
            bool multi_instace);
      public:
        const DistributedID did;
        const AddressSpaceID owner;
        const Domain dense_points;
        const size_t total_points;
        CollectiveMapping *const mapping;
        const size_t footprint;
        IndexSpaceExpression *const local_expr;
        const PendingRemoteExpression pending;
        const FieldSpace handle;
        const RegionTreeID tree_id;
        const LayoutConstraintID layout_id;
        const ReductionOpID redop;
        const void *const piece_list;
        const size_t piece_list_size;
        const AddressSpaceID source;
        const GarbageCollectionState state;
        const bool multi_instance;
      };
    protected:
      struct RemoteInstInfo {
        PhysicalInstance instance;
        ApEvent unique_event;
        unsigned index;
      public:
        inline bool operator==(const RemoteInstInfo &rhs) const
        {
          if (instance != rhs.instance) return false;
          if (unique_event != rhs.unique_event) return false;
          if (index != rhs.index) return false;
          return true;
        }
      };
    public:
      CollectiveManager(RegionTreeForest *ctx, DistributedID did,
                        AddressSpaceID owner_space, const Domain &dense_points,
                        size_t total_pts, CollectiveMapping *mapping,
                        IndexSpaceExpression *instance_domain,
                        const void *piece_list, size_t piece_list_size,
                        FieldSpaceNode *node, RegionTreeID tree_id,
                        LayoutDescription *desc, ReductionOpID redop, 
                        bool register_now, size_t footprint,
                        bool external_instance, bool multi_instance);
      CollectiveManager(const CollectiveManager &rhs) = delete;
      virtual ~CollectiveManager(void);
    public:
      CollectiveManager& operator=(const CollectiveManager &rh) = delete;
    public:
      // These methods can be slow in the case where there is not a point
      // space and the set of points are implicit so only use them for 
      // error checking code
      bool contains_point(const DomainPoint &point) const;
      bool contains_isomorphic_points(IndexSpaceNode *points) const;
    public:
      bool is_first_local_point(const DomainPoint &point) const;
    public:
      void record_point_instance(const DomainPoint &point,
                                 PhysicalInstance instance,
                                 ApEvent ready_event);
      bool finalize_point_instance(const DomainPoint &point,
                                   bool success, bool acquire, 
                                   bool remote = false);
    public:
      virtual ApEvent get_use_event(ApEvent user = ApEvent::NO_AP_EVENT) const;
      virtual ApEvent get_unique_event(const DomainPoint &point) const;
      virtual bool has_collective_point(const DomainPoint &point) const
        { return contains_point(point); }
      virtual PhysicalInstance get_instance(const DomainPoint &point, 
                                            bool from_mapper = false) const;
      virtual PointerConstraint
                     get_pointer_constraint(const DomainPoint &key) const; 
      virtual Memory get_memory(const DomainPoint &point,
                                bool from_mapper = false) const
        { return get_instance(point, from_mapper).get_location(); }
    public:
      virtual LegionRuntime::Accessor::RegionAccessor<
        LegionRuntime::Accessor::AccessorType::Generic>
          get_accessor(void) const;
      virtual LegionRuntime::Accessor::RegionAccessor<
        LegionRuntime::Accessor::AccessorType::Generic>
          get_field_accessor(FieldID fid) const;
    public:
      virtual void get_instance_pointers(Memory memory, 
                                    std::vector<uintptr_t> &pointers) const;
      virtual RtEvent perform_deletion(AddressSpaceID source,
                                       AutoLock *i_lock = NULL);
      virtual void force_deletion(void);
      virtual RtEvent update_garbage_collection_priority(AddressSpaceID source,
                                                         GCPriority priority);
      virtual RtEvent attach_external_instance(void);
      virtual RtEvent detach_external_instance(void);
      virtual bool has_visible_from(const std::set<Memory> &memories) const;
    protected:
      void collective_deletion(RtEvent deferred_event);
      void collective_force(void);
      void collective_detach(std::set<RtEvent> &detach_events);
      RtEvent broadcast_point_request(const DomainPoint &point) const;
      void find_or_forward_physical_instance(
            AddressSpaceID source, AddressSpaceID origin,
            std::set<DomainPoint> &points, RtUserEvent to_trigger);
      void record_remote_physical_instances(
            const std::map<DomainPoint,RemoteInstInfo> &instances);
    public:
      virtual ApEvent fill_from(FillView *fill_view, InstanceView *dst_view,
                                ApEvent precondition, PredEvent predicate_guard,
                                IndexSpaceExpression *expression,
                                Operation *op, const unsigned index,
                                const FieldMask &fill_mask,
                                const PhysicalTraceInfo &trace_info,
                                std::set<RtEvent> &recorded_events,
                                std::set<RtEvent> &applied_events,
                                CopyAcrossHelper *across_helper,
                                const bool manage_dst_events,
                                const bool fill_restricted,
                                const bool need_valid_return);
      virtual ApEvent copy_from(InstanceView *src_view, InstanceView *dst_view,
                                PhysicalManager *manager, ApEvent precondition,
                                PredEvent predicate_guard, ReductionOpID redop,
                                IndexSpaceExpression *expression,
                                Operation *op, const unsigned index,
                                const FieldMask &copy_mask,
                                const DomainPoint &src_point,
                                const PhysicalTraceInfo &trace_info,
                                std::set<RtEvent> &recorded_events,
                                std::set<RtEvent> &applied_events,
                                CopyAcrossHelper *across_helper,
                                const bool manage_dst_events,
                                const bool copy_restricted,
                                const bool need_valid_return);
      virtual void compute_copy_offsets(const FieldMask &copy_mask,
                                std::vector<CopySrcDstField> &fields);
      virtual ApEvent register_collective_user(InstanceView *view, 
                                const RegionUsage &usage,
                                const FieldMask &user_mask,
                                IndexSpaceNode *expr,
                                const UniqueID op_id,
                                const size_t op_ctx_index,
                                const unsigned index,
                                ApEvent term_event,
                                RtEvent collect_event,
                                std::set<RtEvent> &applied_events,
                                const CollectiveMapping *mapping,
                                Operation *local_collective_op,
                                const PhysicalTraceInfo &trace_info,
                                const bool symbolic);
    public:
      virtual RtEvent find_field_reservations(const FieldMask &mask,
                                DistributedID view_did,const DomainPoint &point,
                                std::vector<Reservation> *reservations,
                                AddressSpaceID source,
                                RtUserEvent to_trigger);
      virtual void update_field_reservations(const FieldMask &mask,
                                DistributedID view_did,const DomainPoint &point,
                                const std::vector<Reservation> &rsrvs);
      virtual void reclaim_field_reservations(DistributedID view_did,
                                std::vector<Reservation> &to_delete);
    public:
      void find_points_in_memory(Memory memory, 
                                 std::vector<DomainPoint> &point) const;
      void find_points_nearest_memory(Memory memory,
                                 std::map<DomainPoint,Memory> &points,
                                 bool bandwidth) const;
      RtEvent find_points_nearest_memory(Memory, AddressSpaceID source, 
                                 std::map<DomainPoint,Memory> *points, 
                                 std::atomic<size_t> *target,
                                 AddressSpaceID origin, size_t best,
                                 bool bandwidth) const;
      void find_nearest_local_points(Memory memory, size_t &best,
                                 std::map<DomainPoint,Memory> &results,
                                 bool bandwidth) const;
    public:
      inline AddressSpaceID select_origin_space(void) const
        { return (collective_mapping->contains(local_space) ? local_space :
                  collective_mapping->find_nearest(local_space)); }
      void register_collective_analysis(DistributedID view_did,
                                        CollectiveCopyFillAnalysis *analysis);
      RtEvent find_collective_analyses(DistributedID view_did,
                                       size_t context_index, unsigned index,
                     const std::vector<CollectiveCopyFillAnalysis*> *&analyses);
      void perform_collective_fill(FillView *fill_view, InstanceView *dst_view,
                                ApEvent precondition, PredEvent predicate_guard,
                                IndexSpaceExpression *expression,
                                Operation *op, const unsigned index,
                                const size_t op_context_index,
                                const FieldMask &fill_mask,
                                const PhysicalTraceInfo &trace_info,
                                std::set<RtEvent> &recorded_events,
                                std::set<RtEvent> &applied_events,
                                ApUserEvent result, AddressSpaceID origin,
                                const bool fill_restricted);
      ApEvent perform_collective_point(InstanceView *src_view,
                                const std::vector<CopySrcDstField> &dst_fields,
                                const std::vector<Reservation> &reservations,
                                ApEvent precondition,
                                PredEvent predicate_guard,
                                IndexSpaceExpression *copy_expresison,
                                Operation *op, const unsigned index,
                                const FieldMask &copy_mask,
                                const FieldMask &dst_mask,
                                const Memory location,
                                const DistributedID dst_view_did,
                                const DomainPoint &dst_point,
                                const DomainPoint &src_point,
                                const PhysicalTraceInfo &trace_info,
                                std::set<RtEvent> &recorded_events,
                                std::set<RtEvent> &applied_events);
      void perform_collective_pointwise(CollectiveManager *source,
                                InstanceView *src_view,
                                InstanceView *dst_view,
                                ApEvent precondition,
                                PredEvent predicate_guard, 
                                IndexSpaceExpression *copy_expression,
                                Operation *op, const unsigned index,
                                const size_t op_ctx_index,
                                const FieldMask &copy_mask,
                                const DomainPoint &origin_point,
                                const DomainPoint &origin_src_point,
                                const PhysicalTraceInfo &trace_info,
                                std::set<RtEvent> &recorded_events,
                                std::set<RtEvent> &applied_events,
                                ApUserEvent all_done, ApBarrier all_bar,
                                ShardID owner_shard, AddressSpaceID origin,
                                const uint64_t allreduce_tag,
                                const bool copy_restricted); 
      void perform_collective_broadcast(InstanceView *dst_view,
                                const std::vector<CopySrcDstField> &src_fields,
                                ApEvent precondition,
                                PredEvent predicate_guard,
                                IndexSpaceExpression *copy_expresison,
                                Operation *op, const unsigned index,
                                const size_t op_ctx_index,
                                const FieldMask &copy_mask,
                                const UniqueInst &src_inst,
                                const PhysicalTraceInfo &trace_info,
                                std::set<RtEvent> &recorded_events,
                                std::set<RtEvent> &applied_events,
                                ApUserEvent copy_done, ApUserEvent all_done,
                                ApBarrier all_bar, ShardID owner_shard,
                                AddressSpaceID origin,
                                const bool copy_restricted);
      void perform_collective_reducecast(IndividualManager *source,
                                InstanceView *dst_view,
                                const std::vector<CopySrcDstField> &src_fields,
                                ApEvent precondition,
                                PredEvent predicate_guard,
                                IndexSpaceExpression *copy_expresison,
                                Operation *op, const unsigned index,
                                const size_t op_ctx_index,
                                const FieldMask &copy_mask,
                                const UniqueInst &src_inst,
                                const PhysicalTraceInfo &trace_info,
                                std::set<RtEvent> &recorded_events,
                                std::set<RtEvent> &applied_events,
                                ApUserEvent copy_done,
                                ApBarrier all_bar, ShardID owner_shard,
                                AddressSpaceID origin,
                                const bool copy_restricted);
      void perform_collective_hourglass(CollectiveManager *source,
                                InstanceView *src_view, InstanceView *dst_view,
                                ApEvent precondition,
                                PredEvent predicate_guard,
                                IndexSpaceExpression *copy_expresison,
                                Operation *op, const unsigned index,
                                const FieldMask &copy_mask,
                                const DomainPoint &src_point,
                                const PhysicalTraceInfo &trace_info,
                                std::set<RtEvent> &recorded_events,
                                std::set<RtEvent> &applied_events,
                                ApUserEvent all_done,
                                AddressSpaceID target,
                                const bool copy_restricted);
      void perform_collective_allreduce(ReductionView *src_view,
                                ApEvent precondition,
                                PredEvent predicate_guard,
                                IndexSpaceExpression *copy_expresison,
                                Operation *op, const unsigned index,
                                const FieldMask &copy_mask,
                                const PhysicalTraceInfo &trace_info,
                       const std::vector<CollectiveCopyFillAnalysis*> *analyses,
                                std::set<RtEvent> &recorded_events,
                                std::set<RtEvent> &applied_events,
                                const uint64_t allreduce_tag);
      // Degenerate case
      ApEvent perform_hammer_reduction(InstanceView *src_view,
                                const std::vector<CopySrcDstField> &dst_fields,
                                const std::vector<Reservation> &reservations,
                                ApEvent precondition,
                                PredEvent predicate_guard,
                                IndexSpaceExpression *copy_expresison,
                                Operation *op, const unsigned index,
                                const FieldMask &copy_mask,
                                const FieldMask &dst_mask,
                                const UniqueInst &dst_inst,
                                const PhysicalTraceInfo &trace_info,
                                std::set<RtEvent> &recorded_events,
                                std::set<RtEvent> &applied_events,
                                AddressSpaceID origin);
    protected:
      void perform_single_allreduce(FillView *fill_view,
                                const DistributedID reduce_view_did,
                                const uint64_t allreduce_tag,
                                Operation *op, PredEvent predicate_guard,
                                IndexSpaceExpression *copy_expression,
                                const FieldMask &copy_mask,
                                const PhysicalTraceInfo &trace_info,
                                std::set<RtEvent> &applied_events,
                                std::vector<ApEvent> &instance_preconditions,
                    std::vector<std::vector<CopySrcDstField> > &local_fields,
              const std::vector<std::vector<Reservation> > &reservations,
                                std::vector<ApEvent> &local_init_events,
                                std::vector<ApEvent> &local_final_events);
      unsigned perform_multi_allreduce(FillView *fill_view,
                                const DistributedID reduce_view_did,
                                const uint64_t allreduce_tag,
                                Operation *op, PredEvent predicate_guard,
                                IndexSpaceExpression *copy_expression,
                                const FieldMask &copy_mask,
                                const PhysicalTraceInfo &trace_info,
                    const std::vector<CollectiveCopyFillAnalysis*> *analyses,
                                std::set<RtEvent> &applied_events,
                                std::vector<ApEvent> &instance_preconditions,
                    std::vector<std::vector<CopySrcDstField> > &local_fields,
              const std::vector<std::vector<Reservation> > &reservations,
                                std::vector<ApEvent> &local_init_events,
                                std::vector<ApEvent> &local_final_events); 
      void send_allreduce_stage(const uint64_t allreduce_tag, const int stage,
                                const int local_rank, ApEvent src_precondition,
                                PredEvent predicate_guard,
                                IndexSpaceExpression *copy_expression,
                                const PhysicalTraceInfo &trace_info,
                                const std::vector<CopySrcDstField> &src_fields,
                                const DomainPoint &src_point,
                                const AddressSpaceID *targets, size_t total,
                                std::vector<ApEvent> &src_events);
      void receive_allreduce_stage(const UniqueInst dst_inst,
                                const uint64_t allreduce_tag,
                                const int stage, Operation *op,
                                ApEvent dst_precondition,
                                PredEvent predicate_guard,
                                IndexSpaceExpression *copy_expression,
                                const FieldMask &copy_mask,
                                const PhysicalTraceInfo &trace_info,
                                std::set<RtEvent> &applied_events,
                                const std::vector<CopySrcDstField> &dst_fields,
                                const std::vector<Reservation> &reservations,
                                const int *expected_ranks, size_t total_ranks,
                                std::vector<ApEvent> &dst_events);
      
      void process_distribute_allreduce(const uint64_t allreduce_tag,
                                const int src_rank, const int stage,
                                std::vector<CopySrcDstField> &src_fields,
                                const ApEvent src_precondition,
                                ApUserEvent src_postcondition,
                                ApBarrier src_barrier, ShardID bar_shard,
                                const DomainPoint &src_point);
      void process_register_user_request(const DistributedID view_did,
                                const size_t op_ctx_index, const unsigned index,
                                const RtEvent registered);
      void process_register_user_response(const DistributedID view_did,
                                const size_t op_ctx_index, const unsigned index,
                                const RtEvent registered);
      void finalize_collective_user(InstanceView *view,
                                const RegionUsage &usage,
                                const FieldMask &user_mask,
                                IndexSpaceNode *expr,
                                const UniqueID op_id,
                                const size_t op_ctx_index,
                                const unsigned index,
                                RtEvent collect_event,
                                RtUserEvent local_registered,
                                RtEvent global_registered,
                                ApUserEvent ready_event,
                                ApEvent term_event,
                                const PhysicalTraceInfo *trace_info,
                                std::vector<CollectiveCopyFillAnalysis*> &ses,
                                const bool symbolic) const;
      inline void set_redop(std::vector<CopySrcDstField> &fields) const
      {
#ifdef DEBUG_LEGION
        assert(redop > 0);
#endif
        for (std::vector<CopySrcDstField>::iterator it =
              fields.begin(); it != fields.end(); it++)
          it->set_redop(redop, true/*fold*/, true/*exclusive*/);
      }
      inline void clear_redop(std::vector<CopySrcDstField> &fields) const 
      {
        for (std::vector<CopySrcDstField>::iterator it =
              fields.begin(); it != fields.end(); it++)
          it->set_redop(0/*redop*/, false/*fold*/);
      }
    public:
      virtual void send_manager(AddressSpaceID target);
    public:
      static void handle_send_manager(Runtime *runtime, 
                                      AddressSpaceID source,
                                      Deserializer &derez);
      static void handle_instance_creation(Runtime *runtime, 
                                           Deserializer &derez);
      static void handle_defer_manager(const void *args, Runtime *runtime);
      static void handle_distribute_fill(Runtime *runtime, 
                                    AddressSpaceID source, Deserializer &derez);
      static void handle_distribute_point(Runtime *runtime,
                                    AddressSpaceID source, Deserializer &derez);
      static void handle_distribute_pointwise(Runtime *runtime,
                                    AddressSpaceID source, Deserializer &derez);
      static void handle_distribute_reduction(Runtime *runtime, 
                                    AddressSpaceID source, Deserializer &derez);
      static void handle_distribute_broadcast(Runtime *runtime, 
                                    AddressSpaceID source, Deserializer &derez);
      static void handle_distribute_reducecast(Runtime *runtime,
                                    AddressSpaceID source, Deserializer &derez);
      static void handle_distribute_hourglass(Runtime *runtime,
                                    AddressSpaceID source, Deserializer &derez);
      static void handle_distribute_allreduce(Runtime *runtime,
                                    AddressSpaceID source, Deserializer &derez);
      static void handle_hammer_reduction(Runtime *runtime, 
                                    AddressSpaceID source, Deserializer &derez);
      static void handle_register_user_request(Runtime *runtime,
                                    Deserializer &derez);
      static void handle_register_user_response(Runtime *runtime,
                                    Deserializer &derez);
      static void handle_point_request(Runtime *runtime, Deserializer &derez);
      static void handle_point_response(Runtime *runtime, Deserializer &derez);
      static void handle_find_points_request(Runtime *runtime,
                                    Deserializer &derez, AddressSpaceID source);
      static void handle_find_points_response(Deserializer &derez);
      static void handle_nearest_points_request(Runtime *runtime,
                                                Deserializer &derez);
      static void handle_nearest_points_response(Deserializer &derez);
      static void handle_remote_registration(Runtime *runtime,
                                             Deserializer &derez);
      static void handle_deletion(Runtime *runtime, Deserializer &derez);
      static void create_collective_manager(Runtime *runtime, DistributedID did,
          AddressSpaceID owner_space, const Domain &dense_points,
          size_t points, CollectiveMapping *collective_mapping,
          size_t inst_footprint, IndexSpaceExpression *inst_domain,
          const void *piece_list, size_t piece_list_size, 
          FieldSpaceNode *space_node, RegionTreeID tree_id, 
          LayoutConstraints *constraints, ReductionOpID redop, 
          GarbageCollectionState state, bool multi_instance);
      void pack_fields(Serializer &rez, 
                       const std::vector<CopySrcDstField> &fields) const;
      void log_remote_point_instances(
                       const std::vector<CopySrcDstField> &fields,
                       const std::vector<unsigned> &indexes,
                       const std::vector<DomainPoint> &points,
                       const std::vector<ApEvent> &events);
      static void unpack_fields(std::vector<CopySrcDstField> &fields,
          Deserializer &derez, std::set<RtEvent> &ready_events,
          CollectiveManager *manager, RtEvent man_ready, Runtime *runtime);
    public:
      const size_t total_points;
      // This domain should only be valid if it is a dense rectangle
      // No sparsity maps!
      const Domain dense_points;
      static constexpr size_t GUARD_SIZE = std::numeric_limits<size_t>::max();
    protected:
      // Note that there is a collective mapping from DistributedCollectable
      //CollectiveMapping *collective_mapping;
      std::vector<MemoryManager*> memories; // local memories
      std::vector<PhysicalInstance> instances; // local instances
      std::vector<DomainPoint> instance_points; // points for local instances
      std::vector<ApEvent> instance_events; // ready events for each instance 
      std::map<DomainPoint,RemoteInstInfo> remote_points;
    protected:
      struct UserRendezvous {
        UserRendezvous(void) 
          : remaining_local_arrivals(0), remaining_remote_arrivals(0),
            valid_analyses(0), trace_info(NULL), view(NULL), mask(NULL), 
            expr(NULL), op_id(0), symbolic(false), local_initialized(false) { }
        // event for when local instances can be used
        ApUserEvent ready_event; 
        // all the local term events
        std::vector<ApEvent> local_term_events;
        // events from remote nodes indicating they are registered
        std::vector<RtEvent> remote_registered;
        // the local set of analyses
        std::vector<CollectiveCopyFillAnalysis*> analyses;
        // event for when the analyses are all registered
        RtUserEvent analyses_ready;
        // event to trigger when local registration is done
        RtUserEvent local_registered; 
        // event that marks when all registrations are done
        RtUserEvent global_registered;
        // Counts of remaining notficiations before registration
        unsigned remaining_local_arrivals;
        unsigned remaining_remote_arrivals;
        unsigned valid_analyses;
        // PhysicalTraceInfo that made the ready_event and should trigger it
        PhysicalTraceInfo *trace_info;
        // Arguments for performing the local registration
        InstanceView *view;
        RegionUsage usage;
        FieldMask *mask;
        IndexSpaceNode *expr;
        UniqueID op_id;
        RtEvent collect_event;
        bool symbolic;
        bool local_initialized;
      };
      std::map<RendezvousKey,UserRendezvous> rendezvous_users;
    protected:
      struct CopyKey {
      public:
        CopyKey(void) : tag(0), rank(0), stage(0) { }
        CopyKey(uint64_t t, int r, int s) : tag(t), rank(r), stage(s) { }
      public:
        inline bool operator==(const CopyKey &rhs) const
        { return (tag == rhs.tag) &&
            (rank == rhs.rank) && (stage == rhs.stage); }
        inline bool operator<(const CopyKey &rhs) const
        {
          if (tag < rhs.tag) return true;
          if (tag > rhs.tag) return false;
          if (rank < rhs.rank) return true;
          if (rank > rhs.rank) return false;
          return (stage < rhs.stage);
        }
      public:
        uint64_t tag;
        int rank, stage;
      };
      struct AllReduceCopy {
        std::vector<CopySrcDstField> src_fields;
        ApEvent src_precondition;
        ApUserEvent src_postcondition;
        ApBarrier barrier_postcondition;
        ShardID barrier_shard;
        DomainPoint src_point;
      };
      std::map<CopyKey,AllReduceCopy> all_reduce_copies;
      struct AllReduceStage {
        UniqueInst dst_inst;
        Operation *op;
        IndexSpaceExpression *copy_expression;
        FieldMask copy_mask;
        std::vector<CopySrcDstField> dst_fields;
        std::vector<Reservation> reservations;
        PhysicalTraceInfo *trace_info;
        ApEvent dst_precondition;
        PredEvent predicate_guard;
        std::vector<ApUserEvent> remaining_postconditions;
        std::set<RtEvent> applied_events;
        RtUserEvent applied_event;
      };
      LegionMap<std::pair<uint64_t,int>,AllReduceStage> remaining_stages;
    protected:
      std::map<std::pair<DistributedID,DomainPoint>,
                std::map<unsigned,Reservation> > view_reservations;
    protected:
      std::atomic<uint64_t> unique_allreduce_tag;
    public:
      // A boolean flag that says whether this collective instance
      // has multiple instances on every node. This is primarily
      // useful for reduction instances where we want to pick an
      // algorithm for performing an in-place all-reduce
      const bool multi_instance;
    };
#endif

    /**
     * \class VirtualManager
     * This is a singleton class of which there will be exactly one
     * on every node in the machine. The virtual manager class will
     * represent all the virtual instances.
     */
    class VirtualManager : public InstanceManager,
                           public LegionHeapify<VirtualManager> {
    public:
      VirtualManager(Runtime *runtime, DistributedID did, 
                     LayoutDescription *layout, CollectiveMapping *mapping);
      VirtualManager(const VirtualManager &rhs);
      virtual ~VirtualManager(void);
    public:
      VirtualManager& operator=(const VirtualManager &rhs);
    public:
      virtual LegionRuntime::Accessor::RegionAccessor<
        LegionRuntime::Accessor::AccessorType::Generic>
          get_accessor(void) const;
      virtual LegionRuntime::Accessor::RegionAccessor<
        LegionRuntime::Accessor::AccessorType::Generic>
          get_field_accessor(FieldID fid) const;
    public:
      virtual void notify_local(void) { }
    public: 
      virtual PointerConstraint get_pointer_constraint(void) const;
      virtual void send_manager(AddressSpaceID target);
    };

#ifdef NO_EXPLICIT_COLLECTIVES
    /**
     * \class PendingCollectiveManager
     * This data structure stores the necessary meta-data required
     * for constructing a CollectiveManager by an InstanceBuilder
     * when creating a physical instance for a collective instance
     */
    class PendingCollectiveManager : public Collectable {
    public:
      PendingCollectiveManager(DistributedID did, size_t total_points,
                               const Domain &dense_points,
                               CollectiveMapping *mapping, bool multi_instance);
      PendingCollectiveManager(const PendingCollectiveManager &rhs) = delete;
      ~PendingCollectiveManager(void);
      PendingCollectiveManager& operator=(
          const PendingCollectiveManager&) = delete;
    public:
      const DistributedID did;
      const size_t total_points;
      const Domain dense_points;
      CollectiveMapping *const collective_mapping;
      const bool multi_instance;
    public:
      void pack(Serializer &rez) const;
      static PendingCollectiveManager* unpack(Deserializer &derez);
    };
#endif

    /**
     * \class InstanceBuilder 
     * A helper for building physical instances of logical regions
     */
    class InstanceBuilder : public ProfilingResponseHandler {
    public:
      InstanceBuilder(const std::vector<LogicalRegion> &regs,
                      const LayoutConstraintSet &cons, Runtime *rt,
                      MemoryManager *memory = NULL, UniqueID cid = 0)
        : regions(regs), constraints(cons), runtime(rt), memory_manager(memory),
          creator_id(cid), instance(PhysicalInstance::NO_INST), 
          field_space_node(NULL), instance_domain(NULL), tree_id(0),
          redop_id(0), reduction_op(NULL), realm_layout(NULL), piece_list(NULL),
          piece_list_size(0), valid(false) { }
      InstanceBuilder(const std::vector<LogicalRegion> &regs,
                      IndexSpaceExpression *expr, FieldSpaceNode *node,
                      RegionTreeID tree_id, const LayoutConstraintSet &cons, 
                      Runtime *rt, MemoryManager *memory, UniqueID cid,
                      const void *piece_list, size_t piece_list_size); 
      virtual ~InstanceBuilder(void);
    public:
      void initialize(RegionTreeForest *forest);
      PhysicalManager* create_physical_instance(RegionTreeForest *forest,
            LayoutConstraintKind *unsat_kind,
                        unsigned *unsat_index, size_t *footprint = NULL,
                        RtEvent collection_done = RtEvent::NO_RT_EVENT);
    public:
      virtual void handle_profiling_response(const ProfilingResponseBase *base,
                                      const Realm::ProfilingResponse &response,
                                      const void *orig, size_t orig_length);
    protected:
      void compute_space_and_domain(RegionTreeForest *forest);
    protected:
      void compute_layout_parameters(void);
    protected:
      const std::vector<LogicalRegion> &regions;
      LayoutConstraintSet constraints;
      Runtime *const runtime;
      MemoryManager *const memory_manager;
      const UniqueID creator_id;
    protected:
      PhysicalInstance instance;
      RtUserEvent profiling_ready;
    protected:
      FieldSpaceNode *field_space_node;
      IndexSpaceExpression *instance_domain;
      RegionTreeID tree_id;
      // Mapping from logical field order to layout order
      std::vector<unsigned> mask_index_map;
      std::vector<size_t> field_sizes;
      std::vector<CustomSerdezID> serdez;
      FieldMask instance_mask;
      ReductionOpID redop_id;
      const ReductionOp *reduction_op;
      Realm::InstanceLayoutGeneric *realm_layout;
      void *piece_list;
      size_t piece_list_size;
    public:
      bool valid;
    };

    //--------------------------------------------------------------------------
    /*static*/ inline DistributedID InstanceManager::encode_instance_did(
                               DistributedID did, bool external, bool reduction)
    //--------------------------------------------------------------------------
    {
      return LEGION_DISTRIBUTED_HELP_ENCODE(did, PHYSICAL_MANAGER_DC | 
                                        (external ? EXTERNAL_CODE : 0) | 
                                        (reduction ? REDUCTION_CODE : 0));
    }

    //--------------------------------------------------------------------------
    /*static*/ inline bool InstanceManager::is_physical_did(DistributedID did)
    //--------------------------------------------------------------------------
    {
      return ((LEGION_DISTRIBUTED_HELP_DECODE(did) & (DIST_TYPE_LAST_DC-1)) ==
                                                        PHYSICAL_MANAGER_DC);
    }

    //--------------------------------------------------------------------------
    /*static*/ inline bool InstanceManager::is_reduction_did(DistributedID did)
    //--------------------------------------------------------------------------
    {
      const unsigned decode = LEGION_DISTRIBUTED_HELP_DECODE(did);
      if ((decode & (DIST_TYPE_LAST_DC-1)) != PHYSICAL_MANAGER_DC)
        return false;
      return ((decode & REDUCTION_CODE) != 0);
    }

    //--------------------------------------------------------------------------
    /*static*/ inline bool InstanceManager::is_external_did(DistributedID did)
    //--------------------------------------------------------------------------
    {
      const unsigned decode = LEGION_DISTRIBUTED_HELP_DECODE(did);
      if ((decode & (DIST_TYPE_LAST_DC-1)) != PHYSICAL_MANAGER_DC)
        return false;
      return ((decode & EXTERNAL_CODE) != 0);
    }

    //--------------------------------------------------------------------------
    inline bool InstanceManager::is_reduction_manager(void) const
    //--------------------------------------------------------------------------
    {
      return is_reduction_did(did);
    }

    //--------------------------------------------------------------------------
    inline bool InstanceManager::is_physical_manager(void) const
    //--------------------------------------------------------------------------
    {
      return is_physical_did(did);
    }

    //--------------------------------------------------------------------------
    inline bool InstanceManager::is_virtual_manager(void) const
    //--------------------------------------------------------------------------
    {
      return (did == 0);
    }

    //--------------------------------------------------------------------------
    inline bool InstanceManager::is_external_instance(void) const
    //--------------------------------------------------------------------------
    {
      return is_external_did(did);
    }

    //--------------------------------------------------------------------------
    inline PhysicalManager* InstanceManager::as_physical_manager(void) const
    //--------------------------------------------------------------------------
    {
#ifdef DEBUG_LEGION
      assert(is_physical_manager());
#endif
      return static_cast<PhysicalManager*>(const_cast<InstanceManager*>(this));
    }

    //--------------------------------------------------------------------------
    inline VirtualManager* InstanceManager::as_virtual_manager(void) const
    //--------------------------------------------------------------------------
    {
#ifdef DEBUG_LEGION
      assert(is_virtual_manager());
#endif
      return static_cast<VirtualManager*>(const_cast<InstanceManager*>(this));
    }

    //--------------------------------------------------------------------------
    inline void PhysicalManager::add_base_valid_ref(
                                         ReferenceSource source, int cnt /*=1*/)
    //--------------------------------------------------------------------------
    {
#ifdef DEBUG_LEGION
      assert(cnt >= 0);
#endif
#ifdef LEGION_GC
      log_base_ref<true>(VALID_REF_KIND, did, local_space, source, cnt);
#endif
#ifdef DEBUG_LEGION_GC
      add_base_valid_ref_internal(source, cnt);
#else
      int current = valid_references.load();
      while (current > 0)
      {
        int next = current + cnt;
        if (valid_references.compare_exchange_weak(current, next))
          return;
      }
      add_valid_reference(cnt);
#endif
    }

    //--------------------------------------------------------------------------
    inline void PhysicalManager::add_nested_valid_ref(
                                           DistributedID source, int cnt /*=1*/)
    //--------------------------------------------------------------------------
    {
#ifdef DEBUG_LEGION
      assert(cnt >= 0);
#endif
#ifdef LEGION_GC
      log_nested_ref<true>(VALID_REF_KIND, did, local_space, source, cnt);
#endif
#ifdef DEBUG_LEGION_GC
      add_nested_valid_ref_internal(LEGION_DISTRIBUTED_ID_FILTER(source), cnt);
#else
      int current = valid_references.load();
      while (current > 0)
      {
        int next = current + cnt;
        if (valid_references.compare_exchange_weak(current, next))
          return;
      }
      add_valid_reference(cnt);
#endif
    }

    //--------------------------------------------------------------------------
    inline bool PhysicalManager::acquire_instance(ReferenceSource source) 
    //--------------------------------------------------------------------------
    {
#ifndef DEBUG_LEGION_GC
      // Note that we cannot do this for external instances as they might
      // have been detached while still holding valid references so they
      // have to go through the full path every time
      if (!is_external_instance())
      {
        // Check to see if we can do the add without the lock first
        int current = valid_references.load();
        while (current > 0)
        {
          int next = current + 1;
          if (valid_references.compare_exchange_weak(current, next))
          {
#ifdef LEGION_GC
            log_base_ref<true>(VALID_REF_KIND, did, local_space, source, 1);
#endif
            return true;
          }
        }
      }
      bool result = acquire_internal();
#else
      bool result = acquire_internal(source, detailed_base_valid_references);
#endif
#ifdef LEGION_GC
      if (result)
        log_base_ref<true>(VALID_REF_KIND, did, local_space, source, 1);
#endif
      return result;
    }

    //--------------------------------------------------------------------------
    inline bool PhysicalManager::acquire_instance(DistributedID source) 
    //--------------------------------------------------------------------------
    {
#ifndef DEBUG_LEGION_GC
      // Note that we cannot do this for external instances as they might
      // have been detached while still holding valid references so they
      // have to go through the full path every time
      if (!is_external_instance())
      {
        // Check to see if we can do the add without the lock first
        int current = valid_references.load();
        while (current > 0)
        {
          int next = current + 1;
          if (valid_references.compare_exchange_weak(current, next))
          {
#ifdef LEGION_GC
            log_nested_ref<true>(VALID_REF_KIND, did, local_space, source, 1);
#endif
            return true;
          }
        }
      }
      bool result = acquire_internal();
#else
      bool result = acquire_internal(LEGION_DISTRIBUTED_ID_FILTER(source),
                                     detailed_nested_valid_references);
#endif
#ifdef LEGION_GC
      if (result)
        log_nested_ref<true>(VALID_REF_KIND, did, local_space, source, 1);
#endif
      return result;
    }

    //--------------------------------------------------------------------------
    inline bool PhysicalManager::remove_base_valid_ref(
                                         ReferenceSource source, int cnt /*=1*/)
    //--------------------------------------------------------------------------
    {
#ifdef DEBUG_LEGION
      assert(cnt >= 0);
#endif
#ifdef LEGION_GC
      log_base_ref<false>(VALID_REF_KIND, did, local_space, source, cnt);
#endif
#ifdef DEBUG_LEGION_GC
      return remove_base_valid_ref_internal(source, cnt);
#else
      int current = valid_references.load();
#ifdef DEBUG_LEGION
      assert(current >= cnt);
#endif
      while (current > cnt)
      {
        int next = current - cnt;
        if (valid_references.compare_exchange_weak(current, next))
          return false;
      }
      return remove_valid_reference(cnt);
#endif
    }

    //--------------------------------------------------------------------------
    inline bool PhysicalManager::remove_nested_valid_ref(
                                           DistributedID source, int cnt /*=1*/)
    //--------------------------------------------------------------------------
    {
#ifdef DEBUG_LEGION
      assert(cnt >= 0);
#endif
#ifdef LEGION_GC
      log_nested_ref<false>(VALID_REF_KIND, did, local_space, source, cnt);
#endif
#ifdef DEBUG_LEGION_GC
      return remove_nested_valid_ref_internal(
          LEGION_DISTRIBUTED_ID_FILTER(source), cnt);
#else
      int current = valid_references.load();
#ifdef DEBUG_LEGION
      assert(current >= cnt);
#endif
      while (current > cnt)
      {
        int next = current - cnt;
        if (valid_references.compare_exchange_weak(current, next))
          return false;
      }
      return remove_valid_reference(cnt);
#endif
    }

  }; // namespace Internal 
}; // namespace Legion

#endif // __LEGION_INSTANCES_H__<|MERGE_RESOLUTION|>--- conflicted
+++ resolved
@@ -400,7 +400,6 @@
       bool can_collect(bool &already_collected) const;
       bool acquire_collect(std::set<ApEvent> &gc_events);
       bool collect(RtEvent &collected);
-<<<<<<< HEAD
       void notify_remote_deletion(void);
       RtEvent set_garbage_collection_priority(MapperID mapper_id, Processor p, 
                                   AddressSpaceID source, GCPriority priority);
@@ -412,24 +411,6 @@
       RtEvent detach_external_instance(void);
       bool has_visible_from(const std::set<Memory> &memories) const;
       uintptr_t get_instance_pointer(void) const; 
-=======
-      void pack_gc_events(Serializer &rez);
-      void unpack_gc_events(Deserializer &derez);
-      RtEvent set_garbage_collection_priority(MapperID mapper_id,
-                                              Processor p, GCPriority priority);
-      virtual void get_instance_pointers(Memory memory, 
-                                    std::vector<uintptr_t> &pointers) const = 0;
-      virtual RtEvent perform_deletion(AddressSpaceID source, 
-                                       AutoLock *i_lock = NULL) = 0;
-      virtual void force_deletion(void) = 0;
-      virtual RtEvent update_garbage_collection_priority(
-                                                       GCPriority priority) = 0;
-      virtual RtEvent get_instance_ready_event(void) const = 0;
-      virtual RtEvent attach_external_instance(void) = 0;
-      virtual RtEvent detach_external_instance(void) = 0;
-      virtual bool has_visible_from(const std::set<Memory> &memories) const = 0;
-      virtual Memory get_memory(void) const = 0; 
->>>>>>> f816ad12
       size_t get_instance_size(void) const;
       void update_instance_footprint(size_t footprint)
         { instance_footprint = footprint; }
