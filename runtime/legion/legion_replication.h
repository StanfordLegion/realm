--- conflicted
+++ resolved
@@ -1793,12 +1793,10 @@
       virtual void trigger_ready(void);
       virtual void trigger_replay(void);
       virtual void resolve_false(bool speculated, bool launched);
-<<<<<<< HEAD
       virtual IndexSpaceNode* get_shard_points(void) const 
         { return shard_points; }
     protected:
       virtual ShardedMapping* get_collective_instance_sharded_mapping(void);
-=======
       virtual RtEvent exchange_indirect_records(
           const unsigned index, const ApEvent local_pre, 
           const ApEvent local_post, ApEvent &collective_pre,
@@ -1806,7 +1804,6 @@
           const InstanceSet &instances, const RegionRequirement &req,
           const DomainPoint &key,
           std::vector<IndirectRecord> &records, const bool sources);
->>>>>>> 98793d41
       virtual RtEvent finalize_exchange(const unsigned index,const bool source);
     public:
       virtual RtEvent find_intra_space_dependence(const DomainPoint &point);
