--- conflicted
+++ resolved
@@ -124,13 +124,6 @@
                                  const PhysicalTraceInfo &trace_info,
                                  const std::vector<CopySrcDstField> &dst_fields,
                                  const std::vector<CopySrcDstField> &src_fields,
-<<<<<<< HEAD
-=======
-#ifdef LEGION_SPY
-                                 RegionTreeID src_tree_id,
-                                 RegionTreeID dst_tree_id,
-#endif
->>>>>>> 0e30e2f7
                                  ApEvent precondition, PredEvent pred_guard,
                                  ReductionOpID redop, bool reduction_fold)
     //--------------------------------------------------------------------------
@@ -206,16 +199,7 @@
       }
       if (trace_info.recording)
         trace_info.record_issue_copy(result, this, src_fields, dst_fields,
-<<<<<<< HEAD
                          precondition, pred_guard, redop, reduction_fold);
-=======
-#ifdef LEGION_SPY
-                                     src_tree_id, dst_tree_id,
-#endif
-                                     precondition, redop, reduction_fold,
-                                     tracing_srcs, tracing_dsts);
-      }
->>>>>>> 0e30e2f7
 #ifdef LEGION_DISABLE_EVENT_PRUNING
       if (!result.exists())
       {
@@ -895,13 +879,6 @@
                                  const PhysicalTraceInfo &trace_info,
                                  const std::vector<CopySrcDstField> &dst_fields,
                                  const std::vector<CopySrcDstField> &src_fields,
-<<<<<<< HEAD
-=======
-#ifdef LEGION_SPY
-                                 RegionTreeID src_tree_id,
-                                 RegionTreeID dst_tree_id,
-#endif
->>>>>>> 0e30e2f7
                                  ApEvent precondition, PredEvent pred_guard,
                                  ReductionOpID redop, bool reduction_fold)
     //--------------------------------------------------------------------------
@@ -911,38 +888,16 @@
       if (space_ready.exists() && precondition.exists())
         return issue_copy_internal(context, local_space, trace_info, 
             dst_fields, src_fields,
-<<<<<<< HEAD
-=======
-#ifdef LEGION_SPY
-            src_tree_id, dst_tree_id,
-#endif
->>>>>>> 0e30e2f7
             Runtime::merge_events(&trace_info, precondition, space_ready),
             pred_guard, redop, reduction_fold);
       else if (space_ready.exists())
         return issue_copy_internal(context, local_space, trace_info, 
                 dst_fields, src_fields, 
-<<<<<<< HEAD
                 space_ready, pred_guard, redop, reduction_fold);
       else
         return issue_copy_internal(context, local_space, trace_info, 
                 dst_fields, src_fields, 
                 precondition, pred_guard, redop, reduction_fold);
-=======
-#ifdef LEGION_SPY
-                src_tree_id, dst_tree_id,
-#endif
-                space_ready, pred_guard, redop, reduction_fold,
-                tracing_srcs, tracing_dsts);
-      else
-        return issue_copy_internal(context, local_space, trace_info, 
-                dst_fields, src_fields, 
-#ifdef LEGION_SPY
-                src_tree_id, dst_tree_id,
-#endif
-                precondition, pred_guard, redop, reduction_fold,
-                tracing_srcs, tracing_dsts);
->>>>>>> 0e30e2f7
     }
 
     //--------------------------------------------------------------------------
@@ -4363,13 +4318,6 @@
                                  const PhysicalTraceInfo &trace_info,
                                  const std::vector<CopySrcDstField> &dst_fields,
                                  const std::vector<CopySrcDstField> &src_fields,
-<<<<<<< HEAD
-=======
-#ifdef LEGION_SPY
-                                 RegionTreeID src_tree_id,
-                                 RegionTreeID dst_tree_id,
-#endif
->>>>>>> 0e30e2f7
                                  ApEvent precondition, PredEvent pred_guard,
                                  ReductionOpID redop, bool reduction_fold)
     //--------------------------------------------------------------------------
@@ -4379,38 +4327,16 @@
       if (precondition.exists() && space_ready.exists())
         return issue_copy_internal(context, local_space, trace_info, dst_fields,
             src_fields,
-<<<<<<< HEAD
-=======
-#ifdef LEGION_SPY
-            src_tree_id, dst_tree_id,
-#endif
->>>>>>> 0e30e2f7
             Runtime::merge_events(&trace_info, space_ready, precondition),
             pred_guard, redop, reduction_fold);
       else if (space_ready.exists())
         return issue_copy_internal(context, local_space, trace_info, 
                 dst_fields, src_fields, 
-<<<<<<< HEAD
                 space_ready, pred_guard, redop, reduction_fold);
       else
         return issue_copy_internal(context, local_space, trace_info, 
                 dst_fields, src_fields, 
                 precondition, pred_guard, redop, reduction_fold);
-=======
-#ifdef LEGION_SPY
-                src_tree_id, dst_tree_id,
-#endif
-                space_ready, pred_guard, redop, reduction_fold,
-                tracing_srcs, tracing_dsts);
-      else
-        return issue_copy_internal(context, local_space, trace_info, 
-                dst_fields, src_fields, 
-#ifdef LEGION_SPY
-                src_tree_id, dst_tree_id,
-#endif
-                precondition, pred_guard, redop, reduction_fold,
-                tracing_srcs, tracing_dsts);
->>>>>>> 0e30e2f7
     }
 
     //--------------------------------------------------------------------------
