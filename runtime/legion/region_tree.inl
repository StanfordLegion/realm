/* Copyright 2020 Stanford University, NVIDIA Corporation
 *
 * Licensed under the Apache License, Version 2.0 (the "License");
 * you may not use this file except in compliance with the License.
 * You may obtain a copy of the License at
 *
 *     http://www.apache.org/licenses/LICENSE-2.0
 *
 * Unless required by applicable law or agreed to in writing, software
 * distributed under the License is distributed on an "AS IS" BASIS,
 * WITHOUT WARRANTIES OR CONDITIONS OF ANY KIND, either express or implied.
 * See the License for the specific language governing permissions and
 * limitations under the License.
 */

namespace Legion {
  namespace Internal {

    LEGION_EXTERN_LOGGER_DECLARATIONS

#ifdef DEFINE_NT_TEMPLATES
    /////////////////////////////////////////////////////////////
    // Index Space Expression 
    /////////////////////////////////////////////////////////////

    //--------------------------------------------------------------------------
    template<int DIM, typename T>
    ApEvent IndexSpaceExpression::issue_fill_internal(
                                 RegionTreeForest *forest,
                                 const Realm::IndexSpace<DIM,T> &space,
                                 const PhysicalTraceInfo &trace_info,
                                 const std::vector<CopySrcDstField> &dst_fields,
                                 const void *fill_value, size_t fill_size,
#ifdef LEGION_SPY
                                 UniqueID fill_uid,
                                 FieldSpace handle,
                                 RegionTreeID tree_id,
#endif
                                 ApEvent precondition, PredEvent pred_guard,
                                 std::set<RtEvent> *effects_applied,
                                 const FieldMaskSet<FillView> *tracing_srcs,
                                 const FieldMaskSet<InstanceView> *tracing_dsts)
    //--------------------------------------------------------------------------
    {
      DETAILED_PROFILER(forest->runtime, REALM_ISSUE_FILL_CALL);
#ifdef DEBUG_LEGION
      // We should only have empty spaces for fills that are indirections
      if (space.empty())
      {
        bool is_indirect = false;
        for (unsigned idx = 0; idx < dst_fields.size(); idx++)
        {
          if (dst_fields[idx].indirect_index < 0)
            continue;
          is_indirect = true;
          break;
        }
        assert(is_indirect);
      }
#endif
      // Now that we know we're going to do this fill add any profiling requests
      Realm::ProfilingRequestSet requests;
      if (trace_info.op != NULL)
        trace_info.op->add_copy_profiling_request(trace_info.index,
            trace_info.dst_index, requests, true/*fill*/);
      if (forest->runtime->profiler != NULL)
        forest->runtime->profiler->add_fill_request(requests, trace_info.op);
#ifdef LEGION_SPY
      // Have to convert back to Realm data structures because C++ is dumb
      std::vector<Realm::CopySrcDstField> realm_dst_fields(dst_fields.size());
      for (unsigned idx = 0; idx < dst_fields.size(); idx++)
        realm_dst_fields[idx] = dst_fields[idx];
#endif
      ApEvent result;
      if (pred_guard.exists())
      {
        ApEvent pred_pre = 
          Runtime::merge_events(&trace_info, precondition, ApEvent(pred_guard));
        if (trace_info.recording)
          trace_info.record_merge_events(pred_pre, precondition,
                                          ApEvent(pred_guard));
#ifdef LEGION_SPY
        result = Runtime::ignorefaults(space.fill(realm_dst_fields, requests, 
                                              fill_value, fill_size, pred_pre));
#else
        result = Runtime::ignorefaults(space.fill(dst_fields, requests, 
                                              fill_value, fill_size, pred_pre));
#endif                               
      }
      else
      {
#ifdef LEGION_SPY
        result = ApEvent(space.fill(realm_dst_fields, requests, 
                                    fill_value, fill_size, precondition));
#else
        result = ApEvent(space.fill(dst_fields, requests, 
                                    fill_value, fill_size, precondition));
#endif
      }
#ifdef LEGION_DISABLE_EVENT_PRUNING
      if (!result.exists())
      {
        ApUserEvent new_result = Runtime::create_ap_user_event();
        Runtime::trigger_event(new_result);
        result = new_result;
      }
#endif
#ifdef LEGION_SPY
      // We can skip this if fill_uid is 0
      if (fill_uid != 0)
      {
        assert(trace_info.op != NULL);
        LegionSpy::log_fill_events(trace_info.op->get_unique_op_id(), 
            expr_id, handle, tree_id, precondition, result, fill_uid);
        for (unsigned idx = 0; idx < dst_fields.size(); idx++)
          LegionSpy::log_fill_field(result, dst_fields[idx].field_id,
                                    dst_fields[idx].inst_event);
      }
#endif
      if (trace_info.recording)
      {
        trace_info.record_issue_fill(result, this, dst_fields,
                                     fill_value, fill_size,
#ifdef LEGION_SPY
                                     handle, tree_id,
#endif
                                     precondition, effects_applied,
                                     tracing_srcs, tracing_dsts);
      }
      return result;
    }

    //--------------------------------------------------------------------------
    template<int DIM, typename T>
    ApEvent IndexSpaceExpression::issue_copy_internal(
                                 RegionTreeForest *forest,
                                 const Realm::IndexSpace<DIM,T> &space,
                                 const PhysicalTraceInfo &trace_info,
                                 const std::vector<CopySrcDstField> &dst_fields,
                                 const std::vector<CopySrcDstField> &src_fields,
#ifdef LEGION_SPY
                                 FieldSpace handle,
                                 RegionTreeID src_tree_id,
                                 RegionTreeID dst_tree_id,
#endif
                                 ApEvent precondition, PredEvent pred_guard,
                                 ReductionOpID redop, bool reduction_fold,
                                 std::set<RtEvent> *effects_applied,
                                 const FieldMaskSet<InstanceView> *tracing_srcs,
                                 const FieldMaskSet<InstanceView> *tracing_dsts)
    //--------------------------------------------------------------------------
    {
      DETAILED_PROFILER(forest->runtime, REALM_ISSUE_COPY_CALL);
#ifdef DEBUG_LEGION
      // We should only have empty spaces for copies that are indirections
      if (space.empty())
      {
        // Only check for non-empty spaces on copies without indirections
        bool is_indirect = false;
        for (unsigned idx = 0; idx < src_fields.size(); idx++)
        {
          if (src_fields[idx].indirect_index < 0)
            continue;
          is_indirect = true;
          break;
        }
        if (!is_indirect)
        {
          for (unsigned idx = 0; idx < dst_fields.size(); idx++)
          {
            if (dst_fields[idx].indirect_index < 0)
              continue;
            is_indirect = true;
            break;
          }
          assert(is_indirect);
        }
      }
#endif
      // Now that we know we're going to do this copy add any profling requests
      Realm::ProfilingRequestSet requests;
      if (trace_info.op != NULL)
        trace_info.op->add_copy_profiling_request(trace_info.index,
            trace_info.dst_index, requests, false/*fill*/);
      if (forest->runtime->profiler != NULL)
        forest->runtime->profiler->add_copy_request(requests, trace_info.op);
#ifdef LEGION_SPY
      // Have to convert back to Realm structures because C++ is dumb  
      std::vector<Realm::CopySrcDstField> realm_src_fields(src_fields.size());
      for (unsigned idx = 0; idx < src_fields.size(); idx++)
        realm_src_fields[idx] = src_fields[idx];
      std::vector<Realm::CopySrcDstField> realm_dst_fields(dst_fields.size());
      for (unsigned idx = 0; idx < dst_fields.size(); idx++)
        realm_dst_fields[idx] = dst_fields[idx];
#endif 
      ApEvent result;
      if (pred_guard.exists())
      {
        ApEvent pred_pre = 
          Runtime::merge_events(&trace_info, precondition, ApEvent(pred_guard));
        if (trace_info.recording)
          trace_info.record_merge_events(pred_pre, precondition,
                                          ApEvent(pred_guard));
#ifdef LEGION_SPY
        result = Runtime::ignorefaults(space.copy(realm_src_fields, 
              realm_dst_fields, requests, pred_pre, redop, reduction_fold));
#else
        result = Runtime::ignorefaults(space.copy(src_fields, dst_fields, 
                                requests, pred_pre, redop, reduction_fold));
#endif
      }
      else
      {
#ifdef LEGION_SPY
        result = ApEvent(space.copy(realm_src_fields, realm_dst_fields, 
                          requests, precondition, redop, reduction_fold));
#else
        result = ApEvent(space.copy(src_fields, dst_fields, requests, 
                          precondition, redop, reduction_fold));
#endif
      }
      if (trace_info.recording)
      {
        trace_info.record_issue_copy(result, this, src_fields, dst_fields,
#ifdef LEGION_SPY
                                     handle, src_tree_id, dst_tree_id,
#endif
                                     precondition, redop, reduction_fold,
                                     effects_applied,tracing_srcs,tracing_dsts);
      }
#ifdef LEGION_DISABLE_EVENT_PRUNING
      if (!result.exists())
      {
        ApUserEvent new_result = Runtime::create_ap_user_event();
        Runtime::trigger_event(new_result);
        result = new_result;
      }
#endif
#ifdef LEGION_SPY
      assert(trace_info.op != NULL);
      LegionSpy::log_copy_events(trace_info.op->get_unique_op_id(), 
          expr_id, handle, src_tree_id, dst_tree_id, precondition, result);
      for (unsigned idx = 0; idx < src_fields.size(); idx++)
        LegionSpy::log_copy_field(result, src_fields[idx].field_id,
                                  src_fields[idx].inst_event,
                                  dst_fields[idx].field_id,
                                  dst_fields[idx].inst_event, redop);
#endif
      return result;
    }

    //--------------------------------------------------------------------------
    template<int DIM, typename T>
    void IndexSpaceExpression::construct_indirections_internal(
                                     const std::vector<unsigned> &field_indexes,
                                     const FieldID indirect_field,
                                     const TypeTag indirect_type,
                                     const bool is_range, 
                                     const PhysicalInstance indirect_instance,
                                     const LegionVector<
                                            IndirectRecord>::aligned &records,
                                     std::vector<void*> &indirects,
                                     std::vector<unsigned> &indirect_indexes,
                                     const bool possible_out_of_range,
                                     const bool possible_aliasing)
    //--------------------------------------------------------------------------
    {
      typedef std::vector<typename Realm::CopyIndirection<DIM,T>::Base*>
        IndirectionVector;
      IndirectionVector &indirections = 
        *reinterpret_cast<IndirectionVector*>(&indirects);
      // Sort instances into field sets and
      FieldMaskSet<IndirectRecord> record_sets;
      for (unsigned idx = 0; idx < records.size(); idx++)
        record_sets.insert(const_cast<IndirectRecord*>(&records[idx]), 
                           records[idx].fields);
#ifdef DEBUG_LEGION
      // Little sanity check here that all fields are represented
      assert(unsigned(record_sets.get_valid_mask().pop_count()) == 
              field_indexes.size());
#endif
      // construct indirections for each field set
      LegionList<FieldSet<IndirectRecord*> >::aligned field_sets;
      record_sets.compute_field_sets(FieldMask(), field_sets);
      // Note that we might be appending to some existing indirections
      const unsigned offset = indirections.size();
      indirections.resize(offset+field_sets.size());
      unsigned index = 0;
      for (LegionList<FieldSet<IndirectRecord*> >::aligned::const_iterator it =
            field_sets.begin(); it != field_sets.end(); it++, index++)
      {
        UnstructuredIndirectionHelper<DIM,T> helper(indirect_field, is_range,
                                    indirect_instance, it->elements, 
                                    possible_out_of_range, possible_aliasing);
        NT_TemplateHelper::demux<UnstructuredIndirectionHelper<DIM,T> >(
            indirect_type, &helper);
        indirections[offset+index] = helper.result;
      }
      // For each field find it's indirection and record it
#ifdef DEBUG_LEGION
      assert(indirect_indexes.empty());
#endif
      indirect_indexes.resize(field_indexes.size());  
      for (unsigned idx = 0; idx < field_indexes.size(); idx++)
      {
        const unsigned fidx = field_indexes[idx];
        // Search through the set of indirections and find the one that is
        // set for this field
        index = 0;
        for (LegionList<FieldSet<IndirectRecord*> >::aligned::const_iterator
              it = field_sets.begin(); it != field_sets.end(); it++, index++)
        {
          if (!it->set_mask.is_set(fidx))
            continue;
          indirect_indexes[idx] = offset+index;
          break;
        }
#ifdef DEBUG_LEGION
        // Should have found it in the set
        assert(index < field_sets.size());
#endif
      }
    }

    //--------------------------------------------------------------------------
    template<int DIM, typename T>
    void IndexSpaceExpression::destroy_indirections_internal(
                                                  std::vector<void*> &indirects)
    //--------------------------------------------------------------------------
    {
      typedef std::vector<typename Realm::CopyIndirection<DIM,T>::Base*>
        IndirectionVector;
      IndirectionVector &indirections = 
        *reinterpret_cast<IndirectionVector*>(&indirects);
      for (unsigned idx = 0; idx < indirections.size(); idx++)
        delete indirections[idx];
      indirects.clear();
    }

    //--------------------------------------------------------------------------
    template<int DIM, typename T>
    ApEvent IndexSpaceExpression::issue_indirect_internal(
                                 RegionTreeForest *forest,
                                 const Realm::IndexSpace<DIM,T> &space,
                                 const PhysicalTraceInfo &trace_info,
                                 const std::vector<CopySrcDstField> &dst_fields,
                                 const std::vector<CopySrcDstField> &src_fields,
                                 const std::vector<void*> &indirects,
                                 ApEvent precondition, PredEvent pred_guard)
    //--------------------------------------------------------------------------
    {
      // Now that we know we're going to do this copy add any profling requests
      Realm::ProfilingRequestSet requests;
      if (trace_info.op != NULL)
        trace_info.op->add_copy_profiling_request(trace_info.index,
            trace_info.dst_index, requests, false/*fill*/);
      if (forest->runtime->profiler != NULL)
        forest->runtime->profiler->add_copy_request(requests, trace_info.op);
#ifdef LEGION_SPY
      // Have to convert back to Realm structures because C++ is dumb  
      std::vector<Realm::CopySrcDstField> realm_src_fields(src_fields.size());
      for (unsigned idx = 0; idx < src_fields.size(); idx++)
        realm_src_fields[idx] = src_fields[idx];
      std::vector<Realm::CopySrcDstField> realm_dst_fields(dst_fields.size());
      for (unsigned idx = 0; idx < dst_fields.size(); idx++)
        realm_dst_fields[idx] = dst_fields[idx];
#endif 
      typedef std::vector<const typename Realm::CopyIndirection<DIM,T>::Base*>
        IndirectionVector;
      const IndirectionVector &indirections = 
        *reinterpret_cast<const IndirectionVector*>(&indirects);
      ApEvent result;
      if (pred_guard.exists())
      {
        ApEvent pred_pre = 
          Runtime::merge_events(&trace_info, precondition, ApEvent(pred_guard));
        if (trace_info.recording)
          trace_info.record_merge_events(pred_pre, precondition,
                                          ApEvent(pred_guard));
#ifdef LEGION_SPY
        result = Runtime::ignorefaults(space.copy(realm_src_fields, 
                          realm_dst_fields, indirections, requests, pred_pre));
#else
        result = Runtime::ignorefaults(space.copy(src_fields, dst_fields, 
                                            indirections, requests, pred_pre));
#endif
      }
      else
      {
#ifdef LEGION_SPY
        result = ApEvent(space.copy(realm_src_fields, realm_dst_fields, 
                                    indirections, requests, precondition));
#else
        result = ApEvent(space.copy(src_fields, dst_fields, indirections,
                                    requests, precondition));
#endif
      }
      if (trace_info.recording)
        trace_info.record_issue_indirect(result, this, src_fields, dst_fields,
                                         indirects, precondition);
#ifdef LEGION_DISABLE_EVENT_PRUNING
      if (!result.exists())
      {
        ApUserEvent new_result = Runtime::create_ap_user_event();
        Runtime::trigger_event(new_result);
        result = new_result;
      }
#endif
#ifdef LEGION_SPY
      assert(trace_info.op != NULL);
#if 0
      LegionSpy::log_copy_events(trace_info.op->get_unique_op_id(), 
          expr_id, handle, src_tree_id, dst_tree_id, precondition, result);
      for (unsigned idx = 0; idx < src_fields.size(); idx++)
        LegionSpy::log_copy_field(result, src_fields[idx].field_id,
                                  src_fields[idx].inst_event,
                                  dst_fields[idx].field_id,
                                  dst_fields[idx].inst_event, redop);
#else
      // TODO: Legion Spy for indirect copies
      assert(false);
#endif
#endif
      return result;
    }

    template <typename T, typename T2>
    inline T round_up(T val, T2 step)
    {
      T rem = val % step;
      if(rem == 0)
        return val;
      else
        return val + (step - rem);
    }

    template <typename T>
    inline T max(T a, T b)
    {
      return((a > b) ? a : b);
    }

    template <typename T>
    inline T gcd(T a, T b)
    {
      while(a != b) {
        if(a > b)
          a -= b;
        else
          b -= a;
      }
      return a;
    }

    template <typename T>
    inline T lcm(T a, T b)
    {
      // TODO: more efficient way?
      return(a * b / gcd(a, b));
    }

    //--------------------------------------------------------------------------
    template<int DIM, typename T>
    Realm::InstanceLayoutGeneric* IndexSpaceExpression::create_layout_internal(
                                   const Realm::IndexSpace<DIM,T> &space,
                                   const LayoutConstraintSet &constraints,
                                   const std::vector<FieldID> &field_ids,
                                   const std::vector<size_t> &field_sizes) const
    //--------------------------------------------------------------------------
    {
#ifdef DEBUG_LEGION
      assert(field_ids.size() == field_sizes.size());
      assert(int(constraints.ordering_constraint.ordering.size()) == (DIM+1));
#endif
      Realm::InstanceLayout<DIM,T> *layout = new Realm::InstanceLayout<DIM,T>();
      layout->bytes_used = 0;
      // Start with 32-byte alignment for AVX instructions
      layout->alignment_reqd = 32;
      layout->space = space;
      const Rect<DIM,T> &bounds = space.bounds;

      // We already know that this index space is tight so we don't need to
      // do any extra work on the bounds
      // If the bounds are empty we can use the same piece list for all fields
      if (bounds.empty())
      {
        layout->piece_lists.resize(1);
        for (unsigned idx = 0; idx < field_ids.size(); idx++)
        {
          const FieldID fid = field_ids[idx];
          Realm::InstanceLayoutGeneric::FieldLayout &fl = layout->fields[fid];
          fl.list_idx = 0;
          fl.rel_offset = 0;
          fl.size_in_bytes = field_sizes[idx];
        }
        return layout;
      }
      
      // Get any alignment and offset constraints for individual fields
      std::map<FieldID,size_t> alignments;
      for (std::vector<AlignmentConstraint>::const_iterator it = 
            constraints.alignment_constraints.begin(); it !=
            constraints.alignment_constraints.end(); it++)
      {
#ifdef DEBUG_LEGION
        assert(it->eqk == EQ_EK);
#endif
        alignments[it->fid] = it->alignment;
      }
      std::map<FieldID,off_t> offsets;
      for (std::vector<OffsetConstraint>::const_iterator it = 
            constraints.offset_constraints.begin(); it !=
            constraints.offset_constraints.end(); it++)
        offsets[it->fid] = it->offset;
      // Zip the fields with their sizes and sort them if we're allowed to
      std::set<size_t> unique_sizes;
      std::vector<std::pair<size_t,FieldID> > zip_fields;
      for (unsigned idx = 0; idx < field_ids.size(); idx++)
      {
        zip_fields.push_back(
            std::pair<size_t,FieldID>(field_sizes[idx], field_ids[idx]));
        unique_sizes.insert(field_sizes[idx]);
      }
      if (!constraints.field_constraint.inorder)
      {
        // Sort them so the smallest fields are first
        std::stable_sort(zip_fields.begin(), zip_fields.end());
        // Reverse them so the biggest fields are first
        std::reverse(zip_fields.begin(), zip_fields.end());
        // Then reverse the field IDs back for the same size fields
        std::vector<std::pair<size_t,FieldID> >::iterator it1 = 
          zip_fields.begin(); 
        while (it1 != zip_fields.end())
        {
          std::vector<std::pair<size_t,FieldID> >::iterator it2 = it1;
          while ((it2 != zip_fields.end()) && (it1->first == it2->first))
            it2++;
          std::reverse(it1, it2);
          it1 = it2;
        }
      }
      // Find out how many elements exists between fields
      int field_index = -1;
      size_t elements_between_fields = 1;
      const OrderingConstraint &order = constraints.ordering_constraint;
      for (unsigned idx = 0; order.ordering.size(); idx++)
      {
        const DimensionKind dim = order.ordering[idx];
        if (dim == DIM_F)
        {
          field_index = idx;
          break;
        }
        else
        {
#ifdef DEBUG_LEGION
          assert(int(dim) < DIM);
#endif
          elements_between_fields *= (bounds.hi[dim] - bounds.lo[dim] + 1);
        }
      }
#ifdef DEBUG_LEGION
      assert(field_index >= 0);
#endif
      // This code borrows from choose_instance_layout but
      // there are subtle differences to handle Legion's layout constraints
      // What we want to compute is the size of the field dimension
      // in a way that guarantees that all fields maintain their alignments
      size_t fsize = 0;
      size_t falign = 1;
      // We can't make the piece lists yet because we don't know the 
      // extent of the field dimension needed to ensure alignment 
      std::map<FieldID, size_t> field_offsets;
      for (std::vector<std::pair<size_t,FieldID> >::const_iterator it = 
            zip_fields.begin(); it != zip_fields.end(); it++)
      {
        // if not specified, field goes at the end of all known fields
        // (or a bit past if alignment is a concern)
        size_t offset = fsize;
        std::map<FieldID,off_t>::const_iterator offset_finder = 
          offsets.find(it->second);
        if (offset_finder != offsets.end())
          offset += offset_finder->second;
        std::map<FieldID,size_t>::const_iterator alignment_finder = 
          alignments.find(it->second);
        const size_t field_alignment = (alignment_finder != alignments.end()) ?
          alignment_finder->second : 1;
        if (field_alignment > 1)
        {
          offset = round_up(offset, field_alignment);
          if ((falign % field_alignment) != 0)
            falign = lcm(falign, field_alignment);
        }
        // increase size and alignment if needed
        fsize = max(fsize, offset + it->first * elements_between_fields);
        field_offsets[it->second] = offset;
      }
      if (falign > 1)
      {
        // group size needs to be rounded up to match group alignment
	fsize = round_up(fsize, falign);
	// overall instance alignment layout must be compatible with group
	layout->alignment_reqd = lcm(layout->alignment_reqd, falign);
      }
      // we've handled the offsets and alignment for every field across
      // all dimensions so we can just use the size of the field to 
      // determine the piece list
      std::map<size_t,unsigned> pl_indexes;
      layout->piece_lists.reserve(unique_sizes.size());
      for (std::vector<std::pair<size_t,FieldID> >::const_iterator it = 
            zip_fields.begin(); it != zip_fields.end(); it++)
      {
        unsigned li;
        std::map<size_t,unsigned>::const_iterator finder =
          pl_indexes.find(it->first);
        if (finder == pl_indexes.end())
        {
          li = layout->piece_lists.size();
#ifdef DEBUG_LEGION
          assert(li < unique_sizes.size());
#endif
          layout->piece_lists.resize(li + 1);
          pl_indexes[it->first] = li;

          // create the piece
          Realm::AffineLayoutPiece<DIM,T> *piece = 
            new Realm::AffineLayoutPiece<DIM,T>;
          piece->bounds = bounds; 
          piece->offset = 0;
          size_t stride = it->first;
          for (std::vector<DimensionKind>::const_iterator dit = 
                order.ordering.begin(); dit != order.ordering.end(); dit++)
          {
            if ((*dit) != DIM_F)
            {
#ifdef DEBUG_LEGION
              assert(int(*dit) < DIM);
#endif
              piece->strides[*dit] = stride;
              piece->offset -= bounds.lo[*dit] * stride;
              stride *= (bounds.hi[*dit] - bounds.lo[*dit] + 1);
            }
            else
              // Reset the stride to the fsize for the next dimension
              // since it already incorporates everything prior to it
              stride = fsize;
          }
          layout->piece_lists[li].pieces.push_back(piece);
        }
        else
          li = finder->second;
#ifdef DEBUG_LEGION
        assert(layout->fields.count(it->second) == 0);
#endif
        Realm::InstanceLayoutGeneric::FieldLayout &fl = 
          layout->fields[it->second];
        fl.list_idx = li;
        fl.rel_offset = field_offsets[it->second];
        fl.size_in_bytes = it->first;
      }
      // Lastly compute the size of the layout, which is the size of the 
      // field dimension times the extents of all the remaning dimensions
      layout->bytes_used = fsize;
      for (unsigned idx = field_index+1; idx < order.ordering.size(); idx++)
      {
        const DimensionKind dim = order.ordering[idx];
#ifdef DEBUG_LEGION
        assert(int(dim) < DIM);
#endif
        layout->bytes_used *= (bounds.hi[dim] - bounds.lo[dim] + 1);
      }
      return layout;
    }

    /////////////////////////////////////////////////////////////
    // Index Space Operations 
    /////////////////////////////////////////////////////////////
    
    //--------------------------------------------------------------------------
    template<int DIM, typename T>
    IndexSpaceOperationT<DIM,T>::IndexSpaceOperationT(OperationKind kind,
                                                      RegionTreeForest *ctx)
      : IndexSpaceOperation(NT_TemplateHelper::encode_tag<DIM,T>(),
                            kind, ctx), is_index_space_tight(false)
    //--------------------------------------------------------------------------
    {
    }

    //--------------------------------------------------------------------------
    template<int DIM, typename T>
    IndexSpaceOperationT<DIM,T>::IndexSpaceOperationT(OperationKind kind,
                                  RegionTreeForest *ctx, Deserializer &derez)
      : IndexSpaceOperation(NT_TemplateHelper::encode_tag<DIM,T>(),
                            kind, ctx, derez), is_index_space_tight(false)
    //--------------------------------------------------------------------------
    {
      // We can unpack the index space here directly
      derez.deserialize(this->realm_index_space);
      this->tight_index_space = this->realm_index_space;
      derez.deserialize(this->realm_index_space_ready);
      // We'll do the make_valid request in activate_remote if needed
    }

    //--------------------------------------------------------------------------
    template<int DIM, typename T>
    IndexSpaceOperationT<DIM,T>::~IndexSpaceOperationT(void)
    //--------------------------------------------------------------------------
    {
      if (this->origin_space == this->context->runtime->address_space)
      {
        this->realm_index_space.destroy(realm_index_space_ready);
        this->tight_index_space.destroy(tight_index_space_ready);
      }
    }

    //--------------------------------------------------------------------------
    template<int DIM, typename T>
    ApEvent IndexSpaceOperationT<DIM,T>::get_expr_index_space(void *result,
                                            TypeTag tag, bool need_tight_result)
    //--------------------------------------------------------------------------
    {
#ifdef DEBUG_LEGION
      assert(tag == type_tag);
#endif
      Realm::IndexSpace<DIM,T> *space = 
        reinterpret_cast<Realm::IndexSpace<DIM,T>*>(result);
      return get_realm_index_space(*space, need_tight_result);
    }

    //--------------------------------------------------------------------------
    template<int DIM, typename T>
    Domain IndexSpaceOperationT<DIM,T>::get_domain(ApEvent &ready, bool tight)
    //--------------------------------------------------------------------------
    {
      Realm::IndexSpace<DIM,T> result;
      ready = get_realm_index_space(result, tight);
      return DomainT<DIM,T>(result);
    }

    //--------------------------------------------------------------------------
    template<int DIM, typename T>
    ApEvent IndexSpaceOperationT<DIM,T>::get_realm_index_space(
                        Realm::IndexSpace<DIM,T> &space, bool need_tight_result)
    //--------------------------------------------------------------------------
    {
      if (!is_index_space_tight)
      {
        if (need_tight_result)
        {
          // Wait for the index space to be tight
          if (tight_index_space_ready.exists() && 
              !tight_index_space_ready.has_triggered())
            tight_index_space_ready.wait();
          space = tight_index_space;
          return ApEvent::NO_AP_EVENT;
        }
        else
        {
          space = realm_index_space;
          return realm_index_space_ready;
        }
      }
      else
      {
        // Already tight so we can just return that
        space = tight_index_space;
        return ApEvent::NO_AP_EVENT;
      }
    }

    //--------------------------------------------------------------------------
    template<int DIM, typename T>
    void IndexSpaceOperationT<DIM,T>::tighten_index_space(void)
    //--------------------------------------------------------------------------
    {
#ifdef DEBUG_LEGION
      assert(realm_index_space.is_valid());
#endif
      tight_index_space = realm_index_space.tighten();
#ifdef DEBUG_LEGION
      assert(tight_index_space.is_valid());
#endif
      // Small memory fence to propagate writes before setting the flag
      __sync_synchronize();
      is_index_space_tight = true;
    }

    //--------------------------------------------------------------------------
    template<int DIM, typename T>
    bool IndexSpaceOperationT<DIM,T>::check_empty(void)
    //--------------------------------------------------------------------------
    {
      return (get_volume() == 0);
    }

    //--------------------------------------------------------------------------
    template<int DIM, typename T>
    size_t IndexSpaceOperationT<DIM,T>::get_volume(void)
    //--------------------------------------------------------------------------
    {
      if (has_volume)
        return volume;
      Realm::IndexSpace<DIM,T> temp;
      ApEvent ready = get_realm_index_space(temp, true/*tight*/);
      if (ready.exists() && !ready.has_triggered())
        ready.wait();
      volume = temp.volume();
      __sync_synchronize();
      has_volume = true;
      return volume;
    }

    //--------------------------------------------------------------------------
    template<int DIM, typename T>
    void IndexSpaceOperationT<DIM,T>::activate_remote(void)
    //--------------------------------------------------------------------------
    {
      // Request that we make the valid index space valid
      this->tight_index_space_ready = 
        RtEvent(this->realm_index_space.make_valid());
    }

    //--------------------------------------------------------------------------
    template<int DIM, typename T>
    void IndexSpaceOperationT<DIM,T>::pack_expression(Serializer &rez,
                                                      AddressSpaceID target)
    //--------------------------------------------------------------------------
    {
      if (target == context->runtime->address_space)
      {
        rez.serialize<bool>(true/*local*/);
        rez.serialize(this);
      }
      else if (target == origin_space)
      {
        rez.serialize<bool>(true/*local*/);
        rez.serialize(origin_expr);
      }
      else
      {
        rez.serialize<bool>(false/*local*/);
        rez.serialize<bool>(false/*index space*/);
        rez.serialize(expr_id);
        rez.serialize(origin_expr);
      }
    }

    //--------------------------------------------------------------------------
    template<int DIM, typename T>
    IndexSpaceNode* IndexSpaceOperationT<DIM,T>::find_or_create_node(
<<<<<<< HEAD
                                     TaskContext *ctx, const bool notify_remote)
=======
                                          TaskContext *ctx, RtEvent initialized)
>>>>>>> e905cb3a
    //--------------------------------------------------------------------------
    {
      if (node != NULL)
        return node;
      Runtime *runtime = context->runtime;
      {
        AutoLock i_lock(inter_lock);
        // Retest after we get the lock
        if (node != NULL)
          return node;
        // Make a handle and DID to use for this index space
        IndexSpace handle = runtime->help_create_index_space_handle(type_tag);
        DistributedID did = runtime->get_available_distributed_id();
#ifdef DEBUG_LEGION
        if (ctx != NULL)
          log_index.debug("Creating index space %x in task%s (ID %lld)", 
                handle.get_id(), ctx->get_task_name(), ctx->get_unique_id());
#endif
        
        if (is_index_space_tight)
          node = context->create_node(handle, &tight_index_space, false/*dom*/,
<<<<<<< HEAD
                              NULL/*parent*/, 0/*color*/, did,
                              realm_index_space_ready, expr_id, notify_remote);
        else
          node = context->create_node(handle, &realm_index_space, false/*dom*/,
                              NULL/*parent*/, 0/*color*/, did,
                              realm_index_space_ready, expr_id, notify_remote);
=======
                                      NULL/*parent*/,0/*color*/,did,initialized,
                                      realm_index_space_ready, expr_id);
        else
          node = context->create_node(handle, &realm_index_space, false/*dom*/,
                                      NULL/*parent*/,0/*color*/,did,initialized,
                                      realm_index_space_ready, expr_id);
>>>>>>> e905cb3a
      }
      if (ctx != NULL)
        ctx->register_index_space_creation(node->handle);
      if (runtime->legion_spy_enabled)
        LegionSpy::log_top_index_space(node->handle.get_id());
      return node;
    }

    //--------------------------------------------------------------------------
    template<int DIM, typename T>
    ApEvent IndexSpaceOperationT<DIM,T>::issue_fill(
                                 const PhysicalTraceInfo &trace_info,
                                 const std::vector<CopySrcDstField> &dst_fields,
                                 const void *fill_value, size_t fill_size,
#ifdef LEGION_SPY
                                 UniqueID fill_uid,
                                 FieldSpace handle,
                                 RegionTreeID tree_id,
#endif
                                 ApEvent precondition, PredEvent pred_guard,
                                 std::set<RtEvent> *effects_applied,
                                 const FieldMaskSet<FillView> *tracing_srcs,
                                 const FieldMaskSet<InstanceView> *tracing_dsts)
    //--------------------------------------------------------------------------
    {
      Realm::IndexSpace<DIM,T> local_space;
      ApEvent space_ready = get_realm_index_space(local_space, true/*tight*/);
      if (space_ready.exists() && precondition.exists())
        return issue_fill_internal(context, local_space, trace_info, 
            dst_fields, fill_value, fill_size, 
#ifdef LEGION_SPY
            fill_uid, handle, tree_id,
#endif
            Runtime::merge_events(&trace_info, space_ready, precondition), 
            pred_guard, effects_applied, tracing_srcs, tracing_dsts);
      else if (space_ready.exists())
        return issue_fill_internal(context, local_space, trace_info, 
                                   dst_fields, fill_value, fill_size,
#ifdef LEGION_SPY
                                   fill_uid, handle, tree_id,
#endif
                                   space_ready, pred_guard, effects_applied,
                                   tracing_srcs, tracing_dsts);
      else
        return issue_fill_internal(context, local_space, trace_info, 
                                   dst_fields, fill_value, fill_size,
#ifdef LEGION_SPY
                                   fill_uid, handle, tree_id,
#endif
                                   precondition, pred_guard, effects_applied,
                                   tracing_srcs, tracing_dsts);
    }

    //--------------------------------------------------------------------------
    template<int DIM, typename T>
    ApEvent IndexSpaceOperationT<DIM,T>::issue_copy(
                                 const PhysicalTraceInfo &trace_info,
                                 const std::vector<CopySrcDstField> &dst_fields,
                                 const std::vector<CopySrcDstField> &src_fields,
#ifdef LEGION_SPY
                                 FieldSpace handle, 
                                 RegionTreeID src_tree_id,
                                 RegionTreeID dst_tree_id,
#endif
                                 ApEvent precondition, PredEvent pred_guard,
                                 ReductionOpID redop, bool reduction_fold,
                                 std::set<RtEvent> *effects_applied,
                                 const FieldMaskSet<InstanceView> *tracing_srcs,
                                 const FieldMaskSet<InstanceView> *tracing_dsts)
    //--------------------------------------------------------------------------
    {
      Realm::IndexSpace<DIM,T> local_space;
      ApEvent space_ready = get_realm_index_space(local_space, true/*tight*/);
      if (space_ready.exists() && precondition.exists())
        return issue_copy_internal(context, local_space, trace_info, 
            dst_fields, src_fields,
#ifdef LEGION_SPY
            handle, src_tree_id, dst_tree_id,
#endif
            Runtime::merge_events(&trace_info, precondition, space_ready),
            pred_guard, redop, reduction_fold, effects_applied,
            tracing_srcs, tracing_dsts);
      else if (space_ready.exists())
        return issue_copy_internal(context, local_space, trace_info, 
                dst_fields, src_fields, 
#ifdef LEGION_SPY
                handle, src_tree_id, dst_tree_id,
#endif
                space_ready, pred_guard, redop, reduction_fold,
                effects_applied, tracing_srcs, tracing_dsts);
      else
        return issue_copy_internal(context, local_space, trace_info, 
                dst_fields, src_fields, 
#ifdef LEGION_SPY
                handle, src_tree_id, dst_tree_id,
#endif
                precondition, pred_guard, redop, reduction_fold,
                effects_applied, tracing_srcs, tracing_dsts);
    }

    //--------------------------------------------------------------------------
    template<int DIM, typename T>
    void IndexSpaceOperationT<DIM,T>::construct_indirections(
                                     const std::vector<unsigned> &field_indexes,
                                     const FieldID indirect_field,
                                     const TypeTag indirect_type,
                                     const bool is_range, 
                                     const PhysicalInstance indirect_instance,
                                     const LegionVector<
                                            IndirectRecord>::aligned &records,
                                     std::vector<void*> &indirections,
                                     std::vector<unsigned> &indirect_indexes,
                                     const bool possible_out_of_range,
                                     const bool possible_aliasing)
    //--------------------------------------------------------------------------
    {
      construct_indirections_internal<DIM,T>(field_indexes, indirect_field,
                                 indirect_type, is_range, indirect_instance, 
                                 records, indirections, indirect_indexes,
                                 possible_out_of_range, possible_aliasing);
    }

    //--------------------------------------------------------------------------
    template<int DIM, typename T>
    void IndexSpaceOperationT<DIM,T>::destroy_indirections(
                                               std::vector<void*> &indirections)
    //--------------------------------------------------------------------------
    {
      destroy_indirections_internal<DIM,T>(indirections);
    }

    //--------------------------------------------------------------------------
    template<int DIM, typename T>
    ApEvent IndexSpaceOperationT<DIM,T>::issue_indirect(
                                 const PhysicalTraceInfo &trace_info,
                                 const std::vector<CopySrcDstField> &dst_fields,
                                 const std::vector<CopySrcDstField> &src_fields,
                                 const std::vector<void*> &indirects,
                                 ApEvent precondition, PredEvent pred_guard)
    //--------------------------------------------------------------------------
    {
      Realm::IndexSpace<DIM,T> local_space;
      ApEvent space_ready = get_realm_index_space(local_space, true/*tight*/);
      if (space_ready.exists() && precondition.exists())
        return issue_indirect_internal(context, local_space, trace_info, 
            dst_fields, src_fields, indirects,
            Runtime::merge_events(&trace_info, precondition, space_ready),
            pred_guard);
      else if (space_ready.exists())
        return issue_indirect_internal(context, local_space, trace_info, 
                                       dst_fields, src_fields, indirects, 
                                       space_ready, pred_guard);
      else
        return issue_indirect_internal(context, local_space, trace_info, 
                                       dst_fields, src_fields, indirects,
                                       precondition, pred_guard);
    }

    //--------------------------------------------------------------------------
    template<int DIM, typename T>
    Realm::InstanceLayoutGeneric* IndexSpaceOperationT<DIM,T>::create_layout(
                                    const LayoutConstraintSet &constraints,
                                    const std::vector<FieldID> &field_ids,
                                    const std::vector<size_t> &field_sizes)
    //--------------------------------------------------------------------------
    {
      Realm::IndexSpace<DIM,T> local_is;
      ApEvent space_ready = get_realm_index_space(local_is, true/*tight*/);
      if (space_ready.exists())
        space_ready.wait();
      return create_layout_internal(local_is,constraints,field_ids,field_sizes);
    }

    //--------------------------------------------------------------------------
    template<int DIM, typename T>
    IndexSpaceUnion<DIM,T>::IndexSpaceUnion(
                            const std::vector<IndexSpaceExpression*> &to_union,
                            RegionTreeForest *ctx)
      : IndexSpaceOperationT<DIM,T>(IndexSpaceOperation::UNION_OP_KIND, ctx),
        sub_expressions(to_union)
    //--------------------------------------------------------------------------
    {
      std::set<ApEvent> preconditions;
      std::vector<Realm::IndexSpace<DIM,T> > spaces(sub_expressions.size());
      for (unsigned idx = 0; idx < sub_expressions.size(); idx++)
      {
        IndexSpaceExpression *sub = sub_expressions[idx];
        // Add the parent and the reference
        sub->add_parent_operation(this);
        sub->add_expression_reference();
        // Then get the realm index space expression
        ApEvent precondition = sub->get_expr_index_space(
            &spaces[idx], this->type_tag, false/*need tight result*/);
        if (precondition.exists())
          preconditions.insert(precondition);
      }
      // Kick this off to Realm
      ApEvent precondition = Runtime::merge_events(NULL, preconditions);
      Realm::ProfilingRequestSet requests;
      if (ctx->runtime->profiler != NULL)
        ctx->runtime->profiler->add_partition_request(requests,
                      implicit_provenance, DEP_PART_UNION_REDUCTION);
      this->realm_index_space_ready = ApEvent(
          Realm::IndexSpace<DIM,T>::compute_union(
              spaces, this->realm_index_space, requests, precondition));
      // Then launch the tighten call for it too since we know we're
      // going to want this eventually
      const RtEvent valid_event(this->realm_index_space.make_valid());
      // See if both the events needed for the tighten call are done
      if (!this->realm_index_space_ready.has_triggered() || 
          !valid_event.has_triggered())
      {
        IndexSpaceExpression::TightenIndexSpaceArgs args(this);
        if (!this->realm_index_space_ready.has_triggered())
        {
          if (!valid_event.has_triggered())
            this->tight_index_space_ready = 
              ctx->runtime->issue_runtime_meta_task(args, 
                  LG_LATENCY_WORK_PRIORITY, Runtime::merge_events(valid_event,
                    Runtime::protect_event(this->realm_index_space_ready)));
          else
            this->tight_index_space_ready = 
              ctx->runtime->issue_runtime_meta_task(args, 
                  LG_LATENCY_WORK_PRIORITY,
                  Runtime::protect_event(this->realm_index_space_ready));
        }
        else
          this->tight_index_space_ready = 
            ctx->runtime->issue_runtime_meta_task(args, 
                LG_LATENCY_WORK_PRIORITY, valid_event);
      }
      else // We can do the tighten call now
        this->tighten_index_space();
      if (ctx->runtime->legion_spy_enabled)
      {
        std::vector<IndexSpaceExprID> sources(this->sub_expressions.size()); 
        for (unsigned idx = 0; idx < this->sub_expressions.size(); idx++)
          sources[idx] = this->sub_expressions[idx]->expr_id;
        LegionSpy::log_index_space_union(this->expr_id, sources);
      }
    }

    //--------------------------------------------------------------------------
    template<int DIM, typename T>
    IndexSpaceUnion<DIM,T>::IndexSpaceUnion(
                            const std::vector<IndexSpaceExpression*> &to_union,
                            RegionTreeForest *ctx, Deserializer &derez)
      : IndexSpaceOperationT<DIM,T>(IndexSpaceOperation::UNION_OP_KIND, 
                                    ctx, derez), sub_expressions(to_union)
    //--------------------------------------------------------------------------
    {
      // Just update the tree correctly with references
      for (unsigned idx = 0; idx < sub_expressions.size(); idx++)
      {
        IndexSpaceExpression *sub = sub_expressions[idx];
        // Add the parent and the reference
        sub->add_parent_operation(this);
        sub->add_expression_reference();
      }
    }

    //--------------------------------------------------------------------------
    template<int DIM, typename T>
    IndexSpaceUnion<DIM,T>::IndexSpaceUnion(const IndexSpaceUnion<DIM,T> &rhs)
      : IndexSpaceOperationT<DIM,T>(IndexSpaceOperation::UNION_OP_KIND, NULL)
    //--------------------------------------------------------------------------
    {
      // should never be called
      assert(false);
    }

    //--------------------------------------------------------------------------
    template<int DIM, typename T>
    IndexSpaceUnion<DIM,T>::~IndexSpaceUnion(void)
    //--------------------------------------------------------------------------
    {
      // Remove references from our sub expressions
      for (unsigned idx = 0; idx < sub_expressions.size(); idx++)
        if (sub_expressions[idx]->remove_expression_reference())
          delete sub_expressions[idx];
    }

    //--------------------------------------------------------------------------
    template<int DIM, typename T>
    IndexSpaceUnion<DIM,T>& IndexSpaceUnion<DIM,T>::operator=(
                                              const IndexSpaceUnion<DIM,T> &rhs)
    //--------------------------------------------------------------------------
    {
      // should never be called
      assert(false);
      return *this;
    }

    //--------------------------------------------------------------------------
    template<int DIM, typename T>
    void IndexSpaceUnion<DIM,T>::pack_expression_structure(Serializer &rez,
                                                          AddressSpaceID target,
                                                          const bool top)
    //--------------------------------------------------------------------------
    {
#ifdef DEBUG_LEGION
      assert(target != this->context->runtime->address_space);
#endif
      if (top)
        this->record_remote_expression(target);
      rez.serialize<bool>(false); // not an index space
      if (target == this->origin_space)
      {
        rez.serialize<bool>(true); // local
        rez.serialize(this->origin_expr);
      }
      else
      {
        rez.serialize<bool>(false); // not local
        const bool local_empty = this->is_empty();
        if (!local_empty)
        {
          rez.serialize<size_t>(sub_expressions.size());
          for (std::vector<IndexSpaceExpression*>::const_iterator it = 
                sub_expressions.begin(); it != sub_expressions.end(); it++)
            (*it)->pack_expression_structure(rez, target, false/*top*/);
        }
        else
          rez.serialize<size_t>(0);
        rez.serialize(this->op_kind); 
        rez.serialize(this->type_tag); // unpacked by creator
        rez.serialize(this->expr_id); // unpacked by IndexSpaceOperation
        rez.serialize(this->origin_expr); // unpacked by IndexSpaceOperation
        // unpacked by IndexSpaceOperationT
        if (!local_empty)
        {
          Realm::IndexSpace<DIM,T> temp;
          ApEvent ready = this->get_realm_index_space(temp, true/*tight*/);
          rez.serialize(temp);
          rez.serialize(ready);
        }
        else
        {
          const Realm::IndexSpace<DIM,T> temp = 
            Realm::IndexSpace<DIM,T>::make_empty();
          rez.serialize(temp);
          rez.serialize(ApEvent::NO_AP_EVENT);
        }
      }
    }

    //--------------------------------------------------------------------------
    template<int DIM, typename T>
    bool IndexSpaceUnion<DIM,T>::remove_operation(RegionTreeForest *forest)
    //--------------------------------------------------------------------------
    {
      // Remove the parent operation from all the sub expressions
      for (unsigned idx = 0; idx < sub_expressions.size(); idx++)
        sub_expressions[idx]->remove_parent_operation(this);
      // Then remove ourselves from the tree
      if (forest != NULL)
        forest->remove_union_operation(this, sub_expressions);
      // Remove our expression reference added by invalidate_operation
      // and return true if we should be deleted
      return this->remove_expression_reference();
    }

    //--------------------------------------------------------------------------
    template<int DIM, typename T>
    IndexSpaceExpression* IndexSpaceUnion<DIM,T>::find_congruence(void) 
    //--------------------------------------------------------------------------
    {
      const size_t local_volume = this->get_volume();
      if (local_volume == 0)
        return NULL;
      for (typename std::vector<IndexSpaceExpression*>::const_iterator it = 
            sub_expressions.begin(); it != sub_expressions.end(); it++)
        if ((*it)->get_volume() == local_volume)
          return (*it);
      return NULL;
    }

    //--------------------------------------------------------------------------
    template<int DIM, typename T>
    IndexSpaceIntersection<DIM,T>::IndexSpaceIntersection(
                            const std::vector<IndexSpaceExpression*> &to_inter,
                            RegionTreeForest *ctx)
      : IndexSpaceOperationT<DIM,T>(IndexSpaceOperation::INTERSECT_OP_KIND,ctx),
        sub_expressions(to_inter)
    //--------------------------------------------------------------------------
    {
      std::set<ApEvent> preconditions;
      std::vector<Realm::IndexSpace<DIM,T> > spaces(sub_expressions.size());
      for (unsigned idx = 0; idx < sub_expressions.size(); idx++)
      {
        IndexSpaceExpression *sub = sub_expressions[idx];
        // Add the parent and the reference
        sub->add_parent_operation(this);
        sub->add_expression_reference();
        ApEvent precondition = sub->get_expr_index_space(
            &spaces[idx], this->type_tag, false/*need tight result*/);
        if (precondition.exists())
          preconditions.insert(precondition);
      }
      // Kick this off to Realm
      ApEvent precondition = Runtime::merge_events(NULL, preconditions);
      Realm::ProfilingRequestSet requests;
      if (ctx->runtime->profiler != NULL)
        ctx->runtime->profiler->add_partition_request(requests,
                implicit_provenance, DEP_PART_INTERSECTION_REDUCTION);
      this->realm_index_space_ready = ApEvent(
          Realm::IndexSpace<DIM,T>::compute_intersection(
              spaces, this->realm_index_space, requests, precondition));
      // Then launch the tighten call for it too since we know we're
      // going to want this eventually
      const RtEvent valid_event(this->realm_index_space.make_valid());
      // See if both the events needed for the tighten call are done
      if (!this->realm_index_space_ready.has_triggered() || 
          !valid_event.has_triggered())
      {
        IndexSpaceExpression::TightenIndexSpaceArgs args(this);
        if (!this->realm_index_space_ready.has_triggered())
        {
          if (!valid_event.has_triggered())
            this->tight_index_space_ready = 
              ctx->runtime->issue_runtime_meta_task(args, 
                  LG_LATENCY_WORK_PRIORITY, Runtime::merge_events(valid_event,
                    Runtime::protect_event(this->realm_index_space_ready)));
          else
            this->tight_index_space_ready = 
              ctx->runtime->issue_runtime_meta_task(args, 
                  LG_LATENCY_WORK_PRIORITY,
                  Runtime::protect_event(this->realm_index_space_ready));
        }
        else
          this->tight_index_space_ready = 
            ctx->runtime->issue_runtime_meta_task(args, 
                LG_LATENCY_WORK_PRIORITY, valid_event);
      }
      else // We can do the tighten call now
        this->tighten_index_space();
      if (ctx->runtime->legion_spy_enabled)
      {
        std::vector<IndexSpaceExprID> sources(this->sub_expressions.size()); 
        for (unsigned idx = 0; idx < this->sub_expressions.size(); idx++)
          sources[idx] = this->sub_expressions[idx]->expr_id;
        LegionSpy::log_index_space_intersection(this->expr_id, sources);
      }
    }

    //--------------------------------------------------------------------------
    template<int DIM, typename T>
    IndexSpaceIntersection<DIM,T>::IndexSpaceIntersection(
                            const std::vector<IndexSpaceExpression*> &to_inter,
                            RegionTreeForest *ctx, Deserializer &derez)
      : IndexSpaceOperationT<DIM,T>(IndexSpaceOperation::INTERSECT_OP_KIND,
                                    ctx, derez), sub_expressions(to_inter)
    //--------------------------------------------------------------------------
    {
      // Just update the tree correctly with references
      for (unsigned idx = 0; idx < sub_expressions.size(); idx++)
      {
        IndexSpaceExpression *sub = sub_expressions[idx];
        // Add the parent and the reference
        sub->add_parent_operation(this);
        sub->add_expression_reference();
      }
    }

    //--------------------------------------------------------------------------
    template<int DIM, typename T>
    IndexSpaceIntersection<DIM,T>::IndexSpaceIntersection(
                                      const IndexSpaceIntersection<DIM,T> &rhs)
      : IndexSpaceOperationT<DIM,T>(IndexSpaceOperation::INTERSECT_OP_KIND,NULL)
    //--------------------------------------------------------------------------
    {
      // should never be called
      assert(false);
    }

    //--------------------------------------------------------------------------
    template<int DIM, typename T>
    IndexSpaceIntersection<DIM,T>::~IndexSpaceIntersection(void)
    //--------------------------------------------------------------------------
    {
      // Remove references from our sub expressions
      for (unsigned idx = 0; idx < sub_expressions.size(); idx++)
        if (sub_expressions[idx]->remove_expression_reference())
          delete sub_expressions[idx];
    }

    //--------------------------------------------------------------------------
    template<int DIM, typename T>
    IndexSpaceIntersection<DIM,T>& IndexSpaceIntersection<DIM,T>::operator=(
                                       const IndexSpaceIntersection<DIM,T> &rhs)
    //--------------------------------------------------------------------------
    {
      // should never be called
      assert(false);
      return *this;
    }

    //--------------------------------------------------------------------------
    template<int DIM, typename T>
    void IndexSpaceIntersection<DIM,T>::pack_expression_structure(
                         Serializer &rez, AddressSpaceID target, const bool top)
    //--------------------------------------------------------------------------
    {
#ifdef DEBUG_LEGION
      assert(target != this->context->runtime->address_space);
#endif
      if (top)
        this->record_remote_expression(target);
      rez.serialize<bool>(false); // not an index space
      if (target == this->origin_space)
      {
        rez.serialize<bool>(true); // local
        rez.serialize(this->origin_expr);
      }
      else
      {
        rez.serialize<bool>(false); // not local
        const bool local_empty = this->is_empty();
        if (!local_empty)
        {
          rez.serialize<size_t>(sub_expressions.size());
          for (std::vector<IndexSpaceExpression*>::const_iterator it = 
                sub_expressions.begin(); it != sub_expressions.end(); it++)
            (*it)->pack_expression_structure(rez, target, false/*top*/);
        }
        else
          rez.serialize<size_t>(0);
        rez.serialize(this->op_kind); 
        rez.serialize(this->type_tag); // unpacked by creator
        rez.serialize(this->expr_id); // unpacked by IndexSpaceOperation
        rez.serialize(this->origin_expr); // unpacked by IndexSpaceOperation
        // unpacked by IndexSpaceOperationT
        if (!local_empty)
        {
          Realm::IndexSpace<DIM,T> temp;
          ApEvent ready = this->get_realm_index_space(temp, true/*tight*/);
          rez.serialize(temp);
          rez.serialize(ready);
        }
        else
        {
          const Realm::IndexSpace<DIM,T> temp = 
            Realm::IndexSpace<DIM,T>::make_empty();
          rez.serialize(temp);
          rez.serialize(ApEvent::NO_AP_EVENT);
        }
      }
    }

    //--------------------------------------------------------------------------
    template<int DIM, typename T>
    bool IndexSpaceIntersection<DIM,T>::remove_operation(
                                                       RegionTreeForest *forest)
    //--------------------------------------------------------------------------
    {
      // Remove the parent operation from all the sub expressions
      for (unsigned idx = 0; idx < sub_expressions.size(); idx++)
        sub_expressions[idx]->remove_parent_operation(this);
      // Then remove ourselves from the tree
      if (forest != NULL)
        forest->remove_intersection_operation(this, sub_expressions);
      // Remove our expression reference added by invalidate_operation
      // and return true if we should be deleted
      return this->remove_expression_reference();
    }

    //--------------------------------------------------------------------------
    template<int DIM, typename T>
    IndexSpaceExpression* IndexSpaceIntersection<DIM,T>::find_congruence(void)
    //--------------------------------------------------------------------------
    {
      const size_t local_volume = this->get_volume();
      if (local_volume == 0)
        return NULL;
      for (typename std::vector<IndexSpaceExpression*>::const_iterator it = 
            sub_expressions.begin(); it != sub_expressions.end(); it++)
        if ((*it)->get_volume() == local_volume)
          return (*it);
      return NULL;
    }

    //--------------------------------------------------------------------------
    template<int DIM, typename T>
    IndexSpaceDifference<DIM,T>::IndexSpaceDifference(IndexSpaceExpression *l,
                IndexSpaceExpression *r, RegionTreeForest *ctx) 
      : IndexSpaceOperationT<DIM,T>(IndexSpaceOperation::DIFFERENCE_OP_KIND,ctx)
        , lhs(l), rhs(r)
    //--------------------------------------------------------------------------
    {
      if (lhs == rhs)
      {
        // Special case for when the expressions are the same
        lhs->add_parent_operation(this);
        lhs->add_expression_reference();
        this->realm_index_space = Realm::IndexSpace<DIM,T>::make_empty();
        this->tight_index_space = Realm::IndexSpace<DIM,T>::make_empty();
        this->realm_index_space_ready = ApEvent::NO_AP_EVENT;
        this->tight_index_space_ready = RtEvent::NO_RT_EVENT;
      }
      else
      {
        Realm::IndexSpace<DIM,T> lhs_space, rhs_space;
        // Add the parent and the references
        lhs->add_parent_operation(this);
        rhs->add_parent_operation(this);
        lhs->add_expression_reference();
        rhs->add_expression_reference();
        ApEvent left_ready = 
          lhs->get_expr_index_space(&lhs_space, this->type_tag, false/*tight*/);
        ApEvent right_ready = 
          rhs->get_expr_index_space(&rhs_space, this->type_tag, false/*tight*/);
        ApEvent precondition = 
          Runtime::merge_events(NULL, left_ready, right_ready);
        Realm::ProfilingRequestSet requests;
        if (ctx->runtime->profiler != NULL)
          ctx->runtime->profiler->add_partition_request(requests,
                                implicit_provenance, DEP_PART_DIFFERENCE);
        this->realm_index_space_ready = ApEvent(
            Realm::IndexSpace<DIM,T>::compute_difference(lhs_space, rhs_space, 
                              this->realm_index_space, requests, precondition));
        // Then launch the tighten call for it too since we know we're
        // going to want this eventually
        const RtEvent valid_event(this->realm_index_space.make_valid());
        // See if both the events needed for the tighten call are done
        if (!this->realm_index_space_ready.has_triggered() || 
            !valid_event.has_triggered())
        {
          IndexSpaceExpression::TightenIndexSpaceArgs args(this);
          if (!this->realm_index_space_ready.has_triggered())
          {
            if (!valid_event.has_triggered())
              this->tight_index_space_ready = 
                ctx->runtime->issue_runtime_meta_task(args, 
                    LG_LATENCY_WORK_PRIORITY, Runtime::merge_events(valid_event,
                      Runtime::protect_event(this->realm_index_space_ready)));
            else
              this->tight_index_space_ready = 
                ctx->runtime->issue_runtime_meta_task(args, 
                    LG_LATENCY_WORK_PRIORITY,
                    Runtime::protect_event(this->realm_index_space_ready));
          }
          else
            this->tight_index_space_ready = 
              ctx->runtime->issue_runtime_meta_task(args, 
                  LG_LATENCY_WORK_PRIORITY, valid_event);
        }
        else // We can do the tighten call now
          this->tighten_index_space();
      }
      if (ctx->runtime->legion_spy_enabled)
        LegionSpy::log_index_space_difference(this->expr_id,
                                              lhs->expr_id, rhs->expr_id);
    }

    //--------------------------------------------------------------------------
    template<int DIM, typename T>
    IndexSpaceDifference<DIM,T>::IndexSpaceDifference(IndexSpaceExpression *l,
            IndexSpaceExpression *r, RegionTreeForest *ctx, Deserializer &derez) 
      : IndexSpaceOperationT<DIM,T>(IndexSpaceOperation::DIFFERENCE_OP_KIND,
                                    ctx, derez), lhs(l), rhs(r)
    //--------------------------------------------------------------------------
    {
      if (lhs != NULL)
      {
        lhs->add_parent_operation(this);
        lhs->add_expression_reference();
      }
      if (rhs != NULL)
      {
        rhs->add_parent_operation(this);
        rhs->add_expression_reference();
      }
    }

    //--------------------------------------------------------------------------
    template<int DIM, typename T>
    IndexSpaceDifference<DIM,T>::IndexSpaceDifference(
                                      const IndexSpaceDifference<DIM,T> &rhs)
     : IndexSpaceOperationT<DIM,T>(IndexSpaceOperation::DIFFERENCE_OP_KIND,
                                   NULL), lhs(NULL), rhs(NULL)
    //--------------------------------------------------------------------------
    {
      // should never be called
      assert(false);
    }

    //--------------------------------------------------------------------------
    template<int DIM, typename T>
    IndexSpaceDifference<DIM,T>::~IndexSpaceDifference(void)
    //--------------------------------------------------------------------------
    {
      if ((rhs != NULL) && (lhs != rhs) && rhs->remove_expression_reference())
        delete rhs;
      if ((lhs != NULL) && lhs->remove_expression_reference())
        delete lhs;
    }

    //--------------------------------------------------------------------------
    template<int DIM, typename T>
    IndexSpaceDifference<DIM,T>& IndexSpaceDifference<DIM,T>::operator=(
                                         const IndexSpaceDifference<DIM,T> &rhs)
    //--------------------------------------------------------------------------
    {
      // should never be called
      assert(false);
      return *this;
    }

    //--------------------------------------------------------------------------
    template<int DIM, typename T>
    void IndexSpaceDifference<DIM,T>::pack_expression_structure(Serializer &rez,
                                          AddressSpaceID target, const bool top)
    //--------------------------------------------------------------------------
    {
#ifdef DEBUG_LEGION
      assert(target != this->context->runtime->address_space);
#endif
      if (top)
        this->record_remote_expression(target);
      rez.serialize<bool>(false); // not an index space
      if (target == this->origin_space)
      {
        rez.serialize<bool>(true); // local
        rez.serialize(this->origin_expr);
      }
      else
      {
        rez.serialize<bool>(false); // not local
        const bool local_empty = this->is_empty();
        if (!local_empty)
        {
          rez.serialize<size_t>(2);
          lhs->pack_expression_structure(rez, target, false/*top*/);
          rhs->pack_expression_structure(rez, target, false/*top*/);
        }
        else
          rez.serialize<size_t>(0);
        rez.serialize(this->op_kind); 
        rez.serialize(this->type_tag); // unpacked by creator
        rez.serialize(this->expr_id); // unpacked by IndexSpaceOperation
        rez.serialize(this->origin_expr); // unpacked by IndexSpaceOperation
        // unpacked by IndexSpaceOperationT
        if (!local_empty)
        {
          Realm::IndexSpace<DIM,T> temp;
          ApEvent ready = this->get_realm_index_space(temp, true/*tight*/);
          rez.serialize(temp);
          rez.serialize(ready);
        }
        else
        {
          const Realm::IndexSpace<DIM,T> temp = 
            Realm::IndexSpace<DIM,T>::make_empty();
          rez.serialize(temp);
          rez.serialize(ApEvent::NO_AP_EVENT);
        }
      }
    }

    //--------------------------------------------------------------------------
    template<int DIM, typename T>
    bool IndexSpaceDifference<DIM,T>::remove_operation(RegionTreeForest *forest)
    //--------------------------------------------------------------------------
    {
      // Remove the parent operation from all the sub expressions
      if (lhs != NULL)
        lhs->remove_parent_operation(this);
      if ((rhs != NULL) && (lhs != rhs))
        rhs->remove_parent_operation(this);
      // Then remove ourselves from the tree
      if ((forest != NULL) && (lhs != NULL) && (rhs != NULL))
        forest->remove_subtraction_operation(this, lhs, rhs);
      // Remove our expression reference added by invalidate_operation
      // and return true if we should be deleted
      return this->remove_expression_reference();
    }

    //--------------------------------------------------------------------------
    template<int DIM, typename T>
    IndexSpaceExpression* IndexSpaceDifference<DIM,T>::find_congruence(void)
    //--------------------------------------------------------------------------
    {
      const size_t local_volume = this->get_volume();
      if (local_volume == 0)
        return NULL;
      if (local_volume == lhs->get_volume())
        return lhs;
      return NULL;
    }

    /////////////////////////////////////////////////////////////
    // Templated Index Space Node 
    /////////////////////////////////////////////////////////////

    //--------------------------------------------------------------------------
    template<int DIM, typename T>
    IndexSpaceNodeT<DIM,T>::IndexSpaceNodeT(RegionTreeForest *ctx, 
        IndexSpace handle, IndexPartNode *parent, LegionColor color,
        const void *bounds, bool is_domain, DistributedID did, 
        ApEvent ready, IndexSpaceExprID expr_id, RtEvent init)
      : IndexSpaceNode(ctx, handle, parent, color, did, ready, expr_id, init), 
        linearization_ready(false)
    //--------------------------------------------------------------------------
    {
      if (bounds != NULL)
      {
        if (is_domain)
        {
          const DomainT<DIM,T> temp_space = *static_cast<const Domain*>(bounds);
          realm_index_space = temp_space;
        }
        else
          realm_index_space = 
            *static_cast<const Realm::IndexSpace<DIM,T>*>(bounds);
        Runtime::trigger_event(realm_index_space_set);
      }
      else
        add_base_resource_ref(RUNTIME_REF);
    }

    //--------------------------------------------------------------------------
    template<int DIM, typename T>
    IndexSpaceNodeT<DIM,T>::IndexSpaceNodeT(const IndexSpaceNodeT &rhs)
      : IndexSpaceNode(rhs)
    //--------------------------------------------------------------------------
    {
      // should never be called
      assert(false);
    }

    //--------------------------------------------------------------------------
    template<int DIM, typename T>
    IndexSpaceNodeT<DIM,T>::~IndexSpaceNodeT(void)
    //--------------------------------------------------------------------------
    { 
      // Destory our index space if we are the owner and it has been set
      if (is_owner() && realm_index_space_set.has_triggered())
        realm_index_space.destroy();
    }

    //--------------------------------------------------------------------------
    template<int DIM, typename T>
    IndexSpaceNodeT<DIM,T>& IndexSpaceNodeT<DIM,T>::operator=(
                                                     const IndexSpaceNodeT &rhs)
    //--------------------------------------------------------------------------
    {
      // should never be called
      assert(false);
      return *this;
    }

    //--------------------------------------------------------------------------
    template<int DIM, typename T>
    ApEvent IndexSpaceNodeT<DIM,T>::get_realm_index_space(
                      Realm::IndexSpace<DIM,T> &result, bool need_tight_result)
    //--------------------------------------------------------------------------
    {
      if (!tight_index_space)
      {
        if (need_tight_result)
        {
          // Wait for the index space to be tight
          tight_index_space_set.wait();
          // Fall through and get the result when we're done
        }
        else
        {
          if (!realm_index_space_set.has_triggered())
            realm_index_space_set.wait();
          // Not tight yet so still subject to change so we need the lock
          AutoLock n_lock(node_lock,1,false/*exclusive*/);
          result = realm_index_space;
          return index_space_ready;
        }
      }
      // At this point we have a tight index space
      // That means it's already ready
      result = realm_index_space;
      return ApEvent::NO_AP_EVENT;
    }

    //--------------------------------------------------------------------------
    template<int DIM, typename T>
    bool IndexSpaceNodeT<DIM,T>::set_realm_index_space(
                  AddressSpaceID source, const Realm::IndexSpace<DIM,T> &value)
    //--------------------------------------------------------------------------
    {
#ifdef DEBUG_LEGION
      assert(!realm_index_space_set.has_triggered());
#endif
      // We can set this now but triggering the realm_index_space_set
      // event has to be done while holding the node_lock on the owner
      // node so that it is serialized with respect to queries from 
      // remote nodes for copies about the remote instance
      realm_index_space = value;
      // If we're not the owner, send a message back to the
      // owner specifying that it can set the index space value
      const AddressSpaceID owner_space = get_owner_space();
      if (owner_space != context->runtime->address_space)
      {
        // We're not the owner so we can trigger the event without the lock
        Runtime::trigger_event(realm_index_space_set);
        // We're not the owner, if this is not from the owner then
        // send a message there telling the owner that it is set
        if (source != owner_space)
        {
          Serializer rez;
          {
            RezCheck z(rez);
            rez.serialize(handle);
            pack_index_space(rez, false/*include size*/);
          }
          context->runtime->send_index_space_set(owner_space, rez);
        }
      }
      else
      {
        // Hold the lock while walking over the node set
        AutoLock n_lock(node_lock);
        // Now we can trigger the event while holding the lock
        Runtime::trigger_event(realm_index_space_set);
        if (has_remote_instances())
        {
          // We're the owner, send messages to everyone else that we've 
          // sent this node to except the source
          Serializer rez;
          {
            RezCheck z(rez);
            rez.serialize(handle);
            pack_index_space(rez, false/*include size*/);
          }
          IndexSpaceSetFunctor functor(context->runtime, source, rez);
          map_over_remote_instances(functor);
        }
      }
      // Now we can tighten it
      tighten_index_space();
      // Remove the reference we were holding until this was set
      return remove_base_resource_ref(RUNTIME_REF);
    }

    //--------------------------------------------------------------------------
    template<int DIM, typename T>
    ApEvent IndexSpaceNodeT<DIM,T>::get_expr_index_space(void *result,
                                            TypeTag tag, bool need_tight_result)
    //--------------------------------------------------------------------------
    {
#ifdef DEBUG_LEGION
      assert(type_tag == handle.get_type_tag());
#endif
      Realm::IndexSpace<DIM,T> *space = 
        reinterpret_cast<Realm::IndexSpace<DIM,T>*>(result);
      return get_realm_index_space(*space, need_tight_result);
    }

    //--------------------------------------------------------------------------
    template<int DIM, typename T>
    Domain IndexSpaceNodeT<DIM,T>::get_domain(ApEvent &ready, bool need_tight)
    //--------------------------------------------------------------------------
    {
      Realm::IndexSpace<DIM,T> result;
      ready = get_realm_index_space(result, need_tight);
      return DomainT<DIM,T>(result);
    }

    //--------------------------------------------------------------------------
    template<int DIM, typename T>
    bool IndexSpaceNodeT<DIM,T>::set_domain(const Domain &domain, 
                                            AddressSpaceID source)
    //--------------------------------------------------------------------------
    {
      const DomainT<DIM,T> realm_space = domain;
      return set_realm_index_space(source, realm_space);
    }

    //--------------------------------------------------------------------------
    template<int DIM, typename T>
    void IndexSpaceNodeT<DIM,T>::tighten_index_space(void)
    //--------------------------------------------------------------------------
    {
#ifdef DEBUG_LEGION
      assert(!tight_index_space);
      assert(!tight_index_space_set.has_triggered());
#endif
      const RtEvent valid_event(realm_index_space.make_valid());
      if (!index_space_ready.has_triggered() || !valid_event.has_triggered())
      {
        // If this index space isn't ready yet, then we have to defer this 
        TightenIndexSpaceArgs args(this);
        if (!index_space_ready.has_triggered())
        {
          if (!valid_event.has_triggered())
            context->runtime->issue_runtime_meta_task(args,
                LG_LATENCY_WORK_PRIORITY, Runtime::merge_events(valid_event,
                  Runtime::protect_event(index_space_ready)));
          else
            context->runtime->issue_runtime_meta_task(args,
                LG_LATENCY_WORK_PRIORITY,
                Runtime::protect_event(index_space_ready));
        }
        else
          context->runtime->issue_runtime_meta_task(args,
              LG_LATENCY_WORK_PRIORITY, valid_event);
        
        return;
      }
#ifdef DEBUG_LEGION
      assert(realm_index_space.is_valid());
#endif
      Realm::IndexSpace<DIM,T> tight_space = realm_index_space.tighten();
#ifdef DEBUG_LEGION
      assert(tight_space.is_valid());
#endif
      Realm::IndexSpace<DIM,T> old_space;
      // Now take the lock and set everything
      {
        AutoLock n_lock(node_lock);
        old_space = realm_index_space;
        realm_index_space = tight_space;
        __sync_synchronize(); // small memory fence to propagate writes
        tight_index_space = true;
      }
      Runtime::trigger_event(tight_index_space_set);
      old_space.destroy();
      if (context->runtime->legion_spy_enabled || 
          (context->runtime->profiler != NULL))
      {
        // Log subspaces being set on the owner
        const AddressSpaceID owner_space = get_owner_space();
        if (owner_space == context->runtime->address_space)
        {
          if (context->runtime->legion_spy_enabled)
            this->log_index_space_points(tight_space);
          if (context->runtime->profiler != NULL)
            this->log_profiler_index_space_points(tight_space);
        }
      }
    }

    //--------------------------------------------------------------------------
    template<int DIM, typename T>
    bool IndexSpaceNodeT<DIM,T>::check_empty(void)
    //--------------------------------------------------------------------------
    {
      return (get_volume() == 0);
    }

    //--------------------------------------------------------------------------
    template<int DIM, typename T>
    void IndexSpaceNodeT<DIM,T>::pack_expression(Serializer &rez, 
                                                 AddressSpaceID target)
    //--------------------------------------------------------------------------
    {
      if (target != context->runtime->address_space)
      {
        rez.serialize<bool>(false/*local*/);
        rez.serialize<bool>(true/*index space*/);
        rez.serialize(handle);
      }
      else
      {
        rez.serialize<bool>(true/*local*/);
        rez.serialize<IndexSpaceExpression*>(this);
      }
    }

    //--------------------------------------------------------------------------
    template<int DIM, typename T>
    void IndexSpaceNodeT<DIM,T>::create_sharded_alias(IndexSpace alias,
                                                      DistributedID alias_did)
    //--------------------------------------------------------------------------
    {
      // Have to wait at least until we get our index space set
      if (!realm_index_space_set.has_triggered())
        realm_index_space_set.wait();
      context->create_node(alias, &realm_index_space_set, false/*is domain*/,
                     NULL/*parent*/, 0/*color*/, alias_did, index_space_ready, 
                     expr_id/*alis*/, false/*notify remote*/);
    }

    //--------------------------------------------------------------------------
    template<int DIM, typename T>
    void IndexSpaceNodeT<DIM,T>::pack_expression_structure(Serializer &rez,
                                                          AddressSpaceID target,
                                                          const bool top) 
    //--------------------------------------------------------------------------
    {
      rez.serialize<bool>(true/*index space*/);
      rez.serialize(handle);
      // Make sure this doesn't get collected until we're unpacked
      // This could be a performance bug since it will block if we
      // have to send a reference to a remote node, but that should
      // never actually happen
      LocalReferenceMutator mutator;
      add_base_gc_ref(REMOTE_DID_REF, &mutator);
    }

    //--------------------------------------------------------------------------
    template<int DIM, typename T>
    void IndexSpaceNodeT<DIM,T>::log_index_space_points(
                              const Realm::IndexSpace<DIM,T> &tight_space) const
    //--------------------------------------------------------------------------
    {
      // Be careful, Realm can lie to us here
      if (!tight_space.empty())
      {
        bool logged = false;
        // Iterate over the rectangles and print them out 
        for (Realm::IndexSpaceIterator<DIM,T> itr(tight_space); 
              itr.valid; itr.step())
        {
          const size_t rect_volume = itr.rect.volume();
          if (rect_volume == 0)
            continue;
          logged = true;
          if (rect_volume == 1)
            LegionSpy::log_index_space_point(handle.get_id(), 
                                             Point<DIM,T>(itr.rect.lo));
          else
            LegionSpy::log_index_space_rect(handle.get_id(), 
                                            Rect<DIM,T>(itr.rect));
        }
        // Handle the case where Realm lied to us about being empty
        if (!logged)
          LegionSpy::log_empty_index_space(handle.get_id());
      }
      else
        LegionSpy::log_empty_index_space(handle.get_id());
    }

    //--------------------------------------------------------------------------
    template<int DIM, typename T>
    void IndexSpaceNodeT<DIM,T>::log_profiler_index_space_points(
                              const Realm::IndexSpace<DIM,T> &tight_space) const
    //--------------------------------------------------------------------------
    {
      if (!tight_space.empty())
      {
        // Iterate over the rectangles and print them out
        for (Realm::IndexSpaceIterator<DIM,T> itr(tight_space);
              itr.valid; itr.step())
        {
          if (itr.rect.volume() == 1)
            context->runtime->profiler->record_index_space_point(
                handle.get_id(), Point<DIM,T>(itr.rect.lo));
          else
            context->runtime->profiler->record_index_space_rect(
                handle.get_id(), Rect<DIM,T>(itr.rect));
        }
      }
      else
        context->runtime->profiler->record_empty_index_space(handle.get_id());
    }

    //--------------------------------------------------------------------------
    template<int DIM, typename T>
    ApEvent IndexSpaceNodeT<DIM,T>::compute_pending_space(Operation *op,
                          const std::vector<IndexSpace> &handles, bool is_union)
    //--------------------------------------------------------------------------
    {
      std::set<ApEvent> preconditions;
      std::vector<Realm::IndexSpace<DIM,T> > spaces(handles.size());
      for (unsigned idx = 0; idx < handles.size(); idx++)
      {
        IndexSpaceNode *node = context->get_node(handles[idx]);
        if (handles[idx].get_type_tag() != handle.get_type_tag())
        {
          TaskContext *ctx = op->get_context();
          if (is_union)
            REPORT_LEGION_ERROR(ERROR_DYNAMIC_TYPE_MISMATCH,
                          "Dynamic type mismatch in 'create_index_space_union' "
                          "performed in task %s (UID %lld)",
                          ctx->get_task_name(), ctx->get_unique_id())
          else
            REPORT_LEGION_ERROR(ERROR_DYNAMIC_TYPE_MISMATCH,
                          "Dynamic type mismatch in "
                          "'create_index_space_intersection' performed in "
                          "task %s (UID %lld)", ctx->get_task_name(),
                          ctx->get_unique_id())
        }
        IndexSpaceNodeT<DIM,T> *space = 
          static_cast<IndexSpaceNodeT<DIM,T>*>(node);
        ApEvent ready = space->get_realm_index_space(spaces[idx], false);
        if (ready.exists())
          preconditions.insert(ready);
      }
      if (op->has_execution_fence_event())
        preconditions.insert(op->get_execution_fence_event());
      // Kick this off to Realm
      ApEvent precondition = Runtime::merge_events(NULL, preconditions);
      Realm::IndexSpace<DIM,T> result_space;
      if (is_union)
      {
        Realm::ProfilingRequestSet requests;
        if (context->runtime->profiler != NULL)
          context->runtime->profiler->add_partition_request(requests,
                                        op, DEP_PART_UNION_REDUCTION);
        ApEvent result(Realm::IndexSpace<DIM,T>::compute_union(
              spaces, result_space, requests, precondition));
        if (set_realm_index_space(context->runtime->address_space,result_space))
          assert(false); // should never hit this
        return result;
      }
      else
      {
        Realm::ProfilingRequestSet requests;
        if (context->runtime->profiler != NULL)
          context->runtime->profiler->add_partition_request(requests,
                                op, DEP_PART_INTERSECTION_REDUCTION);
        ApEvent result(Realm::IndexSpace<DIM,T>::compute_intersection(
              spaces, result_space, requests, precondition));
        if (set_realm_index_space(context->runtime->address_space,result_space))
          assert(false); // should never hit this
        return result;
      }
    }

    //--------------------------------------------------------------------------
    template<int DIM, typename T>
    ApEvent IndexSpaceNodeT<DIM,T>::compute_pending_space(Operation *op,
                                      IndexPartition part_handle, bool is_union)
    //--------------------------------------------------------------------------
    {
      if (part_handle.get_type_tag() != handle.get_type_tag())
      {
        TaskContext *ctx = op->get_context();
        if (is_union)
          REPORT_LEGION_ERROR(ERROR_DYNAMIC_TYPE_MISMATCH,
                        "Dynamic type mismatch in 'create_index_space_union' "
                        "performed in task %s (UID %lld)",
                        ctx->get_task_name(), ctx->get_unique_id())
        else
          REPORT_LEGION_ERROR(ERROR_DYNAMIC_TYPE_MISMATCH,
                        "Dynamic type mismatch in "
                        "'create_index_space_intersection' performed in "
                        "task %s (UID %lld)", ctx->get_task_name(),
                        ctx->get_unique_id())
      }
      IndexPartNode *partition = context->get_node(part_handle);
      std::set<ApEvent> preconditions;
      std::vector<Realm::IndexSpace<DIM,T> > 
        spaces(partition->color_space->get_volume());
      unsigned subspace_index = 0;
      if (partition->total_children == partition->max_linearized_color)
      {
        for (LegionColor color = 0; color < partition->total_children; color++)
        {
          IndexSpaceNodeT<DIM,T> *child = 
            static_cast<IndexSpaceNodeT<DIM,T>*>(partition->get_child(color));
          ApEvent ready = child->get_realm_index_space(spaces[subspace_index++],
                                                       false/*tight*/);
          if (ready.exists())
            preconditions.insert(ready);
        }
      }
      else
      {
        ColorSpaceIterator *itr = 
          partition->color_space->create_color_space_iterator();
        while (itr->is_valid())
        {
          const LegionColor color = itr->yield_color();
          IndexSpaceNodeT<DIM,T> *child = 
            static_cast<IndexSpaceNodeT<DIM,T>*>(partition->get_child(color));
          ApEvent ready = child->get_realm_index_space(spaces[subspace_index++],
                                                       false/*tight*/);
          if (ready.exists())
            preconditions.insert(ready);
        }
        delete itr;
      }
      if (op->has_execution_fence_event())
        preconditions.insert(op->get_execution_fence_event());
      // Kick this off to Realm
      ApEvent precondition = Runtime::merge_events(NULL, preconditions);
      Realm::IndexSpace<DIM,T> result_space;
      if (is_union)
      {
        Realm::ProfilingRequestSet requests;
        if (context->runtime->profiler != NULL)
          context->runtime->profiler->add_partition_request(requests,
                                        op, DEP_PART_UNION_REDUCTION);
        ApEvent result(Realm::IndexSpace<DIM,T>::compute_union(
              spaces, result_space, requests, precondition));
        if (set_realm_index_space(context->runtime->address_space,result_space))
          assert(false); // should never hit this
        return result;
      }
      else
      {
        Realm::ProfilingRequestSet requests;
        if (context->runtime->profiler != NULL)
          context->runtime->profiler->add_partition_request(requests,
                                op, DEP_PART_INTERSECTION_REDUCTION);
        ApEvent result(Realm::IndexSpace<DIM,T>::compute_intersection(
              spaces, result_space, requests, precondition));
        if (set_realm_index_space(context->runtime->address_space,result_space))
          assert(false); // should never hit this
        return result;
      }
    }

    //--------------------------------------------------------------------------
    template<int DIM, typename T>
    ApEvent IndexSpaceNodeT<DIM,T>::compute_pending_difference(Operation *op,
                        IndexSpace init, const std::vector<IndexSpace> &handles)
    //--------------------------------------------------------------------------
    {
      if (init.get_type_tag() != handle.get_type_tag())
      {
        TaskContext *ctx = op->get_context();
        REPORT_LEGION_ERROR(ERROR_DYNAMIC_TYPE_MISMATCH,
                      "Dynamic type mismatch in "
                      "'create_index_space_difference' performed in "
                      "task %s (%lld)", ctx->get_task_name(), 
                      ctx->get_unique_id())
      }
      std::set<ApEvent> preconditions;
      std::vector<Realm::IndexSpace<DIM,T> > spaces(handles.size());
      for (unsigned idx = 0; idx < handles.size(); idx++)
      {
        IndexSpaceNode *node = context->get_node(handles[idx]);
        if (handles[idx].get_type_tag() != handle.get_type_tag())
        {
          TaskContext *ctx = op->get_context();
          REPORT_LEGION_ERROR(ERROR_DYNAMIC_TYPE_MISMATCH,
                        "Dynamic type mismatch in "
                        "'create_index_space_difference' performed in "
                        "task %s (%lld)", ctx->get_task_name(), 
                        ctx->get_unique_id())
        }
        IndexSpaceNodeT<DIM,T> *space = 
          static_cast<IndexSpaceNodeT<DIM,T>*>(node);
        ApEvent ready = space->get_realm_index_space(spaces[idx], 
                                                     false/*tight*/);
        if (ready.exists())
          preconditions.insert(ready);
      } 
      if (op->has_execution_fence_event())
        preconditions.insert(op->get_execution_fence_event());
      ApEvent precondition = Runtime::merge_events(NULL, preconditions);
      Realm::ProfilingRequestSet union_requests;
      Realm::ProfilingRequestSet diff_requests;
      if (context->runtime->profiler != NULL)
      {
        context->runtime->profiler->add_partition_request(union_requests,
                                            op, DEP_PART_UNION_REDUCTION);
        context->runtime->profiler->add_partition_request(diff_requests,
                                            op, DEP_PART_DIFFERENCE);
      }
      // Compute the union of the handles for the right-hand side
      Realm::IndexSpace<DIM,T> rhs_space;
      ApEvent rhs_ready(Realm::IndexSpace<DIM,T>::compute_union(
            spaces, rhs_space, union_requests, precondition));
      IndexSpaceNodeT<DIM,T> *lhs_node = 
        static_cast<IndexSpaceNodeT<DIM,T>*>(context->get_node(init));
      Realm::IndexSpace<DIM,T> lhs_space, result_space;
      ApEvent lhs_ready = lhs_node->get_realm_index_space(lhs_space, false);
      ApEvent result(Realm::IndexSpace<DIM,T>::compute_difference(
            lhs_space, rhs_space, result_space, diff_requests,
            Runtime::merge_events(NULL, lhs_ready, rhs_ready)));
      if (set_realm_index_space(context->runtime->address_space, result_space))
        assert(false); // should never hit this
      // Destroy the tempory rhs space once the computation is done
      rhs_space.destroy(result);
      return result;
    } 

    //--------------------------------------------------------------------------
    template<int DIM, typename T>
    void IndexSpaceNodeT<DIM,T>::get_index_space_domain(void *realm_is, 
                                                        TypeTag type_tag)
    //--------------------------------------------------------------------------
    {
      if (type_tag != handle.get_type_tag())
        REPORT_LEGION_ERROR(ERROR_DYNAMIC_TYPE_MISMATCH,
            "Dynamic type mismatch in 'get_index_space_domain'")
      Realm::IndexSpace<DIM,T> *target = 
        static_cast<Realm::IndexSpace<DIM,T>*>(realm_is);
      // No need to wait since we're waiting for it to be tight
      // which implies that it will be ready
      get_realm_index_space(*target, true/*tight*/);
    }

    //--------------------------------------------------------------------------
    template<int DIM, typename T>
    size_t IndexSpaceNodeT<DIM,T>::get_volume(void)
    //--------------------------------------------------------------------------
    {
      if (has_volume)
        return volume;
      Realm::IndexSpace<DIM,T> volume_space;
      get_realm_index_space(volume_space, true/*tight*/);
      volume = volume_space.volume();
      __sync_synchronize();
      has_volume = true;
      return volume;
    }

    //--------------------------------------------------------------------------
    template<int DIM, typename T>
    size_t IndexSpaceNodeT<DIM,T>::get_num_dims(void) const
    //--------------------------------------------------------------------------
    {
      return DIM;
    }

    //--------------------------------------------------------------------------
    template<int DIM, typename T>
    bool IndexSpaceNodeT<DIM,T>::contains_point(const void *realm_point, 
                                                TypeTag type_tag)
    //--------------------------------------------------------------------------
    {
      if (type_tag != handle.get_type_tag())
        REPORT_LEGION_ERROR(ERROR_DYNAMIC_TYPE_MISMATCH,
            "Dynamic type mismatch in 'safe_cast'")
      const Realm::Point<DIM,T> *point = 
        static_cast<const Realm::Point<DIM,T>*>(realm_point);
      Realm::IndexSpace<DIM,T> test_space;
      // Wait for a tight space on which to perform the test
      get_realm_index_space(test_space, true/*tight*/);
      return test_space.contains(*point);
    }

    //--------------------------------------------------------------------------
    template<int DIM, typename T>
    bool IndexSpaceNodeT<DIM,T>::contains_point(const Realm::Point<DIM,T> &p)
    //--------------------------------------------------------------------------
    {
      Realm::IndexSpace<DIM,T> test_space;
      // Wait for a tight space on which to perform the test
      get_realm_index_space(test_space, true/*tight*/);
      return test_space.contains(p);
    }

    //--------------------------------------------------------------------------
    template<int DIM, typename T>
    bool IndexSpaceNodeT<DIM,T>::destroy_node(AddressSpaceID source,
                                              std::set<RtEvent> &applied,
                                              bool collective)
    //--------------------------------------------------------------------------
    {
#ifdef DEBUG_LEGION
      assert(registered_with_runtime);
#endif
      if (destroyed)
        REPORT_LEGION_ERROR(ERROR_ILLEGAL_INDEX_SPACE_DELETION,
            "Duplicate deletion of Index Space %d", handle.get_id())
      destroyed = true;
      // If we're not the owner, send a message that we're removing
      // the application reference
      if (!is_owner() && !collective)
      {
        if (source != owner_space)
          runtime->send_index_space_destruction(handle, owner_space, applied);
        return false;
      }
      else
      {
        if (is_owner() && !collective && has_remote_instances())
        {
          DestroyNodeFunctor functor(handle, source, runtime, applied);
          map_over_remote_instances(functor);
        }
        // Traverse down and destroy all of the child nodes
        // Need to make a copy of this in case the children
        // end up being deleted and removing themselves
        std::vector<IndexPartNode*> color_map_copy;
        {
          unsigned index = 0;
          AutoLock n_lock(node_lock,1,false/*exclusive*/);
          if (!color_map.empty())
          {
            color_map_copy.resize(color_map.size());
            for (std::map<LegionColor,IndexPartNode*>::const_iterator it = 
                  color_map.begin(); it != color_map.end(); it++)
              color_map_copy[index++] = it->second;
          }
        }
        if (!color_map_copy.empty())
        {
          for (std::vector<IndexPartNode*>::const_iterator it = 
                color_map_copy.begin(); it != color_map_copy.end(); it++)
            if ((*it)->destroy_node(local_space, false/*top*/, 
                                    applied, collective))
              delete (*it);
        }
        if (is_owner())
          return remove_base_valid_ref(APPLICATION_REF, NULL/*mutator*/);
        else
          return false;
      }
    }

    //--------------------------------------------------------------------------
    template<int DIM, typename T>
    LegionColor IndexSpaceNodeT<DIM,T>::get_max_linearized_color(void)
    //--------------------------------------------------------------------------
    {
      Realm::IndexSpace<DIM,T> color_bounds;
      get_realm_index_space(color_bounds, true/*tight*/);
      return color_bounds.bounds.volume();
    }

    //--------------------------------------------------------------------------
    template<int DIM, typename T>
    void IndexSpaceNodeT<DIM,T>::compute_linearization_metadata(void)
    //--------------------------------------------------------------------------
    {
      Realm::IndexSpace<DIM,T> space;
      get_realm_index_space(space, true/*tight*/);
      // Don't need to wait for full index space since we just need bounds
      const Realm::Rect<DIM,T> &bounds = space.bounds;
      const long long volume = bounds.volume();
      if (volume > 0)
      {
        long long stride = 1;
        for (int idx = 0; idx < DIM; idx++)
        {
          offset[idx] = bounds.lo[idx];
          strides[idx] = stride;
          stride *= ((bounds.hi[idx] - bounds.lo[idx]) + 1);
        }
#ifdef DEBUG_LEGION
        assert(stride == volume);
#endif
      }
      else
      {
        for (int idx = 0; idx < DIM; idx++)
        {
          offset[idx] = 0;
          strides[idx] = 0;
        }
      }
      // Need a memory fence here to make sure that writes propagate on 
      // non-total-store-ordered memory consistency machines like PowerPC
      __sync_synchronize();
      linearization_ready = true;
    }

    //--------------------------------------------------------------------------
    template<int DIM, typename T>
    LegionColor IndexSpaceNodeT<DIM,T>::linearize_color(const void *realm_color,
                                                        TypeTag type_tag)
    //--------------------------------------------------------------------------
    {
#ifdef DEBUG_LEGION
      assert(type_tag == handle.get_type_tag());
#endif
      if (!linearization_ready)
        compute_linearization_metadata();
      Realm::Point<DIM,T> point = 
        *(static_cast<const Realm::Point<DIM,T>*>(realm_color));
      // First subtract the offset to get to the origin
      point -= offset;
      LegionColor color = 0;
      for (int idx = 0; idx < DIM; idx++)
        color += point[idx] * strides[idx];
      return color;
    }

    //--------------------------------------------------------------------------
    template<int DIM, typename T>
    LegionColor IndexSpaceNodeT<DIM,T>::linearize_color(Point<DIM,T> point)
    //--------------------------------------------------------------------------
    {
      if (!linearization_ready)
        compute_linearization_metadata();
      // First subtract the offset to get to the origin
      point -= offset;
      LegionColor color = 0;
      for (int idx = 0; idx < DIM; idx++)
        color += point[idx] * strides[idx];
      return color;
    }

    //--------------------------------------------------------------------------
    template<int DIM, typename T>
    void IndexSpaceNodeT<DIM,T>::delinearize_color(LegionColor color,
                                            void *realm_color, TypeTag type_tag)
    //--------------------------------------------------------------------------
    {
#ifdef DEBUG_LEGION
      assert(type_tag == handle.get_type_tag());
#endif
      if (!linearization_ready)
        compute_linearization_metadata();
      Realm::Point<DIM,T> &point = 
        *(static_cast<Realm::Point<DIM,T>*>(realm_color));
      for (int idx = DIM-1; idx >= 0; idx--)
      {
        point[idx] = color/strides[idx]; // truncates
        color -= point[idx] * strides[idx];
      }
      point += offset;
    }

    //--------------------------------------------------------------------------
    template<int DIM, typename T>
    ColorSpaceIterator* 
                       IndexSpaceNodeT<DIM,T>::create_color_space_iterator(void)
    //--------------------------------------------------------------------------
    {
      Realm::IndexSpace<DIM,T> color_space;
      // Wait for a tight space on which to perform the test
      get_realm_index_space(color_space, true/*tight*/); 
      return new ColorSpaceIteratorT<DIM,T>(color_space, this);
    }

    //--------------------------------------------------------------------------
    template<int DIM, typename T>
    bool IndexSpaceNodeT<DIM,T>::contains_color(LegionColor color, 
                                                bool report_error/*=false*/)
    //--------------------------------------------------------------------------
    {
      Realm::Point<DIM,T> point;
      delinearize_color(color, &point, handle.get_type_tag());
      Realm::IndexSpace<DIM,T> space;
      get_realm_index_space(space, true/*tight*/);
      if (!space.contains(point))
      {
        if (report_error)
          REPORT_LEGION_ERROR(ERROR_INVALID_INDEX_SPACE_COLOR,
              "Invalid color request")
        return false;
      }
      else
        return true;
    }

    //--------------------------------------------------------------------------
    template<int DIM, typename T>
    void IndexSpaceNodeT<DIM,T>::instantiate_colors(
                                               std::vector<LegionColor> &colors)
    //--------------------------------------------------------------------------
    {
      colors.resize(get_volume());
      unsigned idx = 0;
      Realm::IndexSpace<DIM,T> space;
      get_realm_index_space(space, true/*tight*/);
      for (Realm::IndexSpaceIterator<DIM,T> rect_itr(space); 
            rect_itr.valid; rect_itr.step())
      {
        for (Realm::PointInRectIterator<DIM,T> itr(rect_itr.rect);
              itr.valid; itr.step(), idx++)
          colors[idx] = linearize_color(&itr.p, handle.get_type_tag());
      }
    }

    //--------------------------------------------------------------------------
    template<int DIM, typename T>
    Domain IndexSpaceNodeT<DIM,T>::get_color_space_domain(void)
    //--------------------------------------------------------------------------
    {
      Realm::IndexSpace<DIM,T> space;
      get_realm_index_space(space, true/*tight*/);
      return Domain(DomainT<DIM,T>(space));
    }

    //--------------------------------------------------------------------------
    template<int DIM, typename T>
    DomainPoint IndexSpaceNodeT<DIM,T>::get_domain_point_color(void) const
    //--------------------------------------------------------------------------
    {
      if (parent == NULL)
        return DomainPoint(color);
      return parent->color_space->delinearize_color_to_point(color); 
    }

    //--------------------------------------------------------------------------
    template<int DIM, typename T>
    DomainPoint IndexSpaceNodeT<DIM,T>::delinearize_color_to_point(
                                                                  LegionColor c)
    //--------------------------------------------------------------------------
    {
      Realm::Point<DIM,T> color_point;
      delinearize_color(c, &color_point, handle.get_type_tag());
      return DomainPoint(Point<DIM,T>(color_point));
    } 

    //--------------------------------------------------------------------------
    template<int DIM, typename T>
    void IndexSpaceNodeT<DIM,T>::pack_index_space(Serializer &rez,
                                                  bool include_size) const
    //--------------------------------------------------------------------------
    {
#ifdef DEBUG_LEGION
      assert(realm_index_space_set.has_triggered());
#endif
      if (include_size)
        rez.serialize<size_t>(sizeof(realm_index_space));
      // No need for the lock, held by the caller
      rez.serialize(realm_index_space);
    }

    //--------------------------------------------------------------------------
    template<int DIM, typename T>
    bool IndexSpaceNodeT<DIM,T>::unpack_index_space(Deserializer &derez,
                                                    AddressSpaceID source)
    //--------------------------------------------------------------------------
    {
      Realm::IndexSpace<DIM,T> result_space;
      derez.deserialize(result_space);
      return set_realm_index_space(source, result_space);
    }

    //--------------------------------------------------------------------------
    template<int DIM, typename T>
    ApEvent IndexSpaceNodeT<DIM,T>::create_equal_children(Operation *op,
                                   IndexPartNode *partition, size_t granularity)
    //--------------------------------------------------------------------------
    {
#ifdef DEBUG_LEGION
      assert(partition->parent == this);
#endif
      const size_t count = partition->color_space->get_volume(); 
      // Common case is not control replication
      std::vector<Realm::IndexSpace<DIM,T> > subspaces;
      Realm::ProfilingRequestSet requests;
      if (context->runtime->profiler != NULL)
        context->runtime->profiler->add_partition_request(requests,
                                                op, DEP_PART_EQUAL);
      Realm::IndexSpace<DIM,T> local_space;
      ApEvent ready = get_realm_index_space(local_space, false/*tight*/);
      if (op->has_execution_fence_event())
        ready = Runtime::merge_events(NULL, ready, 
                  op->get_execution_fence_event());
      ApEvent result(local_space.create_equal_subspaces(count, 
            granularity, subspaces, requests, ready));
#ifdef LEGION_DISABLE_EVENT_PRUNING
      if (!result.exists() || (result == ready))
      {
        ApUserEvent new_result = Runtime::create_ap_user_event();
        Runtime::trigger_event(new_result);
        result = new_result;
      }
#endif
#ifdef LEGION_SPY
      LegionSpy::log_deppart_events(op->get_unique_op_id(),handle,ready,result);
#endif
      // Enumerate the colors and assign the spaces
      if (partition->total_children == partition->max_linearized_color)
      {
        for (LegionColor color = 0; color < partition->total_children; color++)
        {
          IndexSpaceNodeT<DIM,T> *child = 
            static_cast<IndexSpaceNodeT<DIM,T>*>(partition->get_child(color));
          if (child->set_realm_index_space(context->runtime->address_space,
                                           subspaces[color]))
            assert(false); // should never hit this
        }
      }
      else
      {
        unsigned subspace_index = 0;
        ColorSpaceIterator *itr = 
          partition->color_space->create_color_space_iterator();
        while (itr->is_valid())
        {
          const LegionColor color = itr->yield_color(); 
          IndexSpaceNodeT<DIM,T> *child = 
            static_cast<IndexSpaceNodeT<DIM,T>*>(partition->get_child(color));
#ifdef DEBUG_LEGION
          assert(subspace_index < subspaces.size());
#endif
          if (child->set_realm_index_space(context->runtime->address_space,
                                           subspaces[subspace_index++]))
            assert(false); // should never hit this
        }
        delete itr;
      }
      return result;
    }

    //--------------------------------------------------------------------------
    template<int DIM, typename T>
    ApEvent IndexSpaceNodeT<DIM,T>::create_equal_children(Operation *op,
                                   IndexPartNode *partition, size_t granularity,
                                   ShardID shard, size_t total_shards)
    //--------------------------------------------------------------------------
    {
#ifdef DEBUG_LEGION
      assert(partition->parent == this);
      assert(total_shards > 0);
#endif
      const size_t count = partition->color_space->get_volume();
      std::set<ApEvent> done_events;
      if (!realm_index_space_set.has_triggered())
        realm_index_space_set.wait();
      // In the case of control replication we do things 
      // one point at a time for the subspaces owned by this shard
      if (partition->total_children == partition->max_linearized_color)
      {
        for (LegionColor color = shard; 
              color < partition->max_linearized_color; color+=total_shards)
        {
          Realm::ProfilingRequestSet requests;
          if (context->runtime->profiler != NULL)
            context->runtime->profiler->add_partition_request(requests,
                                                    op, DEP_PART_EQUAL);
          Realm::IndexSpace<DIM,T> subspace;
          ApEvent result(realm_index_space.create_equal_subspace(count, 
            granularity, color, subspace, requests, index_space_ready));
          IndexSpaceNodeT<DIM,T> *child = 
            static_cast<IndexSpaceNodeT<DIM,T>*>(partition->get_child(color));
          if (child->set_realm_index_space(context->runtime->address_space,
                                           subspace))
            assert(false); // should never hit this
          done_events.insert(result);
        }
      }
      else
      {
        unsigned subspace_index = 0;
        // Always use the partitions color space
        ColorSpaceIterator *itr = 
          partition->color_space->create_color_space_iterator();
        // Skip ahead if necessary for our shard
        for (unsigned idx = 0; idx < shard; idx++)
        {
          subspace_index++;
          itr->yield_color();
          if (!itr->is_valid())
            break;
        }
        while (itr->is_valid())
        {
          const LegionColor color = itr->yield_color();
          Realm::ProfilingRequestSet requests;
          if (context->runtime->profiler != NULL)
            context->runtime->profiler->add_partition_request(requests,
                                                    op, DEP_PART_EQUAL);
          Realm::IndexSpace<DIM,T> subspace;
          ApEvent result(realm_index_space.create_equal_subspace(count, 
            granularity, subspace_index++, subspace, requests, 
            index_space_ready));
          IndexSpaceNodeT<DIM,T> *child = 
            static_cast<IndexSpaceNodeT<DIM,T>*>(partition->get_child(color));
          if (child->set_realm_index_space(context->runtime->address_space,
                                           subspace))
            assert(false); // should never hit this
          done_events.insert(result);
          // Skip ahead for the next color if necessary
          for (unsigned idx = 0; idx < (total_shards-1); idx++)
          {
            subspace_index++;
            itr->yield_color();
            if (!itr->is_valid())
              break;
          }
        }
        delete itr;
      }
      if (!done_events.empty())
        return Runtime::merge_events(NULL, done_events);
      else
        return ApEvent::NO_AP_EVENT;
    }

    //--------------------------------------------------------------------------
    template<int DIM, typename T>
    ApEvent IndexSpaceNodeT<DIM,T>::create_by_union(Operation *op,
                                                    IndexPartNode *partition,
                                                    IndexPartNode *left,
                                                    IndexPartNode *right)
    //--------------------------------------------------------------------------
    {
#ifdef DEBUG_LEGION
      assert(partition->parent == this);
#endif
      const size_t count = partition->color_space->get_volume();
      std::vector<Realm::IndexSpace<DIM,T> > lhs_spaces(count);
      std::vector<Realm::IndexSpace<DIM,T> > rhs_spaces(count);
      std::set<ApEvent> preconditions;
      // First we need to fill in all the subspaces
      unsigned subspace_index = 0;
      if (partition->total_children == partition->max_linearized_color)
      {
        for (LegionColor color = 0; color < partition->total_children; color++)
        {
          IndexSpaceNodeT<DIM,T> *left_child = 
            static_cast<IndexSpaceNodeT<DIM,T>*>(left->get_child(color));
          IndexSpaceNodeT<DIM,T> *right_child = 
            static_cast<IndexSpaceNodeT<DIM,T>*>(right->get_child(color));
#ifdef DEBUG_LEGION
          assert(subspace_index < count);
#endif
          ApEvent left_ready = 
            left_child->get_realm_index_space(lhs_spaces[subspace_index],
                                              false/*tight*/);
          ApEvent right_ready = 
            right_child->get_realm_index_space(rhs_spaces[subspace_index++],
                                               false/*tight*/);
          if (left_ready.exists())
            preconditions.insert(left_ready);
          if (right_ready.exists())
            preconditions.insert(right_ready);
        }
      }
      else
      {
        ColorSpaceIterator *itr = 
          partition->color_space->create_color_space_iterator();
        while (itr->is_valid())
        {
          const LegionColor color = itr->yield_color();
          IndexSpaceNodeT<DIM,T> *left_child = 
            static_cast<IndexSpaceNodeT<DIM,T>*>(partition->get_child(color));
          IndexSpaceNodeT<DIM,T> *right_child = 
            static_cast<IndexSpaceNodeT<DIM,T>*>(right->get_child(color));
#ifdef DEBUG_LEGION
          assert(subspace_index < count);
#endif
          ApEvent left_ready = 
            left_child->get_realm_index_space(lhs_spaces[subspace_index],
                                              false/*tight*/);
          ApEvent right_ready = 
            right_child->get_realm_index_space(rhs_spaces[subspace_index++],
                                               false/*tight*/);
          if (left_ready.exists())
            preconditions.insert(left_ready);
          if (right_ready.exists())
            preconditions.insert(right_ready);
        }
        delete itr;
      }
      std::vector<Realm::IndexSpace<DIM,T> > subspaces;
      Realm::ProfilingRequestSet requests;
      if (context->runtime->profiler != NULL)
        context->runtime->profiler->add_partition_request(requests,
                                              op, DEP_PART_UNIONS);
      if (op->has_execution_fence_event())
        preconditions.insert(op->get_execution_fence_event());
      ApEvent precondition = Runtime::merge_events(NULL, preconditions);
      ApEvent result(Realm::IndexSpace<DIM,T>::compute_unions(
            lhs_spaces, rhs_spaces, subspaces, requests, precondition));
#ifdef LEGION_DISABLE_EVENT_PRUNING
      if (!result.exists() || (result == precondition))
      {
        ApUserEvent new_result = Runtime::create_ap_user_event();
        Runtime::trigger_event(new_result);
        result = new_result;
      }
#endif
#ifdef LEGION_SPY
      LegionSpy::log_deppart_events(op->get_unique_op_id(),
                                    handle, precondition, result);
#endif
      // Now set the index spaces for the results
      subspace_index = 0;
      if (partition->total_children == partition->max_linearized_color)
      {
        for (LegionColor color = 0; color < partition->total_children; color++)
        {
          IndexSpaceNodeT<DIM,T> *child = 
            static_cast<IndexSpaceNodeT<DIM,T>*>(partition->get_child(color));
#ifdef DEBUG_LEGION
          assert(subspace_index < subspaces.size());
#endif
          if (child->set_realm_index_space(context->runtime->address_space,
                                           subspaces[subspace_index++]))
            assert(false); // should never hit this
        }
      }
      else
      {
        ColorSpaceIterator *itr = 
          partition->color_space->create_color_space_iterator();
        while (itr->is_valid())
        {
          const LegionColor color = itr->yield_color();
          IndexSpaceNodeT<DIM,T> *child = 
            static_cast<IndexSpaceNodeT<DIM,T>*>(partition->get_child(color));
#ifdef DEBUG_LEGION
          assert(subspace_index < subspaces.size());
#endif
          if (child->set_realm_index_space(context->runtime->address_space,
                                           subspaces[subspace_index++]))
            assert(false); // should never hit this
        }
        delete itr;
      }
      return result;
    }

    //--------------------------------------------------------------------------
    template<int DIM, typename T>
    ApEvent IndexSpaceNodeT<DIM,T>::create_by_union(Operation *op,
                                                    IndexPartNode *partition,
                                                    IndexPartNode *left,
                                                    IndexPartNode *right,
                                                    ShardID shard, 
                                                    size_t total_shards)
    //--------------------------------------------------------------------------
    {
#ifdef DEBUG_LEGION
      assert(partition->parent == this);
      assert(total_shards > 1);
#endif
      std::vector<Realm::IndexSpace<DIM,T> > lhs_spaces;
      std::vector<Realm::IndexSpace<DIM,T> > rhs_spaces;
      std::vector<LegionColor> colors;
      std::set<ApEvent> preconditions;
      // First we need to fill in all the subspaces
      if (partition->total_children == partition->max_linearized_color)
      {
        for (LegionColor color = shard; 
              color < partition->total_children; color += total_shards)
        {
          IndexSpaceNodeT<DIM,T> *left_child = 
            static_cast<IndexSpaceNodeT<DIM,T>*>(left->get_child(color));
          IndexSpaceNodeT<DIM,T> *right_child = 
            static_cast<IndexSpaceNodeT<DIM,T>*>(right->get_child(color));
          lhs_spaces.resize(lhs_spaces.size() + 1);
          rhs_spaces.resize(rhs_spaces.size() + 1);
          ApEvent left_ready = 
            left_child->get_realm_index_space(lhs_spaces.back(),
                                              false/*tight*/);
          ApEvent right_ready = 
            right_child->get_realm_index_space(rhs_spaces.back(),
                                               false/*tight*/);
          colors.push_back(color);
          if (!left_ready.has_triggered())
            preconditions.insert(left_ready);
          if (!right_ready.has_triggered())
            preconditions.insert(right_ready);
        }
      }
      else
      {
        // Always use the partitions color space
        ColorSpaceIterator *itr = 
          partition->color_space->create_color_space_iterator();
        // Skip ahead if necessary for our shard
        for (unsigned idx = 0; idx < shard; idx++)
        {
          itr->yield_color();
          if (!itr->is_valid())
            break;
        }
        while (itr->is_valid())
        {
          const LegionColor color = itr->yield_color();
          IndexSpaceNodeT<DIM,T> *left_child = 
            static_cast<IndexSpaceNodeT<DIM,T>*>(partition->get_child(color));
          IndexSpaceNodeT<DIM,T> *right_child = 
            static_cast<IndexSpaceNodeT<DIM,T>*>(right->get_child(color));
          lhs_spaces.resize(lhs_spaces.size() + 1);
          rhs_spaces.resize(rhs_spaces.size() + 1);
          ApEvent left_ready = 
            left_child->get_realm_index_space(lhs_spaces.back(),
                                              false/*tight*/);
          ApEvent right_ready = 
            right_child->get_realm_index_space(rhs_spaces.back(),
                                               false/*tight*/);
          colors.push_back(color);
          if (!left_ready.has_triggered())
            preconditions.insert(left_ready);
          if (!right_ready.has_triggered())
            preconditions.insert(right_ready);
          // Skip ahead for the next color if necessary
          for (unsigned idx = 0; idx < (total_shards-1); idx++)
          {
            itr->yield_color();
            if (!itr->is_valid())
              break;
          }
        }
        delete itr;
      }
      if (colors.empty())
        return ApEvent::NO_AP_EVENT;
      std::vector<Realm::IndexSpace<DIM,T> > subspaces;
      Realm::ProfilingRequestSet requests;
      if (context->runtime->profiler != NULL)
        context->runtime->profiler->add_partition_request(requests,
                                              op, DEP_PART_UNIONS);
      ApEvent result(Realm::IndexSpace<DIM,T>::compute_unions(
            lhs_spaces, rhs_spaces, subspaces, requests,
            Runtime::merge_events(NULL, preconditions)));
      // Now set the index spaces for the results
      for (unsigned idx = 0; idx < colors.size(); idx++)
      {
        IndexSpaceNodeT<DIM,T> *child = 
            static_cast<IndexSpaceNodeT<DIM,T>*>(
                partition->get_child(colors[idx]));
        if (child->set_realm_index_space(context->runtime->address_space,
                                         subspaces[idx]))
          assert(false); // should never hit this
      }
      return result;
    }

    //--------------------------------------------------------------------------
    template<int DIM, typename T>
    ApEvent IndexSpaceNodeT<DIM,T>::create_by_intersection(Operation *op,
                                                      IndexPartNode *partition,
                                                      IndexPartNode *left,
                                                      IndexPartNode *right)
    //--------------------------------------------------------------------------
    {
#ifdef DEBUG_LEGION
      assert(partition->parent == this);
#endif
      const size_t count = partition->color_space->get_volume();
      std::vector<Realm::IndexSpace<DIM,T> > lhs_spaces(count);
      std::vector<Realm::IndexSpace<DIM,T> > rhs_spaces(count);
      std::set<ApEvent> preconditions;
      // First we need to fill in all the subspaces
      unsigned subspace_index = 0;
      if (partition->total_children == partition->max_linearized_color)
      {
        for (LegionColor color = 0; color < partition->total_children; color++)
        {
          IndexSpaceNodeT<DIM,T> *left_child = 
            static_cast<IndexSpaceNodeT<DIM,T>*>(left->get_child(color));
          IndexSpaceNodeT<DIM,T> *right_child = 
            static_cast<IndexSpaceNodeT<DIM,T>*>(right->get_child(color));
#ifdef DEBUG_LEGION
          assert(subspace_index < count);
#endif
          ApEvent left_ready = 
            left_child->get_realm_index_space(lhs_spaces[subspace_index],
                                              false/*tight*/);
          ApEvent right_ready = 
            right_child->get_realm_index_space(rhs_spaces[subspace_index++],
                                               false/*tight*/);
          if (left_ready.exists())
            preconditions.insert(left_ready);
          if (right_ready.exists())
            preconditions.insert(right_ready);
        }
      }
      else
      {
        ColorSpaceIterator *itr = 
          partition->color_space->create_color_space_iterator();
        while (itr->is_valid())
        {
          const LegionColor color = itr->yield_color();
          IndexSpaceNodeT<DIM,T> *left_child = 
            static_cast<IndexSpaceNodeT<DIM,T>*>(partition->get_child(color));
          IndexSpaceNodeT<DIM,T> *right_child = 
            static_cast<IndexSpaceNodeT<DIM,T>*>(right->get_child(color));
#ifdef DEBUG_LEGION
          assert(subspace_index < count);
#endif
          ApEvent left_ready = 
            left_child->get_realm_index_space(lhs_spaces[subspace_index],
                                              false/*tight*/);
          ApEvent right_ready = 
            right_child->get_realm_index_space(rhs_spaces[subspace_index++],
                                               false/*tight*/);
          if (left_ready.exists())
            preconditions.insert(left_ready);
          if (right_ready.exists())
            preconditions.insert(right_ready);
        }
        delete itr;
      }
      std::vector<Realm::IndexSpace<DIM,T> > subspaces;
      Realm::ProfilingRequestSet requests;
      if (context->runtime->profiler != NULL)
        context->runtime->profiler->add_partition_request(requests,
                                        op, DEP_PART_INTERSECTIONS);
      if (op->has_execution_fence_event())
        preconditions.insert(op->get_execution_fence_event());
      ApEvent precondition = Runtime::merge_events(NULL, preconditions);
      ApEvent result(Realm::IndexSpace<DIM,T>::compute_intersections(
            lhs_spaces, rhs_spaces, subspaces, requests, precondition));
#ifdef LEGION_DISABLE_EVENT_PRUNING
      if (!result.exists() || (result == precondition))
      {
        ApUserEvent new_result = Runtime::create_ap_user_event();
        Runtime::trigger_event(new_result);
        result = new_result;
      }
#endif
#ifdef LEGION_SPY
      LegionSpy::log_deppart_events(op->get_unique_op_id(),
                                    handle, precondition, result);
#endif
      // Now set the index spaces for the results
      subspace_index = 0;
      if (partition->total_children == partition->max_linearized_color)
      {
        for (LegionColor color = 0; color < partition->total_children; color++)
        {
          IndexSpaceNodeT<DIM,T> *child = 
            static_cast<IndexSpaceNodeT<DIM,T>*>(partition->get_child(color));
#ifdef DEBUG_LEGION
          assert(subspace_index < subspaces.size());
#endif
          if (child->set_realm_index_space(context->runtime->address_space,
                                           subspaces[subspace_index++]))
            assert(false); // should never hit this
        }
      }
      else
      {
        ColorSpaceIterator *itr = 
          partition->color_space->create_color_space_iterator();
        while (itr->is_valid())
        {
          const LegionColor color = itr->yield_color();
          IndexSpaceNodeT<DIM,T> *child = 
            static_cast<IndexSpaceNodeT<DIM,T>*>(partition->get_child(color));
#ifdef DEBUG_LEGION
          assert(subspace_index < subspaces.size());
#endif
          if (child->set_realm_index_space(context->runtime->address_space,
                                           subspaces[subspace_index++]))
            assert(false); // should never hit this
        }
        delete itr;
      }
      return result;
    }

    //--------------------------------------------------------------------------
    template<int DIM, typename T>
    ApEvent IndexSpaceNodeT<DIM,T>::create_by_intersection(Operation *op,
                                                    IndexPartNode *partition,
                                                    IndexPartNode *left,
                                                    IndexPartNode *right,
                                                    ShardID shard, 
                                                    size_t total_shards)
    //--------------------------------------------------------------------------
    {
#ifdef DEBUG_LEGION
      assert(partition->parent == this);
      assert(total_shards > 1);
#endif
      std::vector<Realm::IndexSpace<DIM,T> > lhs_spaces;
      std::vector<Realm::IndexSpace<DIM,T> > rhs_spaces;
      std::vector<LegionColor> colors;
      std::set<ApEvent> preconditions;
      // First we need to fill in all the subspaces
      if (partition->total_children == partition->max_linearized_color)
      {
        for (LegionColor color = shard; 
              color < partition->total_children; color += total_shards)
        {
          IndexSpaceNodeT<DIM,T> *left_child = 
            static_cast<IndexSpaceNodeT<DIM,T>*>(left->get_child(color));
          IndexSpaceNodeT<DIM,T> *right_child = 
            static_cast<IndexSpaceNodeT<DIM,T>*>(right->get_child(color));
          lhs_spaces.resize(lhs_spaces.size() + 1);
          rhs_spaces.resize(rhs_spaces.size() + 1);
          ApEvent left_ready = 
            left_child->get_realm_index_space(lhs_spaces.back(),
                                              false/*tight*/);
          ApEvent right_ready = 
            right_child->get_realm_index_space(rhs_spaces.back(),
                                               false/*tight*/);
          colors.push_back(color);
          if (!left_ready.has_triggered())
            preconditions.insert(left_ready);
          if (!right_ready.has_triggered())
            preconditions.insert(right_ready);
        }
      }
      else
      {
        // Always use the partitions color space
        ColorSpaceIterator *itr = 
          partition->color_space->create_color_space_iterator();
        // Skip ahead if necessary for our shard
        for (unsigned idx = 0; idx < shard; idx++)
        {
          itr->yield_color();
          if (!itr->is_valid())
            break;
        }
        while (itr->is_valid())
        {
          const LegionColor color = itr->yield_color();
          IndexSpaceNodeT<DIM,T> *left_child = 
            static_cast<IndexSpaceNodeT<DIM,T>*>(partition->get_child(color));
          IndexSpaceNodeT<DIM,T> *right_child = 
            static_cast<IndexSpaceNodeT<DIM,T>*>(right->get_child(color));
          lhs_spaces.resize(lhs_spaces.size() + 1);
          rhs_spaces.resize(rhs_spaces.size() + 1);
          ApEvent left_ready = 
            left_child->get_realm_index_space(lhs_spaces.back(),
                                              false/*tight*/);
          ApEvent right_ready = 
            right_child->get_realm_index_space(rhs_spaces.back(),
                                               false/*tight*/);
          colors.push_back(color);
          if (!left_ready.has_triggered())
            preconditions.insert(left_ready);
          if (!right_ready.has_triggered())
            preconditions.insert(right_ready);
          // Skip ahead for the next color if necessary
          for (unsigned idx = 0; idx < (total_shards-1); idx++)
          {
            itr->yield_color();
            if (!itr->is_valid())
              break;
          }
        }
        delete itr;
      }
      if (colors.empty())
        return ApEvent::NO_AP_EVENT;
      std::vector<Realm::IndexSpace<DIM,T> > subspaces;
      Realm::ProfilingRequestSet requests;
      if (context->runtime->profiler != NULL)
        context->runtime->profiler->add_partition_request(requests,
                                              op, DEP_PART_INTERSECTIONS);
      ApEvent result(Realm::IndexSpace<DIM,T>::compute_intersections(
            lhs_spaces, rhs_spaces, subspaces, requests,
            Runtime::merge_events(NULL, preconditions)));
      // Now set the index spaces for the results
      for (unsigned idx = 0; idx < colors.size(); idx++)
      {
        IndexSpaceNodeT<DIM,T> *child = 
            static_cast<IndexSpaceNodeT<DIM,T>*>(
                partition->get_child(colors[idx]));
        if (child->set_realm_index_space(context->runtime->address_space,
                                         subspaces[idx]))
          assert(false); // should never hit this
      }
      return result;
    }

    //--------------------------------------------------------------------------
    template<int DIM, typename T>
    ApEvent IndexSpaceNodeT<DIM,T>::create_by_intersection(Operation *op,
                                                      IndexPartNode *partition,
                                                      // Left is implicit "this"
                                                      IndexPartNode *right,
                                                      ShardID shard,
                                                      size_t total_shards,
                                                      const bool dominates)
    //--------------------------------------------------------------------------
    {
#ifdef DEBUG_LEGION
      assert(partition->parent == this);
      assert(total_shards >= 1);
#endif
      const size_t count = partition->color_space->get_volume();
      std::vector<Realm::IndexSpace<DIM,T> > rhs_spaces(count);
      std::set<ApEvent> preconditions;
      // First we need to fill in all the subspaces
      unsigned subspace_index = 0;
      if (partition->total_children == partition->max_linearized_color)
      {
        for (LegionColor color = shard; 
              color < partition->total_children; color += total_shards)
        {
          IndexSpaceNodeT<DIM,T> *right_child = 
            static_cast<IndexSpaceNodeT<DIM,T>*>(right->get_child(color));
#ifdef DEBUG_LEGION
          assert(subspace_index < count);
#endif
          ApEvent right_ready = 
            right_child->get_realm_index_space(rhs_spaces[subspace_index++],
                                               false/*tight*/);
          if (right_ready.exists())
            preconditions.insert(right_ready);
        }
      }
      else
      {
        ColorSpaceIterator *itr = 
          partition->color_space->create_color_space_iterator();
        // Skip ahead if necessary for our shard
        for (unsigned idx = 0; idx < shard; idx++)
        {
          itr->yield_color();
          if (!itr->is_valid())
            break;
        }
        while (itr->is_valid())
        {
          const LegionColor color = itr->yield_color();
          
          IndexSpaceNodeT<DIM,T> *right_child = 
            static_cast<IndexSpaceNodeT<DIM,T>*>(right->get_child(color));
#ifdef DEBUG_LEGION
          assert(subspace_index < count);
#endif
          ApEvent right_ready = 
            right_child->get_realm_index_space(rhs_spaces[subspace_index++],
                                               false/*tight*/);
          if (right_ready.exists())
            preconditions.insert(right_ready);
          // Skip ahead for the next color if necessary
          for (unsigned idx = 0; idx < (total_shards-1); idx++)
          {
            itr->yield_color();
            if (!itr->is_valid())
              break;
          }
        }
        delete itr;
      }
      ApEvent result, precondition;
      std::vector<Realm::IndexSpace<DIM,T> > subspaces;
      if (dominates)
      {
        // If we've been told that we dominate then there is no
        // need to event do the intersection tests at all
        subspaces.swap(rhs_spaces);
        result = Runtime::merge_events(NULL, preconditions);
      }
      else
      {
        Realm::ProfilingRequestSet requests;
        if (context->runtime->profiler != NULL)
          context->runtime->profiler->add_partition_request(requests,
                                          op, DEP_PART_INTERSECTIONS);
        Realm::IndexSpace<DIM,T> lhs_space;
        ApEvent left_ready = get_realm_index_space(lhs_space, false/*tight*/);
        if (left_ready.exists())
          preconditions.insert(left_ready);
        if (op->has_execution_fence_event())
          preconditions.insert(op->get_execution_fence_event());
        precondition = Runtime::merge_events(NULL, preconditions);
        result = ApEvent(Realm::IndexSpace<DIM,T>::compute_intersections(
              lhs_space, rhs_spaces, subspaces, requests, precondition));  
      }
#ifdef LEGION_DISABLE_EVENT_PRUNING
      if (!result.exists() || (result == precondition))
      {
        ApUserEvent new_result = Runtime::create_ap_user_event();
        Runtime::trigger_event(new_result);
        result = new_result;
      }
#endif
#ifdef LEGION_SPY
      LegionSpy::log_deppart_events(op->get_unique_op_id(),
                                    handle, precondition, result);
#endif
      // Now set the index spaces for the results
      subspace_index = 0;
      if (partition->total_children == partition->max_linearized_color)
      {
        for (LegionColor color = shard; 
              color < partition->total_children; color += total_shards)
        {
          IndexSpaceNodeT<DIM,T> *child = 
            static_cast<IndexSpaceNodeT<DIM,T>*>(partition->get_child(color));
#ifdef DEBUG_LEGION
          assert(subspace_index < subspaces.size());
#endif
          if (child->set_realm_index_space(context->runtime->address_space,
                                           subspaces[subspace_index++]))
            assert(false); // should never hit this
        }
      }
      else
      {
        ColorSpaceIterator *itr = 
          partition->color_space->create_color_space_iterator();
        // Skip ahead if necessary for our shard
        for (unsigned idx = 0; idx < shard; idx++)
        {
          itr->yield_color();
          if (!itr->is_valid())
            break;
        }
        while (itr->is_valid())
        {
          const LegionColor color = itr->yield_color();
          IndexSpaceNodeT<DIM,T> *child = 
            static_cast<IndexSpaceNodeT<DIM,T>*>(partition->get_child(color));
#ifdef DEBUG_LEGION
          assert(subspace_index < subspaces.size());
#endif
          if (child->set_realm_index_space(context->runtime->address_space,
                                           subspaces[subspace_index++]))
            assert(false); // should never hit this
          // Skip ahead for the next color if necessary
          for (unsigned idx = 0; idx < (total_shards-1); idx++)
          {
            itr->yield_color();
            if (!itr->is_valid())
              break;
          }
        }
        delete itr;
      }
      return result;
    }

    //--------------------------------------------------------------------------
    template<int DIM, typename T>
    ApEvent IndexSpaceNodeT<DIM,T>::create_by_difference(Operation *op,
                                                      IndexPartNode *partition,
                                                      IndexPartNode *left,
                                                      IndexPartNode *right)
    //--------------------------------------------------------------------------
    {
#ifdef DEBUG_LEGION
      assert(partition->parent == this);
#endif
      const size_t count = partition->color_space->get_volume();
      std::vector<Realm::IndexSpace<DIM,T> > lhs_spaces(count);
      std::vector<Realm::IndexSpace<DIM,T> > rhs_spaces(count);
      std::set<ApEvent> preconditions;
      // First we need to fill in all the subspaces
      unsigned subspace_index = 0;
      if (partition->total_children == partition->max_linearized_color)
      {
        for (LegionColor color = 0; color < partition->total_children; color++)
        {
          IndexSpaceNodeT<DIM,T> *left_child = 
            static_cast<IndexSpaceNodeT<DIM,T>*>(left->get_child(color));
          IndexSpaceNodeT<DIM,T> *right_child = 
            static_cast<IndexSpaceNodeT<DIM,T>*>(right->get_child(color));
#ifdef DEBUG_LEGION
          assert(subspace_index < count);
#endif
          ApEvent left_ready = 
            left_child->get_realm_index_space(lhs_spaces[subspace_index],
                                              false/*tight*/);
          ApEvent right_ready = 
            right_child->get_realm_index_space(rhs_spaces[subspace_index++],
                                               false/*tight*/);
          if (left_ready.exists())
            preconditions.insert(left_ready);
          if (right_ready.exists())
            preconditions.insert(right_ready);
        }
      }
      else
      {
        ColorSpaceIterator *itr = 
          partition->color_space->create_color_space_iterator();
        while (itr->is_valid())
        {
          const LegionColor color = itr->yield_color();
          IndexSpaceNodeT<DIM,T> *left_child = 
            static_cast<IndexSpaceNodeT<DIM,T>*>(partition->get_child(color));
          IndexSpaceNodeT<DIM,T> *right_child = 
            static_cast<IndexSpaceNodeT<DIM,T>*>(right->get_child(color));
#ifdef DEBUG_LEGION
          assert(subspace_index < count);
#endif
          ApEvent left_ready = 
            left_child->get_realm_index_space(lhs_spaces[subspace_index],
                                              false/*tight*/);
          ApEvent right_ready = 
            right_child->get_realm_index_space(rhs_spaces[subspace_index++],
                                               false/*tight*/);
          if (left_ready.exists())
            preconditions.insert(left_ready);
          if (right_ready.exists())
            preconditions.insert(right_ready);
        }
        delete itr;
      }
      std::vector<Realm::IndexSpace<DIM,T> > subspaces;
      Realm::ProfilingRequestSet requests;
      if (context->runtime->profiler != NULL)
        context->runtime->profiler->add_partition_request(requests,
                                          op, DEP_PART_DIFFERENCES);
      if (op->has_execution_fence_event())
        preconditions.insert(op->get_execution_fence_event());
      ApEvent precondition = Runtime::merge_events(NULL, preconditions);
      ApEvent result(Realm::IndexSpace<DIM,T>::compute_differences(
            lhs_spaces, rhs_spaces, subspaces, requests, precondition));
#ifdef LEGION_DISABLE_EVENT_PRUNING
      if (!result.exists() || (result == precondition))
      {
        ApUserEvent new_result = Runtime::create_ap_user_event();
        Runtime::trigger_event(new_result);
        result = new_result;
      }
#endif
#ifdef LEGION_SPY
      LegionSpy::log_deppart_events(op->get_unique_op_id(),
                                    handle, precondition, result);
#endif
      // Now set the index spaces for the results
      subspace_index = 0;
      if (partition->total_children == partition->max_linearized_color)
      {
        for (LegionColor color = 0; color < partition->total_children; color++)
        {
          IndexSpaceNodeT<DIM,T> *child = 
            static_cast<IndexSpaceNodeT<DIM,T>*>(partition->get_child(color));
#ifdef DEBUG_LEGION
          assert(subspace_index < subspaces.size());
#endif
          if (child->set_realm_index_space(context->runtime->address_space,
                                           subspaces[subspace_index++]))
            assert(false); // should never hit this
        }
      }
      else
      {
        ColorSpaceIterator *itr = 
          partition->color_space->create_color_space_iterator();
        while (itr->is_valid())
        {
          const LegionColor color = itr->yield_color();
          IndexSpaceNodeT<DIM,T> *child = 
            static_cast<IndexSpaceNodeT<DIM,T>*>(partition->get_child(color));
#ifdef DEBUG_LEGION
          assert(subspace_index < subspaces.size());
#endif
          if (child->set_realm_index_space(context->runtime->address_space,
                                           subspaces[subspace_index++]))
            assert(false); // should never hit this
        }
        delete itr;
      }
      return result;
    }

    //--------------------------------------------------------------------------
    template<int DIM, typename T>
    ApEvent IndexSpaceNodeT<DIM,T>::create_by_difference(Operation *op,
                                                    IndexPartNode *partition,
                                                    IndexPartNode *left,
                                                    IndexPartNode *right,
                                                    ShardID shard, 
                                                    size_t total_shards)
    //--------------------------------------------------------------------------
    {
#ifdef DEBUG_LEGION
      assert(partition->parent == this);
      assert(total_shards > 1);
#endif
      std::vector<Realm::IndexSpace<DIM,T> > lhs_spaces;
      std::vector<Realm::IndexSpace<DIM,T> > rhs_spaces;
      std::vector<LegionColor> colors;
      std::set<ApEvent> preconditions;
      // First we need to fill in all the subspaces
      if (partition->total_children == partition->max_linearized_color)
      {
        for (LegionColor color = shard; 
              color < partition->total_children; color += total_shards)
        {
          IndexSpaceNodeT<DIM,T> *left_child = 
            static_cast<IndexSpaceNodeT<DIM,T>*>(left->get_child(color));
          IndexSpaceNodeT<DIM,T> *right_child = 
            static_cast<IndexSpaceNodeT<DIM,T>*>(right->get_child(color));
          lhs_spaces.resize(lhs_spaces.size() + 1);
          rhs_spaces.resize(rhs_spaces.size() + 1);
          ApEvent left_ready = 
            left_child->get_realm_index_space(lhs_spaces.back(),
                                              false/*tight*/);
          ApEvent right_ready = 
            right_child->get_realm_index_space(rhs_spaces.back(),
                                               false/*tight*/);
          colors.push_back(color);
          if (!left_ready.has_triggered())
            preconditions.insert(left_ready);
          if (!right_ready.has_triggered())
            preconditions.insert(right_ready);
        }
      }
      else
      {
        // Always use the partitions color space
        ColorSpaceIterator *itr = 
          partition->color_space->create_color_space_iterator();
        // Skip ahead if necessary for our shard
        for (unsigned idx = 0; idx < shard; idx++)
        {
          itr->yield_color();
          if (!itr->is_valid())
            break;
        }
        while (itr->is_valid())
        {
          const LegionColor color = itr->yield_color();
          IndexSpaceNodeT<DIM,T> *left_child = 
            static_cast<IndexSpaceNodeT<DIM,T>*>(partition->get_child(color));
          IndexSpaceNodeT<DIM,T> *right_child = 
            static_cast<IndexSpaceNodeT<DIM,T>*>(right->get_child(color));
          lhs_spaces.resize(lhs_spaces.size() + 1);
          rhs_spaces.resize(rhs_spaces.size() + 1);
          ApEvent left_ready = 
            left_child->get_realm_index_space(lhs_spaces.back(),
                                              false/*tight*/);
          ApEvent right_ready = 
            right_child->get_realm_index_space(rhs_spaces.back(),
                                               false/*tight*/);
          colors.push_back(color);
          if (!left_ready.has_triggered())
            preconditions.insert(left_ready);
          if (!right_ready.has_triggered())
            preconditions.insert(right_ready);
        }
        delete itr;
      }
      if (colors.empty())
        return ApEvent::NO_AP_EVENT;
      std::vector<Realm::IndexSpace<DIM,T> > subspaces;
      Realm::ProfilingRequestSet requests;
      if (context->runtime->profiler != NULL)
        context->runtime->profiler->add_partition_request(requests,
                                              op, DEP_PART_DIFFERENCES);
      ApEvent result(Realm::IndexSpace<DIM,T>::compute_differences(
            lhs_spaces, rhs_spaces, subspaces, requests,
            Runtime::merge_events(NULL, preconditions)));
      // Now set the index spaces for the results
      for (unsigned idx = 0; idx < colors.size(); idx++)
      {
        IndexSpaceNodeT<DIM,T> *child = 
            static_cast<IndexSpaceNodeT<DIM,T>*>(
                partition->get_child(colors[idx]));
        if (child->set_realm_index_space(context->runtime->address_space,
                                         subspaces[idx]))
          assert(false); // should never hit this
      }
      return result;
    }

    //--------------------------------------------------------------------------
    template<int DIM, typename T>
    ApEvent IndexSpaceNodeT<DIM,T>::create_by_restriction(
                                                      IndexPartNode *partition,
                                                      const void *tran,
                                                      const void *ext,
                                                      int partition_dim,
                                                      ShardID shard,
                                                      size_t total_shards)
    //--------------------------------------------------------------------------
    {
#ifdef DEBUG_LEGION
      // should be called on the color space
      assert(this == partition->color_space); 
#endif
      switch (partition_dim)
      {
#define DIMFUNC(D1) \
        case D1: \
          { \
            const Realm::Matrix<D1,DIM,T> *transform =  \
              static_cast<const Realm::Matrix<D1,DIM,T>*>(tran); \
            const Realm::Rect<D1,T> *extent = \
              static_cast<const Realm::Rect<D1,T>*>(ext); \
            return create_by_restriction_helper<D1>(partition, *transform, \
                                            *extent, shard, total_shards); \
          }
        LEGION_FOREACH_N(DIMFUNC)
#undef DIMFUNC
        default:
          assert(false);
      }
      return ApEvent::NO_AP_EVENT;
    }

    //--------------------------------------------------------------------------
    template<int N, typename T> template<int M>
    ApEvent IndexSpaceNodeT<N,T>::create_by_restriction_helper(
                                        IndexPartNode *partition,
                                        const Realm::Matrix<M,N,T> &transform,
                                        const Realm::Rect<M,T> &extent,
                                        ShardID shard, size_t total_shards)
    //--------------------------------------------------------------------------
    {
      // Get the parent index space in case it has a sparsity map
      IndexSpaceNodeT<M,T> *parent = 
                      static_cast<IndexSpaceNodeT<M,T>*>(partition->parent);
      // No need to wait since we'll just be messing with the bounds
      Realm::IndexSpace<M,T> parent_is;
      parent->get_realm_index_space(parent_is, true/*tight*/);
      Realm::IndexSpace<N,T> local_is;
      get_realm_index_space(local_is, true/*tight*/);
      // Iterate over our points (colors) and fill in the bounds
      for (Realm::IndexSpaceIterator<N,T> rect_itr(local_is); 
            rect_itr.valid; rect_itr.step())
      {
        for (Realm::PointInRectIterator<N,T> color_itr(rect_itr.rect); 
              color_itr.valid; color_itr.step())
        {
          // Get the legion color
          LegionColor color = linearize_color(&color_itr.p, 
                                              handle.get_type_tag());
          if ((total_shards > 1) && ((color % total_shards) != shard))
            continue;
          // Copy the index space from the parent
          Realm::IndexSpace<M,T> child_is = parent_is;
          // Compute the new bounds and intersect it with the parent bounds
          child_is.bounds = parent_is.bounds.intersection(
                              extent + transform * color_itr.p);
          // Get the appropriate child
          IndexSpaceNodeT<M,T> *child = 
            static_cast<IndexSpaceNodeT<M,T>*>(partition->get_child(color));
          // Then set the new index space
          if (child->set_realm_index_space(context->runtime->address_space, 
                                           child_is))
            assert(false); // should never hit this
        }
      }
      // Our only precondition is that the parent index space is computed
      return parent->index_space_ready;
    }

    //--------------------------------------------------------------------------
    template<int DIM, typename T>
    ApEvent IndexSpaceNodeT<DIM,T>::create_by_domain(Operation *op,
                                                    IndexPartNode *partition,
                                                    FutureMapImpl *future_map,
                                                    bool perform_intersections,
                                                    ShardID shard, 
                                                    size_t total_shards)
    //--------------------------------------------------------------------------
    {
#ifdef DEBUG_LEGION
      assert(partition->parent == this);
#endif
      // Demux the color space type to do the actual operations 
      CreateByDomainHelper creator(this, partition, op, future_map, 
                        perform_intersections, shard, total_shards);
      NT_TemplateHelper::demux<CreateByDomainHelper>(
                   partition->color_space->handle.get_type_tag(), &creator);
      return creator.result;
    }

    //--------------------------------------------------------------------------
    template<int DIM, typename T>
    ApEvent IndexSpaceNodeT<DIM,T>::create_by_weights(Operation *op,
                                                    IndexPartNode *partition,
                                                    FutureMapImpl *future_map,
                                                    size_t granularity,
                                                    ShardID shard,
                                                    size_t total_shards)
    //--------------------------------------------------------------------------
    {
#ifdef DEBUG_LEGION
      assert(partition->parent == this);
#endif
      // Demux the color space type to do the actual operations 
      CreateByWeightHelper creator(this, partition, op, future_map,
                                   granularity, shard, total_shards);
      NT_TemplateHelper::demux<CreateByWeightHelper>(
                   partition->color_space->handle.get_type_tag(), &creator);
      return creator.result;
    }

    //--------------------------------------------------------------------------
    template<int DIM, typename T>
    ApEvent IndexSpaceNodeT<DIM,T>::create_by_field(Operation *op,
                                                    IndexPartNode *partition,
                              const std::vector<FieldDataDescriptor> &instances,
                                                    ApEvent instances_ready)
    //--------------------------------------------------------------------------
    {
#ifdef DEBUG_LEGION
      assert(partition->parent == this);
#endif
      // Demux the color space type to do the actual operations 
      CreateByFieldHelper creator(this,op,partition,instances,instances_ready);
      NT_TemplateHelper::demux<CreateByFieldHelper>(
                   partition->color_space->handle.get_type_tag(), &creator);
      return creator.result;
    }
#endif // defined(DEFINE_NT_TEMPLATES)

#ifdef DEFINE_NTNT_TEMPLATES
    //--------------------------------------------------------------------------
    template<int DIM, typename T> template<int COLOR_DIM, typename COLOR_T>
    ApEvent IndexSpaceNodeT<DIM,T>::create_by_domain_helper(Operation *op,
                          IndexPartNode *partition, FutureMapImpl *future_map,
                          bool perform_intersections, 
                          ShardID local_shard, size_t total_shards)
    //--------------------------------------------------------------------------
    {
      IndexSpaceNodeT<COLOR_DIM,COLOR_T> *color_space = 
       static_cast<IndexSpaceNodeT<COLOR_DIM,COLOR_T>*>(partition->color_space);
      // Enumerate the color space
      Realm::IndexSpace<COLOR_DIM,COLOR_T> realm_color_space;
      color_space->get_realm_index_space(realm_color_space, true/*tight*/);

      std::set<ApEvent> result_events;
      Realm::IndexSpace<DIM,T> parent_space;
      ApEvent parent_ready;
      if (perform_intersections)
      {
        parent_ready = get_realm_index_space(parent_space, false/*tight*/);
        if (op->has_execution_fence_event())
        {
          if (parent_ready.exists())
            parent_ready = Runtime::merge_events(NULL, parent_ready,
                                    op->get_execution_fence_event());
          else
            parent_ready = op->get_execution_fence_event();
        }
      }
      DomainT<COLOR_DIM,COLOR_T> future_map_space = future_map->get_domain();
      // We'll check for the case where future map space is the same as
      // the color space as we can implement this much more effeciently
      // and it is the most common case for 
      if ((future_map_space.bounds == realm_color_space.bounds) &&
          (future_map_space.sparsity.id == realm_color_space.sparsity.id))
      {
        // Fast case for when we know that the bounds of future map
        // is the same as the color space of the new partition
        // Get the shard-local futures for this future map            
        std::map<DomainPoint,FutureImpl*> shard_local_futures;
        future_map->get_shard_local_futures(shard_local_futures);
        for (std::map<DomainPoint,FutureImpl*>::const_iterator it = 
             shard_local_futures.begin(); it != shard_local_futures.end(); it++)
        {
          const Point<COLOR_DIM,COLOR_T> point = it->first;
          LegionColor child_color = color_space->linearize_color(&point,
                                        color_space->handle.get_type_tag());
          IndexSpaceNodeT<DIM,T> *child = static_cast<IndexSpaceNodeT<DIM,T>*>(
                                            partition->get_child(child_color));
          if (it->second->get_untyped_size(true/*internal*/) != sizeof(Domain))
            REPORT_LEGION_ERROR(ERROR_INVALID_PARTITION_BY_DOMAIN_VALUE,
                "An invalid future size was found in a partition by domain "
                "call. All futures must contain Domain objects.")
          const Domain *domain = static_cast<Domain*>(
              it->second->get_untyped_result(true, NULL, true/*internal*/));
          const DomainT<DIM,T> domaint = *domain;
          Realm::IndexSpace<DIM,T> child_space = domaint;
          if (perform_intersections)
          {
            Realm::ProfilingRequestSet requests;
            if (context->runtime->profiler != NULL)
              context->runtime->profiler->add_partition_request(requests,
                                              op, DEP_PART_INTERSECTIONS);
            Realm::IndexSpace<DIM,T> result;
            ApEvent ready(Realm::IndexSpace<DIM,T>::compute_intersection(
                  parent_space, child_space, result, requests, parent_ready));
            child_space = result;
            if (ready.exists())
              result_events.insert(ready);
          }
          if (child->set_realm_index_space(context->runtime->address_space,
                                           child_space))
            assert(false); // should never hit this
        }
      }
      else
      {
        // This is the slow case where the color space is not the same
        // as the domain of the future map
        // Make all the entries for the color space
        ShardID next_local_shard = 0;
        const Domain &future_map_domain = future_map->get_domain();
        for (Realm::IndexSpaceIterator<COLOR_DIM,COLOR_T> 
              rect_iter(realm_color_space); rect_iter.valid; rect_iter.step())
        {
          for (Realm::PointInRectIterator<COLOR_DIM,COLOR_T> 
                itr(rect_iter.rect); itr.valid; itr.step())
          {
            const DomainPoint key(Point<COLOR_DIM,COLOR_T>(itr.p));
            FutureImpl *future = NULL;
            // Check to see if the future is contained in the future map
            if (future_map_domain.contains(key))
            {
              // If the future map can have this future, see if it is
              // a local future
              future = future_map->find_shard_local_future(key);
              if (future == NULL)
                continue;
            }
            else
            {
              // If this not a point in the future map we round-robin
              // responsibility for these across the shards
              const ShardID shard = next_local_shard++;
              if (next_local_shard == total_shards)
                next_local_shard = 0;
              if (shard != local_shard)
                continue;
            }
            LegionColor child_color = color_space->linearize_color(&itr.p,
                                          color_space->handle.get_type_tag());
            IndexSpaceNodeT<DIM,T> *child = 
              static_cast<IndexSpaceNodeT<DIM,T>*>(
                  partition->get_child(child_color));
            Realm::IndexSpace<DIM,T> child_space;
            if (future != NULL)
            {
              if (future->get_untyped_size(true/*internal*/) != 
                    sizeof(Domain))
                REPORT_LEGION_ERROR(ERROR_INVALID_PARTITION_BY_DOMAIN_VALUE,
                    "An invalid future size was found in a partition by domain "
                    "call. All futures must contain Domain objects.")
              const Domain *domain = static_cast<Domain*>(
                  future->get_untyped_result(true, NULL, true/*internal*/));
              const DomainT<DIM,T> domaint = *domain;
              child_space = domaint;
              if (perform_intersections)
              {
                Realm::ProfilingRequestSet requests;
                if (context->runtime->profiler != NULL)
                  context->runtime->profiler->add_partition_request(requests,
                                                  op, DEP_PART_INTERSECTIONS);
                Realm::IndexSpace<DIM,T> result;
                ApEvent ready(Realm::IndexSpace<DIM,T>::compute_intersection(
                    parent_space, child_space, result, requests, parent_ready));
                child_space = result;
                if (ready.exists())
                  result_events.insert(ready);
              }
            }
            else
              child_space = Realm::IndexSpace<DIM,T>::make_empty();
            if (child->set_realm_index_space(context->runtime->address_space,
                                             child_space))
              assert(false); // should never hit this
          }
        }
      }
      if (result_events.empty())
        return ApEvent::NO_AP_EVENT;
      return Runtime::merge_events(NULL, result_events);
    }

    //--------------------------------------------------------------------------
    template<int DIM, typename T> template<int COLOR_DIM, typename COLOR_T>
    ApEvent IndexSpaceNodeT<DIM,T>::create_by_weight_helper(Operation *op,
                         IndexPartNode *partition, FutureMapImpl *future_map, 
                         size_t granularity, ShardID shard, size_t total_shards)
    //--------------------------------------------------------------------------
    {
      IndexSpaceNodeT<COLOR_DIM,COLOR_T> *color_space = 
       static_cast<IndexSpaceNodeT<COLOR_DIM,COLOR_T>*>(partition->color_space);
      // Enumerate the color space
      Realm::IndexSpace<COLOR_DIM,COLOR_T> realm_color_space;
      color_space->get_realm_index_space(realm_color_space, true/*tight*/); 
      const size_t count = realm_color_space.volume();
      // Unpack the futures and fill in the weights appropriately
      std::vector<int> weights(count);
      std::vector<LegionColor> child_colors(count);
      unsigned color_index = 0;
      std::map<DomainPoint,Future> futures;
      future_map->get_all_futures(futures);
      // Make all the entries for the color space
      for (Realm::IndexSpaceIterator<COLOR_DIM,COLOR_T> 
            rect_iter(realm_color_space); rect_iter.valid; rect_iter.step())
      {
        for (Realm::PointInRectIterator<COLOR_DIM,COLOR_T> 
              itr(rect_iter.rect); itr.valid; itr.step())
        {
          const DomainPoint key(Point<COLOR_DIM,COLOR_T>(itr.p));
          std::map<DomainPoint,Future>::const_iterator finder = 
            futures.find(key);
          if (finder == futures.end())
            REPORT_LEGION_ERROR(ERROR_MISSING_PARTITION_BY_WEIGHT_COLOR,
                "A partition by weight call is missing an entry for a "
                "color in the color space. All colors must be present.")
          FutureImpl *future = future_map->unpack_future(finder->second);
          if (future->get_untyped_size(true/*internal*/) != sizeof(int))
            REPORT_LEGION_ERROR(ERROR_INVALID_PARTITION_BY_WEIGHT_VALUE,
                  "An invalid future size was found in a partition by weight "
                  "call. All futures must contain int values.")
          weights[color_index] = *(static_cast<int*>(
                future->get_untyped_result(true, NULL, true/*internal*/)));
          child_colors[color_index++] = color_space->linearize_color(&itr.p,
                                          color_space->handle.get_type_tag());
        }
      }
      Realm::ProfilingRequestSet requests;
      if (context->runtime->profiler != NULL)
        context->runtime->profiler->add_partition_request(requests,
                                                op, DEP_PART_WEIGHTS);
      Realm::IndexSpace<DIM,T> local_space;
      ApEvent ready = get_realm_index_space(local_space, false/*tight*/);
      if (op->has_execution_fence_event())
        ready = Runtime::merge_events(NULL, ready, 
                  op->get_execution_fence_event());
      std::vector<Realm::IndexSpace<DIM,T> > subspaces;
      ApEvent result(local_space.create_weighted_subspaces(count,
            granularity, weights, subspaces, requests, ready));
#ifdef LEGION_DISABLE_EVENT_PRUNING
      if (!result.exists() || (result == ready))
      {
        ApUserEvent new_result = Runtime::create_ap_user_event();
        Runtime::trigger_event(new_result);
        result = new_result;
      }
#endif
#ifdef LEGION_SPY
      LegionSpy::log_deppart_events(op->get_unique_op_id(),handle,ready,result);
#endif
      for (unsigned idx = 0; idx < count; idx++)
      {
        if ((idx % total_shards) == shard)
        {
          IndexSpaceNodeT<DIM,T> *child = 
              static_cast<IndexSpaceNodeT<DIM,T>*>(
                  partition->get_child(child_colors[idx]));
          if (child->set_realm_index_space(context->runtime->address_space,
                                           subspaces[idx]))
              assert(false); // should never hit this
        }
        else // We don't need this because another shard handled it
          subspaces[idx].destroy();
      }
      return result;
    }

    //--------------------------------------------------------------------------
    template<int DIM, typename T> template<int COLOR_DIM, typename COLOR_T>
    ApEvent IndexSpaceNodeT<DIM,T>::create_by_field_helper(Operation *op,
                                                      IndexPartNode *partition,
                             const std::vector<FieldDataDescriptor> &instances,
                                                       ApEvent instances_ready)
    //--------------------------------------------------------------------------
    {
      IndexSpaceNodeT<COLOR_DIM,COLOR_T> *color_space = 
       static_cast<IndexSpaceNodeT<COLOR_DIM,COLOR_T>*>(partition->color_space);
      // Enumerate the color space
      Realm::IndexSpace<COLOR_DIM,COLOR_T> realm_color_space;
      color_space->get_realm_index_space(realm_color_space, true/*tight*/);
      std::vector<Realm::Point<COLOR_DIM,COLOR_T> > colors;
      std::vector<LegionColor> child_colors;
      const TypeTag color_type = color_space->handle.get_type_tag();
      const size_t num_colors = realm_color_space.volume();
      colors.resize(num_colors);
      child_colors.resize(num_colors);
      unsigned index = 0;
      for (Realm::IndexSpaceIterator<COLOR_DIM,COLOR_T> 
            rect_iter(realm_color_space); rect_iter.valid; rect_iter.step())
      {
        for (Realm::PointInRectIterator<COLOR_DIM,COLOR_T> 
              itr(rect_iter.rect); itr.valid; itr.step(), index++)
        {
#ifdef DEBUG_LEGION
          assert(index < colors.size());
#endif
          colors[index] = itr.p;
          child_colors[index] = color_space->linearize_color(&itr.p,color_type);
        }
      }
      // Translate the instances to realm field data descriptors
      typedef Realm::FieldDataDescriptor<Realm::IndexSpace<DIM,T>,
                Realm::Point<COLOR_DIM,COLOR_T> > RealmDescriptor;
      std::vector<RealmDescriptor> descriptors(instances.size());
      std::set<ApEvent> preconditions; 
      for (unsigned idx = 0; idx < instances.size(); idx++)
      {
        const FieldDataDescriptor &src = instances[idx];
        RealmDescriptor &dst = descriptors[idx];
        dst.inst = src.inst;
        dst.field_offset = src.field_offset;
        IndexSpaceNodeT<DIM,T> *node = static_cast<IndexSpaceNodeT<DIM,T>*>(
                                          context->get_node(src.index_space));
        ApEvent ready = node->get_realm_index_space(dst.index_space, 
                                                    false/*tight*/);
        if (ready.exists())
          preconditions.insert(ready);
      }
      // Get the profiling requests
      Realm::ProfilingRequestSet requests;
      if (context->runtime->profiler != NULL)
        context->runtime->profiler->add_partition_request(requests,
                                            op, DEP_PART_BY_FIELD);
      // Perform the operation
      std::vector<Realm::IndexSpace<DIM,T> > subspaces;
      Realm::IndexSpace<DIM,T> local_space;
      ApEvent ready = get_realm_index_space(local_space, false/*tight*/);
      if (ready.exists())
        preconditions.insert(ready);
      preconditions.insert(instances_ready);
      if (op->has_execution_fence_event())
        preconditions.insert(op->get_execution_fence_event());
      ApEvent precondition = Runtime::merge_events(NULL, preconditions);
      ApEvent result(local_space.create_subspaces_by_field(
            descriptors, colors, subspaces, requests, precondition));
#ifdef DEBUG_LEGION
      assert(child_colors.size() == subspaces.size());
#endif
#ifdef LEGION_DISABLE_EVENT_PRUNING
      if (!result.exists() || (result == precondition))
      {
        ApUserEvent new_result = Runtime::create_ap_user_event();
        Runtime::trigger_event(new_result);
        result = new_result;
      }
#endif
#ifdef LEGION_SPY
      LegionSpy::log_deppart_events(op->get_unique_op_id(),handle,
                                    precondition, result);
#endif
      // Update the children with the names of their subspaces 
      for (unsigned idx = 0; idx < child_colors.size(); idx++)
      {
        IndexSpaceNodeT<DIM,T> *child = static_cast<IndexSpaceNodeT<DIM,T>*>(
                                  partition->get_child(child_colors[idx]));
        if (child->set_realm_index_space(context->runtime->address_space,
                                         subspaces[idx]))
          assert(false); // should never hit this
      }
      return result;
    }
#endif // defined(DEFINE_NTNT_TEMPLATES)

#ifdef DEFINE_NT_TEMPLATES
    //--------------------------------------------------------------------------
    template<int DIM, typename T>
    ApEvent IndexSpaceNodeT<DIM,T>::create_by_image(Operation *op,
                                                    IndexPartNode *partition,
                                                    IndexPartNode *projection,
                            const std::vector<FieldDataDescriptor> &instances,
                                                    ApEvent instances_ready,
                                                    ShardID shard,
                                                    size_t total_shards)
    //--------------------------------------------------------------------------
    {
#ifdef DEBUG_LEGION
      assert(partition->parent == this);
#endif
      // Demux the projection type to do the actual operations
      CreateByImageHelper creator(this, op, partition, projection, instances, 
                                  instances_ready, shard, total_shards);
      NT_TemplateHelper::demux<CreateByImageHelper>(
          projection->handle.get_type_tag(), &creator);
      return creator.result;
    }
#endif // defined(DEFINE_NT_TEMPLATES)

#ifdef DEFINE_NTNT_TEMPLATES    
    //--------------------------------------------------------------------------
    template<int DIM1, typename T1> template<int DIM2, typename T2>
    ApEvent IndexSpaceNodeT<DIM1,T1>::create_by_image_helper(Operation *op,
                                                    IndexPartNode *partition,
                                                    IndexPartNode *projection,
                            const std::vector<FieldDataDescriptor> &instances,
                                                    ApEvent instances_ready,
                                                    ShardID shard,
                                                    size_t total_shards)
    //--------------------------------------------------------------------------
    {
      std::vector<Realm::IndexSpace<DIM2,T2> > sources; 
      std::vector<LegionColor> child_colors;
      const size_t volume = projection->color_space->get_volume();
      if (total_shards > 1)
      {
        const size_t max_children = (volume + total_shards - 1) / total_shards;
        sources.reserve(max_children);
        child_colors.reserve(max_children);
      }
      else
      {
        sources.reserve(volume);
        child_colors.reserve(volume);
      }
      // Get the index spaces of the projection partition
      std::set<ApEvent> preconditions; 
      if (partition->total_children == partition->max_linearized_color)
      {
        // Always use the partitions color space
        for (LegionColor color = shard; 
              color < partition->total_children; color+=total_shards)
        {
          child_colors.push_back(color);
          // Get the child of the projection partition
          IndexSpaceNodeT<DIM2,T2> *child = 
           static_cast<IndexSpaceNodeT<DIM2,T2>*>(projection->get_child(color));
          sources.resize(sources.size() + 1);
          ApEvent ready = child->get_realm_index_space(sources.back(),
                                                       false/*tight*/);
          if (ready.exists())
            preconditions.insert(ready);
        }
      }
      else
      {
        // Always use the partitions color space
        ColorSpaceIterator *itr = 
          partition->color_space->create_color_space_iterator();
        // Skip ahead if necessary for our shard
        for (unsigned idx = 0; idx < shard; idx++)
        {
          itr->yield_color();
          if (!itr->is_valid())
            break;
        }
        while (itr->is_valid())
        {
          const LegionColor color = itr->yield_color();
          child_colors.push_back(color);
          // Get the child of the projection partition
          IndexSpaceNodeT<DIM2,T2> *child = 
           static_cast<IndexSpaceNodeT<DIM2,T2>*>(projection->get_child(color));
          sources.resize(sources.size() + 1);
          ApEvent ready = child->get_realm_index_space(sources.back(),
                                                       false/*tight*/);
          if (ready.exists())
            preconditions.insert(ready);
          // Skip ahead for the next color if necessary
          for (unsigned idx = 0; idx < (total_shards-1); idx++)
          {
            itr->yield_color();
            if (!itr->is_valid())
              break;
          }
        }
        delete itr;
      }
      // Translate the descriptors into realm descriptors
      typedef Realm::FieldDataDescriptor<Realm::IndexSpace<DIM2,T2>,
                                       Realm::Point<DIM1,T1> > RealmDescriptor;
      std::vector<RealmDescriptor> descriptors(instances.size());
      for (unsigned idx = 0; idx < instances.size(); idx++)
      {
        const FieldDataDescriptor &src = instances[idx];
        RealmDescriptor &dst = descriptors[idx];
        dst.inst = src.inst;
        dst.field_offset = src.field_offset;
        IndexSpaceNodeT<DIM2,T2> *node = static_cast<IndexSpaceNodeT<DIM2,T2>*>(
                                          context->get_node(src.index_space));
        ApEvent ready = node->get_realm_index_space(dst.index_space,
                                                    false/*tight*/);
        if (ready.exists())
          preconditions.insert(ready);
      }
      // Get the profiling requests
      Realm::ProfilingRequestSet requests;
      if (context->runtime->profiler != NULL)
        context->runtime->profiler->add_partition_request(requests,
                                            op, DEP_PART_BY_IMAGE);
      // Perform the operation
      std::vector<Realm::IndexSpace<DIM1,T1> > subspaces;
      Realm::IndexSpace<DIM1,T1> local_space;
      ApEvent ready = get_realm_index_space(local_space, false/*tight*/);
      if (ready.exists())
        preconditions.insert(ready);
      preconditions.insert(instances_ready);
      if (op->has_execution_fence_event())
        preconditions.insert(op->get_execution_fence_event());
      ApEvent precondition = Runtime::merge_events(NULL, preconditions);
      ApEvent result(local_space.create_subspaces_by_image(descriptors,
            sources, subspaces, requests, precondition));
#ifdef DEBUG_LEGION
      // This should be true after the call
      assert(child_colors.size() == subspaces.size());
#endif
#ifdef LEGION_DISABLE_EVENT_PRUNING
      if (!result.exists() || (result == precondition))
      {
        ApUserEvent new_result = Runtime::create_ap_user_event();
        Runtime::trigger_event(new_result);
        result = new_result;
      }
#endif
#ifdef LEGION_SPY
      LegionSpy::log_deppart_events(op->get_unique_op_id(),handle,
                                    precondition, result);
#endif
      // Update the child subspaces of the image
      for (unsigned idx = 0; idx < child_colors.size(); idx++)
      {
        // Get the child of the projection partition
        IndexSpaceNodeT<DIM1,T1> *child = 
          static_cast<IndexSpaceNodeT<DIM1,T1>*>(
              partition->get_child(child_colors[idx]));
        if (child->set_realm_index_space(context->runtime->address_space,
                                         subspaces[idx]))
          assert(false); // should never hit this
      }
      return result;
    }
#endif // defined(DEFINE_NTNT_TEMPLATES)

#ifdef DEFINE_NT_TEMPLATES
    //--------------------------------------------------------------------------
    template<int DIM, typename T>
    ApEvent IndexSpaceNodeT<DIM,T>::create_by_image_range(Operation *op,
                                                    IndexPartNode *partition,
                                                    IndexPartNode *projection,
                            const std::vector<FieldDataDescriptor> &instances,
                                                    ApEvent instances_ready,
                                                    ShardID shard,
                                                    size_t total_shards)
    //--------------------------------------------------------------------------
    {
#ifdef DEBUG_LEGION
      assert(partition->parent == this);
#endif
      // Demux the projection type to do the actual operations
      CreateByImageRangeHelper creator(this, op, partition, projection,
                       instances, instances_ready, shard, total_shards);
      NT_TemplateHelper::demux<CreateByImageRangeHelper>(
          projection->handle.get_type_tag(), &creator);
      return creator.result;
    }
#endif // defined(DEFINE_NT_TEMPLATES)

#ifdef DEFINE_NTNT_TEMPLATES
    //--------------------------------------------------------------------------
    template<int DIM1, typename T1> template<int DIM2, typename T2>
    ApEvent IndexSpaceNodeT<DIM1,T1>::create_by_image_range_helper(
                                                    Operation *op,
                                                    IndexPartNode *partition,
                                                    IndexPartNode *projection,
                            const std::vector<FieldDataDescriptor> &instances,
                                                    ApEvent instances_ready,
                                                    ShardID shard,
                                                    size_t total_shards)
    //--------------------------------------------------------------------------
    {
      std::vector<Realm::IndexSpace<DIM2,T2> > sources; 
      std::vector<LegionColor> child_colors;
      const size_t volume = projection->color_space->get_volume();
      if (total_shards > 1)
      {
        const size_t max_children = (volume + total_shards - 1) / total_shards;
        sources.reserve(max_children);
        child_colors.reserve(max_children);
      }
      else
      {
        sources.reserve(volume);
        child_colors.reserve(volume);
      }
      // Get the index spaces of the projection partition
      std::set<ApEvent> preconditions;
      if (partition->total_children == partition->max_linearized_color)
      {
        // Always use the partitions color space
        for (LegionColor color = shard; 
              color < partition->total_children; color+=total_shards)
        {
          child_colors.push_back(color);
          // Get the child of the projection partition
          IndexSpaceNodeT<DIM2,T2> *child = 
           static_cast<IndexSpaceNodeT<DIM2,T2>*>(projection->get_child(color));
          sources.resize(sources.size() + 1);
          ApEvent ready = child->get_realm_index_space(sources.back(),
                                                       false/*tight*/);
          if (ready.exists())
            preconditions.insert(ready);
        }
      }
      else
      {
        ColorSpaceIterator *itr = 
          partition->color_space->create_color_space_iterator();
        // Skip ahead if necessary for our shard
        for (unsigned idx = 0; idx < shard; idx++)
        {
          itr->yield_color();
          if (!itr->is_valid())
            break;
        }
        // Always use the partitions color space
        while (itr->is_valid())
        {
          const LegionColor color = itr->yield_color();
          child_colors.push_back(color);
          // Get the child of the projection partition
          IndexSpaceNodeT<DIM2,T2> *child = 
           static_cast<IndexSpaceNodeT<DIM2,T2>*>(projection->get_child(color));
          sources.resize(sources.size() + 1);
          ApEvent ready = child->get_realm_index_space(sources.back(),
                                                       false/*tight*/);
          if (ready.exists())
            preconditions.insert(ready);
          // Skip ahead for the next color if necessary
          for (unsigned idx = 0; idx < (total_shards-1); idx++)
          {
            itr->yield_color();
            if (!itr->is_valid())
              break;
          }
        }
        delete itr;
      }
      // Translate the descriptors into realm descriptors
      typedef Realm::FieldDataDescriptor<Realm::IndexSpace<DIM2,T2>,
                                       Realm::Rect<DIM1,T1> > RealmDescriptor;
      std::vector<RealmDescriptor> descriptors(instances.size());
      for (unsigned idx = 0; idx < instances.size(); idx++)
      {
        const FieldDataDescriptor &src = instances[idx];
        RealmDescriptor &dst = descriptors[idx];
        dst.inst = src.inst;
        dst.field_offset = src.field_offset;
        IndexSpaceNodeT<DIM2,T2> *node = static_cast<IndexSpaceNodeT<DIM2,T2>*>(
                                          context->get_node(src.index_space));
        ApEvent ready = node->get_realm_index_space(dst.index_space,
                                                    false/*tight*/);
        if (ready.exists())
          preconditions.insert(ready);
      }
      // Get the profiling requests
      Realm::ProfilingRequestSet requests;
      if (context->runtime->profiler != NULL)
        context->runtime->profiler->add_partition_request(requests,
                                            op, DEP_PART_BY_IMAGE_RANGE);
      // Perform the operation
      std::vector<Realm::IndexSpace<DIM1,T1> > subspaces;
      Realm::IndexSpace<DIM1,T1> local_space;
      ApEvent ready = get_realm_index_space(local_space, false/*tight*/);
      if (ready.exists())
        preconditions.insert(ready);
      preconditions.insert(instances_ready);
      if (op->has_execution_fence_event())
        preconditions.insert(op->get_execution_fence_event());
      ApEvent precondition = Runtime::merge_events(NULL, preconditions);
      ApEvent result(local_space.create_subspaces_by_image(descriptors,
            sources, subspaces, requests, precondition));
#ifdef DEBUG_LEGION
      // Should be true after the call
      assert(subspaces.size() == child_colors.size());
#endif
#ifdef LEGION_DISABLE_EVENT_PRUNING
      if (!result.exists() || (result == precondition))
      {
        ApUserEvent new_result = Runtime::create_ap_user_event();
        Runtime::trigger_event(new_result);
        result = new_result;
      }
#endif
#ifdef LEGION_SPY
      LegionSpy::log_deppart_events(op->get_unique_op_id(),handle,
                                    precondition, result);
#endif
      // Update the child subspaces of the image
      for (unsigned idx = 0; idx < child_colors.size(); idx++)
      {
        IndexSpaceNodeT<DIM1,T1> *child = 
           static_cast<IndexSpaceNodeT<DIM1,T1>*>(
               partition->get_child(child_colors[idx]));
        if (child->set_realm_index_space(context->runtime->address_space,
                                         subspaces[idx]))
          assert(false); // should never hit this
      }
      return result;
    }
#endif // defined(DEFINE_NTNT_TEMPLATES)

#ifdef DEFINE_NT_TEMPLATES
    //--------------------------------------------------------------------------
    template<int DIM, typename T>
    ApEvent IndexSpaceNodeT<DIM,T>::create_by_preimage(Operation *op,
                                                    IndexPartNode *partition,
                                                    IndexPartNode *projection,
                            const std::vector<FieldDataDescriptor> &instances,
                                                    ApEvent instances_ready)
    //--------------------------------------------------------------------------
    {
#ifdef DEBUG_LEGION
      assert(partition->parent == this);
#endif
      // Demux the projection type to do the actual operations
      CreateByPreimageHelper creator(this, op, partition, projection,
                                     instances, instances_ready);
      NT_TemplateHelper::demux<CreateByPreimageHelper>(
          projection->handle.get_type_tag(), &creator);
      return creator.result;
    }
#endif // defined(DEFINE_NT_TEMPLATES)

#ifdef DEFINE_NTNT_TEMPLATES
    //--------------------------------------------------------------------------
    template<int DIM1, typename T1> template<int DIM2, typename T2>
    ApEvent IndexSpaceNodeT<DIM1,T1>::create_by_preimage_helper(Operation *op,
                                                    IndexPartNode *partition,
                                                    IndexPartNode *projection,
                            const std::vector<FieldDataDescriptor> &instances,
                                                    ApEvent instances_ready)
    //--------------------------------------------------------------------------
    {
      // Get the index spaces of the projection partition
      std::vector<Realm::IndexSpace<DIM2,T2> > 
                                targets(projection->color_space->get_volume());
      std::set<ApEvent> preconditions;
      if (partition->total_children == partition->max_linearized_color)
      {
        // Always use the partitions color space
        for (LegionColor color = 0; color < partition->total_children; color++)
        {
          // Get the child of the projection partition
          IndexSpaceNodeT<DIM2,T2> *child = 
           static_cast<IndexSpaceNodeT<DIM2,T2>*>(projection->get_child(color));
          ApEvent ready = child->get_realm_index_space(targets[color],
                                                       false/*tight*/);
          if (ready.exists())
            preconditions.insert(ready);
        }
      }
      else
      {
        unsigned index = 0;
        ColorSpaceIterator *itr = 
          partition->color_space->create_color_space_iterator();
        // Always use the partitions color space
        while (itr->is_valid())
        {
          const LegionColor color = itr->yield_color();
          // Get the child of the projection partition
          IndexSpaceNodeT<DIM2,T2> *child = 
           static_cast<IndexSpaceNodeT<DIM2,T2>*>(projection->get_child(color));
#ifdef DEBUG_LEGION
          assert(index < targets.size());
#endif
          ApEvent ready = child->get_realm_index_space(targets[index++],
                                                       false/*tight*/);
          if (ready.exists())
            preconditions.insert(ready);
        }
        delete itr;
      }
      // Translate the descriptors into realm descriptors
      typedef Realm::FieldDataDescriptor<Realm::IndexSpace<DIM1,T1>,
                                       Realm::Point<DIM2,T2> > RealmDescriptor;
      std::vector<RealmDescriptor> descriptors(instances.size());
      for (unsigned idx = 0; idx < instances.size(); idx++)
      {
        const FieldDataDescriptor &src = instances[idx];
        RealmDescriptor &dst = descriptors[idx];
        dst.inst = src.inst;
        dst.field_offset = src.field_offset;
        IndexSpaceNodeT<DIM1,T1> *node = static_cast<IndexSpaceNodeT<DIM1,T1>*>(
                                          context->get_node(src.index_space));
        ApEvent ready = node->get_realm_index_space(dst.index_space,
                                                    false/*tight*/);
        if (ready.exists())
          preconditions.insert(ready);
      }
      // Get the profiling requests
      Realm::ProfilingRequestSet requests;
      if (context->runtime->profiler != NULL)
        context->runtime->profiler->add_partition_request(requests,
                                            op, DEP_PART_BY_PREIMAGE);
      // Perform the operation
      std::vector<Realm::IndexSpace<DIM1,T1> > subspaces;
      Realm::IndexSpace<DIM1,T1> local_space;
      ApEvent ready = get_realm_index_space(local_space, false/*tight*/);
      if (ready.exists())
        preconditions.insert(ready);
      preconditions.insert(instances_ready);
      if (op->has_execution_fence_event())
        preconditions.insert(op->get_execution_fence_event());
      ApEvent precondition = Runtime::merge_events(NULL, preconditions);
      ApEvent result(local_space.create_subspaces_by_preimage(
            descriptors, targets, subspaces, requests, precondition));
#ifdef LEGION_DISABLE_EVENT_PRUNING
      if (!result.exists() || (result == precondition))
      {
        ApUserEvent new_result = Runtime::create_ap_user_event();
        Runtime::trigger_event(new_result);
        result = new_result;
      }
#endif
#ifdef LEGION_SPY
      LegionSpy::log_deppart_events(op->get_unique_op_id(),handle,
                                    precondition, result);
#endif
      // Update the child subspace of the preimage
      if (partition->total_children == partition->max_linearized_color)
      {
        for (LegionColor color = 0; color < partition->total_children; color++)
        {
          // Get the child of the projection partition
          IndexSpaceNodeT<DIM1,T1> *child = 
           static_cast<IndexSpaceNodeT<DIM1,T1>*>(partition->get_child(color));
          if (child->set_realm_index_space(context->runtime->address_space,
                                           subspaces[color]))
            assert(false); // should never hit this
        }
      }
      else
      {
        unsigned index = 0;
        ColorSpaceIterator *itr = 
          partition->color_space->create_color_space_iterator();
        while (itr->is_valid())
        {
          const LegionColor color = itr->yield_color();
          // Get the child of the projection partition
          IndexSpaceNodeT<DIM1,T1> *child = 
           static_cast<IndexSpaceNodeT<DIM1,T1>*>(partition->get_child(color));
#ifdef DEBUG_LEGION
          assert(index < subspaces.size());
#endif
          if (child->set_realm_index_space(context->runtime->address_space,
                                           subspaces[index++]))
            assert(false); // should never hit this
        }
        delete itr;
      }
      return result;
    }
#endif // defined(DEFINE_NTNT_TEMPLATES)

#ifdef DEFINE_NT_TEMPLATES
    //--------------------------------------------------------------------------
    template<int DIM, typename T>
    ApEvent IndexSpaceNodeT<DIM,T>::create_by_preimage_range(Operation *op,
                                                    IndexPartNode *partition,
                                                    IndexPartNode *projection,
                            const std::vector<FieldDataDescriptor> &instances,
                                                    ApEvent instances_ready)
    //--------------------------------------------------------------------------
    {
#ifdef DEBUG_LEGION
      assert(partition->parent == this);
#endif
      // Demux the projection type to do the actual operations
      CreateByPreimageRangeHelper creator(this, op, partition, projection,
                                          instances, instances_ready);
      NT_TemplateHelper::demux<CreateByPreimageRangeHelper>(
          projection->handle.get_type_tag(), &creator);
      return creator.result;
    }
#endif // defined(DEFINE_NT_TEMPLATES)

#ifdef DEFINE_NTNT_TEMPLATES
    //--------------------------------------------------------------------------
    template<int DIM1, typename T1> template<int DIM2, typename T2>
    ApEvent IndexSpaceNodeT<DIM1,T1>::create_by_preimage_range_helper(
                                                    Operation *op,
                                                    IndexPartNode *partition,
                                                    IndexPartNode *projection,
                            const std::vector<FieldDataDescriptor> &instances,
                                                    ApEvent instances_ready)
    //--------------------------------------------------------------------------
    {
      // Get the index spaces of the projection partition
      std::vector<Realm::IndexSpace<DIM2,T2> > 
                                targets(projection->color_space->get_volume());
      std::set<ApEvent> preconditions;
      if (partition->total_children == partition->max_linearized_color)
      {
        // Always use the partitions color space
        for (LegionColor color = 0; color < partition->total_children; color++)
        {
          // Get the child of the projection partition
          IndexSpaceNodeT<DIM2,T2> *child = 
           static_cast<IndexSpaceNodeT<DIM2,T2>*>(projection->get_child(color));
          ApEvent ready = child->get_realm_index_space(targets[color],
                                                       false/*tight*/);
          if (ready.exists())
            preconditions.insert(ready);
        }
      }
      else
      {
        unsigned index = 0;
        // Always use the partitions color space
        ColorSpaceIterator *itr = 
          partition->color_space->create_color_space_iterator();
        while (itr->is_valid())
        {
          const LegionColor color = itr->yield_color();
          // Get the child of the projection partition
          IndexSpaceNodeT<DIM2,T2> *child = 
           static_cast<IndexSpaceNodeT<DIM2,T2>*>(projection->get_child(color));
#ifdef DEBUG_LEGION
          assert(index < targets.size());
#endif
          ApEvent ready = child->get_realm_index_space(targets[index++],
                                                       false/*tight*/);
          if (ready.exists())
            preconditions.insert(ready);
        }
        delete itr;
      }
      // Translate the descriptors into realm descriptors
      typedef Realm::FieldDataDescriptor<Realm::IndexSpace<DIM1,T1>,
                                       Realm::Rect<DIM2,T2> > RealmDescriptor;
      std::vector<RealmDescriptor> descriptors(instances.size());
      for (unsigned idx = 0; idx < instances.size(); idx++)
      {
        const FieldDataDescriptor &src = instances[idx];
        RealmDescriptor &dst = descriptors[idx];
        dst.inst = src.inst;
        dst.field_offset = src.field_offset;
        IndexSpaceNodeT<DIM1,T1> *node = static_cast<IndexSpaceNodeT<DIM1,T1>*>(
                                          context->get_node(src.index_space));
        ApEvent ready = node->get_realm_index_space(dst.index_space,
                                                    false/*tight*/);
        if (ready.exists())
          preconditions.insert(ready);
      }
      // Get the profiling requests
      Realm::ProfilingRequestSet requests;
      if (context->runtime->profiler != NULL)
        context->runtime->profiler->add_partition_request(requests,
                                            op, DEP_PART_BY_PREIMAGE_RANGE);
      // Perform the operation
      std::vector<Realm::IndexSpace<DIM1,T1> > subspaces;
      Realm::IndexSpace<DIM1,T1> local_space;
      ApEvent ready = get_realm_index_space(local_space, false/*tight*/);
      if (ready.exists())
        preconditions.insert(ready);
      preconditions.insert(instances_ready);
      if (op->has_execution_fence_event())
        preconditions.insert(op->get_execution_fence_event());
      ApEvent precondition = Runtime::merge_events(NULL, preconditions);
      ApEvent result(local_space.create_subspaces_by_preimage(
            descriptors, targets, subspaces, requests, precondition));
#ifdef LEGION_DISABLE_EVENT_PRUNING
      if (!result.exists() || (result == precondition))
      {
        ApUserEvent new_result = Runtime::create_ap_user_event();
        Runtime::trigger_event(new_result);
        result = new_result;
      }
#endif
#ifdef LEGION_SPY
      LegionSpy::log_deppart_events(op->get_unique_op_id(),handle,
                                    precondition, result);
#endif
      // Update the child subspace of the preimage
      if (partition->total_children == partition->max_linearized_color)
      {
        for (LegionColor color = 0; color < partition->total_children; color++)
        {
          // Get the child of the projection partition
          IndexSpaceNodeT<DIM1,T1> *child = 
           static_cast<IndexSpaceNodeT<DIM1,T1>*>(partition->get_child(color));
          if (child->set_realm_index_space(context->runtime->address_space,
                                           subspaces[color]))
            assert(false); // should never hit this
        }
      }
      else
      {
        unsigned index = 0;
        ColorSpaceIterator *itr = 
          partition->color_space->create_color_space_iterator();
        while (itr->is_valid())
        {
          const LegionColor color = itr->yield_color();
          // Get the child of the projection partition
          IndexSpaceNodeT<DIM1,T1> *child = 
           static_cast<IndexSpaceNodeT<DIM1,T1>*>(partition->get_child(color));
#ifdef DEBUG_LEGION
          assert(index < subspaces.size());
#endif
          if (child->set_realm_index_space(context->runtime->address_space,
                                           subspaces[index++]))
            assert(false); // should never hit this
        }
        delete itr;
      }
      return result;
    }
#endif // defined(DEFINE_NTNT_TEMPLATES)

#ifdef DEFINE_NT_TEMPLATES
    //--------------------------------------------------------------------------
    template<int DIM, typename T>
    ApEvent IndexSpaceNodeT<DIM,T>::create_association(Operation *op,
                                                       IndexSpaceNode *range,
                              const std::vector<FieldDataDescriptor> &instances,
                                                       ApEvent instances_ready)
    //--------------------------------------------------------------------------
    {
      // Demux the range type to do the actual operation
      CreateAssociationHelper creator(this, op, range, 
                                      instances, instances_ready);
      NT_TemplateHelper::demux<CreateAssociationHelper>(
          range->handle.get_type_tag(), &creator);
      return creator.result;
    }
#endif // defined(DEFINE_NT_TEMPLATES)

#ifdef DEFINE_NTNT_TEMPLATES
    //--------------------------------------------------------------------------
    template<int DIM1, typename T1> template<int DIM2, typename T2>
    ApEvent IndexSpaceNodeT<DIM1,T1>::create_association_helper(Operation *op,
                                                      IndexSpaceNode *range,
                              const std::vector<FieldDataDescriptor> &instances,
                                                      ApEvent instances_ready)
    //--------------------------------------------------------------------------
    {
      // Translate the descriptors into realm descriptors
      typedef Realm::FieldDataDescriptor<Realm::IndexSpace<DIM1,T1>,
                                       Realm::Point<DIM2,T2> > RealmDescriptor;
      std::vector<RealmDescriptor> descriptors(instances.size());
      std::set<ApEvent> preconditions;
      for (unsigned idx = 0; idx < instances.size(); idx++)
      {
        const FieldDataDescriptor &src = instances[idx];
        RealmDescriptor &dst = descriptors[idx];
        dst.inst = src.inst;
        dst.field_offset = src.field_offset;
        IndexSpaceNodeT<DIM1,T1> *node = static_cast<IndexSpaceNodeT<DIM1,T1>*>(
                                          context->get_node(src.index_space));
        ApEvent ready = node->get_realm_index_space(dst.index_space,
                                                    false/*tight*/);
        if (ready.exists())
          preconditions.insert(ready);
      }
      // Get the range index space
      IndexSpaceNodeT<DIM2,T2> *range_node = 
        static_cast<IndexSpaceNodeT<DIM2,T2>*>(range);
      Realm::IndexSpace<DIM2,T2> range_space;
      ApEvent range_ready = range_node->get_realm_index_space(range_space,
                                                              false/*tight*/);
      if (range_ready.exists())
        preconditions.insert(range_ready);
      // Get the profiling requests
      Realm::ProfilingRequestSet requests;
      if (context->runtime->profiler != NULL)
        context->runtime->profiler->add_partition_request(requests,
                                          op, DEP_PART_ASSOCIATION);
      Realm::IndexSpace<DIM1,T1> local_space;
      ApEvent local_ready = get_realm_index_space(local_space, false/*tight*/);
      if (local_ready.exists())
        preconditions.insert(local_ready);
      preconditions.insert(instances_ready);
      if (op->has_execution_fence_event())
        preconditions.insert(op->get_execution_fence_event());
      // Issue the operation
      ApEvent precondition = Runtime::merge_events(NULL, preconditions);
      ApEvent result(local_space.create_association(descriptors,
            range_space, requests, precondition));
#ifdef LEGION_DISABLE_EVENT_PRUNING
      if (!result.exists() || (result == precondition))
      {
        ApUserEvent new_result = Runtime::create_ap_user_event();
        Runtime::trigger_event(new_result);
        result = new_result;
      }
#endif
#ifdef LEGION_SPY
      LegionSpy::log_deppart_events(op->get_unique_op_id(),handle,
                                    precondition, result);
#endif
      return result;
    }
#endif // defined(DEFINE_NTNT_TEMPLATES)

#ifdef DEFINE_NT_TEMPLATES
    //--------------------------------------------------------------------------
    template<int DIM, typename T>
    bool IndexSpaceNodeT<DIM,T>::check_field_size(size_t field_size, bool range)
    //--------------------------------------------------------------------------
    {
      if (range)
        return (sizeof(Realm::Rect<DIM,T>) == field_size);
      else
        return (sizeof(Realm::Point<DIM,T>) == field_size);
    } 

    //--------------------------------------------------------------------------
    template<int DIM, typename T>
    PhysicalInstance IndexSpaceNodeT<DIM,T>::create_file_instance(
                                         const char *file_name,
                                         const std::vector<Realm::FieldID> &field_ids,
                                         const std::vector<size_t> &field_sizes,
                                         legion_file_mode_t file_mode,
                                         ApEvent &ready_event)
    //--------------------------------------------------------------------------
    {
      DETAILED_PROFILER(context->runtime, REALM_CREATE_INSTANCE_CALL);
      // Have to wait for the index space to be ready if necessary
      Realm::IndexSpace<DIM,T> local_space;
      get_realm_index_space(local_space, true/*tight*/);
      // No profiling for these kinds of instances currently
      Realm::ProfilingRequestSet requests;
      PhysicalInstance result;
      ready_event = ApEvent(PhysicalInstance::create_file_instance(result, 
          file_name, local_space, field_ids, field_sizes, file_mode, requests));
      return result;
    }

    //--------------------------------------------------------------------------
    template<int DIM, typename T>
    PhysicalInstance IndexSpaceNodeT<DIM,T>::create_hdf5_instance(
                                    const char *file_name,
				    const std::vector<Realm::FieldID> &field_ids,
                                    const std::vector<size_t> &field_sizes,
                                    const std::vector<const char*> &field_files,
                                    const OrderingConstraint &dimension_order,
                                    bool read_only, ApEvent &ready_event)
    //--------------------------------------------------------------------------
    {
      DETAILED_PROFILER(context->runtime, REALM_CREATE_INSTANCE_CALL);
#ifdef DEBUG_LEGION
      assert(int(dimension_order.ordering.size()) == (DIM+1));
      assert(dimension_order.ordering.back() == DIM_F);
#endif
      // Have to wait for the index space to be ready if necessary
      Realm::IndexSpace<DIM,T> local_space;
      get_realm_index_space(local_space, true/*tight*/);
      // No profiling for these kinds of instances currently
      Realm::ProfilingRequestSet requests;
      PhysicalInstance result;

#ifdef USE_HDF
      std::vector<PhysicalInstance::HDF5FieldInfo<DIM,T> >
	field_infos(field_ids.size());
      for (size_t i = 0; i < field_ids.size(); i++)
      {
	field_infos[i].field_id = field_ids[i];
	field_infos[i].field_size = field_sizes[i];
	field_infos[i].dataset_name = field_files[i];
	for (int j = 0; j < DIM; j++)
	  field_infos[i].offset[j] = 0;
        // Legion ordering constraints are listed from fastest to 
        // slowest like fortran order, hdf5 is the opposite though
        // so we want to list dimensions in order from slowest to fastest
        for (unsigned idx = 0; idx < DIM; idx++)
          field_infos[i].dim_order[idx] = 
            dimension_order.ordering[DIM - 1 - idx];
      }
      ready_event = ApEvent(PhysicalInstance::create_hdf5_instance(result, 
                            file_name, local_space, field_infos,
		            read_only, requests));
#else
      assert(false); // should never get here
#endif
      return result;
    }

    //--------------------------------------------------------------------------
    template<int DIM, typename T>
    PhysicalInstance IndexSpaceNodeT<DIM,T>::create_external_instance(
                                          Memory memory, uintptr_t base,
                                          Realm::InstanceLayoutGeneric *ilg,
                                          ApEvent &ready_event)
    //--------------------------------------------------------------------------
    {
      DETAILED_PROFILER(context->runtime, REALM_CREATE_INSTANCE_CALL);
      // Have to wait for the index space to be ready if necessary
      Realm::IndexSpace<DIM,T> local_space;
      get_realm_index_space(local_space, true/*tight*/);
      // No profiling for these kinds of instances currently
      Realm::ProfilingRequestSet requests;
      PhysicalInstance result;
      ready_event = ApEvent(PhysicalInstance::create_external(result,
                                        memory, base, ilg, requests));
      return result;
    }

    //--------------------------------------------------------------------------
    template<int DIM, typename T>
    ApEvent IndexSpaceNodeT<DIM,T>::issue_fill(
                                 const PhysicalTraceInfo &trace_info,
                                 const std::vector<CopySrcDstField> &dst_fields,
                                 const void *fill_value, size_t fill_size,
#ifdef LEGION_SPY
                                 UniqueID fill_uid,
                                 FieldSpace handle,
                                 RegionTreeID tree_id,
#endif
                                 ApEvent precondition, PredEvent pred_guard,
                                 std::set<RtEvent> *effects_applied,
                                 const FieldMaskSet<FillView> *tracing_srcs,
                                 const FieldMaskSet<InstanceView> *tracing_dsts)
    //--------------------------------------------------------------------------
    {
      Realm::IndexSpace<DIM,T> local_space;
      ApEvent space_ready = get_realm_index_space(local_space, true/*tight*/);
      if (precondition.exists() && space_ready.exists())
        return issue_fill_internal(context, local_space, trace_info, 
                                   dst_fields, fill_value, fill_size,
#ifdef LEGION_SPY
                                   fill_uid, handle, tree_id,
#endif
            Runtime::merge_events(&trace_info, space_ready, precondition),
            pred_guard, effects_applied, tracing_srcs, tracing_dsts);
      else if (space_ready.exists())
        return issue_fill_internal(context, local_space, trace_info, 
                                   dst_fields, fill_value, fill_size,
#ifdef LEGION_SPY
                                   fill_uid, handle, tree_id,
#endif
                                   space_ready, pred_guard, effects_applied,
                                   tracing_srcs, tracing_dsts);
      else
        return issue_fill_internal(context, local_space, trace_info, 
                                   dst_fields, fill_value, fill_size,
#ifdef LEGION_SPY
                                   fill_uid, handle, tree_id,
#endif
                                   precondition, pred_guard, effects_applied,
                                   tracing_srcs, tracing_dsts);
    }

    //--------------------------------------------------------------------------
    template<int DIM, typename T>
    ApEvent IndexSpaceNodeT<DIM,T>::issue_copy(
                                 const PhysicalTraceInfo &trace_info,
                                 const std::vector<CopySrcDstField> &dst_fields,
                                 const std::vector<CopySrcDstField> &src_fields,
#ifdef LEGION_SPY
                                 FieldSpace handle,
                                 RegionTreeID src_tree_id,
                                 RegionTreeID dst_tree_id,
#endif
                                 ApEvent precondition, PredEvent pred_guard,
                                 ReductionOpID redop, bool reduction_fold,
                                 std::set<RtEvent> *effects_applied,
                                 const FieldMaskSet<InstanceView> *tracing_srcs,
                                 const FieldMaskSet<InstanceView> *tracing_dsts)
    //--------------------------------------------------------------------------
    {
      Realm::IndexSpace<DIM,T> local_space;
      ApEvent space_ready = get_realm_index_space(local_space, true/*tight*/);
      if (precondition.exists() && space_ready.exists())
        return issue_copy_internal(context, local_space, trace_info, dst_fields,
            src_fields,
#ifdef LEGION_SPY
            handle, src_tree_id, dst_tree_id,
#endif
            Runtime::merge_events(&trace_info, space_ready, precondition),
            pred_guard, redop, reduction_fold, effects_applied,
            tracing_srcs, tracing_dsts);
      else if (space_ready.exists())
        return issue_copy_internal(context, local_space, trace_info, 
                dst_fields, src_fields, 
#ifdef LEGION_SPY
                handle, src_tree_id, dst_tree_id,
#endif
                space_ready, pred_guard, redop, reduction_fold,
                effects_applied, tracing_srcs, tracing_dsts);
      else
        return issue_copy_internal(context, local_space, trace_info, 
                dst_fields, src_fields, 
#ifdef LEGION_SPY
                handle, src_tree_id, dst_tree_id,
#endif
                precondition, pred_guard, redop, reduction_fold,
                effects_applied, tracing_srcs, tracing_dsts);
    }

    //--------------------------------------------------------------------------
    template<int DIM, typename T>
    void IndexSpaceNodeT<DIM,T>::construct_indirections(
                                     const std::vector<unsigned> &field_indexes,
                                     const FieldID indirect_field,
                                     const TypeTag indirect_type,
                                     const bool is_range,
                                     const PhysicalInstance indirect_instance,
                                     const LegionVector<
                                            IndirectRecord>::aligned &records,
                                     std::vector<void*> &indirections,
                                     std::vector<unsigned> &indirect_indexes,
                                     const bool possible_out_of_range,
                                     const bool possible_aliasing)
    //--------------------------------------------------------------------------
    {
      construct_indirections_internal<DIM,T>(field_indexes, indirect_field,
                                 indirect_type, is_range, indirect_instance,
                                 records, indirections, indirect_indexes,
                                 possible_out_of_range, possible_aliasing);
    }

    //--------------------------------------------------------------------------
    template<int DIM, typename T>
    void IndexSpaceNodeT<DIM,T>::destroy_indirections(
                                               std::vector<void*> &indirections)
    //--------------------------------------------------------------------------
    {
      destroy_indirections_internal<DIM,T>(indirections);
    }

    //--------------------------------------------------------------------------
    template<int DIM, typename T>
    ApEvent IndexSpaceNodeT<DIM,T>::issue_indirect(
                                 const PhysicalTraceInfo &trace_info,
                                 const std::vector<CopySrcDstField> &dst_fields,
                                 const std::vector<CopySrcDstField> &src_fields,
                                 const std::vector<void*> &indirects,
                                 ApEvent precondition, PredEvent pred_guard)
    //--------------------------------------------------------------------------
    {
      Realm::IndexSpace<DIM,T> local_space;
      ApEvent space_ready = get_realm_index_space(local_space, true/*tight*/);
      if (space_ready.exists() && precondition.exists())
        return issue_indirect_internal(context, local_space, trace_info, 
            dst_fields, src_fields, indirects,
            Runtime::merge_events(&trace_info, precondition, space_ready),
            pred_guard);
      else if (space_ready.exists())
        return issue_indirect_internal(context, local_space, trace_info, 
                                       dst_fields, src_fields, indirects, 
                                       space_ready, pred_guard);
      else
        return issue_indirect_internal(context, local_space, trace_info, 
                                       dst_fields, src_fields, indirects,
                                       precondition, pred_guard);
    }

    //--------------------------------------------------------------------------
    template<int DIM, typename T>
    Realm::InstanceLayoutGeneric* IndexSpaceNodeT<DIM,T>::create_layout(
                                    const LayoutConstraintSet &constraints,
                                    const std::vector<FieldID> &field_ids,
                                    const std::vector<size_t> &field_sizes)
    //--------------------------------------------------------------------------
    {
      Realm::IndexSpace<DIM,T> local_is;
      ApEvent space_ready = get_realm_index_space(local_is, true/*tight*/);
      if (space_ready.exists())
        space_ready.wait();
      return create_layout_internal(local_is,constraints,field_ids,field_sizes);
    }
    
    //--------------------------------------------------------------------------
    template<int DIM, typename T>
    void IndexSpaceNodeT<DIM,T>::get_launch_space_domain(Domain &launch_domain)
    //--------------------------------------------------------------------------
    {
      DomainT<DIM,T> local_space;
      get_realm_index_space(local_space, true/*tight*/);
      launch_domain = local_space;
    }

    //--------------------------------------------------------------------------
    template<int DIM, typename T>
    void IndexSpaceNodeT<DIM,T>::validate_slicing(
                                  const std::vector<IndexSpace> &slice_spaces, 
                                  MultiTask *task, MapperManager *mapper)
    //--------------------------------------------------------------------------
    {
      std::vector<IndexSpaceNodeT<DIM,T>*> slice_nodes(slice_spaces.size());
      for (unsigned idx = 0; idx < slice_spaces.size(); idx++)
      {
#ifdef DEBUG_LEGION
        assert(slice_spaces[idx].get_type_tag() == handle.get_type_tag());
#endif
        slice_nodes[idx] = static_cast<IndexSpaceNodeT<DIM,T>*>(
                            context->get_node(slice_spaces[idx]));
      }
      // Iterate over the points and make sure that they exist in exactly
      // one slice space, no more, no less
      Realm::IndexSpace<DIM,T> local_space;
      get_realm_index_space(local_space, true/*tight*/);
      for (PointInDomainIterator<DIM,T> itr(local_space); itr(); itr++)
      {
        bool found = false;
        const Realm::Point<DIM,T> &point = *itr;
        for (unsigned idx = 0; idx < slice_nodes.size(); idx++)
        {
          if (!slice_nodes[idx]->contains_point(point))
            continue;
          if (found)
            REPORT_LEGION_ERROR(ERROR_INVALID_MAPPER_OUTPUT,
                    "Invalid mapper output from invocation of 'slice_task' "
                    "on mapper %s. Mapper returned multilple slices that "
                    "contained the same point for task %s (ID %lld)",
                    mapper->get_mapper_name(), task->get_task_name(),
                    task->get_unique_id())
          else
            found = true;
        }
        if (!found)
          REPORT_LEGION_ERROR(ERROR_INVALID_MAPPER_OUTPUT,
                    "Invalid mapper output from invocation of 'slice_task' "
                    "on mapper %s. Mapper returned no slices that "
                    "contained some point(s) for task %s (ID %lld)",
                    mapper->get_mapper_name(), task->get_task_name(),
                    task->get_unique_id())
      }
    }

    //--------------------------------------------------------------------------
    template<int DIM, typename T>
    void IndexSpaceNodeT<DIM,T>::log_launch_space(UniqueID op_id)
    //--------------------------------------------------------------------------
    {
      Realm::IndexSpace<DIM,T> local_space;
      get_realm_index_space(local_space, true/*tight*/);
      for (Realm::IndexSpaceIterator<DIM,T> itr(local_space); 
            itr.valid; itr.step())
        LegionSpy::log_launch_index_space_rect<DIM>(op_id, 
                                                    Rect<DIM,T>(itr.rect));
    }

    //--------------------------------------------------------------------------
    template<int DIM, typename T>
    IndexSpace IndexSpaceNodeT<DIM,T>::create_shard_space(
                  ShardingFunction *func, ShardID shard, IndexSpace shard_space)
    //--------------------------------------------------------------------------
    {
      DomainT<DIM,T> local_space;
      get_realm_index_space(local_space, true/*tight*/);
      Domain shard_domain;
      if (shard_space != handle)
        context->find_launch_space_domain(shard_space, shard_domain);
      else
        shard_domain = local_space;
      std::vector<Realm::Point<DIM,T> > shard_points; 
      size_t total_points = 0;
      for (Realm::IndexSpaceIterator<DIM,T> rect_itr(realm_index_space); 
            rect_itr.valid; rect_itr.step())
      {
        for (Realm::PointInRectIterator<DIM,T> itr(rect_itr.rect);
              itr.valid; itr.step(), total_points++)
        {
          const ShardID point_shard = 
            func->find_owner(DomainPoint(Point<DIM,T>(itr.p)), shard_domain);
          if (point_shard == shard)
            shard_points.push_back(itr.p);
        }
      }
      if (shard_points.empty())
        return IndexSpace::NO_SPACE;
      // Another useful case is if all the points are in the shard then
      // we can return ourselves as the result
      if (shard_points.size() == total_points)
        return handle;
      Realm::IndexSpace<DIM,T> realm_is(shard_points);
      const Domain domain((DomainT<DIM,T>(realm_is)));
      return context->runtime->find_or_create_index_slice_space(domain, 
                                                handle.get_type_tag());
    }

    //--------------------------------------------------------------------------
    template<int DIM, typename T>
    void IndexSpaceNodeT<DIM,T>::destroy_shard_domain(const Domain &domain)
    //--------------------------------------------------------------------------
    {
      DomainT<DIM,T> to_destroy = domain;
      to_destroy.destroy();
    }

    /////////////////////////////////////////////////////////////
    // Templated Color Space Iterator
    /////////////////////////////////////////////////////////////

    //--------------------------------------------------------------------------
    template<int DIM, typename T>
    ColorSpaceIteratorT<DIM,T>::ColorSpaceIteratorT(const DomainT<DIM,T> &d,
                                                    IndexSpaceNodeT<DIM,T> *cs)
      : ColorSpaceIterator(), PointInDomainIterator<DIM,T>(d), color_space(cs)
    //--------------------------------------------------------------------------
    {
    }

    //--------------------------------------------------------------------------
    template<int DIM, typename T>
    bool ColorSpaceIteratorT<DIM,T>::is_valid(void) const
    //--------------------------------------------------------------------------
    {
      return this->valid();
    }

    //--------------------------------------------------------------------------
    template<int DIM, typename T>
    LegionColor ColorSpaceIteratorT<DIM,T>::yield_color(void)
    //--------------------------------------------------------------------------
    {
      const LegionColor result = 
        color_space->linearize_color(*(this->point_itr));
      this->step();
      return result;
    }

    /////////////////////////////////////////////////////////////
    // Templated Index Partition Node 
    /////////////////////////////////////////////////////////////

    //--------------------------------------------------------------------------
    template<int DIM, typename T>
    IndexPartNodeT<DIM,T>::IndexPartNodeT(RegionTreeForest *ctx, 
                                        IndexPartition p,
                                        IndexSpaceNode *par, IndexSpaceNode *cs,
                                        LegionColor c, bool disjoint, 
                                        int complete, DistributedID did,
<<<<<<< HEAD
                                        ApEvent partition_ready, 
                                        ApBarrier pend, ShardMapping *map)
      : IndexPartNode(ctx, p, par, cs, c, disjoint, complete, did, 
                      partition_ready, pend, map)
=======
                                        ApEvent part_ready, ApUserEvent pend,
                                        RtEvent init)
      : IndexPartNode(ctx, p, par, cs, c, disjoint, complete, did, part_ready,
                      pend, init)
>>>>>>> e905cb3a
    //--------------------------------------------------------------------------
    {
    }

    //--------------------------------------------------------------------------
    template<int DIM, typename T>
    IndexPartNodeT<DIM,T>::IndexPartNodeT(RegionTreeForest *ctx, 
                                        IndexPartition p,
                                        IndexSpaceNode *par, IndexSpaceNode *cs,
                                        LegionColor c, RtEvent disjoint_event,
                                        int comp, DistributedID did,
                                        ApEvent partition_ready, 
<<<<<<< HEAD
                                        ApBarrier pending, ShardMapping *map)
      : IndexPartNode(ctx, p, par, cs, c, disjoint_event, comp, did,
                      partition_ready, pending, map)
=======
                                        ApUserEvent pending, RtEvent init)
      : IndexPartNode(ctx, p, par, cs, c, disjoint_event, complete, did, 
                      partition_ready, pending, init)
>>>>>>> e905cb3a
    //--------------------------------------------------------------------------
    {
    }

    //--------------------------------------------------------------------------
    template<int DIM, typename T>
    IndexPartNodeT<DIM,T>::IndexPartNodeT(const IndexPartNodeT &rhs)
      : IndexPartNode(rhs)
    //--------------------------------------------------------------------------
    {
      // should never be called
      assert(false);
    }

    //--------------------------------------------------------------------------
    template<int DIM, typename T>
    IndexPartNodeT<DIM,T>::~IndexPartNodeT(void)
    //--------------------------------------------------------------------------
    { 
    }

    //--------------------------------------------------------------------------
    template<int DIM, typename T>
    IndexPartNodeT<DIM,T>& IndexPartNodeT<DIM,T>::operator=(
                                                      const IndexPartNodeT &rhs)
    //--------------------------------------------------------------------------
    {
      // should never be called
      assert(false);
      return *this;
    } 

    //--------------------------------------------------------------------------
    template<int DIM, typename T>
    bool IndexPartNodeT<DIM,T>::destroy_node(AddressSpaceID source, bool top,
                                             std::set<RtEvent> &applied, 
                                             bool collective) 
    //--------------------------------------------------------------------------
    {
#ifdef DEBUG_LEGION
      assert(registered_with_runtime);
#endif
      if (destroyed)
      {
        // Deletion operations for different parts of the index space tree
        // can actually race to get here, so we don't report any races here
#if 0
        if (top)
          REPORT_LEGION_ERROR(ERROR_ILLEGAL_INDEX_PARTITION_DELETION,
              "Duplicate deletion of Index Partition %d", handle.get_id())
        else
#endif
        return false;
      }
      destroyed = true;
      // Clean up our partial pending barrier if we have one
      if (partial_pending.exists() && 
            (source == context->runtime->address_space))
      {
        // Dumb constness
        ApBarrier copy = partial_pending;
        copy.destroy_barrier();
      }
      // If we're not the owner send a message to do the destruction
      // otherwise we can do it here
      if (!is_owner() && !collective)
      {
        runtime->send_index_partition_destruction(handle, owner_space, applied);
        return false;
      }
      else
      {
#ifdef DEBUG_LEGION
        assert(partition_ready.has_triggered());
#endif
        // Traverse down and destroy all of the child nodes
        // Need to make a copy of this in case the children
        // end up being deleted and removing themselves
        std::vector<IndexSpaceNode*> color_map_copy;
        {
          unsigned index = 0;
          AutoLock n_lock(node_lock,1,false/*exclusive*/);
          if (!color_map.empty())
          {
            color_map_copy.resize(color_map.size());
            for (std::map<LegionColor,IndexSpaceNode*>::const_iterator it =
                  color_map.begin(); it != color_map.end(); it++)
              color_map_copy[index++] = it->second;
          }
        }
        if (!color_map_copy.empty())
        {
          for (std::vector<IndexSpaceNode*>::const_iterator it = 
                color_map_copy.begin(); it != color_map_copy.end(); it++)
            if ((*it)->destroy_node(local_space, applied, collective))
              delete (*it);
        }
        if (is_owner())
          return remove_base_valid_ref(APPLICATION_REF, NULL/*mutator*/);
        else
          return false;
      }
    } 
#endif // defined(DEFINE_NT_TEMPLATES)

  }; // namespace Internal
}; // namespace Legion
<|MERGE_RESOLUTION|>--- conflicted
+++ resolved
@@ -848,11 +848,7 @@
     //--------------------------------------------------------------------------
     template<int DIM, typename T>
     IndexSpaceNode* IndexSpaceOperationT<DIM,T>::find_or_create_node(
-<<<<<<< HEAD
-                                     TaskContext *ctx, const bool notify_remote)
-=======
-                                          TaskContext *ctx, RtEvent initialized)
->>>>>>> e905cb3a
+                TaskContext *ctx, RtEvent initialized, const bool notify_remote)
     //--------------------------------------------------------------------------
     {
       if (node != NULL)
@@ -874,21 +870,12 @@
         
         if (is_index_space_tight)
           node = context->create_node(handle, &tight_index_space, false/*dom*/,
-<<<<<<< HEAD
-                              NULL/*parent*/, 0/*color*/, did,
+                              NULL/*parent*/, 0/*color*/, did, initialized,
                               realm_index_space_ready, expr_id, notify_remote);
         else
           node = context->create_node(handle, &realm_index_space, false/*dom*/,
-                              NULL/*parent*/, 0/*color*/, did,
+                              NULL/*parent*/, 0/*color*/, did, initialized,
                               realm_index_space_ready, expr_id, notify_remote);
-=======
-                                      NULL/*parent*/,0/*color*/,did,initialized,
-                                      realm_index_space_ready, expr_id);
-        else
-          node = context->create_node(handle, &realm_index_space, false/*dom*/,
-                                      NULL/*parent*/,0/*color*/,did,initialized,
-                                      realm_index_space_ready, expr_id);
->>>>>>> e905cb3a
       }
       if (ctx != NULL)
         ctx->register_index_space_creation(node->handle);
@@ -1965,8 +1952,8 @@
       if (!realm_index_space_set.has_triggered())
         realm_index_space_set.wait();
       context->create_node(alias, &realm_index_space_set, false/*is domain*/,
-                     NULL/*parent*/, 0/*color*/, alias_did, index_space_ready, 
-                     expr_id/*alis*/, false/*notify remote*/);
+                     NULL/*parent*/, 0/*color*/, alias_did, initialized,
+                     index_space_ready, expr_id/*alis*/,false/*notify remote*/);
     }
 
     //--------------------------------------------------------------------------
@@ -5244,17 +5231,10 @@
                                         IndexSpaceNode *par, IndexSpaceNode *cs,
                                         LegionColor c, bool disjoint, 
                                         int complete, DistributedID did,
-<<<<<<< HEAD
-                                        ApEvent partition_ready, 
-                                        ApBarrier pend, ShardMapping *map)
+                                        ApEvent partition_ready, ApBarrier pend,
+                                        RtEvent init, ShardMapping *map)
       : IndexPartNode(ctx, p, par, cs, c, disjoint, complete, did, 
-                      partition_ready, pend, map)
-=======
-                                        ApEvent part_ready, ApUserEvent pend,
-                                        RtEvent init)
-      : IndexPartNode(ctx, p, par, cs, c, disjoint, complete, did, part_ready,
-                      pend, init)
->>>>>>> e905cb3a
+                      partition_ready, pend, init, map)
     //--------------------------------------------------------------------------
     {
     }
@@ -5266,16 +5246,10 @@
                                         IndexSpaceNode *par, IndexSpaceNode *cs,
                                         LegionColor c, RtEvent disjoint_event,
                                         int comp, DistributedID did,
-                                        ApEvent partition_ready, 
-<<<<<<< HEAD
-                                        ApBarrier pending, ShardMapping *map)
+                                        ApEvent partition_ready, ApBarrier pend,
+                                        RtEvent init, ShardMapping *map)
       : IndexPartNode(ctx, p, par, cs, c, disjoint_event, comp, did,
-                      partition_ready, pending, map)
-=======
-                                        ApUserEvent pending, RtEvent init)
-      : IndexPartNode(ctx, p, par, cs, c, disjoint_event, complete, did, 
-                      partition_ready, pending, init)
->>>>>>> e905cb3a
+                      partition_ready, pend, init, map)
     //--------------------------------------------------------------------------
     {
     }
