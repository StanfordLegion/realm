/* Copyright 2019 Stanford University, NVIDIA Corporation
 *
 * Licensed under the Apache License, Version 2.0 (the "License");
 * you may not use this file except in compliance with the License.
 * You may obtain a copy of the License at
 *
 *     http://www.apache.org/licenses/LICENSE-2.0
 *
 * Unless required by applicable law or agreed to in writing, software
 * distributed under the License is distributed on an "AS IS" BASIS,
 * WITHOUT WARRANTIES OR CONDITIONS OF ANY KIND, either express or implied.
 * See the License for the specific language governing permissions and
 * limitations under the License.
 */

namespace Legion {
  namespace Internal {

    LEGION_EXTERN_LOGGER_DECLARATIONS

    /////////////////////////////////////////////////////////////
    // Index Space Expression 
    /////////////////////////////////////////////////////////////

    //--------------------------------------------------------------------------
    template<int DIM, typename T>
    inline ApEvent IndexSpaceExpression::issue_fill_internal(
                                 RegionTreeForest *forest,
                                 const Realm::IndexSpace<DIM,T> &space,
                                 const PhysicalTraceInfo &trace_info,
                                 const std::vector<CopySrcDstField> &dst_fields,
                                 const void *fill_value, size_t fill_size,
#ifdef LEGION_SPY
                                 UniqueID fill_uid,
                                 FieldSpace handle,
                                 RegionTreeID tree_id,
#endif
                                 ApEvent precondition, PredEvent pred_guard,
                                 const FieldMaskSet<FillView> *tracing_srcs,
                                 const FieldMaskSet<InstanceView> *tracing_dsts)
    //--------------------------------------------------------------------------
    {
      DETAILED_PROFILER(forest->runtime, REALM_ISSUE_FILL_CALL);
#ifdef DEBUG_LEGION
      assert(!space.empty());
#endif
      // Now that we know we're going to do this fill add any profiling requests
      Realm::ProfilingRequestSet requests;
      if (trace_info.op != NULL)
        trace_info.op->add_copy_profiling_request(requests);
      if (forest->runtime->profiler != NULL)
        forest->runtime->profiler->add_fill_request(requests, trace_info.op);
#ifdef LEGION_SPY
      // Have to convert back to Realm data structures because C++ is dumb
      std::vector<Realm::CopySrcDstField> realm_dst_fields(dst_fields.size());
      for (unsigned idx = 0; idx < dst_fields.size(); idx++)
        realm_dst_fields[idx] = dst_fields[idx];
#endif
      ApEvent result;
      if (pred_guard.exists())
      {
        ApEvent pred_pre = 
          Runtime::merge_events(&trace_info, precondition, ApEvent(pred_guard));
        if (trace_info.recording)
          trace_info.tpl->record_merge_events(pred_pre, precondition,
                                  ApEvent(pred_guard), trace_info.op);
#ifdef LEGION_SPY
        result = Runtime::ignorefaults(space.fill(realm_dst_fields, requests, 
                                              fill_value, fill_size, pred_pre));
#else
        result = Runtime::ignorefaults(space.fill(dst_fields, requests, 
                                              fill_value, fill_size, pred_pre));
#endif                               
      }
      else
      {
#ifdef LEGION_SPY
        result = ApEvent(space.fill(realm_dst_fields, requests, 
                                    fill_value, fill_size, precondition));
#else
        result = ApEvent(space.fill(dst_fields, requests, 
                                    fill_value, fill_size, precondition));
#endif
      }
#ifdef LEGION_SPY
      if (trace_info.op != NULL)
      {
        if (!result.exists())
        {
          ApUserEvent new_result = Runtime::create_ap_user_event();
          Runtime::trigger_event(new_result);
          result = new_result;
        }
        LegionSpy::log_fill_events(trace_info.op->get_unique_op_id(), 
            expr_id, handle, tree_id, precondition, result, fill_uid);
        for (unsigned idx = 0; idx < dst_fields.size(); idx++)
          LegionSpy::log_fill_field(result, dst_fields[idx].field_id,
                                    dst_fields[idx].inst_event);
      }
#endif
      if (trace_info.recording)
      {
        trace_info.record_issue_fill(result, this, dst_fields,
                                     fill_value, fill_size,
#ifdef LEGION_SPY
                                     fill_uid, handle, tree_id,
#endif
                                     precondition);
      }
      return result;
    }

    //--------------------------------------------------------------------------
    template<int DIM, typename T>
    inline ApEvent IndexSpaceExpression::issue_copy_internal(
                                 RegionTreeForest *forest,
                                 const Realm::IndexSpace<DIM,T> &space,
                                 const PhysicalTraceInfo &trace_info,
                                 const std::vector<CopySrcDstField> &dst_fields,
                                 const std::vector<CopySrcDstField> &src_fields,
#ifdef LEGION_SPY
                                 FieldSpace handle,
                                 RegionTreeID src_tree_id,
                                 RegionTreeID dst_tree_id,
#endif
                                 ApEvent precondition, PredEvent pred_guard,
                                 ReductionOpID redop, bool reduction_fold,
                                 const FieldMaskSet<InstanceView> *tracing_srcs,
                                 const FieldMaskSet<InstanceView> *tracing_dsts)
    //--------------------------------------------------------------------------
    {
      DETAILED_PROFILER(forest->runtime, REALM_ISSUE_COPY_CALL);
#ifdef DEBUG_LEGION
      assert(!space.empty());
#endif
      // Now that we know we're going to do this copy add any profling requests
      Realm::ProfilingRequestSet requests;
      if (trace_info.op != NULL)
        trace_info.op->add_copy_profiling_request(requests);
      if (forest->runtime->profiler != NULL)
        forest->runtime->profiler->add_copy_request(requests, trace_info.op);
#ifdef LEGION_SPY
      // Have to convert back to Realm structures because C++ is dumb  
      std::vector<Realm::CopySrcDstField> realm_src_fields(src_fields.size());
      for (unsigned idx = 0; idx < src_fields.size(); idx++)
        realm_src_fields[idx] = src_fields[idx];
      std::vector<Realm::CopySrcDstField> realm_dst_fields(dst_fields.size());
      for (unsigned idx = 0; idx < dst_fields.size(); idx++)
        realm_dst_fields[idx] = dst_fields[idx];
#endif 
      ApEvent result;
      if (pred_guard.exists())
      {
        ApEvent pred_pre = 
          Runtime::merge_events(&trace_info, precondition, ApEvent(pred_guard));
        if (trace_info.recording)
          trace_info.tpl->record_merge_events(pred_pre, precondition,
                                  ApEvent(pred_guard), trace_info.op);
#ifdef LEGION_SPY
        result = Runtime::ignorefaults(space.copy(realm_src_fields, 
              realm_dst_fields, requests, pred_pre, redop, reduction_fold));
#else
        result = Runtime::ignorefaults(space.copy(src_fields, dst_fields, 
                                requests, pred_pre, redop, reduction_fold));
#endif
      }
      else
      {
#ifdef LEGION_SPY
        result = ApEvent(space.copy(realm_src_fields, realm_dst_fields, 
                          requests, precondition, redop, reduction_fold));
#else
        result = ApEvent(space.copy(src_fields, dst_fields, requests, 
                          precondition, redop, reduction_fold));
#endif
      }
      if (trace_info.recording)
      {
        trace_info.record_issue_copy(result, this, src_fields, dst_fields,
#ifdef LEGION_SPY
                                     handle, src_tree_id, dst_tree_id,
#endif
                                     precondition, redop, reduction_fold);
      }
#ifdef LEGION_SPY
      if (trace_info.op != NULL)
      {
        if (!result.exists())
        {
          ApUserEvent new_result = Runtime::create_ap_user_event();
          Runtime::trigger_event(new_result);
          result = new_result;
        }
        LegionSpy::log_copy_events(trace_info.op->get_unique_op_id(), 
            expr_id, handle, src_tree_id, dst_tree_id, precondition, result);
        for (unsigned idx = 0; idx < src_fields.size(); idx++)
          LegionSpy::log_copy_field(result, src_fields[idx].field_id,
                                    src_fields[idx].inst_event,
                                    dst_fields[idx].field_id,
                                    dst_fields[idx].inst_event, redop);
      }
#endif
      return result;
    }

    //--------------------------------------------------------------------------
    template<int DIM, typename T>
    void IndexSpaceExpression::construct_indirections_internal(
                                     const std::vector<unsigned> &field_indexes,
                                     const FieldID indirect_field,
                                     const TypeTag indirect_type,
                                     const PhysicalInstance indirect_instance,
                                     const LegionVector<
                                            IndirectRecord>::aligned &records,
                                     std::vector<void*> &indirects,
                                     std::vector<unsigned> &indirect_indexes)
    //--------------------------------------------------------------------------
    {
      typedef std::vector<typename Realm::CopyIndirection<DIM,T>::Base*>
        IndirectionVector;
      IndirectionVector &indirections = 
        *reinterpret_cast<IndirectionVector*>(&indirects);
      // Sort instances into field sets and
      FieldMaskSet<IndirectRecord> record_sets;
      for (unsigned idx = 0; idx < records.size(); idx++)
        record_sets.insert(const_cast<IndirectRecord*>(&records[idx]), 
                           records[idx].fields);
#ifdef DEBUG_LEGION
      // Little sanity check here that all fields are represented
      assert(unsigned(record_sets.get_valid_mask().pop_count()) == 
              field_indexes.size());
#endif
      // construct indirections for each field set
      LegionList<FieldSet<IndirectRecord*> >::aligned field_sets;
      record_sets.compute_field_sets(FieldMask(), field_sets);
      // Note that we might be appending to some existing indirections
      const unsigned offset = indirections.size();
      indirections.resize(offset+field_sets.size());
      unsigned index = 0;
      for (LegionList<FieldSet<IndirectRecord*> >::aligned::const_iterator it =
            field_sets.begin(); it != field_sets.end(); it++, index++)
      {
        UnstructuredIndirectionHelper<DIM,T> helper(indirect_field,
                                  indirect_instance, it->elements);
        NT_TemplateHelper::demux<UnstructuredIndirectionHelper<DIM,T> >(
            indirect_type, &helper);
        indirections[offset+index] = helper.result;
      }
      // For each field find it's indirection and record it
#ifdef DEBUG_LEGION
      assert(indirect_indexes.empty());
#endif
      indirect_indexes.resize(field_indexes.size());  
      for (unsigned idx = 0; idx < field_indexes.size(); idx++)
      {
        const unsigned fidx = field_indexes[idx];
        // Search through the set of indirections and find the one that is
        // set for this field
        index = 0;
        for (LegionList<FieldSet<IndirectRecord*> >::aligned::const_iterator
              it = field_sets.begin(); it != field_sets.end(); it++, index++)
        {
          if (!it->set_mask.is_set(fidx))
            continue;
          indirect_indexes[idx] = offset+index;
          break;
        }
#ifdef DEBUG_LEGION
        // Should have found it in the set
        assert(index < field_sets.size());
#endif
      }
    }

    //--------------------------------------------------------------------------
    template<int DIM, typename T>
    void IndexSpaceExpression::destroy_indirections_internal(
                                                  std::vector<void*> &indirects)
    //--------------------------------------------------------------------------
    {
      typedef std::vector<typename Realm::CopyIndirection<DIM,T>::Base*>
        IndirectionVector;
      IndirectionVector &indirections = 
        *reinterpret_cast<IndirectionVector*>(&indirects);
      for (unsigned idx = 0; idx < indirections.size(); idx++)
        delete indirections[idx];
      indirects.clear();
    }

    //--------------------------------------------------------------------------
    template<int DIM, typename T>
    ApEvent IndexSpaceExpression::issue_indirect_internal(
                                 RegionTreeForest *forest,
                                 const Realm::IndexSpace<DIM,T> &space,
                                 const PhysicalTraceInfo &trace_info,
                                 const std::vector<CopySrcDstField> &dst_fields,
                                 const std::vector<CopySrcDstField> &src_fields,
                                 const std::vector<void*> &indirects,
                                 ApEvent precondition, PredEvent pred_guard)
    //--------------------------------------------------------------------------
    {
#ifdef DEBUG_LEGION
      assert(!space.empty());
#endif
      // Now that we know we're going to do this copy add any profling requests
      Realm::ProfilingRequestSet requests;
      if (trace_info.op != NULL)
        trace_info.op->add_copy_profiling_request(requests);
      if (forest->runtime->profiler != NULL)
        forest->runtime->profiler->add_copy_request(requests, trace_info.op);
#ifdef LEGION_SPY
      // Have to convert back to Realm structures because C++ is dumb  
      std::vector<Realm::CopySrcDstField> realm_src_fields(src_fields.size());
      for (unsigned idx = 0; idx < src_fields.size(); idx++)
        realm_src_fields[idx] = src_fields[idx];
      std::vector<Realm::CopySrcDstField> realm_dst_fields(dst_fields.size());
      for (unsigned idx = 0; idx < dst_fields.size(); idx++)
        realm_dst_fields[idx] = dst_fields[idx];
#endif 
      typedef std::vector<const typename Realm::CopyIndirection<DIM,T>::Base*>
        IndirectionVector;
      const IndirectionVector &indirections = 
        *reinterpret_cast<const IndirectionVector*>(&indirects);
      ApEvent result;
      if (pred_guard.exists())
      {
        ApEvent pred_pre = 
          Runtime::merge_events(&trace_info, precondition, ApEvent(pred_guard));
        if (trace_info.recording)
          trace_info.tpl->record_merge_events(pred_pre, precondition,
                                  ApEvent(pred_guard), trace_info.op);
#ifdef LEGION_SPY
        result = Runtime::ignorefaults(space.copy(realm_src_fields, 
                          realm_dst_fields, indirections, requests, pred_pre));
#else
        result = Runtime::ignorefaults(space.copy(src_fields, dst_fields, 
                                            indirections, requests, pred_pre));
#endif
      }
      else
      {
#ifdef LEGION_SPY
        result = ApEvent(space.copy(realm_src_fields, realm_dst_fields, 
                                    indirections, requests, precondition));
#else
        result = ApEvent(space.copy(src_fields, dst_fields, indirections,
                                    requests, precondition));
#endif
      }
      if (trace_info.recording)
        trace_info.record_issue_indirect(result, this, src_fields, dst_fields,
                                         indirects, precondition);
#ifdef LEGION_SPY
      if (trace_info.op != NULL)
      {
        if (!result.exists())
        {
          ApUserEvent new_result = Runtime::create_ap_user_event();
          Runtime::trigger_event(new_result);
          result = new_result;
        }
#if 0
        LegionSpy::log_copy_events(trace_info.op->get_unique_op_id(), 
            expr_id, handle, src_tree_id, dst_tree_id, precondition, result);
        for (unsigned idx = 0; idx < src_fields.size(); idx++)
          LegionSpy::log_copy_field(result, src_fields[idx].field_id,
                                    src_fields[idx].inst_event,
                                    dst_fields[idx].field_id,
                                    dst_fields[idx].inst_event, redop);
#else
        // TODO: Legion Spy for indirect copies
        assert(false);
#endif
      }
#endif
      return result;
    }

    //--------------------------------------------------------------------------
    template<int DIM, typename T>
    Realm::InstanceLayoutGeneric* IndexSpaceExpression::create_layout_internal(
                                    const Realm::IndexSpace<DIM,T> &space,
                                    const Realm::InstanceLayoutConstraints &ilc,
                                    const OrderingConstraint &constraint) const
    //--------------------------------------------------------------------------
    {
      int dim_order[DIM];
      // Construct the dimension ordering
      unsigned next_dim = 0;
      for (std::vector<DimensionKind>::const_iterator it = 
            constraint.ordering.begin(); it != constraint.ordering.end(); it++)
      {
        // Skip the field dimension we already handled it
        if ((*it) == DIM_F)
          continue;
        if ((*it) > DIM_F)
          assert(false); // TODO: handle split dimensions
        if ((*it) >= DIM) // Skip dimensions bigger than ours
          continue;
        dim_order[next_dim++] = *it;
      }
#ifdef DEBUG_LEGION
      assert(next_dim == DIM); // should have filled them all in
#endif
      return Realm::InstanceLayoutGeneric::choose_instance_layout(space,
                                                            ilc, dim_order);
    }

    /////////////////////////////////////////////////////////////
    // Index Space Operations 
    /////////////////////////////////////////////////////////////
    
    //--------------------------------------------------------------------------
    template<int DIM, typename T>
    IndexSpaceOperationT<DIM,T>::IndexSpaceOperationT(OperationKind kind,
                                                      RegionTreeForest *ctx)
      : IndexSpaceOperation(NT_TemplateHelper::encode_tag<DIM,T>(),
                            kind, ctx), is_index_space_tight(false)
    //--------------------------------------------------------------------------
    {
    }

    //--------------------------------------------------------------------------
    template<int DIM, typename T>
    IndexSpaceOperationT<DIM,T>::IndexSpaceOperationT(OperationKind kind,
                                  RegionTreeForest *ctx, Deserializer &derez)
      : IndexSpaceOperation(NT_TemplateHelper::encode_tag<DIM,T>(),
                            kind, ctx, derez), is_index_space_tight(false)
    //--------------------------------------------------------------------------
    {
      // We can unpack the index space here directly
      derez.deserialize(this->realm_index_space);
      this->tight_index_space = this->realm_index_space;
      derez.deserialize(this->realm_index_space_ready);
      // We'll do the make_valid request in activate_remote if needed
    }

    //--------------------------------------------------------------------------
    template<int DIM, typename T>
    IndexSpaceOperationT<DIM,T>::~IndexSpaceOperationT(void)
    //--------------------------------------------------------------------------
    {
      if (this->origin_space == this->context->runtime->address_space)
      {
        this->realm_index_space.destroy(realm_index_space_ready);
        this->tight_index_space.destroy(tight_index_space_ready);
      }
    }

    //--------------------------------------------------------------------------
    template<int DIM, typename T>
    ApEvent IndexSpaceOperationT<DIM,T>::get_expr_index_space(void *result,
                                            TypeTag tag, bool need_tight_result)
    //--------------------------------------------------------------------------
    {
#ifdef DEBUG_LEGION
      assert(tag == type_tag);
#endif
      Realm::IndexSpace<DIM,T> *space = 
        reinterpret_cast<Realm::IndexSpace<DIM,T>*>(result);
      return get_realm_index_space(*space, need_tight_result);
    }

    //--------------------------------------------------------------------------
    template<int DIM, typename T>
    Domain IndexSpaceOperationT<DIM,T>::get_domain(ApEvent &ready, bool tight)
    //--------------------------------------------------------------------------
    {
      Realm::IndexSpace<DIM,T> result;
      ready = get_realm_index_space(result, tight);
      return DomainT<DIM,T>(result);
    }

    //--------------------------------------------------------------------------
    template<int DIM, typename T>
    ApEvent IndexSpaceOperationT<DIM,T>::get_realm_index_space(
                        Realm::IndexSpace<DIM,T> &space, bool need_tight_result)
    //--------------------------------------------------------------------------
    {
      if (!is_index_space_tight)
      {
        if (need_tight_result)
        {
          // Wait for the index space to be tight
          if (tight_index_space_ready.exists() && 
              !tight_index_space_ready.has_triggered())
            tight_index_space_ready.wait();
          space = tight_index_space;
          return ApEvent::NO_AP_EVENT;
        }
        else
        {
          space = realm_index_space;
          return realm_index_space_ready;
        }
      }
      else
      {
        // Already tight so we can just return that
        space = tight_index_space;
        return ApEvent::NO_AP_EVENT;
      }
    }

    //--------------------------------------------------------------------------
    template<int DIM, typename T>
    void IndexSpaceOperationT<DIM,T>::tighten_index_space(void)
    //--------------------------------------------------------------------------
    {
#ifdef DEBUG_LEGION
      assert(realm_index_space.is_valid());
#endif
      tight_index_space = realm_index_space.tighten();
#ifdef DEBUG_LEGION
      assert(tight_index_space.is_valid());
#endif
      // Small memory fence to propagate writes before setting the flag
      __sync_synchronize();
      is_index_space_tight = true;
    }

    //--------------------------------------------------------------------------
    template<int DIM, typename T>
    bool IndexSpaceOperationT<DIM,T>::check_empty(void)
    //--------------------------------------------------------------------------
    {
      return (get_volume() == 0);
    }

    //--------------------------------------------------------------------------
    template<int DIM, typename T>
    size_t IndexSpaceOperationT<DIM,T>::get_volume(void)
    //--------------------------------------------------------------------------
    {
      if (has_volume)
        return volume;
      Realm::IndexSpace<DIM,T> temp;
      ApEvent ready = get_realm_index_space(temp, true/*tight*/);
      if (ready.exists() && !ready.has_triggered())
        ready.wait();
      volume = temp.volume();
      __sync_synchronize();
      has_volume = true;
      return volume;
    }

    //--------------------------------------------------------------------------
    template<int DIM, typename T>
    void IndexSpaceOperationT<DIM,T>::activate_remote(void)
    //--------------------------------------------------------------------------
    {
      // Request that we make the valid index space valid
      this->tight_index_space_ready = 
        RtEvent(this->realm_index_space.make_valid());
    }

    //--------------------------------------------------------------------------
    template<int DIM, typename T>
    void IndexSpaceOperationT<DIM,T>::pack_expression(Serializer &rez,
                                                      AddressSpaceID target)
    //--------------------------------------------------------------------------
    {
      if (target == context->runtime->address_space)
      {
        rez.serialize<bool>(true/*local*/);
        rez.serialize(this);
      }
      else if (target == origin_space)
      {
        rez.serialize<bool>(true/*local*/);
        rez.serialize(origin_expr);
      }
      else
      {
        rez.serialize<bool>(false/*local*/);
        rez.serialize<bool>(false/*index space*/);
        rez.serialize(expr_id);
        rez.serialize(origin_expr);
      }
    }

    //--------------------------------------------------------------------------
    template<int DIM, typename T>
    IndexSpaceNode* IndexSpaceOperationT<DIM,T>::find_or_create_node(
                                     TaskContext *ctx, const bool notify_remote)
    //--------------------------------------------------------------------------
    {
      if (node != NULL)
        return node;
      Runtime *runtime = context->runtime;
      {
        AutoLock i_lock(inter_lock);
        // Retest after we get the lock
        if (node != NULL)
          return node;
        // Make a handle and DID to use for this index space
        IndexSpace handle = runtime->help_create_index_space_handle(type_tag);
        DistributedID did = runtime->get_available_distributed_id();
#ifdef DEBUG_LEGION
        if (ctx != NULL)
          log_index.debug("Creating index space %x in task%s (ID %lld)", 
                handle.get_id(), ctx->get_task_name(), ctx->get_unique_id());
#endif
        
        if (is_index_space_tight)
          node = context->create_node(handle, &tight_index_space, 
                              NULL/*parent*/, 0/*color*/, did,
                              realm_index_space_ready, expr_id, notify_remote);
        else
          node = context->create_node(handle, &realm_index_space,
                              NULL/*parent*/, 0/*color*/, did,
                              realm_index_space_ready, expr_id, notify_remote);
      }
      if (ctx != NULL)
        ctx->register_index_space_creation(node->handle);
      if (runtime->legion_spy_enabled)
        LegionSpy::log_top_index_space(node->handle.get_id());
      return node;
    }

    //--------------------------------------------------------------------------
    template<int DIM, typename T>
    ApEvent IndexSpaceOperationT<DIM,T>::issue_fill(
                                 const PhysicalTraceInfo &trace_info,
                                 const std::vector<CopySrcDstField> &dst_fields,
                                 const void *fill_value, size_t fill_size,
#ifdef LEGION_SPY
                                 UniqueID fill_uid,
                                 FieldSpace handle,
                                 RegionTreeID tree_id,
#endif
                                 ApEvent precondition, PredEvent pred_guard,
                                 const FieldMaskSet<FillView> *tracing_srcs,
                                 const FieldMaskSet<InstanceView> *tracing_dsts)
    //--------------------------------------------------------------------------
    {
      Realm::IndexSpace<DIM,T> local_space;
      ApEvent space_ready = get_realm_index_space(local_space, true/*tight*/);
      if (space_ready.exists() && precondition.exists())
        return issue_fill_internal(context, local_space, trace_info, 
            dst_fields, fill_value, fill_size, 
#ifdef LEGION_SPY
            fill_uid, handle, tree_id,
#endif
            Runtime::merge_events(&trace_info, space_ready, precondition), 
            pred_guard, tracing_srcs, tracing_dsts);
      else if (space_ready.exists())
        return issue_fill_internal(context, local_space, trace_info, 
                                   dst_fields, fill_value, fill_size,
#ifdef LEGION_SPY
                                   fill_uid, handle, tree_id,
#endif
                                   space_ready, pred_guard,
                                   tracing_srcs, tracing_dsts);
      else
        return issue_fill_internal(context, local_space, trace_info, 
                                   dst_fields, fill_value, fill_size,
#ifdef LEGION_SPY
                                   fill_uid, handle, tree_id,
#endif
                                   precondition, pred_guard,
                                   tracing_srcs, tracing_dsts);
    }

    //--------------------------------------------------------------------------
    template<int DIM, typename T>
    ApEvent IndexSpaceOperationT<DIM,T>::issue_copy(
                                 const PhysicalTraceInfo &trace_info,
                                 const std::vector<CopySrcDstField> &dst_fields,
                                 const std::vector<CopySrcDstField> &src_fields,
#ifdef LEGION_SPY
                                 FieldSpace handle, 
                                 RegionTreeID src_tree_id,
                                 RegionTreeID dst_tree_id,
#endif
                                 ApEvent precondition, PredEvent pred_guard,
                                 ReductionOpID redop, bool reduction_fold,
                                 const FieldMaskSet<InstanceView> *tracing_srcs,
                                 const FieldMaskSet<InstanceView> *tracing_dsts)
    //--------------------------------------------------------------------------
    {
      Realm::IndexSpace<DIM,T> local_space;
      ApEvent space_ready = get_realm_index_space(local_space, true/*tight*/);
      if (space_ready.exists() && precondition.exists())
        return issue_copy_internal(context, local_space, trace_info, 
            dst_fields, src_fields,
#ifdef LEGION_SPY
            handle, src_tree_id, dst_tree_id,
#endif
            Runtime::merge_events(&trace_info, precondition, space_ready),
            pred_guard, redop, reduction_fold, tracing_srcs, tracing_dsts);
      else if (space_ready.exists())
        return issue_copy_internal(context, local_space, trace_info, 
                dst_fields, src_fields, 
#ifdef LEGION_SPY
                handle, src_tree_id, dst_tree_id,
#endif
                space_ready, pred_guard, redop, reduction_fold,
                tracing_srcs, tracing_dsts);
      else
        return issue_copy_internal(context, local_space, trace_info, 
                dst_fields, src_fields, 
#ifdef LEGION_SPY
                handle, src_tree_id, dst_tree_id,
#endif
                precondition, pred_guard, redop, reduction_fold,
                tracing_srcs, tracing_dsts);
    }

    //--------------------------------------------------------------------------
    template<int DIM, typename T>
    void IndexSpaceOperationT<DIM,T>::construct_indirections(
                                     const std::vector<unsigned> &field_indexes,
                                     const FieldID indirect_field,
                                     const TypeTag indirect_type,
                                     const PhysicalInstance indirect_instance,
                                     const LegionVector<
                                            IndirectRecord>::aligned &records,
                                     std::vector<void*> &indirections,
                                     std::vector<unsigned> &indirect_indexes)
    //--------------------------------------------------------------------------
    {
      construct_indirections_internal<DIM,T>(field_indexes, indirect_field,
                                 indirect_type, indirect_instance, records, 
                                 indirections, indirect_indexes);
    }

    //--------------------------------------------------------------------------
    template<int DIM, typename T>
    void IndexSpaceOperationT<DIM,T>::destroy_indirections(
                                               std::vector<void*> &indirections)
    //--------------------------------------------------------------------------
    {
      destroy_indirections_internal<DIM,T>(indirections);
    }

    //--------------------------------------------------------------------------
    template<int DIM, typename T>
    ApEvent IndexSpaceOperationT<DIM,T>::issue_indirect(
                                 const PhysicalTraceInfo &trace_info,
                                 const std::vector<CopySrcDstField> &dst_fields,
                                 const std::vector<CopySrcDstField> &src_fields,
                                 const std::vector<void*> &indirects,
                                 ApEvent precondition, PredEvent pred_guard)
    //--------------------------------------------------------------------------
    {
      Realm::IndexSpace<DIM,T> local_space;
      ApEvent space_ready = get_realm_index_space(local_space, true/*tight*/);
      if (space_ready.exists() && precondition.exists())
        return issue_indirect_internal(context, local_space, trace_info, 
            dst_fields, src_fields, indirects,
            Runtime::merge_events(&trace_info, precondition, space_ready),
            pred_guard);
      else if (space_ready.exists())
        return issue_indirect_internal(context, local_space, trace_info, 
                                       dst_fields, src_fields, indirects, 
                                       space_ready, pred_guard);
      else
        return issue_indirect_internal(context, local_space, trace_info, 
                                       dst_fields, src_fields, indirects,
                                       precondition, pred_guard);
    }

    //--------------------------------------------------------------------------
    template<int DIM, typename T>
    Realm::InstanceLayoutGeneric* IndexSpaceOperationT<DIM,T>::create_layout(
                                    const Realm::InstanceLayoutConstraints &ilc,
                                    const OrderingConstraint &constraint)
    //--------------------------------------------------------------------------
    {
      Realm::IndexSpace<DIM,T> local_space;
      ApEvent space_ready = get_realm_index_space(local_space, true/*tight*/);
      if (space_ready.exists())
        space_ready.wait();
      return create_layout_internal(local_space, ilc, constraint);
    }

    //--------------------------------------------------------------------------
    template<int DIM, typename T>
    IndexSpaceUnion<DIM,T>::IndexSpaceUnion(
                            const std::vector<IndexSpaceExpression*> &to_union,
                            RegionTreeForest *ctx)
      : IndexSpaceOperationT<DIM,T>(IndexSpaceOperation::UNION_OP_KIND, ctx),
        sub_expressions(to_union)
    //--------------------------------------------------------------------------
    {
      std::set<ApEvent> preconditions;
      std::vector<Realm::IndexSpace<DIM,T> > spaces(sub_expressions.size());
      for (unsigned idx = 0; idx < sub_expressions.size(); idx++)
      {
        IndexSpaceExpression *sub = sub_expressions[idx];
        // Add the parent and the reference
        sub->add_parent_operation(this);
        sub->add_expression_reference();
        // Then get the realm index space expression
        ApEvent precondition = sub->get_expr_index_space(
            &spaces[idx], this->type_tag, false/*need tight result*/);
        if (precondition.exists())
          preconditions.insert(precondition);
      }
      // Kick this off to Realm
      ApEvent precondition = Runtime::merge_events(NULL, preconditions);
      Realm::ProfilingRequestSet requests;
      if (ctx->runtime->profiler != NULL)
        ctx->runtime->profiler->add_partition_request(requests,
                      implicit_provenance, DEP_PART_UNION_REDUCTION);
      this->realm_index_space_ready = ApEvent(
          Realm::IndexSpace<DIM,T>::compute_union(
              spaces, this->realm_index_space, requests, precondition));
      // Then launch the tighten call for it too since we know we're
      // going to want this eventually
      const RtEvent valid_event(this->realm_index_space.make_valid());
      // See if both the events needed for the tighten call are done
      if (!this->realm_index_space_ready.has_triggered() || 
          !valid_event.has_triggered())
      {
        IndexSpaceExpression::TightenIndexSpaceArgs args(this);
        if (!this->realm_index_space_ready.has_triggered())
        {
          if (!valid_event.has_triggered())
            this->tight_index_space_ready = 
              ctx->runtime->issue_runtime_meta_task(args, 
                  LG_LATENCY_WORK_PRIORITY, Runtime::merge_events(valid_event,
                    Runtime::protect_event(this->realm_index_space_ready)));
          else
            this->tight_index_space_ready = 
              ctx->runtime->issue_runtime_meta_task(args, 
                  LG_LATENCY_WORK_PRIORITY,
                  Runtime::protect_event(this->realm_index_space_ready));
        }
        else
          this->tight_index_space_ready = 
            ctx->runtime->issue_runtime_meta_task(args, 
                LG_LATENCY_WORK_PRIORITY, valid_event);
      }
      else // We can do the tighten call now
        this->tighten_index_space();
      if (ctx->runtime->legion_spy_enabled)
      {
        std::vector<IndexSpaceExprID> sources(this->sub_expressions.size()); 
        for (unsigned idx = 0; idx < this->sub_expressions.size(); idx++)
          sources[idx] = this->sub_expressions[idx]->expr_id;
        LegionSpy::log_index_space_union(this->expr_id, sources);
      }
    }

    //--------------------------------------------------------------------------
    template<int DIM, typename T>
    IndexSpaceUnion<DIM,T>::IndexSpaceUnion(
                            const std::vector<IndexSpaceExpression*> &to_union,
                            RegionTreeForest *ctx, Deserializer &derez)
      : IndexSpaceOperationT<DIM,T>(IndexSpaceOperation::UNION_OP_KIND, 
                                    ctx, derez), sub_expressions(to_union)
    //--------------------------------------------------------------------------
    {
      // Just update the tree correctly with references
      for (unsigned idx = 0; idx < sub_expressions.size(); idx++)
      {
        IndexSpaceExpression *sub = sub_expressions[idx];
        // Add the parent and the reference
        sub->add_parent_operation(this);
        sub->add_expression_reference();
      }
    }

    //--------------------------------------------------------------------------
    template<int DIM, typename T>
    IndexSpaceUnion<DIM,T>::IndexSpaceUnion(const IndexSpaceUnion<DIM,T> &rhs)
      : IndexSpaceOperationT<DIM,T>(IndexSpaceOperation::UNION_OP_KIND, NULL)
    //--------------------------------------------------------------------------
    {
      // should never be called
      assert(false);
    }

    //--------------------------------------------------------------------------
    template<int DIM, typename T>
    IndexSpaceUnion<DIM,T>::~IndexSpaceUnion(void)
    //--------------------------------------------------------------------------
    {
      // Remove references from our sub expressions
      for (unsigned idx = 0; idx < sub_expressions.size(); idx++)
        if (sub_expressions[idx]->remove_expression_reference())
          delete sub_expressions[idx];
    }

    //--------------------------------------------------------------------------
    template<int DIM, typename T>
    IndexSpaceUnion<DIM,T>& IndexSpaceUnion<DIM,T>::operator=(
                                              const IndexSpaceUnion<DIM,T> &rhs)
    //--------------------------------------------------------------------------
    {
      // should never be called
      assert(false);
      return *this;
    }

    //--------------------------------------------------------------------------
    template<int DIM, typename T>
    void IndexSpaceUnion<DIM,T>::pack_expression_structure(Serializer &rez,
                                                          AddressSpaceID target,
                                                          const bool top)
    //--------------------------------------------------------------------------
    {
#ifdef DEBUG_LEGION
      assert(target != this->context->runtime->address_space);
#endif
      if (top)
        this->record_remote_expression(target);
      rez.serialize<bool>(false); // not an index space
      if (target == this->origin_space)
      {
        rez.serialize<bool>(true); // local
        rez.serialize(this->origin_expr);
      }
      else
      {
        rez.serialize<bool>(false); // not local
        const bool local_empty = this->is_empty();
        if (!local_empty)
        {
          rez.serialize<size_t>(sub_expressions.size());
          for (std::vector<IndexSpaceExpression*>::const_iterator it = 
                sub_expressions.begin(); it != sub_expressions.end(); it++)
            (*it)->pack_expression_structure(rez, target, false/*top*/);
        }
        else
          rez.serialize<size_t>(0);
        rez.serialize(this->op_kind); 
        rez.serialize(this->type_tag); // unpacked by creator
        rez.serialize(this->expr_id); // unpacked by IndexSpaceOperation
        rez.serialize(this->origin_expr); // unpacked by IndexSpaceOperation
        // unpacked by IndexSpaceOperationT
        if (!local_empty)
        {
          Realm::IndexSpace<DIM,T> temp;
          ApEvent ready = this->get_realm_index_space(temp, true/*tight*/);
          rez.serialize(temp);
          rez.serialize(ready);
        }
        else
        {
          const Realm::IndexSpace<DIM,T> temp = 
            Realm::IndexSpace<DIM,T>::make_empty();
          rez.serialize(temp);
          rez.serialize(ApEvent::NO_AP_EVENT);
        }
      }
    }

    //--------------------------------------------------------------------------
    template<int DIM, typename T>
    bool IndexSpaceUnion<DIM,T>::remove_operation(RegionTreeForest *forest)
    //--------------------------------------------------------------------------
    {
      // Remove the parent operation from all the sub expressions
      for (unsigned idx = 0; idx < sub_expressions.size(); idx++)
        sub_expressions[idx]->remove_parent_operation(this);
      // Then remove ourselves from the tree
      if (forest != NULL)
        forest->remove_union_operation(this, sub_expressions);
      // Remove our expression reference added by invalidate_operation
      // and return true if we should be deleted
      return this->remove_expression_reference();
    }

    //--------------------------------------------------------------------------
    template<int DIM, typename T>
    IndexSpaceExpression* IndexSpaceUnion<DIM,T>::find_congruence(void) 
    //--------------------------------------------------------------------------
    {
      const size_t local_volume = this->get_volume();
      if (local_volume == 0)
        return NULL;
      for (typename std::vector<IndexSpaceExpression*>::const_iterator it = 
            sub_expressions.begin(); it != sub_expressions.end(); it++)
        if ((*it)->get_volume() == local_volume)
          return (*it);
      return NULL;
    }

    //--------------------------------------------------------------------------
    template<int DIM, typename T>
    IndexSpaceIntersection<DIM,T>::IndexSpaceIntersection(
                            const std::vector<IndexSpaceExpression*> &to_inter,
                            RegionTreeForest *ctx)
      : IndexSpaceOperationT<DIM,T>(IndexSpaceOperation::INTERSECT_OP_KIND,ctx),
        sub_expressions(to_inter)
    //--------------------------------------------------------------------------
    {
      std::set<ApEvent> preconditions;
      std::vector<Realm::IndexSpace<DIM,T> > spaces(sub_expressions.size());
      for (unsigned idx = 0; idx < sub_expressions.size(); idx++)
      {
        IndexSpaceExpression *sub = sub_expressions[idx];
        // Add the parent and the reference
        sub->add_parent_operation(this);
        sub->add_expression_reference();
        ApEvent precondition = sub->get_expr_index_space(
            &spaces[idx], this->type_tag, false/*need tight result*/);
        if (precondition.exists())
          preconditions.insert(precondition);
      }
      // Kick this off to Realm
      ApEvent precondition = Runtime::merge_events(NULL, preconditions);
      Realm::ProfilingRequestSet requests;
      if (ctx->runtime->profiler != NULL)
        ctx->runtime->profiler->add_partition_request(requests,
                implicit_provenance, DEP_PART_INTERSECTION_REDUCTION);
      this->realm_index_space_ready = ApEvent(
          Realm::IndexSpace<DIM,T>::compute_intersection(
              spaces, this->realm_index_space, requests, precondition));
      // Then launch the tighten call for it too since we know we're
      // going to want this eventually
      const RtEvent valid_event(this->realm_index_space.make_valid());
      // See if both the events needed for the tighten call are done
      if (!this->realm_index_space_ready.has_triggered() || 
          !valid_event.has_triggered())
      {
        IndexSpaceExpression::TightenIndexSpaceArgs args(this);
        if (!this->realm_index_space_ready.has_triggered())
        {
          if (!valid_event.has_triggered())
            this->tight_index_space_ready = 
              ctx->runtime->issue_runtime_meta_task(args, 
                  LG_LATENCY_WORK_PRIORITY, Runtime::merge_events(valid_event,
                    Runtime::protect_event(this->realm_index_space_ready)));
          else
            this->tight_index_space_ready = 
              ctx->runtime->issue_runtime_meta_task(args, 
                  LG_LATENCY_WORK_PRIORITY,
                  Runtime::protect_event(this->realm_index_space_ready));
        }
        else
          this->tight_index_space_ready = 
            ctx->runtime->issue_runtime_meta_task(args, 
                LG_LATENCY_WORK_PRIORITY, valid_event);
      }
      else // We can do the tighten call now
        this->tighten_index_space();
      if (ctx->runtime->legion_spy_enabled)
      {
        std::vector<IndexSpaceExprID> sources(this->sub_expressions.size()); 
        for (unsigned idx = 0; idx < this->sub_expressions.size(); idx++)
          sources[idx] = this->sub_expressions[idx]->expr_id;
        LegionSpy::log_index_space_intersection(this->expr_id, sources);
      }
    }

    //--------------------------------------------------------------------------
    template<int DIM, typename T>
    IndexSpaceIntersection<DIM,T>::IndexSpaceIntersection(
                            const std::vector<IndexSpaceExpression*> &to_inter,
                            RegionTreeForest *ctx, Deserializer &derez)
      : IndexSpaceOperationT<DIM,T>(IndexSpaceOperation::INTERSECT_OP_KIND,
                                    ctx, derez), sub_expressions(to_inter)
    //--------------------------------------------------------------------------
    {
      // Just update the tree correctly with references
      for (unsigned idx = 0; idx < sub_expressions.size(); idx++)
      {
        IndexSpaceExpression *sub = sub_expressions[idx];
        // Add the parent and the reference
        sub->add_parent_operation(this);
        sub->add_expression_reference();
      }
    }

    //--------------------------------------------------------------------------
    template<int DIM, typename T>
    IndexSpaceIntersection<DIM,T>::IndexSpaceIntersection(
                                      const IndexSpaceIntersection<DIM,T> &rhs)
      : IndexSpaceOperationT<DIM,T>(IndexSpaceOperation::INTERSECT_OP_KIND,NULL)
    //--------------------------------------------------------------------------
    {
      // should never be called
      assert(false);
    }

    //--------------------------------------------------------------------------
    template<int DIM, typename T>
    IndexSpaceIntersection<DIM,T>::~IndexSpaceIntersection(void)
    //--------------------------------------------------------------------------
    {
      // Remove references from our sub expressions
      for (unsigned idx = 0; idx < sub_expressions.size(); idx++)
        if (sub_expressions[idx]->remove_expression_reference())
          delete sub_expressions[idx];
    }

    //--------------------------------------------------------------------------
    template<int DIM, typename T>
    IndexSpaceIntersection<DIM,T>& IndexSpaceIntersection<DIM,T>::operator=(
                                       const IndexSpaceIntersection<DIM,T> &rhs)
    //--------------------------------------------------------------------------
    {
      // should never be called
      assert(false);
      return *this;
    }

    //--------------------------------------------------------------------------
    template<int DIM, typename T>
    void IndexSpaceIntersection<DIM,T>::pack_expression_structure(
                         Serializer &rez, AddressSpaceID target, const bool top)
    //--------------------------------------------------------------------------
    {
#ifdef DEBUG_LEGION
      assert(target != this->context->runtime->address_space);
#endif
      if (top)
        this->record_remote_expression(target);
      rez.serialize<bool>(false); // not an index space
      if (target == this->origin_space)
      {
        rez.serialize<bool>(true); // local
        rez.serialize(this->origin_expr);
      }
      else
      {
        rez.serialize<bool>(false); // not local
        const bool local_empty = this->is_empty();
        if (!local_empty)
        {
          rez.serialize<size_t>(sub_expressions.size());
          for (std::vector<IndexSpaceExpression*>::const_iterator it = 
                sub_expressions.begin(); it != sub_expressions.end(); it++)
            (*it)->pack_expression_structure(rez, target, false/*top*/);
        }
        else
          rez.serialize<size_t>(0);
        rez.serialize(this->op_kind); 
        rez.serialize(this->type_tag); // unpacked by creator
        rez.serialize(this->expr_id); // unpacked by IndexSpaceOperation
        rez.serialize(this->origin_expr); // unpacked by IndexSpaceOperation
        // unpacked by IndexSpaceOperationT
        if (!local_empty)
        {
          Realm::IndexSpace<DIM,T> temp;
          ApEvent ready = this->get_realm_index_space(temp, true/*tight*/);
          rez.serialize(temp);
          rez.serialize(ready);
        }
        else
        {
          const Realm::IndexSpace<DIM,T> temp = 
            Realm::IndexSpace<DIM,T>::make_empty();
          rez.serialize(temp);
          rez.serialize(ApEvent::NO_AP_EVENT);
        }
      }
    }

    //--------------------------------------------------------------------------
    template<int DIM, typename T>
    bool IndexSpaceIntersection<DIM,T>::remove_operation(
                                                       RegionTreeForest *forest)
    //--------------------------------------------------------------------------
    {
      // Remove the parent operation from all the sub expressions
      for (unsigned idx = 0; idx < sub_expressions.size(); idx++)
        sub_expressions[idx]->remove_parent_operation(this);
      // Then remove ourselves from the tree
      if (forest != NULL)
        forest->remove_intersection_operation(this, sub_expressions);
      // Remove our expression reference added by invalidate_operation
      // and return true if we should be deleted
      return this->remove_expression_reference();
    }

    //--------------------------------------------------------------------------
    template<int DIM, typename T>
    IndexSpaceExpression* IndexSpaceIntersection<DIM,T>::find_congruence(void)
    //--------------------------------------------------------------------------
    {
      const size_t local_volume = this->get_volume();
      if (local_volume == 0)
        return NULL;
      for (typename std::vector<IndexSpaceExpression*>::const_iterator it = 
            sub_expressions.begin(); it != sub_expressions.end(); it++)
        if ((*it)->get_volume() == local_volume)
          return (*it);
      return NULL;
    }

    //--------------------------------------------------------------------------
    template<int DIM, typename T>
    IndexSpaceDifference<DIM,T>::IndexSpaceDifference(IndexSpaceExpression *l,
                IndexSpaceExpression *r, RegionTreeForest *ctx) 
      : IndexSpaceOperationT<DIM,T>(IndexSpaceOperation::DIFFERENCE_OP_KIND,ctx)
        , lhs(l), rhs(r)
    //--------------------------------------------------------------------------
    {
      if (lhs == rhs)
      {
        // Special case for when the expressions are the same
        lhs->add_parent_operation(this);
        lhs->add_expression_reference();
        this->realm_index_space = Realm::IndexSpace<DIM,T>::make_empty();
        this->tight_index_space = Realm::IndexSpace<DIM,T>::make_empty();
        this->realm_index_space_ready = ApEvent::NO_AP_EVENT;
        this->tight_index_space_ready = RtEvent::NO_RT_EVENT;
      }
      else
      {
        Realm::IndexSpace<DIM,T> lhs_space, rhs_space;
        // Add the parent and the references
        lhs->add_parent_operation(this);
        rhs->add_parent_operation(this);
        lhs->add_expression_reference();
        rhs->add_expression_reference();
        ApEvent left_ready = 
          lhs->get_expr_index_space(&lhs_space, this->type_tag, false/*tight*/);
        ApEvent right_ready = 
          rhs->get_expr_index_space(&rhs_space, this->type_tag, false/*tight*/);
        ApEvent precondition = 
          Runtime::merge_events(NULL, left_ready, right_ready);
        Realm::ProfilingRequestSet requests;
        if (ctx->runtime->profiler != NULL)
          ctx->runtime->profiler->add_partition_request(requests,
                                implicit_provenance, DEP_PART_DIFFERENCE);
        this->realm_index_space_ready = ApEvent(
            Realm::IndexSpace<DIM,T>::compute_difference(lhs_space, rhs_space, 
                              this->realm_index_space, requests, precondition));
        // Then launch the tighten call for it too since we know we're
        // going to want this eventually
        const RtEvent valid_event(this->realm_index_space.make_valid());
        // See if both the events needed for the tighten call are done
        if (!this->realm_index_space_ready.has_triggered() || 
            !valid_event.has_triggered())
        {
          IndexSpaceExpression::TightenIndexSpaceArgs args(this);
          if (!this->realm_index_space_ready.has_triggered())
          {
            if (!valid_event.has_triggered())
              this->tight_index_space_ready = 
                ctx->runtime->issue_runtime_meta_task(args, 
                    LG_LATENCY_WORK_PRIORITY, Runtime::merge_events(valid_event,
                      Runtime::protect_event(this->realm_index_space_ready)));
            else
              this->tight_index_space_ready = 
                ctx->runtime->issue_runtime_meta_task(args, 
                    LG_LATENCY_WORK_PRIORITY,
                    Runtime::protect_event(this->realm_index_space_ready));
          }
          else
            this->tight_index_space_ready = 
              ctx->runtime->issue_runtime_meta_task(args, 
                  LG_LATENCY_WORK_PRIORITY, valid_event);
        }
        else // We can do the tighten call now
          this->tighten_index_space();
      }
      if (ctx->runtime->legion_spy_enabled)
        LegionSpy::log_index_space_difference(this->expr_id,
                                              lhs->expr_id, rhs->expr_id);
    }

    //--------------------------------------------------------------------------
    template<int DIM, typename T>
    IndexSpaceDifference<DIM,T>::IndexSpaceDifference(IndexSpaceExpression *l,
            IndexSpaceExpression *r, RegionTreeForest *ctx, Deserializer &derez) 
      : IndexSpaceOperationT<DIM,T>(IndexSpaceOperation::DIFFERENCE_OP_KIND,
                                    ctx, derez), lhs(l), rhs(r)
    //--------------------------------------------------------------------------
    {
      if (lhs != NULL)
      {
        lhs->add_parent_operation(this);
        lhs->add_expression_reference();
      }
      if (rhs != NULL)
      {
        rhs->add_parent_operation(this);
        rhs->add_expression_reference();
      }
    }

    //--------------------------------------------------------------------------
    template<int DIM, typename T>
    IndexSpaceDifference<DIM,T>::IndexSpaceDifference(
                                      const IndexSpaceDifference<DIM,T> &rhs)
     : IndexSpaceOperationT<DIM,T>(IndexSpaceOperation::DIFFERENCE_OP_KIND,NULL)
    //--------------------------------------------------------------------------
    {
      // should never be called
      assert(false);
    }

    //--------------------------------------------------------------------------
    template<int DIM, typename T>
    IndexSpaceDifference<DIM,T>::~IndexSpaceDifference(void)
    //--------------------------------------------------------------------------
    {
      if ((rhs != NULL) && (lhs != rhs) && rhs->remove_expression_reference())
        delete rhs;
      if ((lhs != NULL) && lhs->remove_expression_reference())
        delete lhs;
    }

    //--------------------------------------------------------------------------
    template<int DIM, typename T>
    IndexSpaceDifference<DIM,T>& IndexSpaceDifference<DIM,T>::operator=(
                                         const IndexSpaceDifference<DIM,T> &rhs)
    //--------------------------------------------------------------------------
    {
      // should never be called
      assert(false);
      return *this;
    }

    //--------------------------------------------------------------------------
    template<int DIM, typename T>
    void IndexSpaceDifference<DIM,T>::pack_expression_structure(Serializer &rez,
                                          AddressSpaceID target, const bool top)
    //--------------------------------------------------------------------------
    {
#ifdef DEBUG_LEGION
      assert(target != this->context->runtime->address_space);
#endif
      if (top)
        this->record_remote_expression(target);
      rez.serialize<bool>(false); // not an index space
      if (target == this->origin_space)
      {
        rez.serialize<bool>(true); // local
        rez.serialize(this->origin_expr);
      }
      else
      {
        rez.serialize<bool>(false); // not local
        const bool local_empty = this->is_empty();
        if (!local_empty)
        {
          rez.serialize<size_t>(2);
          lhs->pack_expression_structure(rez, target, false/*top*/);
          rhs->pack_expression_structure(rez, target, false/*top*/);
        }
        else
          rez.serialize<size_t>(0);
        rez.serialize(this->op_kind); 
        rez.serialize(this->type_tag); // unpacked by creator
        rez.serialize(this->expr_id); // unpacked by IndexSpaceOperation
        rez.serialize(this->origin_expr); // unpacked by IndexSpaceOperation
        // unpacked by IndexSpaceOperationT
        if (!local_empty)
        {
          Realm::IndexSpace<DIM,T> temp;
          ApEvent ready = this->get_realm_index_space(temp, true/*tight*/);
          rez.serialize(temp);
          rez.serialize(ready);
        }
        else
        {
          const Realm::IndexSpace<DIM,T> temp = 
            Realm::IndexSpace<DIM,T>::make_empty();
          rez.serialize(temp);
          rez.serialize(ApEvent::NO_AP_EVENT);
        }
      }
    }

    //--------------------------------------------------------------------------
    template<int DIM, typename T>
    bool IndexSpaceDifference<DIM,T>::remove_operation(RegionTreeForest *forest)
    //--------------------------------------------------------------------------
    {
      // Remove the parent operation from all the sub expressions
      if (lhs != NULL)
        lhs->remove_parent_operation(this);
      if ((rhs != NULL) && (lhs != rhs))
        rhs->remove_parent_operation(this);
      // Then remove ourselves from the tree
      if ((forest != NULL) && (lhs != NULL) && (rhs != NULL))
        forest->remove_subtraction_operation(this, lhs, rhs);
      // Remove our expression reference added by invalidate_operation
      // and return true if we should be deleted
      return this->remove_expression_reference();
    }

    //--------------------------------------------------------------------------
    template<int DIM, typename T>
    IndexSpaceExpression* IndexSpaceDifference<DIM,T>::find_congruence(void)
    //--------------------------------------------------------------------------
    {
      const size_t local_volume = this->get_volume();
      if (local_volume == 0)
        return NULL;
      if (local_volume == lhs->get_volume())
        return lhs;
      return NULL;
    }

    /////////////////////////////////////////////////////////////
    // Templated Index Space Node 
    /////////////////////////////////////////////////////////////

    //--------------------------------------------------------------------------
    template<int DIM, typename T>
    IndexSpaceNodeT<DIM,T>::IndexSpaceNodeT(RegionTreeForest *ctx, 
        IndexSpace handle, IndexPartNode *parent, LegionColor color,
        const Realm::IndexSpace<DIM,T> *is, DistributedID did, 
        ApEvent ready, IndexSpaceExprID expr_id)
      : IndexSpaceNode(ctx, handle, parent, color, did, ready, expr_id), 
        linearization_ready(false)
    //--------------------------------------------------------------------------
    {
      if (is != NULL)
      {
        realm_index_space = *is;
        Runtime::trigger_event(realm_index_space_set);
      }
    }

    //--------------------------------------------------------------------------
    template<int DIM, typename T>
    IndexSpaceNodeT<DIM,T>::IndexSpaceNodeT(const IndexSpaceNodeT &rhs)
      : IndexSpaceNode(rhs)
    //--------------------------------------------------------------------------
    {
      // should never be called
      assert(false);
    }

    //--------------------------------------------------------------------------
    template<int DIM, typename T>
    IndexSpaceNodeT<DIM,T>::~IndexSpaceNodeT(void)
    //--------------------------------------------------------------------------
    { 
      // Destory our index space if we are the owner and it has been set
      if (is_owner() && realm_index_space_set.has_triggered())
        realm_index_space.destroy();
    }

    //--------------------------------------------------------------------------
    template<int DIM, typename T>
    IndexSpaceNodeT<DIM,T>& IndexSpaceNodeT<DIM,T>::operator=(
                                                     const IndexSpaceNodeT &rhs)
    //--------------------------------------------------------------------------
    {
      // should never be called
      assert(false);
      return *this;
    }

    //--------------------------------------------------------------------------
    template<int DIM, typename T>
    inline ApEvent IndexSpaceNodeT<DIM,T>::get_realm_index_space(
                      Realm::IndexSpace<DIM,T> &result, bool need_tight_result)
    //--------------------------------------------------------------------------
    {
      if (!tight_index_space)
      {
        if (need_tight_result)
        {
          // Wait for the index space to be tight
          tight_index_space_set.wait();
          // Fall through and get the result when we're done
        }
        else
        {
          if (!realm_index_space_set.has_triggered())
            realm_index_space_set.wait();
          // Not tight yet so still subject to change so we need the lock
          AutoLock n_lock(node_lock,1,false/*exclusive*/);
          result = realm_index_space;
          return index_space_ready;
        }
      }
      // At this point we have a tight index space
      // That means it's already ready
      result = realm_index_space;
      return ApEvent::NO_AP_EVENT;
    }

    //--------------------------------------------------------------------------
    template<int DIM, typename T>
    inline void IndexSpaceNodeT<DIM,T>::set_realm_index_space(
                  AddressSpaceID source, const Realm::IndexSpace<DIM,T> &value)
    //--------------------------------------------------------------------------
    {
#ifdef DEBUG_LEGION
      assert(!realm_index_space_set.has_triggered());
#endif
      // We can set this now but triggering the realm_index_space_set
      // event has to be done while holding the node_lock on the owner
      // node so that it is serialized with respect to queries from 
      // remote nodes for copies about the remote instance
      realm_index_space = value;
      // If we're not the owner, send a message back to the
      // owner specifying that it can set the index space value
      const AddressSpaceID owner_space = get_owner_space();
      if (owner_space != context->runtime->address_space)
      {
        // We're not the owner so we can trigger the event without the lock
        Runtime::trigger_event(realm_index_space_set);
        // We're not the owner, if this is not from the owner then
        // send a message there telling the owner that it is set
        if (source != owner_space)
        {
          Serializer rez;
          {
            RezCheck z(rez);
            rez.serialize(handle);
            pack_index_space(rez, false/*include size*/);
          }
          context->runtime->send_index_space_set(owner_space, rez);
        }
      }
      else
      {
        // Log subspaces being set on the owner
        if (implicit_runtime->legion_spy_enabled && (parent != NULL))
          this->log_index_space_points(realm_index_space);
	if ((implicit_runtime->profiler) && (parent != NULL))
          this->log_profiler_index_space_points(realm_index_space);
        // Hold the lock while walking over the node set
        AutoLock n_lock(node_lock);
        // Now we can trigger the event while holding the lock
        Runtime::trigger_event(realm_index_space_set);
        if (has_remote_instances())
        {
          // We're the owner, send messages to everyone else that we've 
          // sent this node to except the source
          Serializer rez;
          {
            RezCheck z(rez);
            rez.serialize(handle);
            pack_index_space(rez, false/*include size*/);
          }
          IndexSpaceSetFunctor functor(context->runtime, source, rez);
          map_over_remote_instances(functor);
        }
      }
      // Now we can tighten it
      tighten_index_space();
    }

    //--------------------------------------------------------------------------
    template<int DIM, typename T>
    ApEvent IndexSpaceNodeT<DIM,T>::get_expr_index_space(void *result,
                                            TypeTag tag, bool need_tight_result)
    //--------------------------------------------------------------------------
    {
#ifdef DEBUG_LEGION
      assert(type_tag == handle.get_type_tag());
#endif
      Realm::IndexSpace<DIM,T> *space = 
        reinterpret_cast<Realm::IndexSpace<DIM,T>*>(result);
      return get_realm_index_space(*space, need_tight_result);
    }

    //--------------------------------------------------------------------------
    template<int DIM, typename T>
    Domain IndexSpaceNodeT<DIM,T>::get_domain(ApEvent &ready, bool need_tight)
    //--------------------------------------------------------------------------
    {
      Realm::IndexSpace<DIM,T> result;
      ready = get_realm_index_space(result, need_tight);
      return DomainT<DIM,T>(result);
    }

    //--------------------------------------------------------------------------
    template<int DIM, typename T>
    void IndexSpaceNodeT<DIM,T>::tighten_index_space(void)
    //--------------------------------------------------------------------------
    {
#ifdef DEBUG_LEGION
      assert(!tight_index_space);
      assert(!tight_index_space_set.has_triggered());
#endif
      const RtEvent valid_event(realm_index_space.make_valid());
      if (!index_space_ready.has_triggered() || !valid_event.has_triggered())
      {
        // If this index space isn't ready yet, then we have to defer this 
        TightenIndexSpaceArgs args(this);
        if (!index_space_ready.has_triggered())
        {
          if (!valid_event.has_triggered())
            context->runtime->issue_runtime_meta_task(args,
                LG_LATENCY_WORK_PRIORITY, Runtime::merge_events(valid_event,
                  Runtime::protect_event(index_space_ready)));
          else
            context->runtime->issue_runtime_meta_task(args,
                LG_LATENCY_WORK_PRIORITY,
                Runtime::protect_event(index_space_ready));
        }
        else
          context->runtime->issue_runtime_meta_task(args,
              LG_LATENCY_WORK_PRIORITY, valid_event);
        
        return;
      }
#ifdef DEBUG_LEGION
      assert(realm_index_space.is_valid());
#endif
      Realm::IndexSpace<DIM,T> tight_space = realm_index_space.tighten();
#ifdef DEBUG_LEGION
      assert(tight_space.is_valid());
#endif
      Realm::IndexSpace<DIM,T> old_space;
      // Now take the lock and set everything
      {
        AutoLock n_lock(node_lock);
        old_space = realm_index_space;
        realm_index_space = tight_space;
        __sync_synchronize(); // small memory fence to propagate writes
        tight_index_space = true;
      }
      Runtime::trigger_event(tight_index_space_set);
      old_space.destroy();
    }

    //--------------------------------------------------------------------------
    template<int DIM, typename T>
    bool IndexSpaceNodeT<DIM,T>::check_empty(void)
    //--------------------------------------------------------------------------
    {
      return (get_volume() == 0);
    }

    //--------------------------------------------------------------------------
    template<int DIM, typename T>
    void IndexSpaceNodeT<DIM,T>::pack_expression(Serializer &rez, 
                                                 AddressSpaceID target)
    //--------------------------------------------------------------------------
    {
      if (target != context->runtime->address_space)
      {
        rez.serialize<bool>(false/*local*/);
        rez.serialize<bool>(true/*index space*/);
        rez.serialize(handle);
      }
      else
      {
        rez.serialize<bool>(true/*local*/);
        rez.serialize<IndexSpaceExpression*>(this);
      }
    }

    //--------------------------------------------------------------------------
    template<int DIM, typename T>
    void IndexSpaceNodeT<DIM,T>::create_sharded_alias(IndexSpace alias,
                                                      DistributedID alias_did)
    //--------------------------------------------------------------------------
    {
      // Have to wait at least until we get our index space set
      if (!realm_index_space_set.has_triggered())
        realm_index_space_set.wait();
      context->create_node(alias, &realm_index_space_set, NULL/*parent*/,
                           0/*color*/, alias_did, index_space_ready, 
                           expr_id/*alis*/, false/*notify remote*/);
    }

    //--------------------------------------------------------------------------
    template<int DIM, typename T>
    void IndexSpaceNodeT<DIM,T>::pack_expression_structure(Serializer &rez,
                                                          AddressSpaceID target,
                                                          const bool top) 
    //--------------------------------------------------------------------------
    {
      rez.serialize<bool>(true/*index space*/);
      rez.serialize(handle);
      // Make sure this doesn't get collected until we're unpacked
      // This could be a performance bug since it will block if we
      // have to send a reference to a remote node, but that should
      // never actually happen
      LocalReferenceMutator mutator;
      add_base_gc_ref(REMOTE_DID_REF, &mutator);
    }

    //--------------------------------------------------------------------------
    template<int DIM, typename T>
    void IndexSpaceNodeT<DIM,T>::log_index_space_points(void)
    //--------------------------------------------------------------------------
    {
      Realm::IndexSpace<DIM,T> tight_space;
      get_realm_index_space(tight_space, true/*tight*/);
      if (context->runtime->legion_spy_enabled)
        log_index_space_points(tight_space);
      if (context->runtime->profiler != NULL)
        log_profiler_index_space_points(tight_space);
    }
      
    //--------------------------------------------------------------------------
    template<int DIM, typename T>
    void IndexSpaceNodeT<DIM,T>::log_index_space_points(
                              const Realm::IndexSpace<DIM,T> &tight_space) const
    //--------------------------------------------------------------------------
    {
      if (!tight_space.empty())
      {
        // Iterate over the rectangles and print them out 
        for (Realm::IndexSpaceIterator<DIM,T> itr(tight_space); 
              itr.valid; itr.step())
        {
          if (itr.rect.volume() == 1)
            LegionSpy::log_index_space_point(handle.get_id(), 
                                             Point<DIM,T>(itr.rect.lo));
          else
            LegionSpy::log_index_space_rect(handle.get_id(), 
                                            Rect<DIM,T>(itr.rect));
        }
      }
      else
        LegionSpy::log_empty_index_space(handle.get_id());
    }

    //--------------------------------------------------------------------------
    template<int DIM, typename T>
    void IndexSpaceNodeT<DIM,T>::log_profiler_index_space_points(
                              const Realm::IndexSpace<DIM,T> &tight_space) const
    //--------------------------------------------------------------------------
    {
      if (!tight_space.empty())
      {
        // Iterate over the rectangles and print them out
        for (Realm::IndexSpaceIterator<DIM,T> itr(tight_space);
              itr.valid; itr.step())
        {
          if (itr.rect.volume() == 1)
            context->runtime->profiler->record_index_space_point(
                handle.get_id(), Point<DIM,T>(itr.rect.lo));
          else
            context->runtime->profiler->record_index_space_rect(
                handle.get_id(), Rect<DIM,T>(itr.rect));
        }
      }
      else
        context->runtime->profiler->record_empty_index_space(handle.get_id());
    }

    //--------------------------------------------------------------------------
    template<int DIM, typename T>
    ApEvent IndexSpaceNodeT<DIM,T>::compute_pending_space(Operation *op,
                          const std::vector<IndexSpace> &handles, bool is_union)
    //--------------------------------------------------------------------------
    {
      std::set<ApEvent> preconditions;
      std::vector<Realm::IndexSpace<DIM,T> > spaces(handles.size());
      for (unsigned idx = 0; idx < handles.size(); idx++)
      {
        IndexSpaceNode *node = context->get_node(handles[idx]);
        if (handles[idx].get_type_tag() != handle.get_type_tag())
        {
          TaskContext *ctx = op->get_context();
          if (is_union)
            REPORT_LEGION_ERROR(ERROR_DYNAMIC_TYPE_MISMATCH,
                          "Dynamic type mismatch in 'create_index_space_union' "
                          "performed in task %s (UID %lld)",
                          ctx->get_task_name(), ctx->get_unique_id())
          else
            REPORT_LEGION_ERROR(ERROR_DYNAMIC_TYPE_MISMATCH,
                          "Dynamic type mismatch in "
                          "'create_index_space_intersection' performed in "
                          "task %s (UID %lld)", ctx->get_task_name(),
                          ctx->get_unique_id())
        }
        IndexSpaceNodeT<DIM,T> *space = 
          static_cast<IndexSpaceNodeT<DIM,T>*>(node);
        ApEvent ready = space->get_realm_index_space(spaces[idx], false);
        if (ready.exists())
          preconditions.insert(ready);
      }
      if (op->has_execution_fence_event())
        preconditions.insert(op->get_execution_fence_event());
      // Kick this off to Realm
      ApEvent precondition = Runtime::merge_events(NULL, preconditions);
      Realm::IndexSpace<DIM,T> result_space;
      if (is_union)
      {
        Realm::ProfilingRequestSet requests;
        if (context->runtime->profiler != NULL)
          context->runtime->profiler->add_partition_request(requests,
                                        op, DEP_PART_UNION_REDUCTION);
        ApEvent result(Realm::IndexSpace<DIM,T>::compute_union(
              spaces, result_space, requests, precondition));
        set_realm_index_space(context->runtime->address_space, result_space);
        return result;
      }
      else
      {
        Realm::ProfilingRequestSet requests;
        if (context->runtime->profiler != NULL)
          context->runtime->profiler->add_partition_request(requests,
                                op, DEP_PART_INTERSECTION_REDUCTION);
        ApEvent result(Realm::IndexSpace<DIM,T>::compute_intersection(
              spaces, result_space, requests, precondition));
        set_realm_index_space(context->runtime->address_space, result_space);
        return result;
      }
    }

    //--------------------------------------------------------------------------
    template<int DIM, typename T>
    ApEvent IndexSpaceNodeT<DIM,T>::compute_pending_space(Operation *op,
                                      IndexPartition part_handle, bool is_union)
    //--------------------------------------------------------------------------
    {
      if (part_handle.get_type_tag() != handle.get_type_tag())
      {
        TaskContext *ctx = op->get_context();
        if (is_union)
          REPORT_LEGION_ERROR(ERROR_DYNAMIC_TYPE_MISMATCH,
                        "Dynamic type mismatch in 'create_index_space_union' "
                        "performed in task %s (UID %lld)",
                        ctx->get_task_name(), ctx->get_unique_id())
        else
          REPORT_LEGION_ERROR(ERROR_DYNAMIC_TYPE_MISMATCH,
                        "Dynamic type mismatch in "
                        "'create_index_space_intersection' performed in "
                        "task %s (UID %lld)", ctx->get_task_name(),
                        ctx->get_unique_id())
      }
      IndexPartNode *partition = context->get_node(part_handle);
      std::set<ApEvent> preconditions;
      std::vector<Realm::IndexSpace<DIM,T> > 
        spaces(partition->color_space->get_volume());
      unsigned subspace_index = 0;
      if (partition->total_children == partition->max_linearized_color)
      {
        for (LegionColor color = 0; color < partition->total_children; color++)
        {
          IndexSpaceNodeT<DIM,T> *child = 
            static_cast<IndexSpaceNodeT<DIM,T>*>(partition->get_child(color));
          ApEvent ready = child->get_realm_index_space(spaces[subspace_index++],
                                                       false/*tight*/);
          if (ready.exists())
            preconditions.insert(ready);
        }
      }
      else
      {
        ColorSpaceIterator *itr = 
          partition->color_space->create_color_space_iterator();
        while (itr->is_valid())
        {
          const LegionColor color = itr->yield_color();
          IndexSpaceNodeT<DIM,T> *child = 
            static_cast<IndexSpaceNodeT<DIM,T>*>(partition->get_child(color));
          ApEvent ready = child->get_realm_index_space(spaces[subspace_index++],
                                                       false/*tight*/);
          if (ready.exists())
            preconditions.insert(ready);
        }
        delete itr;
      }
      if (op->has_execution_fence_event())
        preconditions.insert(op->get_execution_fence_event());
      // Kick this off to Realm
      ApEvent precondition = Runtime::merge_events(NULL, preconditions);
      Realm::IndexSpace<DIM,T> result_space;
      if (is_union)
      {
        Realm::ProfilingRequestSet requests;
        if (context->runtime->profiler != NULL)
          context->runtime->profiler->add_partition_request(requests,
                                        op, DEP_PART_UNION_REDUCTION);
        ApEvent result(Realm::IndexSpace<DIM,T>::compute_union(
              spaces, result_space, requests, precondition));
        set_realm_index_space(context->runtime->address_space, result_space);
        return result;
      }
      else
      {
        Realm::ProfilingRequestSet requests;
        if (context->runtime->profiler != NULL)
          context->runtime->profiler->add_partition_request(requests,
                                op, DEP_PART_INTERSECTION_REDUCTION);
        ApEvent result(Realm::IndexSpace<DIM,T>::compute_intersection(
              spaces, result_space, requests, precondition));
        set_realm_index_space(context->runtime->address_space, result_space);
        return result;
      }
    }

    //--------------------------------------------------------------------------
    template<int DIM, typename T>
    ApEvent IndexSpaceNodeT<DIM,T>::compute_pending_difference(Operation *op,
                        IndexSpace init, const std::vector<IndexSpace> &handles)
    //--------------------------------------------------------------------------
    {
      if (init.get_type_tag() != handle.get_type_tag())
      {
        TaskContext *ctx = op->get_context();
        REPORT_LEGION_ERROR(ERROR_DYNAMIC_TYPE_MISMATCH,
                      "Dynamic type mismatch in "
                      "'create_index_space_difference' performed in "
                      "task %s (%lld)", ctx->get_task_name(), 
                      ctx->get_unique_id())
      }
      std::set<ApEvent> preconditions;
      std::vector<Realm::IndexSpace<DIM,T> > spaces(handles.size());
      for (unsigned idx = 0; idx < handles.size(); idx++)
      {
        IndexSpaceNode *node = context->get_node(handles[idx]);
        if (handles[idx].get_type_tag() != handle.get_type_tag())
        {
          TaskContext *ctx = op->get_context();
          REPORT_LEGION_ERROR(ERROR_DYNAMIC_TYPE_MISMATCH,
                        "Dynamic type mismatch in "
                        "'create_index_space_difference' performed in "
                        "task %s (%lld)", ctx->get_task_name(), 
                        ctx->get_unique_id())
        }
        IndexSpaceNodeT<DIM,T> *space = 
          static_cast<IndexSpaceNodeT<DIM,T>*>(node);
        ApEvent ready = space->get_realm_index_space(spaces[idx], 
                                                     false/*tight*/);
        if (ready.exists())
          preconditions.insert(ready);
      } 
      if (op->has_execution_fence_event())
        preconditions.insert(op->get_execution_fence_event());
      ApEvent precondition = Runtime::merge_events(NULL, preconditions);
      Realm::ProfilingRequestSet union_requests;
      Realm::ProfilingRequestSet diff_requests;
      if (context->runtime->profiler != NULL)
      {
        context->runtime->profiler->add_partition_request(union_requests,
                                            op, DEP_PART_UNION_REDUCTION);
        context->runtime->profiler->add_partition_request(diff_requests,
                                            op, DEP_PART_DIFFERENCE);
      }
      // Compute the union of the handles for the right-hand side
      Realm::IndexSpace<DIM,T> rhs_space;
      ApEvent rhs_ready(Realm::IndexSpace<DIM,T>::compute_union(
            spaces, rhs_space, union_requests, precondition));
      IndexSpaceNodeT<DIM,T> *lhs_node = 
        static_cast<IndexSpaceNodeT<DIM,T>*>(context->get_node(init));
      Realm::IndexSpace<DIM,T> lhs_space, result_space;
      ApEvent lhs_ready = lhs_node->get_realm_index_space(lhs_space, false);
      ApEvent result(Realm::IndexSpace<DIM,T>::compute_difference(
            lhs_space, rhs_space, result_space, diff_requests,
            Runtime::merge_events(NULL, lhs_ready, rhs_ready)));
      set_realm_index_space(context->runtime->address_space, result_space);
      // Destroy the tempory rhs space once the computation is done
      rhs_space.destroy(result);
      return result;
    } 

    //--------------------------------------------------------------------------
    template<int DIM, typename T>
    void IndexSpaceNodeT<DIM,T>::get_index_space_domain(void *realm_is, 
                                                        TypeTag type_tag)
    //--------------------------------------------------------------------------
    {
      if (type_tag != handle.get_type_tag())
        REPORT_LEGION_ERROR(ERROR_DYNAMIC_TYPE_MISMATCH,
            "Dynamic type mismatch in 'get_index_space_domain'")
      Realm::IndexSpace<DIM,T> *target = 
        static_cast<Realm::IndexSpace<DIM,T>*>(realm_is);
      // No need to wait since we're waiting for it to be tight
      // which implies that it will be ready
      get_realm_index_space(*target, true/*tight*/);
    }

    //--------------------------------------------------------------------------
    template<int DIM, typename T>
    size_t IndexSpaceNodeT<DIM,T>::get_volume(void)
    //--------------------------------------------------------------------------
    {
      if (has_volume)
        return volume;
      Realm::IndexSpace<DIM,T> volume_space;
      get_realm_index_space(volume_space, true/*tight*/);
      volume = volume_space.volume();
      __sync_synchronize();
      has_volume = true;
      return volume;
    }

    //--------------------------------------------------------------------------
    template<int DIM, typename T>
    size_t IndexSpaceNodeT<DIM,T>::get_num_dims(void) const
    //--------------------------------------------------------------------------
    {
      return DIM;
    }

    //--------------------------------------------------------------------------
    template<int DIM, typename T>
    bool IndexSpaceNodeT<DIM,T>::contains_point(const void *realm_point, 
                                                TypeTag type_tag)
    //--------------------------------------------------------------------------
    {
      if (type_tag != handle.get_type_tag())
        REPORT_LEGION_ERROR(ERROR_DYNAMIC_TYPE_MISMATCH,
            "Dynamic type mismatch in 'safe_cast'")
      const Realm::Point<DIM,T> *point = 
        static_cast<const Realm::Point<DIM,T>*>(realm_point);
      Realm::IndexSpace<DIM,T> test_space;
      // Wait for a tight space on which to perform the test
      get_realm_index_space(test_space, true/*tight*/);
      return test_space.contains(*point);
    }

    //--------------------------------------------------------------------------
    template<int DIM, typename T>
    bool IndexSpaceNodeT<DIM,T>::contains_point(const Realm::Point<DIM,T> &p)
    //--------------------------------------------------------------------------
    {
      Realm::IndexSpace<DIM,T> test_space;
      // Wait for a tight space on which to perform the test
      get_realm_index_space(test_space, true/*tight*/);
      return test_space.contains(p);
    }

    //--------------------------------------------------------------------------
    template<int DIM, typename T>
    bool IndexSpaceNodeT<DIM,T>::destroy_node(AddressSpaceID source,
                                              std::set<RtEvent> &applied,
                                              bool collective)
    //--------------------------------------------------------------------------
    {
#ifdef DEBUG_LEGION
      assert(registered_with_runtime);
#endif
      if (destroyed)
        REPORT_LEGION_ERROR(ERROR_ILLEGAL_INDEX_SPACE_DELETION,
            "Duplicate deletion of Index Space %d", handle.get_id())
      destroyed = true;
      // If we're not the owner, send a message that we're removing
      // the application reference
      if (!is_owner() && !collective)
      {
        if (source != owner_space)
          runtime->send_index_space_destruction(handle, owner_space, applied);
        return false;
      }
      else
      {
        if (is_owner() && !collective && has_remote_instances())
        {
          DestroyNodeFunctor functor(handle, source, runtime, applied);
          map_over_remote_instances(functor);
        }
        // Traverse down and destroy all of the child nodes
        // Need to make a copy of this in case the children
        // end up being deleted and removing themselves
        std::vector<IndexPartNode*> color_map_copy;
        {
          unsigned index = 0;
          AutoLock n_lock(node_lock,1,false/*exclusive*/);
          if (!color_map.empty())
          {
            color_map_copy.resize(color_map.size());
            for (std::map<LegionColor,IndexPartNode*>::const_iterator it = 
                  color_map.begin(); it != color_map.end(); it++)
              color_map_copy[index++] = it->second;
          }
        }
        if (!color_map_copy.empty())
        {
          for (std::vector<IndexPartNode*>::const_iterator it = 
                color_map_copy.begin(); it != color_map_copy.end(); it++)
<<<<<<< HEAD
            (*it)->destroy_node(local_space, false/*top*/, applied, collective);
=======
            if ((*it)->destroy_node(local_space, false/*top*/, applied))
              delete (*it);
>>>>>>> 1385c3dd
        }
        if (is_owner())
          return remove_base_valid_ref(APPLICATION_REF, NULL/*mutator*/);
        else
          return false;
      }
    }

    //--------------------------------------------------------------------------
    template<int DIM, typename T>
    LegionColor IndexSpaceNodeT<DIM,T>::get_max_linearized_color(void)
    //--------------------------------------------------------------------------
    {
      Realm::IndexSpace<DIM,T> color_bounds;
      get_realm_index_space(color_bounds, true/*tight*/);
      return color_bounds.bounds.volume();
    }

    //--------------------------------------------------------------------------
    template<int DIM, typename T>
    void IndexSpaceNodeT<DIM,T>::compute_linearization_metadata(void)
    //--------------------------------------------------------------------------
    {
      Realm::IndexSpace<DIM,T> space;
      get_realm_index_space(space, true/*tight*/);
      // Don't need to wait for full index space since we just need bounds
      const Realm::Rect<DIM,T> &bounds = space.bounds;
      const long long volume = bounds.volume();
      if (volume > 0)
      {
        long long stride = 1;
        for (int idx = 0; idx < DIM; idx++)
        {
          offset[idx] = bounds.lo[idx];
          strides[idx] = stride;
          stride *= ((bounds.hi[idx] - bounds.lo[idx]) + 1);
        }
#ifdef DEBUG_LEGION
        assert(stride == volume);
#endif
      }
      else
      {
        for (int idx = 0; idx < DIM; idx++)
        {
          offset[idx] = 0;
          strides[idx] = 0;
        }
      }
      // Need a memory fence here to make sure that writes propagate on 
      // non-total-store-ordered memory consistency machines like PowerPC
      __sync_synchronize();
      linearization_ready = true;
    }

    //--------------------------------------------------------------------------
    template<int DIM, typename T>
    LegionColor IndexSpaceNodeT<DIM,T>::linearize_color(const void *realm_color,
                                                        TypeTag type_tag)
    //--------------------------------------------------------------------------
    {
#ifdef DEBUG_LEGION
      assert(type_tag == handle.get_type_tag());
#endif
      if (!linearization_ready)
        compute_linearization_metadata();
      Realm::Point<DIM,T> point = 
        *(static_cast<const Realm::Point<DIM,T>*>(realm_color));
      // First subtract the offset to get to the origin
      point -= offset;
      LegionColor color = 0;
      for (int idx = 0; idx < DIM; idx++)
        color += point[idx] * strides[idx];
      return color;
    }

    //--------------------------------------------------------------------------
    template<int DIM, typename T>
    LegionColor IndexSpaceNodeT<DIM,T>::linearize_color(Point<DIM,T> point)
    //--------------------------------------------------------------------------
    {
      if (!linearization_ready)
        compute_linearization_metadata();
      // First subtract the offset to get to the origin
      point -= offset;
      LegionColor color = 0;
      for (int idx = 0; idx < DIM; idx++)
        color += point[idx] * strides[idx];
      return color;
    }

    //--------------------------------------------------------------------------
    template<int DIM, typename T>
    void IndexSpaceNodeT<DIM,T>::delinearize_color(LegionColor color,
                                            void *realm_color, TypeTag type_tag)
    //--------------------------------------------------------------------------
    {
#ifdef DEBUG_LEGION
      assert(type_tag == handle.get_type_tag());
#endif
      if (!linearization_ready)
        compute_linearization_metadata();
      Realm::Point<DIM,T> &point = 
        *(static_cast<Realm::Point<DIM,T>*>(realm_color));
      for (int idx = DIM-1; idx >= 0; idx--)
      {
        point[idx] = color/strides[idx]; // truncates
        color -= point[idx] * strides[idx];
      }
      point += offset;
    }

    //--------------------------------------------------------------------------
    template<int DIM, typename T>
    ColorSpaceIterator* 
                       IndexSpaceNodeT<DIM,T>::create_color_space_iterator(void)
    //--------------------------------------------------------------------------
    {
      Realm::IndexSpace<DIM,T> color_space;
      // Wait for a tight space on which to perform the test
      get_realm_index_space(color_space, true/*tight*/); 
      return new ColorSpaceIteratorT<DIM,T>(color_space, this);
    }

    //--------------------------------------------------------------------------
    template<int DIM, typename T>
    bool IndexSpaceNodeT<DIM,T>::contains_color(LegionColor color, 
                                                bool report_error/*=false*/)
    //--------------------------------------------------------------------------
    {
      Realm::Point<DIM,T> point;
      delinearize_color(color, &point, handle.get_type_tag());
      Realm::IndexSpace<DIM,T> space;
      get_realm_index_space(space, true/*tight*/);
      if (!space.contains(point))
      {
        if (report_error)
          REPORT_LEGION_ERROR(ERROR_INVALID_INDEX_SPACE_COLOR,
              "Invalid color request")
        return false;
      }
      else
        return true;
    }

    //--------------------------------------------------------------------------
    template<int DIM, typename T>
    void IndexSpaceNodeT<DIM,T>::instantiate_colors(
                                               std::vector<LegionColor> &colors)
    //--------------------------------------------------------------------------
    {
      colors.resize(get_volume());
      unsigned idx = 0;
      Realm::IndexSpace<DIM,T> space;
      get_realm_index_space(space, true/*tight*/);
      for (Realm::IndexSpaceIterator<DIM,T> rect_itr(space); 
            rect_itr.valid; rect_itr.step())
      {
        for (Realm::PointInRectIterator<DIM,T> itr(rect_itr.rect);
              itr.valid; itr.step(), idx++)
          colors[idx] = linearize_color(&itr.p, handle.get_type_tag());
      }
    }

    //--------------------------------------------------------------------------
    template<int DIM, typename T>
    Domain IndexSpaceNodeT<DIM,T>::get_color_space_domain(void)
    //--------------------------------------------------------------------------
    {
      Realm::IndexSpace<DIM,T> space;
      get_realm_index_space(space, true/*tight*/);
      return Domain(DomainT<DIM,T>(space));
    }

    //--------------------------------------------------------------------------
    template<int DIM, typename T>
    DomainPoint IndexSpaceNodeT<DIM,T>::get_domain_point_color(void) const
    //--------------------------------------------------------------------------
    {
      if (parent == NULL)
        return DomainPoint(color);
      return parent->color_space->delinearize_color_to_point(color); 
    }

    //--------------------------------------------------------------------------
    template<int DIM, typename T>
    DomainPoint IndexSpaceNodeT<DIM,T>::delinearize_color_to_point(
                                                                  LegionColor c)
    //--------------------------------------------------------------------------
    {
      Realm::Point<DIM,T> color_point;
      delinearize_color(c, &color_point, handle.get_type_tag());
      return DomainPoint(Point<DIM,T>(color_point));
    } 

    //--------------------------------------------------------------------------
    template<int DIM, typename T>
    void IndexSpaceNodeT<DIM,T>::pack_index_space(Serializer &rez,
                                                  bool include_size) const
    //--------------------------------------------------------------------------
    {
#ifdef DEBUG_LEGION
      assert(realm_index_space_set.has_triggered());
#endif
      if (include_size)
        rez.serialize<size_t>(sizeof(realm_index_space));
      // No need for the lock, held by the caller
      rez.serialize(realm_index_space);
    }

    //--------------------------------------------------------------------------
    template<int DIM, typename T>
    void IndexSpaceNodeT<DIM,T>::unpack_index_space(Deserializer &derez,
                                                    AddressSpaceID source)
    //--------------------------------------------------------------------------
    {
      Realm::IndexSpace<DIM,T> result_space;
      derez.deserialize(result_space);
      set_realm_index_space(source, result_space);
    }

    //--------------------------------------------------------------------------
    template<int DIM, typename T>
    ApEvent IndexSpaceNodeT<DIM,T>::create_equal_children(Operation *op,
                                   IndexPartNode *partition, size_t granularity)
    //--------------------------------------------------------------------------
    {
#ifdef DEBUG_LEGION
      assert(partition->parent == this);
#endif
      const size_t count = partition->color_space->get_volume(); 
      // Common case is not control replication
      std::vector<Realm::IndexSpace<DIM,T> > subspaces;
      Realm::ProfilingRequestSet requests;
      if (context->runtime->profiler != NULL)
        context->runtime->profiler->add_partition_request(requests,
                                                op, DEP_PART_EQUAL);
      Realm::IndexSpace<DIM,T> local_space;
      ApEvent ready = get_realm_index_space(local_space, false/*tight*/);
      if (op->has_execution_fence_event())
        ready = Runtime::merge_events(NULL, ready, 
                  op->get_execution_fence_event());
      ApEvent result(local_space.create_equal_subspaces(count, 
            granularity, subspaces, requests, ready));
#ifdef LEGION_SPY
      if (!result.exists() || (result == ready))
      {
        ApUserEvent new_result = Runtime::create_ap_user_event();
        Runtime::trigger_event(new_result);
        result = new_result;
      }
      LegionSpy::log_deppart_events(op->get_unique_op_id(),handle,ready,result);
#endif
      // Enumerate the colors and assign the spaces
      if (partition->total_children == partition->max_linearized_color)
      {
        for (LegionColor color = 0; color < partition->total_children; color++)
        {
          IndexSpaceNodeT<DIM,T> *child = 
            static_cast<IndexSpaceNodeT<DIM,T>*>(partition->get_child(color));
          child->set_realm_index_space(context->runtime->address_space,
                                       subspaces[color]);
        }
      }
      else
      {
        unsigned subspace_index = 0;
        ColorSpaceIterator *itr = 
          partition->color_space->create_color_space_iterator();
        while (itr->is_valid())
        {
          const LegionColor color = itr->yield_color(); 
          IndexSpaceNodeT<DIM,T> *child = 
            static_cast<IndexSpaceNodeT<DIM,T>*>(partition->get_child(color));
#ifdef DEBUG_LEGION
          assert(subspace_index < subspaces.size());
#endif
          child->set_realm_index_space(context->runtime->address_space,
                                       subspaces[subspace_index++]);
        }
        delete itr;
      }
      return result;
    }

    //--------------------------------------------------------------------------
    template<int DIM, typename T>
    ApEvent IndexSpaceNodeT<DIM,T>::create_equal_children(Operation *op,
                                   IndexPartNode *partition, size_t granularity,
                                   ShardID shard, size_t total_shards)
    //--------------------------------------------------------------------------
    {
#ifdef DEBUG_LEGION
      assert(partition->parent == this);
      assert(total_shards > 0);
#endif
      const size_t count = partition->color_space->get_volume();
      std::set<ApEvent> done_events;
      if (!realm_index_space_set.has_triggered())
        realm_index_space_set.wait();
      // In the case of control replication we do things 
      // one point at a time for the subspaces owned by this shard
      if (partition->total_children == partition->max_linearized_color)
      {
        for (LegionColor color = shard; 
              color < partition->max_linearized_color; color+=total_shards)
        {
          Realm::ProfilingRequestSet requests;
          if (context->runtime->profiler != NULL)
            context->runtime->profiler->add_partition_request(requests,
                                                    op, DEP_PART_EQUAL);
          Realm::IndexSpace<DIM,T> subspace;
          ApEvent result(realm_index_space.create_equal_subspace(count, 
            granularity, color, subspace, requests, index_space_ready));
          IndexSpaceNodeT<DIM,T> *child = 
            static_cast<IndexSpaceNodeT<DIM,T>*>(partition->get_child(color));
          child->set_realm_index_space(context->runtime->address_space,
                                       subspace);
          done_events.insert(result);
        }
      }
      else
      {
        unsigned subspace_index = 0;
        // Always use the partitions color space
        ColorSpaceIterator *itr = 
          partition->color_space->create_color_space_iterator();
        // Skip ahead if necessary for our shard
        for (unsigned idx = 0; idx < shard; idx++)
        {
          subspace_index++;
          itr->yield_color();
          if (!itr->is_valid())
            break;
        }
        while (itr->is_valid())
        {
          const LegionColor color = itr->yield_color();
          Realm::ProfilingRequestSet requests;
          if (context->runtime->profiler != NULL)
            context->runtime->profiler->add_partition_request(requests,
                                                    op, DEP_PART_EQUAL);
          Realm::IndexSpace<DIM,T> subspace;
          ApEvent result(realm_index_space.create_equal_subspace(count, 
            granularity, subspace_index++, subspace, requests, 
            index_space_ready));
          IndexSpaceNodeT<DIM,T> *child = 
            static_cast<IndexSpaceNodeT<DIM,T>*>(partition->get_child(color));
          child->set_realm_index_space(context->runtime->address_space,
                                       subspace);
          done_events.insert(result);
          // Skip ahead for the next color if necessary
          for (unsigned idx = 0; idx < (total_shards-1); idx++)
          {
            subspace_index++;
            itr->yield_color();
            if (!itr->is_valid())
              break;
          }
        }
        delete itr;
      }
      if (!done_events.empty())
        return Runtime::merge_events(NULL, done_events);
      else
        return ApEvent::NO_AP_EVENT;
    }

    //--------------------------------------------------------------------------
    template<int DIM, typename T>
    ApEvent IndexSpaceNodeT<DIM,T>::create_by_union(Operation *op,
                                                    IndexPartNode *partition,
                                                    IndexPartNode *left,
                                                    IndexPartNode *right)
    //--------------------------------------------------------------------------
    {
#ifdef DEBUG_LEGION
      assert(partition->parent == this);
#endif
      const size_t count = partition->color_space->get_volume();
      std::vector<Realm::IndexSpace<DIM,T> > lhs_spaces(count);
      std::vector<Realm::IndexSpace<DIM,T> > rhs_spaces(count);
      std::set<ApEvent> preconditions;
      // First we need to fill in all the subspaces
      unsigned subspace_index = 0;
      if (partition->total_children == partition->max_linearized_color)
      {
        for (LegionColor color = 0; color < partition->total_children; color++)
        {
          IndexSpaceNodeT<DIM,T> *left_child = 
            static_cast<IndexSpaceNodeT<DIM,T>*>(left->get_child(color));
          IndexSpaceNodeT<DIM,T> *right_child = 
            static_cast<IndexSpaceNodeT<DIM,T>*>(right->get_child(color));
#ifdef DEBUG_LEGION
          assert(subspace_index < count);
#endif
          ApEvent left_ready = 
            left_child->get_realm_index_space(lhs_spaces[subspace_index],
                                              false/*tight*/);
          ApEvent right_ready = 
            right_child->get_realm_index_space(rhs_spaces[subspace_index++],
                                               false/*tight*/);
          if (left_ready.exists())
            preconditions.insert(left_ready);
          if (right_ready.exists())
            preconditions.insert(right_ready);
        }
      }
      else
      {
        ColorSpaceIterator *itr = 
          partition->color_space->create_color_space_iterator();
        while (itr->is_valid())
        {
          const LegionColor color = itr->yield_color();
          IndexSpaceNodeT<DIM,T> *left_child = 
            static_cast<IndexSpaceNodeT<DIM,T>*>(partition->get_child(color));
          IndexSpaceNodeT<DIM,T> *right_child = 
            static_cast<IndexSpaceNodeT<DIM,T>*>(right->get_child(color));
#ifdef DEBUG_LEGION
          assert(subspace_index < count);
#endif
          ApEvent left_ready = 
            left_child->get_realm_index_space(lhs_spaces[subspace_index],
                                              false/*tight*/);
          ApEvent right_ready = 
            right_child->get_realm_index_space(rhs_spaces[subspace_index++],
                                               false/*tight*/);
          if (left_ready.exists())
            preconditions.insert(left_ready);
          if (right_ready.exists())
            preconditions.insert(right_ready);
        }
        delete itr;
      }
      std::vector<Realm::IndexSpace<DIM,T> > subspaces;
      Realm::ProfilingRequestSet requests;
      if (context->runtime->profiler != NULL)
        context->runtime->profiler->add_partition_request(requests,
                                              op, DEP_PART_UNIONS);
      if (op->has_execution_fence_event())
        preconditions.insert(op->get_execution_fence_event());
      ApEvent precondition = Runtime::merge_events(NULL, preconditions);
      ApEvent result(Realm::IndexSpace<DIM,T>::compute_unions(
            lhs_spaces, rhs_spaces, subspaces, requests, precondition));
#ifdef LEGION_SPY
      if (!result.exists() || (result == precondition))
      {
        ApUserEvent new_result = Runtime::create_ap_user_event();
        Runtime::trigger_event(new_result);
        result = new_result;
      }
      LegionSpy::log_deppart_events(op->get_unique_op_id(),
                                    handle, precondition, result);
#endif
      // Now set the index spaces for the results
      subspace_index = 0;
      if (partition->total_children == partition->max_linearized_color)
      {
        for (LegionColor color = 0; color < partition->total_children; color++)
        {
          IndexSpaceNodeT<DIM,T> *child = 
            static_cast<IndexSpaceNodeT<DIM,T>*>(partition->get_child(color));
#ifdef DEBUG_LEGION
          assert(subspace_index < subspaces.size());
#endif
          child->set_realm_index_space(context->runtime->address_space,
                                       subspaces[subspace_index++]);
        }
      }
      else
      {
        ColorSpaceIterator *itr = 
          partition->color_space->create_color_space_iterator();
        while (itr->is_valid())
        {
          const LegionColor color = itr->yield_color();
          IndexSpaceNodeT<DIM,T> *child = 
            static_cast<IndexSpaceNodeT<DIM,T>*>(partition->get_child(color));
#ifdef DEBUG_LEGION
          assert(subspace_index < subspaces.size());
#endif
          child->set_realm_index_space(context->runtime->address_space,
                                       subspaces[subspace_index++]);
        }
        delete itr;
      }
      return result;
    }

    //--------------------------------------------------------------------------
    template<int DIM, typename T>
    ApEvent IndexSpaceNodeT<DIM,T>::create_by_union(Operation *op,
                                                    IndexPartNode *partition,
                                                    IndexPartNode *left,
                                                    IndexPartNode *right,
                                                    ShardID shard, 
                                                    size_t total_shards)
    //--------------------------------------------------------------------------
    {
#ifdef DEBUG_LEGION
      assert(partition->parent == this);
      assert(total_shards > 1);
#endif
      std::vector<Realm::IndexSpace<DIM,T> > lhs_spaces;
      std::vector<Realm::IndexSpace<DIM,T> > rhs_spaces;
      std::vector<LegionColor> colors;
      std::set<ApEvent> preconditions;
      // First we need to fill in all the subspaces
      if (partition->total_children == partition->max_linearized_color)
      {
        for (LegionColor color = shard; 
              color < partition->total_children; color += total_shards)
        {
          IndexSpaceNodeT<DIM,T> *left_child = 
            static_cast<IndexSpaceNodeT<DIM,T>*>(left->get_child(color));
          IndexSpaceNodeT<DIM,T> *right_child = 
            static_cast<IndexSpaceNodeT<DIM,T>*>(right->get_child(color));
          lhs_spaces.resize(lhs_spaces.size() + 1);
          rhs_spaces.resize(rhs_spaces.size() + 1);
          ApEvent left_ready = 
            left_child->get_realm_index_space(lhs_spaces.back(),
                                              false/*tight*/);
          ApEvent right_ready = 
            right_child->get_realm_index_space(rhs_spaces.back(),
                                               false/*tight*/);
          colors.push_back(color);
          if (!left_ready.has_triggered())
            preconditions.insert(left_ready);
          if (!right_ready.has_triggered())
            preconditions.insert(right_ready);
        }
      }
      else
      {
        // Always use the partitions color space
        ColorSpaceIterator *itr = 
          partition->color_space->create_color_space_iterator();
        // Skip ahead if necessary for our shard
        for (unsigned idx = 0; idx < shard; idx++)
        {
          itr->yield_color();
          if (!itr->is_valid())
            break;
        }
        while (itr->is_valid())
        {
          const LegionColor color = itr->yield_color();
          IndexSpaceNodeT<DIM,T> *left_child = 
            static_cast<IndexSpaceNodeT<DIM,T>*>(partition->get_child(color));
          IndexSpaceNodeT<DIM,T> *right_child = 
            static_cast<IndexSpaceNodeT<DIM,T>*>(right->get_child(color));
          lhs_spaces.resize(lhs_spaces.size() + 1);
          rhs_spaces.resize(rhs_spaces.size() + 1);
          ApEvent left_ready = 
            left_child->get_realm_index_space(lhs_spaces.back(),
                                              false/*tight*/);
          ApEvent right_ready = 
            right_child->get_realm_index_space(rhs_spaces.back(),
                                               false/*tight*/);
          colors.push_back(color);
          if (!left_ready.has_triggered())
            preconditions.insert(left_ready);
          if (!right_ready.has_triggered())
            preconditions.insert(right_ready);
          // Skip ahead for the next color if necessary
          for (unsigned idx = 0; idx < (total_shards-1); idx++)
          {
            itr->yield_color();
            if (!itr->is_valid())
              break;
          }
        }
        delete itr;
      }
      if (colors.empty())
        return ApEvent::NO_AP_EVENT;
      std::vector<Realm::IndexSpace<DIM,T> > subspaces;
      Realm::ProfilingRequestSet requests;
      if (context->runtime->profiler != NULL)
        context->runtime->profiler->add_partition_request(requests,
                                              op, DEP_PART_UNIONS);
      ApEvent result(Realm::IndexSpace<DIM,T>::compute_unions(
            lhs_spaces, rhs_spaces, subspaces, requests,
            Runtime::merge_events(NULL, preconditions)));
      // Now set the index spaces for the results
      for (unsigned idx = 0; idx < colors.size(); idx++)
      {
        IndexSpaceNodeT<DIM,T> *child = 
            static_cast<IndexSpaceNodeT<DIM,T>*>(
                partition->get_child(colors[idx]));
        child->set_realm_index_space(context->runtime->address_space,
                                     subspaces[idx]);
      }
      return result;
    }

    //--------------------------------------------------------------------------
    template<int DIM, typename T>
    ApEvent IndexSpaceNodeT<DIM,T>::create_by_intersection(Operation *op,
                                                      IndexPartNode *partition,
                                                      IndexPartNode *left,
                                                      IndexPartNode *right)
    //--------------------------------------------------------------------------
    {
#ifdef DEBUG_LEGION
      assert(partition->parent == this);
#endif
      const size_t count = partition->color_space->get_volume();
      std::vector<Realm::IndexSpace<DIM,T> > lhs_spaces(count);
      std::vector<Realm::IndexSpace<DIM,T> > rhs_spaces(count);
      std::set<ApEvent> preconditions;
      // First we need to fill in all the subspaces
      unsigned subspace_index = 0;
      if (partition->total_children == partition->max_linearized_color)
      {
        for (LegionColor color = 0; color < partition->total_children; color++)
        {
          IndexSpaceNodeT<DIM,T> *left_child = 
            static_cast<IndexSpaceNodeT<DIM,T>*>(left->get_child(color));
          IndexSpaceNodeT<DIM,T> *right_child = 
            static_cast<IndexSpaceNodeT<DIM,T>*>(right->get_child(color));
#ifdef DEBUG_LEGION
          assert(subspace_index < count);
#endif
          ApEvent left_ready = 
            left_child->get_realm_index_space(lhs_spaces[subspace_index],
                                              false/*tight*/);
          ApEvent right_ready = 
            right_child->get_realm_index_space(rhs_spaces[subspace_index++],
                                               false/*tight*/);
          if (left_ready.exists())
            preconditions.insert(left_ready);
          if (right_ready.exists())
            preconditions.insert(right_ready);
        }
      }
      else
      {
        ColorSpaceIterator *itr = 
          partition->color_space->create_color_space_iterator();
        while (itr->is_valid())
        {
          const LegionColor color = itr->yield_color();
          IndexSpaceNodeT<DIM,T> *left_child = 
            static_cast<IndexSpaceNodeT<DIM,T>*>(partition->get_child(color));
          IndexSpaceNodeT<DIM,T> *right_child = 
            static_cast<IndexSpaceNodeT<DIM,T>*>(right->get_child(color));
#ifdef DEBUG_LEGION
          assert(subspace_index < count);
#endif
          ApEvent left_ready = 
            left_child->get_realm_index_space(lhs_spaces[subspace_index],
                                              false/*tight*/);
          ApEvent right_ready = 
            right_child->get_realm_index_space(rhs_spaces[subspace_index++],
                                               false/*tight*/);
          if (left_ready.exists())
            preconditions.insert(left_ready);
          if (right_ready.exists())
            preconditions.insert(right_ready);
        }
        delete itr;
      }
      std::vector<Realm::IndexSpace<DIM,T> > subspaces;
      Realm::ProfilingRequestSet requests;
      if (context->runtime->profiler != NULL)
        context->runtime->profiler->add_partition_request(requests,
                                        op, DEP_PART_INTERSECTIONS);
      if (op->has_execution_fence_event())
        preconditions.insert(op->get_execution_fence_event());
      ApEvent precondition = Runtime::merge_events(NULL, preconditions);
      ApEvent result(Realm::IndexSpace<DIM,T>::compute_intersections(
            lhs_spaces, rhs_spaces, subspaces, requests, precondition));
#ifdef LEGION_SPY
      if (!result.exists() || (result == precondition))
      {
        ApUserEvent new_result = Runtime::create_ap_user_event();
        Runtime::trigger_event(new_result);
        result = new_result;
      }
      LegionSpy::log_deppart_events(op->get_unique_op_id(),
                                    handle, precondition, result);
#endif
      // Now set the index spaces for the results
      subspace_index = 0;
      if (partition->total_children == partition->max_linearized_color)
      {
        for (LegionColor color = 0; color < partition->total_children; color++)
        {
          IndexSpaceNodeT<DIM,T> *child = 
            static_cast<IndexSpaceNodeT<DIM,T>*>(partition->get_child(color));
#ifdef DEBUG_LEGION
          assert(subspace_index < subspaces.size());
#endif
          child->set_realm_index_space(context->runtime->address_space,
                                       subspaces[subspace_index++]);
        }
      }
      else
      {
        ColorSpaceIterator *itr = 
          partition->color_space->create_color_space_iterator();
        while (itr->is_valid())
        {
          const LegionColor color = itr->yield_color();
          IndexSpaceNodeT<DIM,T> *child = 
            static_cast<IndexSpaceNodeT<DIM,T>*>(partition->get_child(color));
#ifdef DEBUG_LEGION
          assert(subspace_index < subspaces.size());
#endif
          child->set_realm_index_space(context->runtime->address_space,
                                       subspaces[subspace_index++]);
        }
        delete itr;
      }
      return result;
    }

    //--------------------------------------------------------------------------
    template<int DIM, typename T>
    ApEvent IndexSpaceNodeT<DIM,T>::create_by_intersection(Operation *op,
                                                    IndexPartNode *partition,
                                                    IndexPartNode *left,
                                                    IndexPartNode *right,
                                                    ShardID shard, 
                                                    size_t total_shards)
    //--------------------------------------------------------------------------
    {
#ifdef DEBUG_LEGION
      assert(partition->parent == this);
      assert(total_shards > 1);
#endif
      std::vector<Realm::IndexSpace<DIM,T> > lhs_spaces;
      std::vector<Realm::IndexSpace<DIM,T> > rhs_spaces;
      std::vector<LegionColor> colors;
      std::set<ApEvent> preconditions;
      // First we need to fill in all the subspaces
      if (partition->total_children == partition->max_linearized_color)
      {
        for (LegionColor color = shard; 
              color < partition->total_children; color += total_shards)
        {
          IndexSpaceNodeT<DIM,T> *left_child = 
            static_cast<IndexSpaceNodeT<DIM,T>*>(left->get_child(color));
          IndexSpaceNodeT<DIM,T> *right_child = 
            static_cast<IndexSpaceNodeT<DIM,T>*>(right->get_child(color));
          lhs_spaces.resize(lhs_spaces.size() + 1);
          rhs_spaces.resize(rhs_spaces.size() + 1);
          ApEvent left_ready = 
            left_child->get_realm_index_space(lhs_spaces.back(),
                                              false/*tight*/);
          ApEvent right_ready = 
            right_child->get_realm_index_space(rhs_spaces.back(),
                                               false/*tight*/);
          colors.push_back(color);
          if (!left_ready.has_triggered())
            preconditions.insert(left_ready);
          if (!right_ready.has_triggered())
            preconditions.insert(right_ready);
        }
      }
      else
      {
        // Always use the partitions color space
        ColorSpaceIterator *itr = 
          partition->color_space->create_color_space_iterator();
        // Skip ahead if necessary for our shard
        for (unsigned idx = 0; idx < shard; idx++)
        {
          itr->yield_color();
          if (!itr->is_valid())
            break;
        }
        while (itr->is_valid())
        {
          const LegionColor color = itr->yield_color();
          IndexSpaceNodeT<DIM,T> *left_child = 
            static_cast<IndexSpaceNodeT<DIM,T>*>(partition->get_child(color));
          IndexSpaceNodeT<DIM,T> *right_child = 
            static_cast<IndexSpaceNodeT<DIM,T>*>(right->get_child(color));
          lhs_spaces.resize(lhs_spaces.size() + 1);
          rhs_spaces.resize(rhs_spaces.size() + 1);
          ApEvent left_ready = 
            left_child->get_realm_index_space(lhs_spaces.back(),
                                              false/*tight*/);
          ApEvent right_ready = 
            right_child->get_realm_index_space(rhs_spaces.back(),
                                               false/*tight*/);
          colors.push_back(color);
          if (!left_ready.has_triggered())
            preconditions.insert(left_ready);
          if (!right_ready.has_triggered())
            preconditions.insert(right_ready);
          // Skip ahead for the next color if necessary
          for (unsigned idx = 0; idx < (total_shards-1); idx++)
          {
            itr->yield_color();
            if (!itr->is_valid())
              break;
          }
        }
        delete itr;
      }
      if (colors.empty())
        return ApEvent::NO_AP_EVENT;
      std::vector<Realm::IndexSpace<DIM,T> > subspaces;
      Realm::ProfilingRequestSet requests;
      if (context->runtime->profiler != NULL)
        context->runtime->profiler->add_partition_request(requests,
                                              op, DEP_PART_INTERSECTIONS);
      ApEvent result(Realm::IndexSpace<DIM,T>::compute_intersections(
            lhs_spaces, rhs_spaces, subspaces, requests,
            Runtime::merge_events(NULL, preconditions)));
      // Now set the index spaces for the results
      for (unsigned idx = 0; idx < colors.size(); idx++)
      {
        IndexSpaceNodeT<DIM,T> *child = 
            static_cast<IndexSpaceNodeT<DIM,T>*>(
                partition->get_child(colors[idx]));
        child->set_realm_index_space(context->runtime->address_space,
                                     subspaces[idx]);
      }
      return result;
    }

    //--------------------------------------------------------------------------
    template<int DIM, typename T>
    ApEvent IndexSpaceNodeT<DIM,T>::create_by_intersection(Operation *op,
                                                      IndexPartNode *partition,
                                                      // Left is implicit "this"
                                                      IndexPartNode *right,
                                                      ShardID shard,
                                                      size_t total_shards,
                                                      const bool dominates)
    //--------------------------------------------------------------------------
    {
#ifdef DEBUG_LEGION
      assert(partition->parent == this);
      assert(total_shards >= 1);
#endif
      const size_t count = partition->color_space->get_volume();
      std::vector<Realm::IndexSpace<DIM,T> > rhs_spaces(count);
      std::set<ApEvent> preconditions;
      // First we need to fill in all the subspaces
      unsigned subspace_index = 0;
      if (partition->total_children == partition->max_linearized_color)
      {
        for (LegionColor color = shard; 
              color < partition->total_children; color += total_shards)
        {
          IndexSpaceNodeT<DIM,T> *right_child = 
            static_cast<IndexSpaceNodeT<DIM,T>*>(right->get_child(color));
#ifdef DEBUG_LEGION
          assert(subspace_index < count);
#endif
          ApEvent right_ready = 
            right_child->get_realm_index_space(rhs_spaces[subspace_index++],
                                               false/*tight*/);
          if (right_ready.exists())
            preconditions.insert(right_ready);
        }
      }
      else
      {
        ColorSpaceIterator *itr = 
          partition->color_space->create_color_space_iterator();
        // Skip ahead if necessary for our shard
        for (unsigned idx = 0; idx < shard; idx++)
        {
          itr->yield_color();
          if (!itr->is_valid())
            break;
        }
        while (itr->is_valid())
        {
          const LegionColor color = itr->yield_color();
          
          IndexSpaceNodeT<DIM,T> *right_child = 
            static_cast<IndexSpaceNodeT<DIM,T>*>(right->get_child(color));
#ifdef DEBUG_LEGION
          assert(subspace_index < count);
#endif
          ApEvent right_ready = 
            right_child->get_realm_index_space(rhs_spaces[subspace_index++],
                                               false/*tight*/);
          if (right_ready.exists())
            preconditions.insert(right_ready);
          // Skip ahead for the next color if necessary
          for (unsigned idx = 0; idx < (total_shards-1); idx++)
          {
            itr->yield_color();
            if (!itr->is_valid())
              break;
          }
        }
        delete itr;
      }
      ApEvent result, precondition;
      std::vector<Realm::IndexSpace<DIM,T> > subspaces;
      if (dominates)
      {
        // If we've been told that we dominate then there is no
        // need to event do the intersection tests at all
        subspaces.swap(rhs_spaces);
        result = Runtime::merge_events(NULL, preconditions);
      }
      else
      {
        Realm::ProfilingRequestSet requests;
        if (context->runtime->profiler != NULL)
          context->runtime->profiler->add_partition_request(requests,
                                          op, DEP_PART_INTERSECTIONS);
        Realm::IndexSpace<DIM,T> lhs_space;
        ApEvent left_ready = get_realm_index_space(lhs_space, false/*tight*/);
        if (left_ready.exists())
          preconditions.insert(left_ready);
        if (op->has_execution_fence_event())
          preconditions.insert(op->get_execution_fence_event());
        precondition = Runtime::merge_events(NULL, preconditions);
        result = ApEvent(Realm::IndexSpace<DIM,T>::compute_intersections(
              lhs_space, rhs_spaces, subspaces, requests, precondition));  
      }
#ifdef LEGION_SPY
      if (!result.exists() || (result == precondition))
      {
        ApUserEvent new_result = Runtime::create_ap_user_event();
        Runtime::trigger_event(new_result);
        result = new_result;
      }
      LegionSpy::log_deppart_events(op->get_unique_op_id(),
                                    handle, precondition, result);
#endif
      // Now set the index spaces for the results
      subspace_index = 0;
      if (partition->total_children == partition->max_linearized_color)
      {
        for (LegionColor color = shard; 
              color < partition->total_children; color += total_shards)
        {
          IndexSpaceNodeT<DIM,T> *child = 
            static_cast<IndexSpaceNodeT<DIM,T>*>(partition->get_child(color));
#ifdef DEBUG_LEGION
          assert(subspace_index < subspaces.size());
#endif
          child->set_realm_index_space(context->runtime->address_space,
                                       subspaces[subspace_index++]);
        }
      }
      else
      {
        ColorSpaceIterator *itr = 
          partition->color_space->create_color_space_iterator();
        // Skip ahead if necessary for our shard
        for (unsigned idx = 0; idx < shard; idx++)
        {
          itr->yield_color();
          if (!itr->is_valid())
            break;
        }
        while (itr->is_valid())
        {
          const LegionColor color = itr->yield_color();
          IndexSpaceNodeT<DIM,T> *child = 
            static_cast<IndexSpaceNodeT<DIM,T>*>(partition->get_child(color));
#ifdef DEBUG_LEGION
          assert(subspace_index < subspaces.size());
#endif
          child->set_realm_index_space(context->runtime->address_space,
                                       subspaces[subspace_index++]);
          // Skip ahead for the next color if necessary
          for (unsigned idx = 0; idx < (total_shards-1); idx++)
          {
            itr->yield_color();
            if (!itr->is_valid())
              break;
          }
        }
        delete itr;
      }
      return result;
    }

    //--------------------------------------------------------------------------
    template<int DIM, typename T>
    ApEvent IndexSpaceNodeT<DIM,T>::create_by_difference(Operation *op,
                                                      IndexPartNode *partition,
                                                      IndexPartNode *left,
                                                      IndexPartNode *right)
    //--------------------------------------------------------------------------
    {
#ifdef DEBUG_LEGION
      assert(partition->parent == this);
#endif
      const size_t count = partition->color_space->get_volume();
      std::vector<Realm::IndexSpace<DIM,T> > lhs_spaces(count);
      std::vector<Realm::IndexSpace<DIM,T> > rhs_spaces(count);
      std::set<ApEvent> preconditions;
      // First we need to fill in all the subspaces
      unsigned subspace_index = 0;
      if (partition->total_children == partition->max_linearized_color)
      {
        for (LegionColor color = 0; color < partition->total_children; color++)
        {
          IndexSpaceNodeT<DIM,T> *left_child = 
            static_cast<IndexSpaceNodeT<DIM,T>*>(left->get_child(color));
          IndexSpaceNodeT<DIM,T> *right_child = 
            static_cast<IndexSpaceNodeT<DIM,T>*>(right->get_child(color));
#ifdef DEBUG_LEGION
          assert(subspace_index < count);
#endif
          ApEvent left_ready = 
            left_child->get_realm_index_space(lhs_spaces[subspace_index],
                                              false/*tight*/);
          ApEvent right_ready = 
            right_child->get_realm_index_space(rhs_spaces[subspace_index++],
                                               false/*tight*/);
          if (left_ready.exists())
            preconditions.insert(left_ready);
          if (right_ready.exists())
            preconditions.insert(right_ready);
        }
      }
      else
      {
        ColorSpaceIterator *itr = 
          partition->color_space->create_color_space_iterator();
        while (itr->is_valid())
        {
          const LegionColor color = itr->yield_color();
          IndexSpaceNodeT<DIM,T> *left_child = 
            static_cast<IndexSpaceNodeT<DIM,T>*>(partition->get_child(color));
          IndexSpaceNodeT<DIM,T> *right_child = 
            static_cast<IndexSpaceNodeT<DIM,T>*>(right->get_child(color));
#ifdef DEBUG_LEGION
          assert(subspace_index < count);
#endif
          ApEvent left_ready = 
            left_child->get_realm_index_space(lhs_spaces[subspace_index],
                                              false/*tight*/);
          ApEvent right_ready = 
            right_child->get_realm_index_space(rhs_spaces[subspace_index++],
                                               false/*tight*/);
          if (left_ready.exists())
            preconditions.insert(left_ready);
          if (right_ready.exists())
            preconditions.insert(right_ready);
        }
        delete itr;
      }
      std::vector<Realm::IndexSpace<DIM,T> > subspaces;
      Realm::ProfilingRequestSet requests;
      if (context->runtime->profiler != NULL)
        context->runtime->profiler->add_partition_request(requests,
                                          op, DEP_PART_DIFFERENCES);
      if (op->has_execution_fence_event())
        preconditions.insert(op->get_execution_fence_event());
      ApEvent precondition = Runtime::merge_events(NULL, preconditions);
      ApEvent result(Realm::IndexSpace<DIM,T>::compute_differences(
            lhs_spaces, rhs_spaces, subspaces, requests, precondition));
#ifdef LEGION_SPY
      if (!result.exists() || (result == precondition))
      {
        ApUserEvent new_result = Runtime::create_ap_user_event();
        Runtime::trigger_event(new_result);
        result = new_result;
      }
      LegionSpy::log_deppart_events(op->get_unique_op_id(),
                                    handle, precondition, result);
#endif
      // Now set the index spaces for the results
      subspace_index = 0;
      if (partition->total_children == partition->max_linearized_color)
      {
        for (LegionColor color = 0; color < partition->total_children; color++)
        {
          IndexSpaceNodeT<DIM,T> *child = 
            static_cast<IndexSpaceNodeT<DIM,T>*>(partition->get_child(color));
#ifdef DEBUG_LEGION
          assert(subspace_index < subspaces.size());
#endif
          child->set_realm_index_space(context->runtime->address_space,
                                       subspaces[subspace_index++]);
        }
      }
      else
      {
        ColorSpaceIterator *itr = 
          partition->color_space->create_color_space_iterator();
        while (itr->is_valid())
        {
          const LegionColor color = itr->yield_color();
          IndexSpaceNodeT<DIM,T> *child = 
            static_cast<IndexSpaceNodeT<DIM,T>*>(partition->get_child(color));
#ifdef DEBUG_LEGION
          assert(subspace_index < subspaces.size());
#endif
          child->set_realm_index_space(context->runtime->address_space,
                                       subspaces[subspace_index++]);
        }
        delete itr;
      }
      return result;
    }

    //--------------------------------------------------------------------------
    template<int DIM, typename T>
    ApEvent IndexSpaceNodeT<DIM,T>::create_by_difference(Operation *op,
                                                    IndexPartNode *partition,
                                                    IndexPartNode *left,
                                                    IndexPartNode *right,
                                                    ShardID shard, 
                                                    size_t total_shards)
    //--------------------------------------------------------------------------
    {
#ifdef DEBUG_LEGION
      assert(partition->parent == this);
      assert(total_shards > 1);
#endif
      std::vector<Realm::IndexSpace<DIM,T> > lhs_spaces;
      std::vector<Realm::IndexSpace<DIM,T> > rhs_spaces;
      std::vector<LegionColor> colors;
      std::set<ApEvent> preconditions;
      // First we need to fill in all the subspaces
      if (partition->total_children == partition->max_linearized_color)
      {
        for (LegionColor color = shard; 
              color < partition->total_children; color += total_shards)
        {
          IndexSpaceNodeT<DIM,T> *left_child = 
            static_cast<IndexSpaceNodeT<DIM,T>*>(left->get_child(color));
          IndexSpaceNodeT<DIM,T> *right_child = 
            static_cast<IndexSpaceNodeT<DIM,T>*>(right->get_child(color));
          lhs_spaces.resize(lhs_spaces.size() + 1);
          rhs_spaces.resize(rhs_spaces.size() + 1);
          ApEvent left_ready = 
            left_child->get_realm_index_space(lhs_spaces.back(),
                                              false/*tight*/);
          ApEvent right_ready = 
            right_child->get_realm_index_space(rhs_spaces.back(),
                                               false/*tight*/);
          colors.push_back(color);
          if (!left_ready.has_triggered())
            preconditions.insert(left_ready);
          if (!right_ready.has_triggered())
            preconditions.insert(right_ready);
        }
      }
      else
      {
        // Always use the partitions color space
        ColorSpaceIterator *itr = 
          partition->color_space->create_color_space_iterator();
        // Skip ahead if necessary for our shard
        for (unsigned idx = 0; idx < shard; idx++)
        {
          itr->yield_color();
          if (!itr->is_valid())
            break;
        }
        while (itr->is_valid())
        {
          const LegionColor color = itr->yield_color();
          IndexSpaceNodeT<DIM,T> *left_child = 
            static_cast<IndexSpaceNodeT<DIM,T>*>(partition->get_child(color));
          IndexSpaceNodeT<DIM,T> *right_child = 
            static_cast<IndexSpaceNodeT<DIM,T>*>(right->get_child(color));
          lhs_spaces.resize(lhs_spaces.size() + 1);
          rhs_spaces.resize(rhs_spaces.size() + 1);
          ApEvent left_ready = 
            left_child->get_realm_index_space(lhs_spaces.back(),
                                              false/*tight*/);
          ApEvent right_ready = 
            right_child->get_realm_index_space(rhs_spaces.back(),
                                               false/*tight*/);
          colors.push_back(color);
          if (!left_ready.has_triggered())
            preconditions.insert(left_ready);
          if (!right_ready.has_triggered())
            preconditions.insert(right_ready);
        }
        delete itr;
      }
      if (colors.empty())
        return ApEvent::NO_AP_EVENT;
      std::vector<Realm::IndexSpace<DIM,T> > subspaces;
      Realm::ProfilingRequestSet requests;
      if (context->runtime->profiler != NULL)
        context->runtime->profiler->add_partition_request(requests,
                                              op, DEP_PART_DIFFERENCES);
      ApEvent result(Realm::IndexSpace<DIM,T>::compute_differences(
            lhs_spaces, rhs_spaces, subspaces, requests,
            Runtime::merge_events(NULL, preconditions)));
      // Now set the index spaces for the results
      for (unsigned idx = 0; idx < colors.size(); idx++)
      {
        IndexSpaceNodeT<DIM,T> *child = 
            static_cast<IndexSpaceNodeT<DIM,T>*>(
                partition->get_child(colors[idx]));
        child->set_realm_index_space(context->runtime->address_space,
                                     subspaces[idx]);
      }
      return result;
    }

    //--------------------------------------------------------------------------
    template<int DIM, typename T>
    ApEvent IndexSpaceNodeT<DIM,T>::create_by_restriction(
                                                      IndexPartNode *partition,
                                                      const void *tran,
                                                      const void *ext,
                                                      int partition_dim,
                                                      ShardID shard,
                                                      size_t total_shards)
    //--------------------------------------------------------------------------
    {
#ifdef DEBUG_LEGION
      // should be called on the color space
      assert(this == partition->color_space); 
#endif
      switch (partition_dim)
      {
#define DIMFUNC(D1) \
        case D1: \
          { \
            const Realm::Matrix<D1,DIM,T> *transform =  \
              static_cast<const Realm::Matrix<D1,DIM,T>*>(tran); \
            const Realm::Rect<D1,T> *extent = \
              static_cast<const Realm::Rect<D1,T>*>(ext); \
            return create_by_restriction_helper<D1>(partition, *transform, \
                                            *extent, shard, total_shards); \
          }
        LEGION_FOREACH_N(DIMFUNC)
#undef DIMFUNC
        default:
          assert(false);
      }
      return ApEvent::NO_AP_EVENT;
    }

    //--------------------------------------------------------------------------
    template<int N, typename T> template<int M>
    ApEvent IndexSpaceNodeT<N,T>::create_by_restriction_helper(
                                        IndexPartNode *partition,
                                        const Realm::Matrix<M,N,T> &transform,
                                        const Realm::Rect<M,T> &extent,
                                        ShardID shard, size_t total_shards)
    //--------------------------------------------------------------------------
    {
      // Get the parent index space in case it has a sparsity map
      IndexSpaceNodeT<M,T> *parent = 
                      static_cast<IndexSpaceNodeT<M,T>*>(partition->parent);
      // No need to wait since we'll just be messing with the bounds
      Realm::IndexSpace<M,T> parent_is;
      parent->get_realm_index_space(parent_is, true/*tight*/);
      Realm::IndexSpace<N,T> local_is;
      get_realm_index_space(local_is, true/*tight*/);
      // Iterate over our points (colors) and fill in the bounds
      for (Realm::IndexSpaceIterator<N,T> rect_itr(local_is); 
            rect_itr.valid; rect_itr.step())
      {
        for (Realm::PointInRectIterator<N,T> color_itr(rect_itr.rect); 
              color_itr.valid; color_itr.step())
        {
          // Get the legion color
          LegionColor color = linearize_color(&color_itr.p, 
                                              handle.get_type_tag());
          if ((total_shards > 1) && ((color % total_shards) != shard))
            continue;
          // Copy the index space from the parent
          Realm::IndexSpace<M,T> child_is = parent_is;
          // Compute the new bounds and intersect it with the parent bounds
          child_is.bounds = parent_is.bounds.intersection(
                              extent + transform * color_itr.p);
          // Get the appropriate child
          IndexSpaceNodeT<M,T> *child = 
            static_cast<IndexSpaceNodeT<M,T>*>(partition->get_child(color));
          // Then set the new index space
          child->set_realm_index_space(context->runtime->address_space, 
                                       child_is);
        }
      }
      // Our only precondition is that the parent index space is computed
      return parent->index_space_ready;
    }

    //--------------------------------------------------------------------------
    template<int DIM, typename T>
    ApEvent IndexSpaceNodeT<DIM,T>::create_by_field(Operation *op,
                                                    IndexPartNode *partition,
                              const std::vector<FieldDataDescriptor> &instances,
                                                    ApEvent instances_ready)
    //--------------------------------------------------------------------------
    {
#ifdef DEBUG_LEGION
      assert(partition->parent == this);
#endif
      // Demux the color space type to do the actual operations 
      CreateByFieldHelper creator(this,op,partition,instances,instances_ready);
      NT_TemplateHelper::demux<CreateByFieldHelper>(
                   partition->color_space->handle.get_type_tag(), &creator);
      return creator.result;
    }

    //--------------------------------------------------------------------------
    template<int DIM, typename T> template<int COLOR_DIM, typename COLOR_T>
    ApEvent IndexSpaceNodeT<DIM,T>::create_by_field_helper(Operation *op,
                                                      IndexPartNode *partition,
                             const std::vector<FieldDataDescriptor> &instances,
                                                       ApEvent instances_ready)
    //--------------------------------------------------------------------------
    {
      IndexSpaceNodeT<COLOR_DIM,COLOR_T> *color_space = 
       static_cast<IndexSpaceNodeT<COLOR_DIM,COLOR_T>*>(partition->color_space);
      // Enumerate the color space
      Realm::IndexSpace<COLOR_DIM,COLOR_T> realm_color_space;
      color_space->get_realm_index_space(realm_color_space, true/*tight*/);
      std::vector<Realm::Point<COLOR_DIM,COLOR_T> > colors;
      std::vector<LegionColor> child_colors;
      const TypeTag color_type = color_space->handle.get_type_tag();
      const size_t num_colors = realm_color_space.volume();
      colors.resize(num_colors);
      child_colors.resize(num_colors);
      unsigned index = 0;
      for (Realm::IndexSpaceIterator<COLOR_DIM,COLOR_T> 
            rect_iter(realm_color_space); rect_iter.valid; rect_iter.step())
      {
        for (Realm::PointInRectIterator<COLOR_DIM,COLOR_T> 
              itr(rect_iter.rect); itr.valid; itr.step(), index++)
        {
#ifdef DEBUG_LEGION
          assert(index < colors.size());
#endif
          colors[index] = itr.p;
          child_colors[index] = color_space->linearize_color(&itr.p,color_type);
        }
      }
      // Translate the instances to realm field data descriptors
      typedef Realm::FieldDataDescriptor<Realm::IndexSpace<DIM,T>,
                Realm::Point<COLOR_DIM,COLOR_T> > RealmDescriptor;
      std::vector<RealmDescriptor> descriptors(instances.size());
      std::set<ApEvent> preconditions; 
      for (unsigned idx = 0; idx < instances.size(); idx++)
      {
        const FieldDataDescriptor &src = instances[idx];
        RealmDescriptor &dst = descriptors[idx];
        dst.inst = src.inst;
        dst.field_offset = src.field_offset;
        IndexSpaceNodeT<DIM,T> *node = static_cast<IndexSpaceNodeT<DIM,T>*>(
                                          context->get_node(src.index_space));
        ApEvent ready = node->get_realm_index_space(dst.index_space, 
                                                    false/*tight*/);
        if (ready.exists())
          preconditions.insert(ready);
      }
      // Get the profiling requests
      Realm::ProfilingRequestSet requests;
      if (context->runtime->profiler != NULL)
        context->runtime->profiler->add_partition_request(requests,
                                            op, DEP_PART_BY_FIELD);
      // Perform the operation
      std::vector<Realm::IndexSpace<DIM,T> > subspaces;
      Realm::IndexSpace<DIM,T> local_space;
      ApEvent ready = get_realm_index_space(local_space, false/*tight*/);
      if (ready.exists())
        preconditions.insert(ready);
      preconditions.insert(instances_ready);
      if (op->has_execution_fence_event())
        preconditions.insert(op->get_execution_fence_event());
      ApEvent precondition = Runtime::merge_events(NULL, preconditions);
      ApEvent result(local_space.create_subspaces_by_field(
            descriptors, colors, subspaces, requests, precondition));
#ifdef DEBUG_LEGION
      assert(child_colors.size() == subspaces.size());
#endif
#ifdef LEGION_SPY
      if (!result.exists() || (result == precondition))
      {
        ApUserEvent new_result = Runtime::create_ap_user_event();
        Runtime::trigger_event(new_result);
        result = new_result;
      }
      LegionSpy::log_deppart_events(op->get_unique_op_id(),handle,
                                    precondition, result);
#endif
      // Update the children with the names of their subspaces 
      for (unsigned idx = 0; idx < child_colors.size(); idx++)
      {
        IndexSpaceNodeT<DIM,T> *child = static_cast<IndexSpaceNodeT<DIM,T>*>(
                                  partition->get_child(child_colors[idx]));
        child->set_realm_index_space(context->runtime->address_space,
                                     subspaces[idx]);
      }
      return result;
    }

    //--------------------------------------------------------------------------
    template<int DIM, typename T>
    ApEvent IndexSpaceNodeT<DIM,T>::create_by_image(Operation *op,
                                                    IndexPartNode *partition,
                                                    IndexPartNode *projection,
                            const std::vector<FieldDataDescriptor> &instances,
                                                    ApEvent instances_ready,
                                                    ShardID shard,
                                                    size_t total_shards)
    //--------------------------------------------------------------------------
    {
#ifdef DEBUG_LEGION
      assert(partition->parent == this);
#endif
      // Demux the projection type to do the actual operations
      CreateByImageHelper creator(this, op, partition, projection, instances, 
                                  instances_ready, shard, total_shards);
      NT_TemplateHelper::demux<CreateByImageHelper>(
          projection->handle.get_type_tag(), &creator);
      return creator.result;
    }

    //--------------------------------------------------------------------------
    template<int DIM1, typename T1> template<int DIM2, typename T2>
    ApEvent IndexSpaceNodeT<DIM1,T1>::create_by_image_helper(Operation *op,
                                                    IndexPartNode *partition,
                                                    IndexPartNode *projection,
                            const std::vector<FieldDataDescriptor> &instances,
                                                    ApEvent instances_ready,
                                                    ShardID shard,
                                                    size_t total_shards)
    //--------------------------------------------------------------------------
    {
      std::vector<Realm::IndexSpace<DIM2,T2> > sources; 
      std::vector<LegionColor> child_colors;
      const size_t volume = projection->color_space->get_volume();
      if (total_shards > 1)
      {
        const size_t max_children = (volume + total_shards - 1) / total_shards;
        sources.reserve(max_children);
        child_colors.reserve(max_children);
      }
      else
      {
        sources.reserve(volume);
        child_colors.reserve(volume);
      }
      // Get the index spaces of the projection partition
      std::set<ApEvent> preconditions; 
      if (partition->total_children == partition->max_linearized_color)
      {
        // Always use the partitions color space
        for (LegionColor color = shard; 
              color < partition->total_children; color+=total_shards)
        {
          child_colors.push_back(color);
          // Get the child of the projection partition
          IndexSpaceNodeT<DIM2,T2> *child = 
           static_cast<IndexSpaceNodeT<DIM2,T2>*>(projection->get_child(color));
          sources.resize(sources.size() + 1);
          ApEvent ready = child->get_realm_index_space(sources.back(),
                                                       false/*tight*/);
          if (ready.exists())
            preconditions.insert(ready);
        }
      }
      else
      {
        // Always use the partitions color space
        ColorSpaceIterator *itr = 
          partition->color_space->create_color_space_iterator();
        // Skip ahead if necessary for our shard
        for (unsigned idx = 0; idx < shard; idx++)
        {
          itr->yield_color();
          if (!itr->is_valid())
            break;
        }
        while (itr->is_valid())
        {
          const LegionColor color = itr->yield_color();
          child_colors.push_back(color);
          // Get the child of the projection partition
          IndexSpaceNodeT<DIM2,T2> *child = 
           static_cast<IndexSpaceNodeT<DIM2,T2>*>(projection->get_child(color));
          sources.resize(sources.size() + 1);
          ApEvent ready = child->get_realm_index_space(sources.back(),
                                                       false/*tight*/);
          if (ready.exists())
            preconditions.insert(ready);
          // Skip ahead for the next color if necessary
          for (unsigned idx = 0; idx < (total_shards-1); idx++)
          {
            itr->yield_color();
            if (!itr->is_valid())
              break;
          }
        }
        delete itr;
      }
      // Translate the descriptors into realm descriptors
      typedef Realm::FieldDataDescriptor<Realm::IndexSpace<DIM2,T2>,
                                       Realm::Point<DIM1,T1> > RealmDescriptor;
      std::vector<RealmDescriptor> descriptors(instances.size());
      for (unsigned idx = 0; idx < instances.size(); idx++)
      {
        const FieldDataDescriptor &src = instances[idx];
        RealmDescriptor &dst = descriptors[idx];
        dst.inst = src.inst;
        dst.field_offset = src.field_offset;
        IndexSpaceNodeT<DIM2,T2> *node = static_cast<IndexSpaceNodeT<DIM2,T2>*>(
                                          context->get_node(src.index_space));
        ApEvent ready = node->get_realm_index_space(dst.index_space,
                                                    false/*tight*/);
        if (ready.exists())
          preconditions.insert(ready);
      }
      // Get the profiling requests
      Realm::ProfilingRequestSet requests;
      if (context->runtime->profiler != NULL)
        context->runtime->profiler->add_partition_request(requests,
                                            op, DEP_PART_BY_IMAGE);
      // Perform the operation
      std::vector<Realm::IndexSpace<DIM1,T1> > subspaces;
      Realm::IndexSpace<DIM1,T1> local_space;
      ApEvent ready = get_realm_index_space(local_space, false/*tight*/);
      if (ready.exists())
        preconditions.insert(ready);
      preconditions.insert(instances_ready);
      if (op->has_execution_fence_event())
        preconditions.insert(op->get_execution_fence_event());
      ApEvent precondition = Runtime::merge_events(NULL, preconditions);
      ApEvent result(local_space.create_subspaces_by_image(descriptors,
            sources, subspaces, requests, precondition));
#ifdef DEBUG_LEGION
      // This should be true after the call
      assert(child_colors.size() == subspaces.size());
#endif
#ifdef LEGION_SPY
      if (!result.exists() || (result == precondition))
      {
        ApUserEvent new_result = Runtime::create_ap_user_event();
        Runtime::trigger_event(new_result);
        result = new_result;
      }
      LegionSpy::log_deppart_events(op->get_unique_op_id(),handle,
                                    precondition, result);
#endif
      // Update the child subspaces of the image
      for (unsigned idx = 0; idx < child_colors.size(); idx++)
      {
        // Get the child of the projection partition
        IndexSpaceNodeT<DIM1,T1> *child = 
          static_cast<IndexSpaceNodeT<DIM1,T1>*>(
              partition->get_child(child_colors[idx]));
        child->set_realm_index_space(context->runtime->address_space,
                                     subspaces[idx]);
      }
      return result;
    }

    //--------------------------------------------------------------------------
    template<int DIM, typename T>
    ApEvent IndexSpaceNodeT<DIM,T>::create_by_image_range(Operation *op,
                                                    IndexPartNode *partition,
                                                    IndexPartNode *projection,
                            const std::vector<FieldDataDescriptor> &instances,
                                                    ApEvent instances_ready,
                                                    ShardID shard,
                                                    size_t total_shards)
    //--------------------------------------------------------------------------
    {
#ifdef DEBUG_LEGION
      assert(partition->parent == this);
#endif
      // Demux the projection type to do the actual operations
      CreateByImageRangeHelper creator(this, op, partition, projection,
                       instances, instances_ready, shard, total_shards);
      NT_TemplateHelper::demux<CreateByImageRangeHelper>(
          projection->handle.get_type_tag(), &creator);
      return creator.result;
    }

    //--------------------------------------------------------------------------
    template<int DIM1, typename T1> template<int DIM2, typename T2>
    ApEvent IndexSpaceNodeT<DIM1,T1>::create_by_image_range_helper(
                                                    Operation *op,
                                                    IndexPartNode *partition,
                                                    IndexPartNode *projection,
                            const std::vector<FieldDataDescriptor> &instances,
                                                    ApEvent instances_ready,
                                                    ShardID shard,
                                                    size_t total_shards)
    //--------------------------------------------------------------------------
    {
      std::vector<Realm::IndexSpace<DIM2,T2> > sources; 
      std::vector<LegionColor> child_colors;
      const size_t volume = projection->color_space->get_volume();
      if (total_shards > 1)
      {
        const size_t max_children = (volume + total_shards - 1) / total_shards;
        sources.reserve(max_children);
        child_colors.reserve(max_children);
      }
      else
      {
        sources.reserve(volume);
        child_colors.reserve(volume);
      }
      // Get the index spaces of the projection partition
      std::set<ApEvent> preconditions;
      if (partition->total_children == partition->max_linearized_color)
      {
        // Always use the partitions color space
        for (LegionColor color = shard; 
              color < partition->total_children; color+=total_shards)
        {
          child_colors.push_back(color);
          // Get the child of the projection partition
          IndexSpaceNodeT<DIM2,T2> *child = 
           static_cast<IndexSpaceNodeT<DIM2,T2>*>(projection->get_child(color));
          sources.resize(sources.size() + 1);
          ApEvent ready = child->get_realm_index_space(sources.back(),
                                                       false/*tight*/);
          if (ready.exists())
            preconditions.insert(ready);
        }
      }
      else
      {
        ColorSpaceIterator *itr = 
          partition->color_space->create_color_space_iterator();
        // Skip ahead if necessary for our shard
        for (unsigned idx = 0; idx < shard; idx++)
        {
          itr->yield_color();
          if (!itr->is_valid())
            break;
        }
        // Always use the partitions color space
        while (itr->is_valid())
        {
          const LegionColor color = itr->yield_color();
          child_colors.push_back(color);
          // Get the child of the projection partition
          IndexSpaceNodeT<DIM2,T2> *child = 
           static_cast<IndexSpaceNodeT<DIM2,T2>*>(projection->get_child(color));
          sources.resize(sources.size() + 1);
          ApEvent ready = child->get_realm_index_space(sources.back(),
                                                       false/*tight*/);
          if (ready.exists())
            preconditions.insert(ready);
          // Skip ahead for the next color if necessary
          for (unsigned idx = 0; idx < (total_shards-1); idx++)
          {
            itr->yield_color();
            if (!itr->is_valid())
              break;
          }
        }
        delete itr;
      }
      // Translate the descriptors into realm descriptors
      typedef Realm::FieldDataDescriptor<Realm::IndexSpace<DIM2,T2>,
                                       Realm::Rect<DIM1,T1> > RealmDescriptor;
      std::vector<RealmDescriptor> descriptors(instances.size());
      for (unsigned idx = 0; idx < instances.size(); idx++)
      {
        const FieldDataDescriptor &src = instances[idx];
        RealmDescriptor &dst = descriptors[idx];
        dst.inst = src.inst;
        dst.field_offset = src.field_offset;
        IndexSpaceNodeT<DIM2,T2> *node = static_cast<IndexSpaceNodeT<DIM2,T2>*>(
                                          context->get_node(src.index_space));
        ApEvent ready = node->get_realm_index_space(dst.index_space,
                                                    false/*tight*/);
        if (ready.exists())
          preconditions.insert(ready);
      }
      // Get the profiling requests
      Realm::ProfilingRequestSet requests;
      if (context->runtime->profiler != NULL)
        context->runtime->profiler->add_partition_request(requests,
                                            op, DEP_PART_BY_IMAGE_RANGE);
      // Perform the operation
      std::vector<Realm::IndexSpace<DIM1,T1> > subspaces;
      Realm::IndexSpace<DIM1,T1> local_space;
      ApEvent ready = get_realm_index_space(local_space, false/*tight*/);
      if (ready.exists())
        preconditions.insert(ready);
      preconditions.insert(instances_ready);
      if (op->has_execution_fence_event())
        preconditions.insert(op->get_execution_fence_event());
      ApEvent precondition = Runtime::merge_events(NULL, preconditions);
      ApEvent result(local_space.create_subspaces_by_image(descriptors,
            sources, subspaces, requests, precondition));
#ifdef DEBUG_LEGION
      // Should be true after the call
      assert(subspaces.size() == child_colors.size());
#endif
#ifdef LEGION_SPY
      if (!result.exists() || (result == precondition))
      {
        ApUserEvent new_result = Runtime::create_ap_user_event();
        Runtime::trigger_event(new_result);
        result = new_result;
      }
      LegionSpy::log_deppart_events(op->get_unique_op_id(),handle,
                                    precondition, result);
#endif
      // Update the child subspaces of the image
      for (unsigned idx = 0; idx < child_colors.size(); idx++)
      {
        IndexSpaceNodeT<DIM1,T1> *child = 
           static_cast<IndexSpaceNodeT<DIM1,T1>*>(
               partition->get_child(child_colors[idx]));
        child->set_realm_index_space(context->runtime->address_space,
                                     subspaces[idx]);
      }
      return result;
    }

    //--------------------------------------------------------------------------
    template<int DIM, typename T>
    ApEvent IndexSpaceNodeT<DIM,T>::create_by_preimage(Operation *op,
                                                    IndexPartNode *partition,
                                                    IndexPartNode *projection,
                            const std::vector<FieldDataDescriptor> &instances,
                                                    ApEvent instances_ready)
    //--------------------------------------------------------------------------
    {
#ifdef DEBUG_LEGION
      assert(partition->parent == this);
#endif
      // Demux the projection type to do the actual operations
      CreateByPreimageHelper creator(this, op, partition, projection,
                                     instances, instances_ready);
      NT_TemplateHelper::demux<CreateByPreimageHelper>(
          projection->handle.get_type_tag(), &creator);
      return creator.result;
    }

    //--------------------------------------------------------------------------
    template<int DIM1, typename T1> template<int DIM2, typename T2>
    ApEvent IndexSpaceNodeT<DIM1,T1>::create_by_preimage_helper(Operation *op,
                                                    IndexPartNode *partition,
                                                    IndexPartNode *projection,
                            const std::vector<FieldDataDescriptor> &instances,
                                                    ApEvent instances_ready)
    //--------------------------------------------------------------------------
    {
      // Get the index spaces of the projection partition
      std::vector<Realm::IndexSpace<DIM2,T2> > 
                                targets(projection->color_space->get_volume());
      std::set<ApEvent> preconditions;
      if (partition->total_children == partition->max_linearized_color)
      {
        // Always use the partitions color space
        for (LegionColor color = 0; color < partition->total_children; color++)
        {
          // Get the child of the projection partition
          IndexSpaceNodeT<DIM2,T2> *child = 
           static_cast<IndexSpaceNodeT<DIM2,T2>*>(projection->get_child(color));
          ApEvent ready = child->get_realm_index_space(targets[color],
                                                       false/*tight*/);
          if (ready.exists())
            preconditions.insert(ready);
        }
      }
      else
      {
        unsigned index = 0;
        ColorSpaceIterator *itr = 
          partition->color_space->create_color_space_iterator();
        // Always use the partitions color space
        while (itr->is_valid())
        {
          const LegionColor color = itr->yield_color();
          // Get the child of the projection partition
          IndexSpaceNodeT<DIM2,T2> *child = 
           static_cast<IndexSpaceNodeT<DIM2,T2>*>(projection->get_child(color));
#ifdef DEBUG_LEGION
          assert(index < targets.size());
#endif
          ApEvent ready = child->get_realm_index_space(targets[index++],
                                                       false/*tight*/);
          if (ready.exists())
            preconditions.insert(ready);
        }
        delete itr;
      }
      // Translate the descriptors into realm descriptors
      typedef Realm::FieldDataDescriptor<Realm::IndexSpace<DIM1,T1>,
                                       Realm::Point<DIM2,T2> > RealmDescriptor;
      std::vector<RealmDescriptor> descriptors(instances.size());
      for (unsigned idx = 0; idx < instances.size(); idx++)
      {
        const FieldDataDescriptor &src = instances[idx];
        RealmDescriptor &dst = descriptors[idx];
        dst.inst = src.inst;
        dst.field_offset = src.field_offset;
        IndexSpaceNodeT<DIM1,T1> *node = static_cast<IndexSpaceNodeT<DIM1,T1>*>(
                                          context->get_node(src.index_space));
        ApEvent ready = node->get_realm_index_space(dst.index_space,
                                                    false/*tight*/);
        if (ready.exists())
          preconditions.insert(ready);
      }
      // Get the profiling requests
      Realm::ProfilingRequestSet requests;
      if (context->runtime->profiler != NULL)
        context->runtime->profiler->add_partition_request(requests,
                                            op, DEP_PART_BY_PREIMAGE);
      // Perform the operation
      std::vector<Realm::IndexSpace<DIM1,T1> > subspaces;
      Realm::IndexSpace<DIM1,T1> local_space;
      ApEvent ready = get_realm_index_space(local_space, false/*tight*/);
      if (ready.exists())
        preconditions.insert(ready);
      preconditions.insert(instances_ready);
      if (op->has_execution_fence_event())
        preconditions.insert(op->get_execution_fence_event());
      ApEvent precondition = Runtime::merge_events(NULL, preconditions);
      ApEvent result(local_space.create_subspaces_by_preimage(
            descriptors, targets, subspaces, requests, precondition));
#ifdef LEGION_SPY
      if (!result.exists() || (result == precondition))
      {
        ApUserEvent new_result = Runtime::create_ap_user_event();
        Runtime::trigger_event(new_result);
        result = new_result;
      }
      LegionSpy::log_deppart_events(op->get_unique_op_id(),handle,
                                    precondition, result);
#endif
      // Update the child subspace of the preimage
      if (partition->total_children == partition->max_linearized_color)
      {
        for (LegionColor color = 0; color < partition->total_children; color++)
        {
          // Get the child of the projection partition
          IndexSpaceNodeT<DIM1,T1> *child = 
           static_cast<IndexSpaceNodeT<DIM1,T1>*>(partition->get_child(color));
          child->set_realm_index_space(context->runtime->address_space,
                                       subspaces[color]);
        }
      }
      else
      {
        unsigned index = 0;
        ColorSpaceIterator *itr = 
          partition->color_space->create_color_space_iterator();
        while (itr->is_valid())
        {
          const LegionColor color = itr->yield_color();
          // Get the child of the projection partition
          IndexSpaceNodeT<DIM1,T1> *child = 
           static_cast<IndexSpaceNodeT<DIM1,T1>*>(partition->get_child(color));
#ifdef DEBUG_LEGION
          assert(index < subspaces.size());
#endif
          child->set_realm_index_space(context->runtime->address_space,
                                       subspaces[index++]);
        }
        delete itr;
      }
      return result;
    }

    //--------------------------------------------------------------------------
    template<int DIM, typename T>
    ApEvent IndexSpaceNodeT<DIM,T>::create_by_preimage_range(Operation *op,
                                                    IndexPartNode *partition,
                                                    IndexPartNode *projection,
                            const std::vector<FieldDataDescriptor> &instances,
                                                    ApEvent instances_ready)
    //--------------------------------------------------------------------------
    {
#ifdef DEBUG_LEGION
      assert(partition->parent == this);
#endif
      // Demux the projection type to do the actual operations
      CreateByPreimageRangeHelper creator(this, op, partition, projection,
                                          instances, instances_ready);
      NT_TemplateHelper::demux<CreateByPreimageRangeHelper>(
          projection->handle.get_type_tag(), &creator);
      return creator.result;
    }

    //--------------------------------------------------------------------------
    template<int DIM1, typename T1> template<int DIM2, typename T2>
    ApEvent IndexSpaceNodeT<DIM1,T1>::create_by_preimage_range_helper(
                                                    Operation *op,
                                                    IndexPartNode *partition,
                                                    IndexPartNode *projection,
                            const std::vector<FieldDataDescriptor> &instances,
                                                    ApEvent instances_ready)
    //--------------------------------------------------------------------------
    {
      // Get the index spaces of the projection partition
      std::vector<Realm::IndexSpace<DIM2,T2> > 
                                targets(projection->color_space->get_volume());
      std::set<ApEvent> preconditions;
      if (partition->total_children == partition->max_linearized_color)
      {
        // Always use the partitions color space
        for (LegionColor color = 0; color < partition->total_children; color++)
        {
          // Get the child of the projection partition
          IndexSpaceNodeT<DIM2,T2> *child = 
           static_cast<IndexSpaceNodeT<DIM2,T2>*>(projection->get_child(color));
          ApEvent ready = child->get_realm_index_space(targets[color],
                                                       false/*tight*/);
          if (ready.exists())
            preconditions.insert(ready);
        }
      }
      else
      {
        unsigned index = 0;
        // Always use the partitions color space
        ColorSpaceIterator *itr = 
          partition->color_space->create_color_space_iterator();
        while (itr->is_valid())
        {
          const LegionColor color = itr->yield_color();
          // Get the child of the projection partition
          IndexSpaceNodeT<DIM2,T2> *child = 
           static_cast<IndexSpaceNodeT<DIM2,T2>*>(projection->get_child(color));
#ifdef DEBUG_LEGION
          assert(index < targets.size());
#endif
          ApEvent ready = child->get_realm_index_space(targets[index++],
                                                       false/*tight*/);
          if (ready.exists())
            preconditions.insert(ready);
        }
        delete itr;
      }
      // Translate the descriptors into realm descriptors
      typedef Realm::FieldDataDescriptor<Realm::IndexSpace<DIM1,T1>,
                                       Realm::Rect<DIM2,T2> > RealmDescriptor;
      std::vector<RealmDescriptor> descriptors(instances.size());
      for (unsigned idx = 0; idx < instances.size(); idx++)
      {
        const FieldDataDescriptor &src = instances[idx];
        RealmDescriptor &dst = descriptors[idx];
        dst.inst = src.inst;
        dst.field_offset = src.field_offset;
        IndexSpaceNodeT<DIM1,T1> *node = static_cast<IndexSpaceNodeT<DIM1,T1>*>(
                                          context->get_node(src.index_space));
        ApEvent ready = node->get_realm_index_space(dst.index_space,
                                                    false/*tight*/);
        if (ready.exists())
          preconditions.insert(ready);
      }
      // Get the profiling requests
      Realm::ProfilingRequestSet requests;
      if (context->runtime->profiler != NULL)
        context->runtime->profiler->add_partition_request(requests,
                                            op, DEP_PART_BY_PREIMAGE_RANGE);
      // Perform the operation
      std::vector<Realm::IndexSpace<DIM1,T1> > subspaces;
      Realm::IndexSpace<DIM1,T1> local_space;
      ApEvent ready = get_realm_index_space(local_space, false/*tight*/);
      if (ready.exists())
        preconditions.insert(ready);
      preconditions.insert(instances_ready);
      if (op->has_execution_fence_event())
        preconditions.insert(op->get_execution_fence_event());
      ApEvent precondition = Runtime::merge_events(NULL, preconditions);
      ApEvent result(local_space.create_subspaces_by_preimage(
            descriptors, targets, subspaces, requests, precondition));
#ifdef LEGION_SPY
      if (!result.exists() || (result == precondition))
      {
        ApUserEvent new_result = Runtime::create_ap_user_event();
        Runtime::trigger_event(new_result);
        result = new_result;
      }
      LegionSpy::log_deppart_events(op->get_unique_op_id(),handle,
                                    precondition, result);
#endif
      // Update the child subspace of the preimage
      if (partition->total_children == partition->max_linearized_color)
      {
        for (LegionColor color = 0; color < partition->total_children; color++)
        {
          // Get the child of the projection partition
          IndexSpaceNodeT<DIM1,T1> *child = 
           static_cast<IndexSpaceNodeT<DIM1,T1>*>(partition->get_child(color));
          child->set_realm_index_space(context->runtime->address_space,
                                       subspaces[color]);
        }
      }
      else
      {
        unsigned index = 0;
        ColorSpaceIterator *itr = 
          partition->color_space->create_color_space_iterator();
        while (itr->is_valid())
        {
          const LegionColor color = itr->yield_color();
          // Get the child of the projection partition
          IndexSpaceNodeT<DIM1,T1> *child = 
           static_cast<IndexSpaceNodeT<DIM1,T1>*>(partition->get_child(color));
#ifdef DEBUG_LEGION
          assert(index < subspaces.size());
#endif
          child->set_realm_index_space(context->runtime->address_space,
                                       subspaces[index++]);
        }
        delete itr;
      }
      return result;
    }

    //--------------------------------------------------------------------------
    template<int DIM, typename T>
    ApEvent IndexSpaceNodeT<DIM,T>::create_association(Operation *op,
                                                       IndexSpaceNode *range,
                              const std::vector<FieldDataDescriptor> &instances,
                                                       ApEvent instances_ready)
    //--------------------------------------------------------------------------
    {
      // Demux the range type to do the actual operation
      CreateAssociationHelper creator(this, op, range, 
                                      instances, instances_ready);
      NT_TemplateHelper::demux<CreateAssociationHelper>(
          range->handle.get_type_tag(), &creator);
      return creator.result;
    }

    //--------------------------------------------------------------------------
    template<int DIM1, typename T1> template<int DIM2, typename T2>
    ApEvent IndexSpaceNodeT<DIM1,T1>::create_association_helper(Operation *op,
                                                      IndexSpaceNode *range,
                              const std::vector<FieldDataDescriptor> &instances,
                                                      ApEvent instances_ready)
    //--------------------------------------------------------------------------
    {
      // Translate the descriptors into realm descriptors
      typedef Realm::FieldDataDescriptor<Realm::IndexSpace<DIM1,T1>,
                                       Realm::Point<DIM2,T2> > RealmDescriptor;
      std::vector<RealmDescriptor> descriptors(instances.size());
      std::set<ApEvent> preconditions;
      for (unsigned idx = 0; idx < instances.size(); idx++)
      {
        const FieldDataDescriptor &src = instances[idx];
        RealmDescriptor &dst = descriptors[idx];
        dst.inst = src.inst;
        dst.field_offset = src.field_offset;
        IndexSpaceNodeT<DIM1,T1> *node = static_cast<IndexSpaceNodeT<DIM1,T1>*>(
                                          context->get_node(src.index_space));
        ApEvent ready = node->get_realm_index_space(dst.index_space,
                                                    false/*tight*/);
        if (ready.exists())
          preconditions.insert(ready);
      }
      // Get the range index space
      IndexSpaceNodeT<DIM2,T2> *range_node = 
        static_cast<IndexSpaceNodeT<DIM2,T2>*>(range);
      Realm::IndexSpace<DIM2,T2> range_space;
      ApEvent range_ready = range_node->get_realm_index_space(range_space,
                                                              false/*tight*/);
      if (range_ready.exists())
        preconditions.insert(range_ready);
      // Get the profiling requests
      Realm::ProfilingRequestSet requests;
      if (context->runtime->profiler != NULL)
        context->runtime->profiler->add_partition_request(requests,
                                          op, DEP_PART_ASSOCIATION);
      Realm::IndexSpace<DIM1,T1> local_space;
      ApEvent local_ready = get_realm_index_space(local_space, false/*tight*/);
      if (local_ready.exists())
        preconditions.insert(local_ready);
      preconditions.insert(instances_ready);
      if (op->has_execution_fence_event())
        preconditions.insert(op->get_execution_fence_event());
      // Issue the operation
      ApEvent precondition = Runtime::merge_events(NULL, preconditions);
      ApEvent result(local_space.create_association(descriptors,
            range_space, requests, precondition));
#ifdef LEGION_SPY
      if (!result.exists() || (result == precondition))
      {
        ApUserEvent new_result = Runtime::create_ap_user_event();
        Runtime::trigger_event(new_result);
        result = new_result;
      }
      LegionSpy::log_deppart_events(op->get_unique_op_id(),handle,
                                    precondition, result);
#endif
      return result;
    }

    //--------------------------------------------------------------------------
    template<int DIM, typename T>
    bool IndexSpaceNodeT<DIM,T>::check_field_size(size_t field_size, bool range)
    //--------------------------------------------------------------------------
    {
      if (range)
        return (sizeof(Realm::Rect<DIM,T>) == field_size);
      else
        return (sizeof(Realm::Point<DIM,T>) == field_size);
    } 

    //--------------------------------------------------------------------------
    template<int DIM, typename T>
    PhysicalInstance IndexSpaceNodeT<DIM,T>::create_file_instance(
                                         const char *file_name,
                                         const std::vector<Realm::FieldID> &field_ids,
                                         const std::vector<size_t> &field_sizes,
                                         legion_file_mode_t file_mode,
                                         ApEvent &ready_event)
    //--------------------------------------------------------------------------
    {
      DETAILED_PROFILER(context->runtime, REALM_CREATE_INSTANCE_CALL);
      // Have to wait for the index space to be ready if necessary
      Realm::IndexSpace<DIM,T> local_space;
      get_realm_index_space(local_space, true/*tight*/);
      // No profiling for these kinds of instances currently
      Realm::ProfilingRequestSet requests;
      PhysicalInstance result;
      ready_event = ApEvent(PhysicalInstance::create_file_instance(result, 
          file_name, local_space, field_ids, field_sizes, file_mode, requests));
      return result;
    }

    //--------------------------------------------------------------------------
    template<int DIM, typename T>
    PhysicalInstance IndexSpaceNodeT<DIM,T>::create_hdf5_instance(
                                    const char *file_name,
				    const std::vector<Realm::FieldID> &field_ids,
                                    const std::vector<size_t> &field_sizes,
                                    const std::vector<const char*> &field_files,
                                    bool read_only, ApEvent &ready_event)
    //--------------------------------------------------------------------------
    {
      DETAILED_PROFILER(context->runtime, REALM_CREATE_INSTANCE_CALL);
      // Have to wait for the index space to be ready if necessary
      Realm::IndexSpace<DIM,T> local_space;
      get_realm_index_space(local_space, true/*tight*/);
      // No profiling for these kinds of instances currently
      Realm::ProfilingRequestSet requests;
      PhysicalInstance result;
#ifdef USE_HDF
      ready_event = ApEvent(PhysicalInstance::create_hdf5_instance(result, 
                            file_name, local_space, field_ids, field_sizes,
		            field_files, read_only, requests));
#else
      assert(0 && "no HDF5 support");
      result = PhysicalInstance::NO_INST;
#endif
      return result;
    }

    //--------------------------------------------------------------------------
    template<int DIM, typename T>
    PhysicalInstance IndexSpaceNodeT<DIM,T>::create_external_instance(
                                          Memory memory, uintptr_t base,
                                          Realm::InstanceLayoutGeneric *ilg,
                                          ApEvent &ready_event)
    //--------------------------------------------------------------------------
    {
      DETAILED_PROFILER(context->runtime, REALM_CREATE_INSTANCE_CALL);
      // Have to wait for the index space to be ready if necessary
      Realm::IndexSpace<DIM,T> local_space;
      get_realm_index_space(local_space, true/*tight*/);
      // No profiling for these kinds of instances currently
      Realm::ProfilingRequestSet requests;
      PhysicalInstance result;
      ready_event = ApEvent(PhysicalInstance::create_external(result,
                                        memory, base, ilg, requests));
      return result;
    }

    //--------------------------------------------------------------------------
    template<int DIM, typename T>
    ApEvent IndexSpaceNodeT<DIM,T>::issue_fill(
                                 const PhysicalTraceInfo &trace_info,
                                 const std::vector<CopySrcDstField> &dst_fields,
                                 const void *fill_value, size_t fill_size,
#ifdef LEGION_SPY
                                 UniqueID fill_uid,
                                 FieldSpace handle,
                                 RegionTreeID tree_id,
#endif
                                 ApEvent precondition, PredEvent pred_guard,
                                 const FieldMaskSet<FillView> *tracing_srcs,
                                 const FieldMaskSet<InstanceView> *tracing_dsts)
    //--------------------------------------------------------------------------
    {
      Realm::IndexSpace<DIM,T> local_space;
      ApEvent space_ready = get_realm_index_space(local_space, true/*tight*/);
      if (precondition.exists() && space_ready.exists())
        return issue_fill_internal(context, local_space, trace_info, 
                                   dst_fields, fill_value, fill_size,
#ifdef LEGION_SPY
                                   fill_uid, handle, tree_id,
#endif
            Runtime::merge_events(&trace_info, space_ready, precondition),
            pred_guard, tracing_srcs, tracing_dsts);
      else if (space_ready.exists())
        return issue_fill_internal(context, local_space, trace_info, 
                                   dst_fields, fill_value, fill_size,
#ifdef LEGION_SPY
                                   fill_uid, handle, tree_id,
#endif
                                   space_ready, pred_guard,
                                   tracing_srcs, tracing_dsts);
      else
        return issue_fill_internal(context, local_space, trace_info, 
                                   dst_fields, fill_value, fill_size,
#ifdef LEGION_SPY
                                   fill_uid, handle, tree_id,
#endif
                                   precondition, pred_guard,
                                   tracing_srcs, tracing_dsts);
    }

    //--------------------------------------------------------------------------
    template<int DIM, typename T>
    ApEvent IndexSpaceNodeT<DIM,T>::issue_copy(
                                 const PhysicalTraceInfo &trace_info,
                                 const std::vector<CopySrcDstField> &dst_fields,
                                 const std::vector<CopySrcDstField> &src_fields,
#ifdef LEGION_SPY
                                 FieldSpace handle,
                                 RegionTreeID src_tree_id,
                                 RegionTreeID dst_tree_id,
#endif
                                 ApEvent precondition, PredEvent pred_guard,
                                 ReductionOpID redop, bool reduction_fold,
                                 const FieldMaskSet<InstanceView> *tracing_srcs,
                                 const FieldMaskSet<InstanceView> *tracing_dsts)
    //--------------------------------------------------------------------------
    {
      Realm::IndexSpace<DIM,T> local_space;
      ApEvent space_ready = get_realm_index_space(local_space, true/*tight*/);
      if (precondition.exists() && space_ready.exists())
        return issue_copy_internal(context, local_space, trace_info, dst_fields,
            src_fields,
#ifdef LEGION_SPY
            handle, src_tree_id, dst_tree_id,
#endif
            Runtime::merge_events(&trace_info, space_ready, precondition),
            pred_guard, redop, reduction_fold, tracing_srcs, tracing_dsts);
      else if (space_ready.exists())
        return issue_copy_internal(context, local_space, trace_info, 
                dst_fields, src_fields, 
#ifdef LEGION_SPY
                handle, src_tree_id, dst_tree_id,
#endif
                space_ready, pred_guard, redop, reduction_fold,
                tracing_srcs, tracing_dsts);
      else
        return issue_copy_internal(context, local_space, trace_info, 
                dst_fields, src_fields, 
#ifdef LEGION_SPY
                handle, src_tree_id, dst_tree_id,
#endif
                precondition, pred_guard, redop, reduction_fold,
                tracing_srcs, tracing_dsts);
    }

    //--------------------------------------------------------------------------
    template<int DIM, typename T>
    void IndexSpaceNodeT<DIM,T>::construct_indirections(
                                     const std::vector<unsigned> &field_indexes,
                                     const FieldID indirect_field,
                                     const TypeTag indirect_type,
                                     const PhysicalInstance indirect_instance,
                                     const LegionVector<
                                            IndirectRecord>::aligned &records,
                                     std::vector<void*> &indirections,
                                     std::vector<unsigned> &indirect_indexes)
    //--------------------------------------------------------------------------
    {
      construct_indirections_internal<DIM,T>(field_indexes, indirect_field,
                                 indirect_type, indirect_instance, records, 
                                 indirections, indirect_indexes);
    }

    //--------------------------------------------------------------------------
    template<int DIM, typename T>
    void IndexSpaceNodeT<DIM,T>::destroy_indirections(
                                               std::vector<void*> &indirections)
    //--------------------------------------------------------------------------
    {
      destroy_indirections_internal<DIM,T>(indirections);
    }

    //--------------------------------------------------------------------------
    template<int DIM, typename T>
    ApEvent IndexSpaceNodeT<DIM,T>::issue_indirect(
                                 const PhysicalTraceInfo &trace_info,
                                 const std::vector<CopySrcDstField> &dst_fields,
                                 const std::vector<CopySrcDstField> &src_fields,
                                 const std::vector<void*> &indirects,
                                 ApEvent precondition, PredEvent pred_guard)
    //--------------------------------------------------------------------------
    {
      Realm::IndexSpace<DIM,T> local_space;
      ApEvent space_ready = get_realm_index_space(local_space, true/*tight*/);
      if (space_ready.exists() && precondition.exists())
        return issue_indirect_internal(context, local_space, trace_info, 
            dst_fields, src_fields, indirects,
            Runtime::merge_events(&trace_info, precondition, space_ready),
            pred_guard);
      else if (space_ready.exists())
        return issue_indirect_internal(context, local_space, trace_info, 
                                       dst_fields, src_fields, indirects, 
                                       space_ready, pred_guard);
      else
        return issue_indirect_internal(context, local_space, trace_info, 
                                       dst_fields, src_fields, indirects,
                                       precondition, pred_guard);
    }

    //--------------------------------------------------------------------------
    template<int DIM, typename T>
    Realm::InstanceLayoutGeneric* IndexSpaceNodeT<DIM,T>::create_layout(
                                    const Realm::InstanceLayoutConstraints &ilc,
                                    const OrderingConstraint &constraint)
    //--------------------------------------------------------------------------
    {
      Realm::IndexSpace<DIM,T> local_is;
      ApEvent space_ready = get_realm_index_space(local_is, true/*tight*/);
      if (space_ready.exists())
        space_ready.wait();
      return create_layout_internal(local_is, ilc, constraint); 
    }
    
    //--------------------------------------------------------------------------
    template<int DIM, typename T>
    void IndexSpaceNodeT<DIM,T>::get_launch_space_domain(Domain &launch_domain)
    //--------------------------------------------------------------------------
    {
      DomainT<DIM,T> local_space;
      get_realm_index_space(local_space, true/*tight*/);
      launch_domain = local_space;
    }

    //--------------------------------------------------------------------------
    template<int DIM, typename T>
    void IndexSpaceNodeT<DIM,T>::validate_slicing(
                                  const std::vector<IndexSpace> &slice_spaces, 
                                  MultiTask *task, MapperManager *mapper)
    //--------------------------------------------------------------------------
    {
      std::vector<IndexSpaceNodeT<DIM,T>*> slice_nodes(slice_spaces.size());
      for (unsigned idx = 0; idx < slice_spaces.size(); idx++)
      {
#ifdef DEBUG_LEGION
        assert(slice_spaces[idx].get_type_tag() == handle.get_type_tag());
#endif
        slice_nodes[idx] = static_cast<IndexSpaceNodeT<DIM,T>*>(
                            context->get_node(slice_spaces[idx]));
      }
      // Iterate over the points and make sure that they exist in exactly
      // one slice space, no more, no less
      Realm::IndexSpace<DIM,T> local_space;
      get_realm_index_space(local_space, true/*tight*/);
      for (PointInDomainIterator<DIM,T> itr(local_space); itr(); itr++)
      {
        bool found = false;
        const Realm::Point<DIM,T> &point = *itr;
        for (unsigned idx = 0; idx < slice_nodes.size(); idx++)
        {
          if (!slice_nodes[idx]->contains_point(point))
            continue;
          if (found)
            REPORT_LEGION_ERROR(ERROR_INVALID_MAPPER_OUTPUT,
                    "Invalid mapper output from invocation of 'slice_task' "
                    "on mapper %s. Mapper returned multilple slices that "
                    "contained the same point for task %s (ID %lld)",
                    mapper->get_mapper_name(), task->get_task_name(),
                    task->get_unique_id())
          else
            found = true;
        }
        if (!found)
          REPORT_LEGION_ERROR(ERROR_INVALID_MAPPER_OUTPUT,
                    "Invalid mapper output from invocation of 'slice_task' "
                    "on mapper %s. Mapper returned no slices that "
                    "contained some point(s) for task %s (ID %lld)",
                    mapper->get_mapper_name(), task->get_task_name(),
                    task->get_unique_id())
      }
    }

    //--------------------------------------------------------------------------
    template<int DIM, typename T>
    void IndexSpaceNodeT<DIM,T>::log_launch_space(UniqueID op_id)
    //--------------------------------------------------------------------------
    {
      Realm::IndexSpace<DIM,T> local_space;
      get_realm_index_space(local_space, true/*tight*/);
      for (Realm::IndexSpaceIterator<DIM,T> itr(local_space); 
            itr.valid; itr.step())
        LegionSpy::log_launch_index_space_rect<DIM>(op_id, 
                                                    Rect<DIM,T>(itr.rect));
    }

    //--------------------------------------------------------------------------
    template<int DIM, typename T>
    IndexSpace IndexSpaceNodeT<DIM,T>::create_shard_space(
                  ShardingFunction *func, ShardID shard, IndexSpace shard_space)
    //--------------------------------------------------------------------------
    {
      DomainT<DIM,T> local_space;
      get_realm_index_space(local_space, true/*tight*/);
      Domain shard_domain;
      if (shard_space != handle)
        context->find_launch_space_domain(shard_space, shard_domain);
      else
        shard_domain = local_space;
      std::vector<Realm::Point<DIM,T> > shard_points; 
      size_t total_points = 0;
      for (Realm::IndexSpaceIterator<DIM,T> rect_itr(realm_index_space); 
            rect_itr.valid; rect_itr.step())
      {
        for (Realm::PointInRectIterator<DIM,T> itr(rect_itr.rect);
              itr.valid; itr.step(), total_points++)
        {
          const ShardID point_shard = 
            func->find_owner(DomainPoint(Point<DIM,T>(itr.p)), shard_domain);
          if (point_shard == shard)
            shard_points.push_back(itr.p);
        }
      }
      if (shard_points.empty())
        return IndexSpace::NO_SPACE;
      // Another useful case is if all the points are in the shard then
      // we can return ourselves as the result
      if (shard_points.size() == total_points)
        return handle;
      Realm::IndexSpace<DIM,T> realm_is(shard_points);
      const Domain domain((DomainT<DIM,T>(realm_is)));
      return context->runtime->find_or_create_index_slice_space(domain, 
                                      &realm_is, handle.get_type_tag());
    }

    //--------------------------------------------------------------------------
    template<int DIM, typename T>
    void IndexSpaceNodeT<DIM,T>::destroy_shard_domain(const Domain &domain)
    //--------------------------------------------------------------------------
    {
      DomainT<DIM,T> to_destroy = domain;
      to_destroy.destroy();
    }

    /////////////////////////////////////////////////////////////
    // Templated Color Space Iterator
    /////////////////////////////////////////////////////////////

    //--------------------------------------------------------------------------
    template<int DIM, typename T>
    ColorSpaceIteratorT<DIM,T>::ColorSpaceIteratorT(const DomainT<DIM,T> &d,
                                                    IndexSpaceNodeT<DIM,T> *cs)
      : ColorSpaceIterator(), PointInDomainIterator<DIM,T>(d), color_space(cs)
    //--------------------------------------------------------------------------
    {
    }

    //--------------------------------------------------------------------------
    template<int DIM, typename T>
    bool ColorSpaceIteratorT<DIM,T>::is_valid(void) const
    //--------------------------------------------------------------------------
    {
      return this->valid();
    }

    //--------------------------------------------------------------------------
    template<int DIM, typename T>
    LegionColor ColorSpaceIteratorT<DIM,T>::yield_color(void)
    //--------------------------------------------------------------------------
    {
      const LegionColor result = 
        color_space->linearize_color(*(this->point_itr));
      this->step();
      return result;
    }

    /////////////////////////////////////////////////////////////
    // Templated Index Partition Node 
    /////////////////////////////////////////////////////////////

    //--------------------------------------------------------------------------
    template<int DIM, typename T>
    IndexPartNodeT<DIM,T>::IndexPartNodeT(RegionTreeForest *ctx, 
                                        IndexPartition p,
                                        IndexSpaceNode *par, IndexSpaceNode *cs,
                                        LegionColor c, bool disjoint, 
                                        int complete, DistributedID did,
                                        ApEvent partition_ready, 
                                        ApBarrier pend, ShardMapping *map)
      : IndexPartNode(ctx, p, par, cs, c, disjoint, complete, did, 
                      partition_ready, pend, map)
    //--------------------------------------------------------------------------
    {
    }

    //--------------------------------------------------------------------------
    template<int DIM, typename T>
    IndexPartNodeT<DIM,T>::IndexPartNodeT(RegionTreeForest *ctx, 
                                        IndexPartition p,
                                        IndexSpaceNode *par, IndexSpaceNode *cs,
                                        LegionColor c, RtEvent disjoint_event,
                                        int comp, DistributedID did,
                                        ApEvent partition_ready, 
                                        ApBarrier pending, ShardMapping *map)
      : IndexPartNode(ctx, p, par, cs, c, disjoint_event, comp, did,
                      partition_ready, pending, map)
    //--------------------------------------------------------------------------
    {
    }

    //--------------------------------------------------------------------------
    template<int DIM, typename T>
    IndexPartNodeT<DIM,T>::IndexPartNodeT(const IndexPartNodeT &rhs)
      : IndexPartNode(rhs)
    //--------------------------------------------------------------------------
    {
      // should never be called
      assert(false);
    }

    //--------------------------------------------------------------------------
    template<int DIM, typename T>
    IndexPartNodeT<DIM,T>::~IndexPartNodeT(void)
    //--------------------------------------------------------------------------
    { 
    }

    //--------------------------------------------------------------------------
    template<int DIM, typename T>
    IndexPartNodeT<DIM,T>& IndexPartNodeT<DIM,T>::operator=(
                                                      const IndexPartNodeT &rhs)
    //--------------------------------------------------------------------------
    {
      // should never be called
      assert(false);
      return *this;
    } 

    //--------------------------------------------------------------------------
    template<int DIM, typename T>
    bool IndexPartNodeT<DIM,T>::destroy_node(AddressSpaceID source, bool top,
                                             std::set<RtEvent> &applied, 
                                             bool collective) 
    //--------------------------------------------------------------------------
    {
#ifdef DEBUG_LEGION
      assert(registered_with_runtime);
      assert(partition_ready.has_triggered());
#endif
      if (destroyed)
      {
        // Deletion operations for different parts of the index space tree
        // can actually race to get here, so we don't report any races here
#if 0
        if (top)
          REPORT_LEGION_ERROR(ERROR_ILLEGAL_INDEX_PARTITION_DELETION,
              "Duplicate deletion of Index Partition %d", handle.get_id())
        else
#endif
        return false;
      }
      destroyed = true;
      // Clean up our partial pending barrier if we have one
      if (partial_pending.exists() && 
            (source == context->runtime->address_space))
      {
        // Dumb constness
        ApBarrier copy = partial_pending;
        copy.destroy_barrier();
      }
      // If we're not the owner send a message to do the destruction
      // otherwise we can do it here
      if (!is_owner() && !collective)
      {
        runtime->send_index_partition_destruction(handle, owner_space, applied);
        return false;
      }
      else
      {
        // Traverse down and destroy all of the child nodes
        // Need to make a copy of this in case the children
        // end up being deleted and removing themselves
        std::vector<IndexSpaceNode*> color_map_copy;
        {
          unsigned index = 0;
          AutoLock n_lock(node_lock,1,false/*exclusive*/);
          if (!color_map.empty())
          {
            color_map_copy.resize(color_map.size());
            for (std::map<LegionColor,IndexSpaceNode*>::const_iterator it =
                  color_map.begin(); it != color_map.end(); it++)
              color_map_copy[index++] = it->second;
          }
        }
        if (!color_map_copy.empty())
        {
          for (std::vector<IndexSpaceNode*>::const_iterator it = 
                color_map_copy.begin(); it != color_map_copy.end(); it++)
<<<<<<< HEAD
            (*it)->destroy_node(local_space, applied, collective);
=======
            if ((*it)->destroy_node(local_space, applied))
              delete (*it);
>>>>>>> 1385c3dd
        }
        if (is_owner())
          return remove_base_valid_ref(APPLICATION_REF, NULL/*mutator*/);
        else
          return false;
      }
    } 

  }; // namespace Internal
}; // namespace Legion
<|MERGE_RESOLUTION|>--- conflicted
+++ resolved
@@ -2054,12 +2054,9 @@
         {
           for (std::vector<IndexPartNode*>::const_iterator it = 
                 color_map_copy.begin(); it != color_map_copy.end(); it++)
-<<<<<<< HEAD
-            (*it)->destroy_node(local_space, false/*top*/, applied, collective);
-=======
-            if ((*it)->destroy_node(local_space, false/*top*/, applied))
+            if ((*it)->destroy_node(local_space, false/*top*/, 
+                                    applied, collective))
               delete (*it);
->>>>>>> 1385c3dd
         }
         if (is_owner())
           return remove_base_valid_ref(APPLICATION_REF, NULL/*mutator*/);
@@ -4663,12 +4660,8 @@
         {
           for (std::vector<IndexSpaceNode*>::const_iterator it = 
                 color_map_copy.begin(); it != color_map_copy.end(); it++)
-<<<<<<< HEAD
-            (*it)->destroy_node(local_space, applied, collective);
-=======
-            if ((*it)->destroy_node(local_space, applied))
+            if ((*it)->destroy_node(local_space, applied, collective))
               delete (*it);
->>>>>>> 1385c3dd
         }
         if (is_owner())
           return remove_base_valid_ref(APPLICATION_REF, NULL/*mutator*/);
