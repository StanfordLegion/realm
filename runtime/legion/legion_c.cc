/* Copyright 2018 Stanford University
 *
 * Licensed under the Apache License, Version 2.0 (the "License");
 * you may not use this file except in compliance with the License.
 * You may obtain a copy of the License at
 *
 *     http://www.apache.org/licenses/LICENSE-2.0
 *
 * Unless required by applicable law or agreed to in writing, software
 * distributed under the License is distributed on an "AS IS" BASIS,
 * WITHOUT WARRANTIES OR CONDITIONS OF ANY KIND, either express or implied.
 * See the License for the specific language governing permissions and
 * limitations under the License.
 */

#include "legion.h"
#include "legion/legion_c.h"
#include "legion/legion_c_util.h"
#ifdef REALM_USE_LLVM
#include "realm/llvmjit/llvmjit.h"
#endif
#ifdef REALM_USE_PYTHON
#include "realm/python/python_source.h"
#endif

// Disable deprecated warnings in this file since we are also
// trying to maintain backwards compatibility support for older
// interfaces here in the C API
#ifdef __GNUC__
#pragma GCC diagnostic ignored "-Wdeprecated"
#pragma GCC diagnostic ignored "-Wdeprecated-declarations"
#endif
#ifdef __clang__
#pragma clang diagnostic ignored "-Wdeprecated"
#pragma clang diagnostic ignored "-Wdeprecated-declarations"
#endif

using namespace Legion;
using namespace Legion::Mapping;
using namespace Legion::Mapping::Utilities;
typedef Point<1,coord_t> Point1D;
typedef Point<2,coord_t> Point2D;
typedef Point<3,coord_t> Point3D;
typedef Rect<1,coord_t> Rect1D;
typedef Rect<2,coord_t> Rect2D;
typedef Rect<3,coord_t> Rect3D;
typedef Transform<1,1,coord_t> Transform1x1;
typedef Transform<1,2,coord_t> Transform1x2;
typedef Transform<1,3,coord_t> Transform1x3;
typedef Transform<2,1,coord_t> Transform2x1;
typedef Transform<2,2,coord_t> Transform2x2;
typedef Transform<2,3,coord_t> Transform2x3;
typedef Transform<3,1,coord_t> Transform3x1;
typedef Transform<3,2,coord_t> Transform3x2;
typedef Transform<3,3,coord_t> Transform3x3;
typedef AffineTransform<1,1,coord_t> AffineTransform1x1;
typedef AffineTransform<1,2,coord_t> AffineTransform1x2;
typedef AffineTransform<1,3,coord_t> AffineTransform1x3;
typedef AffineTransform<2,1,coord_t> AffineTransform2x1;
typedef AffineTransform<2,2,coord_t> AffineTransform2x2;
typedef AffineTransform<2,3,coord_t> AffineTransform2x3;
typedef AffineTransform<3,1,coord_t> AffineTransform3x1;
typedef AffineTransform<3,2,coord_t> AffineTransform3x2;
typedef AffineTransform<3,3,coord_t> AffineTransform3x3;

// -----------------------------------------------------------------------
// Pointer Operations
// -----------------------------------------------------------------------

legion_ptr_t
legion_ptr_nil(void)
{
  legion_ptr_t ptr;
  ptr.value = -1LL;
  return ptr;
}

bool
legion_ptr_is_null(legion_ptr_t ptr)
{
  return ptr.value == -1LL;
}

legion_ptr_t
legion_ptr_safe_cast(legion_runtime_t runtime_,
                     legion_context_t ctx_,
                     legion_ptr_t pointer_,
                     legion_logical_region_t region_)
{
  Runtime *runtime = CObjectWrapper::unwrap(runtime_);
  Context ctx = CObjectWrapper::unwrap(ctx_)->context();
  ptr_t pointer = CObjectWrapper::unwrap(pointer_);
  LogicalRegion region = CObjectWrapper::unwrap(region_);

  ptr_t result = runtime->safe_cast(ctx, pointer, region);
  return CObjectWrapper::wrap(result);
}

// -----------------------------------------------------------------------
// Domain Operations
// -----------------------------------------------------------------------

legion_domain_t
legion_domain_from_rect_1d(legion_rect_1d_t r_)
{
  Rect1D r = CObjectWrapper::unwrap(r_);

  return CObjectWrapper::wrap(Domain(r));
}

legion_domain_t
legion_domain_from_rect_2d(legion_rect_2d_t r_)
{
  Rect2D r = CObjectWrapper::unwrap(r_);

  return CObjectWrapper::wrap(Domain(r));
}

legion_domain_t
legion_domain_from_rect_3d(legion_rect_3d_t r_)
{
  Rect3D r = CObjectWrapper::unwrap(r_);

  return CObjectWrapper::wrap(Domain(r));
}

legion_domain_t
legion_domain_from_index_space(legion_runtime_t runtime_,
                               legion_index_space_t is_)
{
  Runtime *runtime = CObjectWrapper::unwrap(runtime_);
  IndexSpace is = CObjectWrapper::unwrap(is_);

  return CObjectWrapper::wrap(runtime->get_index_space_domain(is));
}

legion_rect_1d_t
legion_domain_get_rect_1d(legion_domain_t d_)
{
  Domain d = CObjectWrapper::unwrap(d_);
  Rect1D r = d;

  return CObjectWrapper::wrap(r);
}

legion_rect_2d_t
legion_domain_get_rect_2d(legion_domain_t d_)
{
  Domain d = CObjectWrapper::unwrap(d_);
  Rect2D r = d;

  return CObjectWrapper::wrap(r);
}

legion_rect_3d_t
legion_domain_get_rect_3d(legion_domain_t d_)
{
  Domain d = CObjectWrapper::unwrap(d_);
  Rect3D r = d;

  return CObjectWrapper::wrap(r);
}

bool
legion_domain_is_dense(legion_domain_t d_)
{
  Domain d = CObjectWrapper::unwrap(d_);

  return d.dense();
}

legion_rect_1d_t
legion_domain_get_bounds_1d(legion_domain_t d_)
{
  Domain d = CObjectWrapper::unwrap(d_);
  DomainT<1,coord_t> space = d;

  return CObjectWrapper::wrap(space.bounds);
}

legion_rect_2d_t
legion_domain_get_bounds_2d(legion_domain_t d_)
{
  Domain d = CObjectWrapper::unwrap(d_);
  DomainT<2,coord_t> space = d;

  return CObjectWrapper::wrap(space.bounds);
}

legion_rect_3d_t
legion_domain_get_bounds_3d(legion_domain_t d_)
{
  Domain d = CObjectWrapper::unwrap(d_);
  DomainT<3,coord_t> space = d;

  return CObjectWrapper::wrap(space.bounds);
}

size_t
legion_domain_get_volume(legion_domain_t d_)
{
  Domain d = CObjectWrapper::unwrap(d_);

  return d.get_volume();
}

// -----------------------------------------------------------------------
// Domain Transform Operations
// -----------------------------------------------------------------------

legion_domain_transform_t
legion_domain_transform_from_1x1(legion_transform_1x1_t t_)
{
  Transform1x1 t = CObjectWrapper::unwrap(t_);

  return CObjectWrapper::wrap(DomainTransform(t));
}

legion_domain_transform_t
legion_domain_transform_from_1x2(legion_transform_1x2_t t_)
{
  Transform1x2 t = CObjectWrapper::unwrap(t_);

  return CObjectWrapper::wrap(DomainTransform(t));
}

legion_domain_transform_t
legion_domain_transform_from_1x3(legion_transform_1x3_t t_)
{
  Transform1x3 t = CObjectWrapper::unwrap(t_);

  return CObjectWrapper::wrap(DomainTransform(t));
}

legion_domain_transform_t
legion_domain_transform_from_2x1(legion_transform_2x1_t t_)
{
  Transform2x1 t = CObjectWrapper::unwrap(t_);

  return CObjectWrapper::wrap(DomainTransform(t));
}

legion_domain_transform_t
legion_domain_transform_from_2x2(legion_transform_2x2_t t_)
{
  Transform2x2 t = CObjectWrapper::unwrap(t_);

  return CObjectWrapper::wrap(DomainTransform(t));
}

legion_domain_transform_t
legion_domain_transform_from_2x3(legion_transform_2x3_t t_)
{
  Transform2x3 t = CObjectWrapper::unwrap(t_);

  return CObjectWrapper::wrap(DomainTransform(t));
}

legion_domain_transform_t
legion_domain_transform_from_3x1(legion_transform_3x1_t t_)
{
  Transform3x1 t = CObjectWrapper::unwrap(t_);

  return CObjectWrapper::wrap(DomainTransform(t));
}

legion_domain_transform_t
legion_domain_transform_from_3x2(legion_transform_3x2_t t_)
{
  Transform3x2 t = CObjectWrapper::unwrap(t_);

  return CObjectWrapper::wrap(DomainTransform(t));
}

legion_domain_transform_t
legion_domain_transform_from_3x3(legion_transform_3x3_t t_)
{
  Transform3x3 t = CObjectWrapper::unwrap(t_);

  return CObjectWrapper::wrap(DomainTransform(t));
}

legion_domain_affine_transform_t
legion_domain_affine_transform_from_1x1(legion_affine_transform_1x1_t t_)
{
  AffineTransform1x1 t = CObjectWrapper::unwrap(t_);

  return CObjectWrapper::wrap(DomainAffineTransform(t));
}

legion_domain_affine_transform_t
legion_domain_affine_transform_from_1x2(legion_affine_transform_1x2_t t_)
{
  AffineTransform1x2 t = CObjectWrapper::unwrap(t_);

  return CObjectWrapper::wrap(DomainAffineTransform(t));
}

legion_domain_affine_transform_t
legion_domain_affine_transform_from_1x3(legion_affine_transform_1x3_t t_)
{
  AffineTransform1x3 t = CObjectWrapper::unwrap(t_);

  return CObjectWrapper::wrap(DomainAffineTransform(t));
}

legion_domain_affine_transform_t
legion_domain_affine_transform_from_2x1(legion_affine_transform_2x1_t t_)
{
  AffineTransform2x1 t = CObjectWrapper::unwrap(t_);

  return CObjectWrapper::wrap(DomainAffineTransform(t));
}

legion_domain_affine_transform_t
legion_domain_affine_transform_from_2x2(legion_affine_transform_2x2_t t_)
{
  AffineTransform2x2 t = CObjectWrapper::unwrap(t_);

  return CObjectWrapper::wrap(DomainAffineTransform(t));
}

legion_domain_affine_transform_t
legion_domain_affine_transform_from_2x3(legion_affine_transform_2x3_t t_)
{
  AffineTransform2x3 t = CObjectWrapper::unwrap(t_);

  return CObjectWrapper::wrap(DomainAffineTransform(t));
}

legion_domain_affine_transform_t
legion_domain_affine_transform_from_3x1(legion_affine_transform_3x1_t t_)
{
  AffineTransform3x1 t = CObjectWrapper::unwrap(t_);

  return CObjectWrapper::wrap(DomainAffineTransform(t));
}

legion_domain_affine_transform_t
legion_domain_affine_transform_from_3x2(legion_affine_transform_3x2_t t_)
{
  AffineTransform3x2 t = CObjectWrapper::unwrap(t_);

  return CObjectWrapper::wrap(DomainAffineTransform(t));
}

legion_domain_affine_transform_t
legion_domain_affine_transform_from_3x3(legion_affine_transform_3x3_t t_)
{
  AffineTransform3x3 t = CObjectWrapper::unwrap(t_);

  return CObjectWrapper::wrap(DomainAffineTransform(t));
}

// -----------------------------------------------------------------------
// Domain Point Operations
// -----------------------------------------------------------------------

legion_domain_point_t
legion_domain_point_from_point_1d(legion_point_1d_t p_)
{
  Point1D p = CObjectWrapper::unwrap(p_);

  return CObjectWrapper::wrap(DomainPoint(p));
}

legion_domain_point_t
legion_domain_point_from_point_2d(legion_point_2d_t p_)
{
  Point2D p = CObjectWrapper::unwrap(p_);

  return CObjectWrapper::wrap(DomainPoint(p));
}

legion_domain_point_t
legion_domain_point_from_point_3d(legion_point_3d_t p_)
{
  Point3D p = CObjectWrapper::unwrap(p_);

  return CObjectWrapper::wrap(DomainPoint(p));
}

legion_point_1d_t
legion_domain_point_get_point_1d(legion_domain_point_t p_)
{
  DomainPoint d = CObjectWrapper::unwrap(p_);
  Point1D p = d;

  return CObjectWrapper::wrap(p);
}

legion_point_2d_t
legion_domain_point_get_point_2d(legion_domain_point_t p_)
{
  DomainPoint d = CObjectWrapper::unwrap(p_);
  Point2D p = d;

  return CObjectWrapper::wrap(p);
}

legion_point_3d_t
legion_domain_point_get_point_3d(legion_domain_point_t p_)
{
  DomainPoint d = CObjectWrapper::unwrap(p_);
  Point3D p = d;

  return CObjectWrapper::wrap(p);
}

legion_domain_point_t
legion_domain_point_nil()
{
  return CObjectWrapper::wrap(DomainPoint::nil());
}

bool
legion_domain_point_is_null(legion_domain_point_t point_)
{
  DomainPoint point = CObjectWrapper::unwrap(point_);

  return point.is_null();
}

legion_domain_point_t
legion_domain_point_safe_cast(legion_runtime_t runtime_,
                              legion_context_t ctx_,
                              legion_domain_point_t point_,
                              legion_logical_region_t region_)
{
  Runtime *runtime = CObjectWrapper::unwrap(runtime_);
  Context ctx = CObjectWrapper::unwrap(ctx_)->context();
  DomainPoint point = CObjectWrapper::unwrap(point_);
  LogicalRegion region = CObjectWrapper::unwrap(region_);

  DomainPoint result = runtime->safe_cast(ctx, point, region);
  return CObjectWrapper::wrap(result);
}

// -----------------------------------------------------------------------
// Domain Point Iterator
// -----------------------------------------------------------------------

legion_domain_point_iterator_t
legion_domain_point_iterator_create(legion_domain_t handle_)
{
  Domain handle = CObjectWrapper::unwrap(handle_);

  Domain::DomainPointIterator *it = new Domain::DomainPointIterator(handle);
  return CObjectWrapper::wrap(it);
}

void
legion_domain_point_iterator_destroy(legion_domain_point_iterator_t handle_)
{
  Domain::DomainPointIterator *handle = CObjectWrapper::unwrap(handle_);

  delete handle;
}

bool
legion_domain_point_iterator_has_next(legion_domain_point_iterator_t handle_)
{
  Domain::DomainPointIterator *handle = CObjectWrapper::unwrap(handle_);

  return *handle;
}

legion_domain_point_t
legion_domain_point_iterator_next(legion_domain_point_iterator_t handle_)
{
  Domain::DomainPointIterator *handle = CObjectWrapper::unwrap(handle_);

  DomainPoint next = DomainPoint::nil();
  if (handle) {
    next = handle->p;
    (*handle)++;
  }
  return CObjectWrapper::wrap(next);
}

// -------------------------------------------------------
// Coloring Operations
// -------------------------------------------------------

legion_coloring_t
legion_coloring_create(void)
{
  Coloring *coloring = new Coloring();

  return CObjectWrapper::wrap(coloring);
}

void
legion_coloring_destroy(legion_coloring_t handle_)
{
  Coloring *handle = CObjectWrapper::unwrap(handle_);

  delete handle;
}

void
legion_coloring_ensure_color(legion_coloring_t handle_,
                             legion_color_t color)
{
  Coloring *handle = CObjectWrapper::unwrap(handle_);

  (*handle)[color];
}

void
legion_coloring_add_point(legion_coloring_t handle_,
                          legion_color_t color,
                          legion_ptr_t point_)
{
  Coloring *handle = CObjectWrapper::unwrap(handle_);
  ptr_t point = CObjectWrapper::unwrap(point_);

  (*handle)[color].points.insert(point);
}

void
legion_coloring_delete_point(legion_coloring_t handle_,
                             legion_color_t color,
                             legion_ptr_t point_)
{
  Coloring *handle = CObjectWrapper::unwrap(handle_);
  ptr_t point = CObjectWrapper::unwrap(point_);

  (*handle)[color].points.erase(point);
}

bool
legion_coloring_has_point(legion_coloring_t handle_,
                          legion_color_t color,
                          legion_ptr_t point_)
{
  Coloring *handle = CObjectWrapper::unwrap(handle_);
  ptr_t point = CObjectWrapper::unwrap(point_);
  std::set<ptr_t>& points = (*handle)[color].points;

  return points.find(point) != points.end();
}

void
legion_coloring_add_range(legion_coloring_t handle_,
                          legion_color_t color,
                          legion_ptr_t start_,
                          legion_ptr_t end_)
{
  Coloring *handle = CObjectWrapper::unwrap(handle_);
  ptr_t start = CObjectWrapper::unwrap(start_);
  ptr_t end = CObjectWrapper::unwrap(end_);

  (*handle)[color].ranges.insert(std::pair<ptr_t, ptr_t>(start, end));
}

// -----------------------------------------------------------------------
// Domain Coloring Operations
// -----------------------------------------------------------------------

legion_domain_coloring_t
legion_domain_coloring_create(void)
{
  return CObjectWrapper::wrap(new DomainColoring());
}

void
legion_domain_coloring_destroy(legion_domain_coloring_t handle_)
{
  delete CObjectWrapper::unwrap(handle_);
}

void
legion_domain_coloring_color_domain(legion_domain_coloring_t dc_,
                                    legion_color_t color,
                                    legion_domain_t domain_)
{
  DomainColoring *dc = CObjectWrapper::unwrap(dc_);
  Domain domain = CObjectWrapper::unwrap(domain_);
  (*dc)[color] = domain;
}

legion_domain_t
legion_domain_coloring_get_color_space(legion_domain_coloring_t handle_)
{
  DomainColoring *handle = CObjectWrapper::unwrap(handle_);
  Color color_min = (Color)-1, color_max = 0;
  for(std::map<Color,Domain>::iterator it = handle->begin(),
        ie = handle->end(); it != ie; it++) {
    color_min = std::min(color_min, it->first);
    color_max = std::max(color_max, it->first);
  }
  Domain domain = Rect1D(Point1D(color_min), Point1D(color_max));
  return CObjectWrapper::wrap(domain);
}

// -----------------------------------------------------------------------
// Point Coloring Operations
// -----------------------------------------------------------------------

legion_point_coloring_t
legion_point_coloring_create(void)
{
  return CObjectWrapper::wrap(new PointColoring());
}

void
legion_point_coloring_destroy(
  legion_point_coloring_t handle_)
{
  delete CObjectWrapper::unwrap(handle_);
}

void
legion_point_coloring_add_point(legion_point_coloring_t handle_,
                                legion_domain_point_t color_,
                                legion_ptr_t point_)
{
  PointColoring *handle = CObjectWrapper::unwrap(handle_);
  DomainPoint color = CObjectWrapper::unwrap(color_);
  ptr_t point = CObjectWrapper::unwrap(point_);

  (*handle)[color].points.insert(point);
}

void
legion_point_coloring_add_range(legion_point_coloring_t handle_,
                                legion_domain_point_t color_,
                                legion_ptr_t start_,
                                legion_ptr_t end_ /**< inclusive */)
{
  PointColoring *handle = CObjectWrapper::unwrap(handle_);
  DomainPoint color = CObjectWrapper::unwrap(color_);
  ptr_t start = CObjectWrapper::unwrap(start_);
  ptr_t end = CObjectWrapper::unwrap(end_);

  (*handle)[color].ranges.insert(std::pair<ptr_t, ptr_t>(start, end));
}

// -----------------------------------------------------------------------
// Domain Point Coloring Operations
// -----------------------------------------------------------------------

legion_domain_point_coloring_t
legion_domain_point_coloring_create(void)
{
  return CObjectWrapper::wrap(new DomainPointColoring());
}

void
legion_domain_point_coloring_destroy(
  legion_domain_point_coloring_t handle_)
{
  delete CObjectWrapper::unwrap(handle_);
}

void
legion_domain_point_coloring_color_domain(
  legion_domain_point_coloring_t handle_,
  legion_domain_point_t color_,
  legion_domain_t domain_)
{
  DomainPointColoring *handle = CObjectWrapper::unwrap(handle_);
  DomainPoint color = CObjectWrapper::unwrap(color_);
  Domain domain = CObjectWrapper::unwrap(domain_);
  assert(handle->count(color) == 0);
  (*handle)[color] = domain;
}

// -----------------------------------------------------------------------
// Multi-Domain Coloring Operations
// -----------------------------------------------------------------------

legion_multi_domain_point_coloring_t
legion_multi_domain_point_coloring_create(void)
{
  return CObjectWrapper::wrap(new MultiDomainPointColoring());
}

void
legion_multi_domain_point_coloring_destroy(
  legion_multi_domain_point_coloring_t handle_)
{
  delete CObjectWrapper::unwrap(handle_);
}

void
legion_multi_domain_point_coloring_color_domain(
  legion_multi_domain_point_coloring_t handle_,
  legion_domain_point_t color_,
  legion_domain_t domain_)
{
  MultiDomainPointColoring *handle = CObjectWrapper::unwrap(handle_);
  DomainPoint color = CObjectWrapper::unwrap(color_);
  Domain domain = CObjectWrapper::unwrap(domain_);
  (*handle)[color].insert(domain);
}

// -------------------------------------------------------
// Index Space Operations
// -------------------------------------------------------

legion_index_space_t
legion_index_space_create(legion_runtime_t runtime_,
                          legion_context_t ctx_,
                          size_t max_num_elmts)
{
  Runtime *runtime = CObjectWrapper::unwrap(runtime_);
  Context ctx = CObjectWrapper::unwrap(ctx_)->context();

  IndexSpace is = runtime->create_index_space(ctx, max_num_elmts);
  return CObjectWrapper::wrap(is);
}

legion_index_space_t
legion_index_space_create_domain(legion_runtime_t runtime_,
                                 legion_context_t ctx_,
                                 legion_domain_t domain_)
{
  Runtime *runtime = CObjectWrapper::unwrap(runtime_);
  Context ctx = CObjectWrapper::unwrap(ctx_)->context();
  Domain domain = CObjectWrapper::unwrap(domain_);

  IndexSpace is = runtime->create_index_space(ctx, domain);
  return CObjectWrapper::wrap(is);
}

legion_index_space_t
legion_index_space_union(legion_runtime_t runtime_,
                         legion_context_t ctx_,
                         const legion_index_space_t *spaces_,
                         size_t num_spaces)
{
  Runtime *runtime = CObjectWrapper::unwrap(runtime_);
  Context ctx = CObjectWrapper::unwrap(ctx_)->context();
  std::vector<IndexSpace> spaces;
  for (size_t i = 0; i < num_spaces; i++) {
    spaces.push_back(CObjectWrapper::unwrap(spaces_[i]));
  }

  IndexSpace is = runtime->union_index_spaces(ctx, spaces);
  return CObjectWrapper::wrap(is);
}

legion_index_space_t
legion_index_space_intersection(legion_runtime_t runtime_,
                                legion_context_t ctx_,
                                const legion_index_space_t *spaces_,
                                size_t num_spaces)
{
  Runtime *runtime = CObjectWrapper::unwrap(runtime_);
  Context ctx = CObjectWrapper::unwrap(ctx_)->context();
  std::vector<IndexSpace> spaces;
  for (size_t i = 0; i < num_spaces; i++) {
    spaces.push_back(CObjectWrapper::unwrap(spaces_[i]));
  }

  IndexSpace is = runtime->intersect_index_spaces(ctx, spaces);
  return CObjectWrapper::wrap(is);
}

void
legion_index_space_destroy(legion_runtime_t runtime_,
                           legion_context_t ctx_,
                           legion_index_space_t handle_)
{
  Runtime *runtime = CObjectWrapper::unwrap(runtime_);
  Context ctx = CObjectWrapper::unwrap(ctx_)->context();
  IndexSpace handle = CObjectWrapper::unwrap(handle_);

  runtime->destroy_index_space(ctx, handle);
}

bool
legion_index_space_has_multiple_domains(legion_runtime_t runtime_,
                                        legion_index_space_t handle_)
{
  Runtime *runtime = CObjectWrapper::unwrap(runtime_);
  IndexSpace handle = CObjectWrapper::unwrap(handle_);

  return runtime->has_multiple_domains(handle);
}

legion_domain_t
legion_index_space_get_domain(legion_runtime_t runtime_,
                              legion_index_space_t handle_)
{
  Runtime *runtime = CObjectWrapper::unwrap(runtime_);
  IndexSpace handle = CObjectWrapper::unwrap(handle_);

  return CObjectWrapper::wrap(runtime->get_index_space_domain(handle));
}

legion_index_partition_t
legion_index_space_get_parent_index_partition(legion_runtime_t runtime_,
                                              legion_index_space_t handle_)
{
  Runtime *runtime = CObjectWrapper::unwrap(runtime_);
  IndexSpace handle = CObjectWrapper::unwrap(handle_);

  return CObjectWrapper::wrap(runtime->get_parent_index_partition(handle));
}

void
legion_index_space_attach_name(legion_runtime_t runtime_,
                               legion_index_space_t handle_,
                               const char *name,
                               bool is_mutable /* = false */)
{
  Runtime *runtime = CObjectWrapper::unwrap(runtime_);
  IndexSpace handle = CObjectWrapper::unwrap(handle_);

  runtime->attach_name(handle, name, is_mutable);
}

void
legion_index_space_retrieve_name(legion_runtime_t runtime_,
                                 legion_index_space_t handle_,
                                 const char **result)
{
  Runtime *runtime = CObjectWrapper::unwrap(runtime_);
  IndexSpace handle = CObjectWrapper::unwrap(handle_);

  runtime->retrieve_name(handle, *result);
}

//------------------------------------------------------------------------
// Index Partition Operations
//------------------------------------------------------------------------

legion_index_partition_t
legion_index_partition_create_coloring(
  legion_runtime_t runtime_,
  legion_context_t ctx_,
  legion_index_space_t parent_,
  legion_coloring_t coloring_,
  bool disjoint,
  int part_color /* = AUTO_GENERATE_ID */)
{
  Runtime *runtime = CObjectWrapper::unwrap(runtime_);
  Context ctx = CObjectWrapper::unwrap(ctx_)->context();
  IndexSpace parent = CObjectWrapper::unwrap(parent_);
  Coloring *coloring = CObjectWrapper::unwrap(coloring_);

  IndexPartition ip =
    runtime->create_index_partition(ctx, parent, *coloring, disjoint,
                                    part_color);
  return CObjectWrapper::wrap(ip);
}

legion_index_partition_t
legion_index_partition_create_domain_coloring(
  legion_runtime_t runtime_,
  legion_context_t ctx_,
  legion_index_space_t parent_,
  legion_domain_t color_space_,
  legion_domain_coloring_t coloring_,
  bool disjoint,
  int part_color /* = AUTO_GENERATE_ID */)
{
  Runtime *runtime = CObjectWrapper::unwrap(runtime_);
  Context ctx = CObjectWrapper::unwrap(ctx_)->context();
  IndexSpace parent = CObjectWrapper::unwrap(parent_);
  Domain color_space = CObjectWrapper::unwrap(color_space_);
  DomainColoring *coloring = CObjectWrapper::unwrap(coloring_);

  // Ensure all colors exist in coloring.
  for(Domain::DomainPointIterator c(color_space); c; c++) {
    assert(c.p.get_dim() <= 1);
    (*coloring)[c.p[0]];
  }

  IndexPartition ip =
    runtime->create_index_partition(ctx, parent, color_space, *coloring,
                                    disjoint, part_color);
  return CObjectWrapper::wrap(ip);
}

legion_index_partition_t
legion_index_partition_create_point_coloring(
  legion_runtime_t runtime_,
  legion_context_t ctx_,
  legion_index_space_t parent_,
  legion_domain_t color_space_,
  legion_point_coloring_t coloring_,
  legion_partition_kind_t part_kind /* = COMPUTE_KIND */,
  int color /* = AUTO_GENERATE_ID */)
{
  Runtime *runtime = CObjectWrapper::unwrap(runtime_);
  Context ctx = CObjectWrapper::unwrap(ctx_)->context();
  IndexSpace parent = CObjectWrapper::unwrap(parent_);
  Domain color_space = CObjectWrapper::unwrap(color_space_);
  PointColoring *coloring = CObjectWrapper::unwrap(coloring_);

  // Ensure all colors exist in coloring.
  for(Domain::DomainPointIterator c(color_space); c; c++) {
    (*coloring)[c.p];
  }

  IndexPartition ip =
    runtime->create_index_partition(ctx, parent, color_space, *coloring,
                                    part_kind, color);
  return CObjectWrapper::wrap(ip);
}

legion_index_partition_t
legion_index_partition_create_domain_point_coloring(
  legion_runtime_t runtime_,
  legion_context_t ctx_,
  legion_index_space_t parent_,
  legion_domain_t color_space_,
  legion_domain_point_coloring_t coloring_,
  legion_partition_kind_t part_kind /* = COMPUTE_KIND */,
  int color /* = AUTO_GENERATE_ID */)
{
  Runtime *runtime = CObjectWrapper::unwrap(runtime_);
  Context ctx = CObjectWrapper::unwrap(ctx_)->context();
  IndexSpace parent = CObjectWrapper::unwrap(parent_);
  Domain color_space = CObjectWrapper::unwrap(color_space_);
  DomainPointColoring *coloring = CObjectWrapper::unwrap(coloring_);

  // Ensure all colors exist in coloring.
  for(Domain::DomainPointIterator c(color_space); c; c++) {
    if (!(*coloring).count(c.p)) {
      switch (c.p.get_dim()) {
        case 1:
          {
            (*coloring)[c.p] = Domain(Rect1D(0, -1)); 
            break;
          }
      case 2:
          {
            (*coloring)[c.p] =
              Domain(Rect2D(Point2D(0, 0), Point2D(-1, -1)));
            break;
          }
      case 3:
          {
            (*coloring)[c.p] =
              Domain(Rect3D(Point3D(0, 0, 0), Point3D(-1, -1, -1)));
            break;
          }
      default:
        break;
      }
    }
  }

  IndexPartition ip =
    runtime->create_index_partition(ctx, parent, color_space, *coloring,
                                    part_kind, color);
  return CObjectWrapper::wrap(ip);
}

legion_index_partition_t
legion_index_partition_create_multi_domain_point_coloring(
  legion_runtime_t runtime_,
  legion_context_t ctx_,
  legion_index_space_t parent_,
  legion_domain_t color_space_,
  legion_multi_domain_point_coloring_t coloring_,
  legion_partition_kind_t part_kind /* = COMPUTE_KIND */,
  int color /* = AUTO_GENERATE_ID */)
{
  Runtime *runtime = CObjectWrapper::unwrap(runtime_);
  Context ctx = CObjectWrapper::unwrap(ctx_)->context();
  IndexSpace parent = CObjectWrapper::unwrap(parent_);
  Domain color_space = CObjectWrapper::unwrap(color_space_);
  MultiDomainPointColoring *coloring = CObjectWrapper::unwrap(coloring_);

  // Ensure all colors exist in coloring.
  for(Domain::DomainPointIterator c(color_space); c; c++) {
    if ((*coloring)[c.p].empty()) {
      switch (c.p.get_dim()) {
        case 1:
          {
            (*coloring)[c.p].insert(Domain(Rect1D(0, -1)));
            break;
          }
      case 2:
          {
            (*coloring)[c.p].insert(
                Domain(Rect2D(Point2D(0, 0), Point2D(-1, -1))));
            break;
          }
      case 3:
          {
            (*coloring)[c.p].insert(
                Domain(Rect3D(Point3D(0, 0, 0), Point3D(-1, -1, -1))));
            break;
          }
      default:
        break;
      }
    }
  }

  IndexPartition ip =
    runtime->create_index_partition(ctx, parent, color_space, *coloring,
                                    part_kind, color);
  return CObjectWrapper::wrap(ip);
}

legion_index_partition_t
legion_index_partition_create_blockify_1d(
  legion_runtime_t runtime_,
  legion_context_t ctx_,
  legion_index_space_t parent_,
  legion_blockify_1d_t blockify_,
  int part_color /* = AUTO_GENERATE_ID */)
{
  Runtime *runtime = CObjectWrapper::unwrap(runtime_);
  Context ctx = CObjectWrapper::unwrap(ctx_)->context();
  IndexSpace parent = CObjectWrapper::unwrap(parent_);
  CObjectWrapper::Blockify<1> blockify = CObjectWrapper::unwrap(blockify_);

  IndexPartition ip =
    runtime->create_partition_by_blockify(ctx, IndexSpaceT<1,coord_t>(parent),
        blockify.block_size, blockify.offset, part_color);
  return CObjectWrapper::wrap(ip);
}

legion_index_partition_t
legion_index_partition_create_blockify_2d(
  legion_runtime_t runtime_,
  legion_context_t ctx_,
  legion_index_space_t parent_,
  legion_blockify_2d_t blockify_,
  int part_color /* = AUTO_GENERATE_ID */)
{
  Runtime *runtime = CObjectWrapper::unwrap(runtime_);
  Context ctx = CObjectWrapper::unwrap(ctx_)->context();
  IndexSpace parent = CObjectWrapper::unwrap(parent_);
  CObjectWrapper::Blockify<2> blockify = CObjectWrapper::unwrap(blockify_);

  IndexPartition ip =
    runtime->create_partition_by_blockify(ctx, IndexSpaceT<2,coord_t>(parent),
        blockify.block_size, blockify.offset, part_color);
  return CObjectWrapper::wrap(ip);
}

legion_index_partition_t
legion_index_partition_create_blockify_3d(
  legion_runtime_t runtime_,
  legion_context_t ctx_,
  legion_index_space_t parent_,
  legion_blockify_3d_t blockify_,
  int part_color /* = AUTO_GENERATE_ID */)
{
  Runtime *runtime = CObjectWrapper::unwrap(runtime_);
  Context ctx = CObjectWrapper::unwrap(ctx_)->context();
  IndexSpace parent = CObjectWrapper::unwrap(parent_);
  CObjectWrapper::Blockify<3> blockify = CObjectWrapper::unwrap(blockify_);

  IndexPartition ip =
    runtime->create_partition_by_blockify(ctx, IndexSpaceT<3,coord_t>(parent),
        blockify.block_size, blockify.offset, part_color);
  return CObjectWrapper::wrap(ip);
}

legion_index_partition_t
legion_index_partition_create_equal(legion_runtime_t runtime_,
                                    legion_context_t ctx_,
                                    legion_index_space_t parent_,
                                    legion_index_space_t color_space_,
                                    size_t granularity,
                                    int color /* = AUTO_GENERATE_ID */)
{
  Runtime *runtime = CObjectWrapper::unwrap(runtime_);
  Context ctx = CObjectWrapper::unwrap(ctx_)->context();
  IndexSpace parent = CObjectWrapper::unwrap(parent_);
  IndexSpace color_space = CObjectWrapper::unwrap(color_space_);

  IndexPartition ip =
    runtime->create_equal_partition(ctx, parent, color_space, granularity,
                                    color);
  return CObjectWrapper::wrap(ip);
}

legion_index_partition_t
legion_index_partition_create_by_union(
  legion_runtime_t runtime_,
  legion_context_t ctx_,
  legion_index_space_t parent_,
  legion_index_partition_t handle1_,
  legion_index_partition_t handle2_,
  legion_index_space_t color_space_,
  legion_partition_kind_t part_kind /* = COMPUTE_KIND */,
  int color /* = AUTO_GENERATE_ID */)
{
  Runtime *runtime = CObjectWrapper::unwrap(runtime_);
  Context ctx = CObjectWrapper::unwrap(ctx_)->context();
  IndexSpace parent = CObjectWrapper::unwrap(parent_);
  IndexPartition handle1 = CObjectWrapper::unwrap(handle1_);
  IndexPartition handle2 = CObjectWrapper::unwrap(handle2_);
  IndexSpace color_space = CObjectWrapper::unwrap(color_space_);

  IndexPartition ip =
    runtime->create_partition_by_union(ctx, parent, handle1, handle2,
                                       color_space, part_kind, color);
  return CObjectWrapper::wrap(ip);
}

legion_index_partition_t
legion_index_partition_create_by_intersection(
  legion_runtime_t runtime_,
  legion_context_t ctx_,
  legion_index_space_t parent_,
  legion_index_partition_t handle1_,
  legion_index_partition_t handle2_,
  legion_index_space_t color_space_,
  legion_partition_kind_t part_kind /* = COMPUTE_KIND */,
  int color /* = AUTO_GENERATE_ID */)
{
  Runtime *runtime = CObjectWrapper::unwrap(runtime_);
  Context ctx = CObjectWrapper::unwrap(ctx_)->context();
  IndexSpace parent = CObjectWrapper::unwrap(parent_);
  IndexPartition handle1 = CObjectWrapper::unwrap(handle1_);
  IndexPartition handle2 = CObjectWrapper::unwrap(handle2_);
  IndexSpace color_space = CObjectWrapper::unwrap(color_space_);

  IndexPartition ip =
    runtime->create_partition_by_intersection(ctx, parent, handle1, handle2,
                                              color_space, part_kind, color);
  return CObjectWrapper::wrap(ip);
}

legion_index_partition_t
legion_index_partition_create_by_difference(
  legion_runtime_t runtime_,
  legion_context_t ctx_,
  legion_index_space_t parent_,
  legion_index_partition_t handle1_,
  legion_index_partition_t handle2_,
  legion_index_space_t color_space_,
  legion_partition_kind_t part_kind /* = COMPUTE_KIND */,
  int color /* = AUTO_GENERATE_ID */)
{
  Runtime *runtime = CObjectWrapper::unwrap(runtime_);
  Context ctx = CObjectWrapper::unwrap(ctx_)->context();
  IndexSpace parent = CObjectWrapper::unwrap(parent_);
  IndexPartition handle1 = CObjectWrapper::unwrap(handle1_);
  IndexPartition handle2 = CObjectWrapper::unwrap(handle2_);
  IndexSpace color_space = CObjectWrapper::unwrap(color_space_);

  IndexPartition ip =
    runtime->create_partition_by_difference(ctx, parent, handle1, handle2,
                                            color_space, part_kind, color);
  return CObjectWrapper::wrap(ip);
}

legion_index_partition_t
legion_index_partition_create_by_field(legion_runtime_t runtime_,
                                       legion_context_t ctx_,
                                       legion_logical_region_t handle_,
                                       legion_logical_region_t parent_,
                                       legion_field_id_t fid,
                                       legion_index_space_t color_space_,
                                       int color /* = AUTO_GENERATE_ID */)
{
  Runtime *runtime = CObjectWrapper::unwrap(runtime_);
  Context ctx = CObjectWrapper::unwrap(ctx_)->context();
  LogicalRegion handle = CObjectWrapper::unwrap(handle_);
  LogicalRegion parent = CObjectWrapper::unwrap(parent_);
  IndexSpace color_space = CObjectWrapper::unwrap(color_space_);

  IndexPartition ip =
    runtime->create_partition_by_field(ctx, handle, parent, fid, color_space,
                                       color);

  return CObjectWrapper::wrap(ip);
}

legion_index_partition_t
legion_index_partition_create_by_image(
  legion_runtime_t runtime_,
  legion_context_t ctx_,
  legion_index_space_t handle_,
  legion_logical_partition_t projection_,
  legion_logical_region_t parent_,
  legion_field_id_t fid,
  legion_index_space_t color_space_,
  legion_partition_kind_t part_kind /* = COMPUTE_KIND */,
  int color /* = AUTO_GENERATE_ID */)
{
  Runtime *runtime = CObjectWrapper::unwrap(runtime_);
  Context ctx = CObjectWrapper::unwrap(ctx_)->context();
  IndexSpace handle = CObjectWrapper::unwrap(handle_);
  LogicalPartition projection = CObjectWrapper::unwrap(projection_);
  LogicalRegion parent = CObjectWrapper::unwrap(parent_);
  IndexSpace color_space = CObjectWrapper::unwrap(color_space_);

  IndexPartition ip =
    runtime->create_partition_by_image(
      ctx, handle, projection, parent, fid, color_space, part_kind, color);

  return CObjectWrapper::wrap(ip);
}

legion_index_partition_t
legion_index_partition_create_by_preimage(
  legion_runtime_t runtime_,
  legion_context_t ctx_,
  legion_index_partition_t projection_,
  legion_logical_region_t handle_,
  legion_logical_region_t parent_,
  legion_field_id_t fid,
  legion_index_space_t color_space_,
  legion_partition_kind_t part_kind /* = COMPUTE_KIND */,
  int color /* = AUTO_GENERATE_ID */)
{
  Runtime *runtime = CObjectWrapper::unwrap(runtime_);
  Context ctx = CObjectWrapper::unwrap(ctx_)->context();
  IndexPartition projection = CObjectWrapper::unwrap(projection_);
  LogicalRegion handle = CObjectWrapper::unwrap(handle_);
  LogicalRegion parent = CObjectWrapper::unwrap(parent_);
  IndexSpace color_space = CObjectWrapper::unwrap(color_space_);

  IndexPartition ip =
    runtime->create_partition_by_preimage(
      ctx, projection, handle, parent, fid, color_space, part_kind, color);

  return CObjectWrapper::wrap(ip);
}

legion_index_partition_t
legion_index_partition_create_by_image_range(
  legion_runtime_t runtime_,
  legion_context_t ctx_,
  legion_index_space_t handle_,
  legion_logical_partition_t projection_,
  legion_logical_region_t parent_,
  legion_field_id_t fid,
  legion_index_space_t color_space_,
  legion_partition_kind_t part_kind /* = COMPUTE_KIND */,
  int color /* = AUTO_GENERATE_ID */)
{
  Runtime *runtime = CObjectWrapper::unwrap(runtime_);
  Context ctx = CObjectWrapper::unwrap(ctx_)->context();
  IndexSpace handle = CObjectWrapper::unwrap(handle_);
  LogicalPartition projection = CObjectWrapper::unwrap(projection_);
  LogicalRegion parent = CObjectWrapper::unwrap(parent_);
  IndexSpace color_space = CObjectWrapper::unwrap(color_space_);

  IndexPartition ip =
    runtime->create_partition_by_image_range(
      ctx, handle, projection, parent, fid, color_space, part_kind, color);

  return CObjectWrapper::wrap(ip);
}

legion_index_partition_t
legion_index_partition_create_by_preimage_range(
  legion_runtime_t runtime_,
  legion_context_t ctx_,
  legion_index_partition_t projection_,
  legion_logical_region_t handle_,
  legion_logical_region_t parent_,
  legion_field_id_t fid,
  legion_index_space_t color_space_,
  legion_partition_kind_t part_kind /* = COMPUTE_KIND */,
  int color /* = AUTO_GENERATE_ID */)
{
  Runtime *runtime = CObjectWrapper::unwrap(runtime_);
  Context ctx = CObjectWrapper::unwrap(ctx_)->context();
  IndexPartition projection = CObjectWrapper::unwrap(projection_);
  LogicalRegion handle = CObjectWrapper::unwrap(handle_);
  LogicalRegion parent = CObjectWrapper::unwrap(parent_);
  IndexSpace color_space = CObjectWrapper::unwrap(color_space_);

  IndexPartition ip =
    runtime->create_partition_by_preimage_range(
      ctx, projection, handle, parent, fid, color_space, part_kind, color);

  return CObjectWrapper::wrap(ip);
}

legion_index_partition_t
legion_index_partition_create_by_restriction(
    legion_runtime_t runtime_,
    legion_context_t ctx_,
    legion_index_space_t parent_,
    legion_index_space_t color_space_,
    legion_domain_transform_t transform_,
    legion_domain_t extent_,
    legion_partition_kind_t part_kind /* = COMPUTE_KIND */,
    int color /* = AUTO_GENERATE_ID */)
{
  Runtime *runtime = CObjectWrapper::unwrap(runtime_);
  Context ctx = CObjectWrapper::unwrap(ctx_)->context();
  IndexSpace parent = CObjectWrapper::unwrap(parent_);
  IndexSpace color_space = CObjectWrapper::unwrap(color_space_);
  DomainTransform transform = CObjectWrapper::unwrap(transform_);
  Domain extent = CObjectWrapper::unwrap(extent_);

  IndexPartition ip = 
    runtime->create_partition_by_restriction(
        ctx, parent, color_space, transform, extent, part_kind, color);

  return CObjectWrapper::wrap(ip);
}

bool
legion_index_partition_is_disjoint(legion_runtime_t runtime_,
                                   legion_index_partition_t handle_)
{
  Runtime *runtime = CObjectWrapper::unwrap(runtime_);
  IndexPartition handle = CObjectWrapper::unwrap(handle_);

  return runtime->is_index_partition_disjoint(handle);
}

bool
legion_index_partition_is_complete(legion_runtime_t runtime_,
                                   legion_index_partition_t handle_)
{
  Runtime *runtime = CObjectWrapper::unwrap(runtime_);
  IndexPartition handle = CObjectWrapper::unwrap(handle_);

  return runtime->is_index_partition_complete(handle);
}

legion_index_space_t
legion_index_partition_get_index_subspace(legion_runtime_t runtime_,
                                          legion_index_partition_t handle_,
                                          legion_color_t color)
{
  Runtime *runtime = CObjectWrapper::unwrap(runtime_);
  IndexPartition handle = CObjectWrapper::unwrap(handle_);

  IndexSpace is = runtime->get_index_subspace(handle, color);

  return CObjectWrapper::wrap(is);
}

legion_index_space_t
legion_index_partition_get_index_subspace_domain_point(
  legion_runtime_t runtime_,
  legion_index_partition_t handle_,
  legion_domain_point_t color_)
{
  Runtime *runtime = CObjectWrapper::unwrap(runtime_);
  IndexPartition handle = CObjectWrapper::unwrap(handle_);
  DomainPoint color = CObjectWrapper::unwrap(color_);

  IndexSpace is = runtime->get_index_subspace(handle, color);

  return CObjectWrapper::wrap(is);
}

bool
legion_index_partition_has_index_subspace_domain_point(
  legion_runtime_t runtime_,
  legion_index_partition_t handle_,
  legion_domain_point_t color_)
{
  Runtime *runtime = CObjectWrapper::unwrap(runtime_);
  IndexPartition handle = CObjectWrapper::unwrap(handle_);
  DomainPoint color = CObjectWrapper::unwrap(color_);

  return runtime->has_index_subspace(handle, color);
}

legion_index_space_t
legion_index_partition_get_color_space(legion_runtime_t runtime_,
                                       legion_index_partition_t handle_)
{
  Runtime *runtime = CObjectWrapper::unwrap(runtime_);
  IndexPartition handle = CObjectWrapper::unwrap(handle_);

  IndexSpace is = runtime->get_index_partition_color_space_name(handle);

  return CObjectWrapper::wrap(is);
}

legion_color_t
legion_index_partition_get_color(legion_runtime_t runtime_,
                                 legion_index_partition_t handle_)
{
  Runtime *runtime = CObjectWrapper::unwrap(runtime_);
  IndexPartition handle = CObjectWrapper::unwrap(handle_);

  Color c = runtime->get_index_partition_color(handle);

  return c;
}

legion_index_space_t
legion_index_partition_get_parent_index_space(legion_runtime_t runtime_,
                                              legion_index_partition_t handle_)
{
  Runtime *runtime = CObjectWrapper::unwrap(runtime_);
  IndexPartition handle = CObjectWrapper::unwrap(handle_);

  IndexSpace is = runtime->get_parent_index_space(handle);

  return CObjectWrapper::wrap(is);
}

void
legion_index_partition_destroy(legion_runtime_t runtime_,
                               legion_context_t ctx_,
                               legion_index_partition_t handle_)
{
  Runtime *runtime = CObjectWrapper::unwrap(runtime_);
  Context ctx = CObjectWrapper::unwrap(ctx_)->context();
  IndexPartition handle = CObjectWrapper::unwrap(handle_);

  runtime->destroy_index_partition(ctx, handle);
}

void
legion_index_partition_attach_name(legion_runtime_t runtime_,
                                   legion_index_partition_t handle_,
                                   const char *name,
                                   bool is_mutable /* = false */)
{
  Runtime *runtime = CObjectWrapper::unwrap(runtime_);
  IndexPartition handle = CObjectWrapper::unwrap(handle_);

  runtime->attach_name(handle, name, is_mutable);
}

void
legion_index_partition_retrieve_name(legion_runtime_t runtime_,
                                     legion_index_partition_t handle_,
                                     const char **result)
{
  Runtime *runtime = CObjectWrapper::unwrap(runtime_);
  IndexPartition handle = CObjectWrapper::unwrap(handle_);

  runtime->retrieve_name(handle, *result);
}

// -------------------------------------------------------
// Field Space Operations
// -------------------------------------------------------

legion_field_space_t
legion_field_space_create(legion_runtime_t runtime_,
                          legion_context_t ctx_)
{
  Runtime *runtime = CObjectWrapper::unwrap(runtime_);
  Context ctx = CObjectWrapper::unwrap(ctx_)->context();

  FieldSpace fs = runtime->create_field_space(ctx);
  return CObjectWrapper::wrap(fs);
}

void
legion_field_space_destroy(legion_runtime_t runtime_,
                           legion_context_t ctx_,
                           legion_field_space_t handle_)
{
  Runtime *runtime = CObjectWrapper::unwrap(runtime_);
  Context ctx = CObjectWrapper::unwrap(ctx_)->context();
  FieldSpace handle = CObjectWrapper::unwrap(handle_);

  runtime->destroy_field_space(ctx, handle);
}

void
legion_field_space_attach_name(legion_runtime_t runtime_,
                               legion_field_space_t handle_,
                               const char *name,
                               bool is_mutable /* = false */)
{
  Runtime *runtime = CObjectWrapper::unwrap(runtime_);
  FieldSpace handle = CObjectWrapper::unwrap(handle_);

  runtime->attach_name(handle, name, is_mutable);
}

void
legion_field_space_retrieve_name(legion_runtime_t runtime_,
                                 legion_field_space_t handle_,
                                 const char **result)
{
  Runtime *runtime = CObjectWrapper::unwrap(runtime_);
  FieldSpace handle = CObjectWrapper::unwrap(handle_);

  runtime->retrieve_name(handle, *result);
}

void
legion_field_id_attach_name(legion_runtime_t runtime_,
                            legion_field_space_t handle_,
                            legion_field_id_t id,
                            const char *name,
                            bool is_mutable /* = false */)
{
  Runtime *runtime = CObjectWrapper::unwrap(runtime_);
  FieldSpace handle = CObjectWrapper::unwrap(handle_);

  runtime->attach_name(handle, id, name, is_mutable);
}

void
legion_field_id_retrieve_name(legion_runtime_t runtime_,
                              legion_field_space_t handle_,
                              legion_field_id_t id,
                              const char **result)
{
  Runtime *runtime = CObjectWrapper::unwrap(runtime_);
  FieldSpace handle = CObjectWrapper::unwrap(handle_);

  runtime->retrieve_name(handle, id, *result);
}

// -------------------------------------------------------
// Logical Region Operations
// -------------------------------------------------------

legion_logical_region_t
legion_logical_region_create(legion_runtime_t runtime_,
                             legion_context_t ctx_,
                             legion_index_space_t index_,
                             legion_field_space_t fields_)
{
  Runtime *runtime = CObjectWrapper::unwrap(runtime_);
  Context ctx = CObjectWrapper::unwrap(ctx_)->context();
  IndexSpace index = CObjectWrapper::unwrap(index_);
  FieldSpace fields = CObjectWrapper::unwrap(fields_);

  LogicalRegion r = runtime->create_logical_region(ctx, index, fields);
  return CObjectWrapper::wrap(r);
}

void
legion_logical_region_destroy(legion_runtime_t runtime_,
                              legion_context_t ctx_,
                              legion_logical_region_t handle_)
{
  Runtime *runtime = CObjectWrapper::unwrap(runtime_);
  Context ctx = CObjectWrapper::unwrap(ctx_)->context();
  LogicalRegion handle = CObjectWrapper::unwrap(handle_);

  runtime->destroy_logical_region(ctx, handle);
}

legion_color_t
legion_logical_region_get_color(legion_runtime_t runtime_,
                                legion_logical_region_t handle_)
{
  Runtime *runtime = CObjectWrapper::unwrap(runtime_);
  LogicalRegion handle = CObjectWrapper::unwrap(handle_);

  return runtime->get_logical_region_color(handle);
}

legion_domain_point_t
legion_logical_region_get_color_domain_point(legion_runtime_t runtime_,
                                             legion_logical_region_t handle_)
{
  Runtime *runtime = CObjectWrapper::unwrap(runtime_);
  LogicalRegion handle = CObjectWrapper::unwrap(handle_);

  return CObjectWrapper::wrap(runtime->get_logical_region_color_point(handle));
}

bool
legion_logical_region_has_parent_logical_partition(
  legion_runtime_t runtime_,
  legion_logical_region_t handle_)
{
  Runtime *runtime = CObjectWrapper::unwrap(runtime_);
  LogicalRegion handle = CObjectWrapper::unwrap(handle_);

  return runtime->has_parent_logical_partition(handle);
}

legion_logical_partition_t
legion_logical_region_get_parent_logical_partition(
  legion_runtime_t runtime_,
  legion_logical_region_t handle_)
{
  Runtime *runtime = CObjectWrapper::unwrap(runtime_);
  LogicalRegion handle = CObjectWrapper::unwrap(handle_);

  LogicalPartition p = runtime->get_parent_logical_partition(handle);
  return CObjectWrapper::wrap(p);
}

void
legion_logical_region_attach_name(legion_runtime_t runtime_,
                                  legion_logical_region_t handle_,
                                  const char *name,
                                  bool is_mutable /* = false */)
{
  Runtime *runtime = CObjectWrapper::unwrap(runtime_);
  LogicalRegion handle = CObjectWrapper::unwrap(handle_);

  runtime->attach_name(handle, name, is_mutable);
}

void
legion_logical_region_retrieve_name(legion_runtime_t runtime_,
                                    legion_logical_region_t handle_,
                                    const char **result)
{
  Runtime *runtime = CObjectWrapper::unwrap(runtime_);
  LogicalRegion handle = CObjectWrapper::unwrap(handle_);

  runtime->retrieve_name(handle, *result);
}

// -----------------------------------------------------------------------
// Logical Region Tree Traversal Operations
// -----------------------------------------------------------------------

legion_logical_partition_t
legion_logical_partition_create(legion_runtime_t runtime_,
                                legion_context_t ctx_,
                                legion_logical_region_t parent_,
                                legion_index_partition_t handle_)
{
  Runtime *runtime = CObjectWrapper::unwrap(runtime_);
  Context ctx = CObjectWrapper::unwrap(ctx_)->context();
  LogicalRegion parent = CObjectWrapper::unwrap(parent_);
  IndexPartition handle = CObjectWrapper::unwrap(handle_);

  LogicalPartition r = runtime->get_logical_partition(ctx, parent, handle);
  return CObjectWrapper::wrap(r);
}

legion_logical_partition_t
legion_logical_partition_create_by_tree(legion_runtime_t runtime_,
                                        legion_context_t ctx_,
                                        legion_index_partition_t handle_,
                                        legion_field_space_t fspace_,
                                        legion_region_tree_id_t tid)
{
  Runtime *runtime = CObjectWrapper::unwrap(runtime_);
  Context ctx = CObjectWrapper::unwrap(ctx_)->context();
  FieldSpace fspace = CObjectWrapper::unwrap(fspace_);
  IndexPartition handle = CObjectWrapper::unwrap(handle_);

  LogicalPartition r =
    runtime->get_logical_partition_by_tree(ctx, handle, fspace, tid);
  return CObjectWrapper::wrap(r);
}

void
legion_logical_partition_destroy(legion_runtime_t runtime_,
                                 legion_context_t ctx_,
                                 legion_logical_partition_t handle_)
{
  Runtime *runtime = CObjectWrapper::unwrap(runtime_);
  Context ctx = CObjectWrapper::unwrap(ctx_)->context();
  LogicalPartition handle = CObjectWrapper::unwrap(handle_);

  runtime->destroy_logical_partition(ctx, handle);
}

legion_logical_region_t
legion_logical_partition_get_logical_subregion(
  legion_runtime_t runtime_,
  legion_logical_partition_t parent_,
  legion_index_space_t handle_)
{
  Runtime *runtime = CObjectWrapper::unwrap(runtime_);
  LogicalPartition parent = CObjectWrapper::unwrap(parent_);
  IndexSpace handle = CObjectWrapper::unwrap(handle_);

  LogicalRegion r = runtime->get_logical_subregion(parent, handle);
  return CObjectWrapper::wrap(r);
}

legion_logical_region_t
legion_logical_partition_get_logical_subregion_by_color(
  legion_runtime_t runtime_,
  legion_logical_partition_t parent_,
  legion_color_t c)
{
  Runtime *runtime = CObjectWrapper::unwrap(runtime_);
  LogicalPartition parent = CObjectWrapper::unwrap(parent_);

  LogicalRegion r = runtime->get_logical_subregion_by_color(parent, c);
  return CObjectWrapper::wrap(r);
}

legion_logical_region_t
legion_logical_partition_get_logical_subregion_by_color_domain_point(
  legion_runtime_t runtime_,
  legion_logical_partition_t parent_,
  legion_domain_point_t c_)
{
  Runtime *runtime = CObjectWrapper::unwrap(runtime_);
  LogicalPartition parent = CObjectWrapper::unwrap(parent_);
  DomainPoint c = CObjectWrapper::unwrap(c_);

  LogicalRegion r = runtime->get_logical_subregion_by_color(parent, c);
  return CObjectWrapper::wrap(r);
}

bool
legion_logical_partition_has_logical_subregion_by_color_domain_point(
  legion_runtime_t runtime_,
  legion_logical_partition_t parent_,
  legion_domain_point_t c_)
{
  Runtime *runtime = CObjectWrapper::unwrap(runtime_);
  LogicalPartition parent = CObjectWrapper::unwrap(parent_);
  DomainPoint c = CObjectWrapper::unwrap(c_);

  return runtime->has_logical_subregion_by_color(parent, c);
}

legion_logical_region_t
legion_logical_partition_get_logical_subregion_by_tree(
  legion_runtime_t runtime_,
  legion_index_space_t handle_,
  legion_field_space_t fspace_,
  legion_region_tree_id_t tid)
{
  Runtime *runtime = CObjectWrapper::unwrap(runtime_);
  IndexSpace handle = CObjectWrapper::unwrap(handle_);
  FieldSpace fspace = CObjectWrapper::unwrap(fspace_);

  LogicalRegion r = runtime->get_logical_subregion_by_tree(handle, fspace, tid);
  return CObjectWrapper::wrap(r);
}

legion_logical_region_t
legion_logical_partition_get_parent_logical_region(
  legion_runtime_t runtime_,
  legion_logical_partition_t handle_)
{
  Runtime *runtime = CObjectWrapper::unwrap(runtime_);
  LogicalPartition handle = CObjectWrapper::unwrap(handle_);

  LogicalRegion r = runtime->get_parent_logical_region(handle);
  return CObjectWrapper::wrap(r);
}

void
legion_logical_partition_attach_name(legion_runtime_t runtime_,
                                     legion_logical_partition_t handle_,
                                     const char *name,
                                     bool is_mutable /* = false */)
{
  Runtime *runtime = CObjectWrapper::unwrap(runtime_);
  LogicalPartition handle = CObjectWrapper::unwrap(handle_);

  runtime->attach_name(handle, name, is_mutable);
}

void
legion_logical_partition_retrieve_name(legion_runtime_t runtime_,
                                       legion_logical_partition_t handle_,
                                       const char **result)
{
  Runtime *runtime = CObjectWrapper::unwrap(runtime_);
  LogicalPartition handle = CObjectWrapper::unwrap(handle_);

  runtime->retrieve_name(handle, *result);
}

// -----------------------------------------------------------------------
// Region Requirement Operations
// -----------------------------------------------------------------------

legion_logical_region_t
legion_region_requirement_get_region(legion_region_requirement_t req_)
{
  RegionRequirement *req = CObjectWrapper::unwrap(req_);

  return CObjectWrapper::wrap(req->region);
}

legion_logical_region_t
legion_region_requirement_get_parent(legion_region_requirement_t req_)
{
  RegionRequirement *req = CObjectWrapper::unwrap(req_);

  return CObjectWrapper::wrap(req->parent);
}

legion_logical_partition_t
legion_region_requirement_get_partition(legion_region_requirement_t req_)
{
  RegionRequirement *req = CObjectWrapper::unwrap(req_);

  return CObjectWrapper::wrap(req->partition);
}

unsigned
legion_region_requirement_get_privilege_fields_size(
    legion_region_requirement_t req_)
{
  RegionRequirement *req = CObjectWrapper::unwrap(req_);

  return req->privilege_fields.size();
}

template<typename DST, typename SRC>
static void copy_n(DST dst, SRC src, size_t n)
{
  for(size_t i = 0; i < n; ++i)
    *dst++ = *src++;
}

void
legion_region_requirement_get_privilege_fields(
    legion_region_requirement_t req_,
    legion_field_id_t* fields,
    unsigned fields_size)
{
  RegionRequirement *req = CObjectWrapper::unwrap(req_);

  copy_n(fields, req->privilege_fields.begin(),
         std::min(req->privilege_fields.size(),
                  static_cast<size_t>(fields_size)));
}


legion_field_id_t
legion_region_requirement_get_privilege_field(
    legion_region_requirement_t req_,
    unsigned idx)
{
  RegionRequirement *req = CObjectWrapper::unwrap(req_);
  assert(idx >= 0 && idx < req->instance_fields.size());

  std::set<FieldID>::iterator itr = req->privilege_fields.begin();
  for (unsigned i = 0; i < idx; ++i, ++itr);
  return *itr;
}

unsigned
legion_region_requirement_get_instance_fields_size(
    legion_region_requirement_t req_)
{
  RegionRequirement *req = CObjectWrapper::unwrap(req_);

  return req->instance_fields.size();
}

void
legion_region_requirement_get_instance_fields(
    legion_region_requirement_t req_,
    legion_field_id_t* fields,
    unsigned fields_size)
{
  RegionRequirement *req = CObjectWrapper::unwrap(req_);

  copy_n(fields, req->instance_fields.begin(),
         std::min(req->instance_fields.size(),
                  static_cast<size_t>(fields_size)));
}

legion_field_id_t
legion_region_requirement_get_instance_field(
    legion_region_requirement_t req_,
    unsigned idx)
{
  RegionRequirement *req = CObjectWrapper::unwrap(req_);

  assert(idx >= 0 && idx < req->instance_fields.size());
  return req->instance_fields[idx];
}

legion_privilege_mode_t
legion_region_requirement_get_privilege(legion_region_requirement_t req_)
{
  RegionRequirement *req = CObjectWrapper::unwrap(req_);

  return req->privilege;
}

legion_coherence_property_t
legion_region_requirement_get_prop(legion_region_requirement_t req_)
{
  RegionRequirement *req = CObjectWrapper::unwrap(req_);

  return req->prop;
}

legion_reduction_op_id_t
legion_region_requirement_get_redop(legion_region_requirement_t req_)
{
  RegionRequirement *req = CObjectWrapper::unwrap(req_);

  return req->redop;
}

legion_mapping_tag_id_t
legion_region_requirement_get_tag(legion_region_requirement_t req_)
{
  RegionRequirement *req = CObjectWrapper::unwrap(req_);

  return req->tag;
}

legion_handle_type_t
legion_region_requirement_get_handle_type(legion_region_requirement_t req_)
{
  RegionRequirement *req = CObjectWrapper::unwrap(req_);

  return req->handle_type;
}

legion_projection_id_t
legion_region_requirement_get_projection(legion_region_requirement_t req_)
{
  RegionRequirement *req = CObjectWrapper::unwrap(req_);

  return req->projection;
}

// -------------------------------------------------------
// Allocator and Argument Map Operations
// -------------------------------------------------------

legion_field_allocator_t
legion_field_allocator_create(legion_runtime_t runtime_,
                              legion_context_t ctx_,
                              legion_field_space_t handle_)
{
  Runtime *runtime = CObjectWrapper::unwrap(runtime_);
  Context ctx = CObjectWrapper::unwrap(ctx_)->context();
  FieldSpace handle = CObjectWrapper::unwrap(handle_);

  FieldAllocator *fsa = new FieldAllocator(runtime->create_field_allocator(ctx, handle));
  return CObjectWrapper::wrap(fsa);
}

void
legion_field_allocator_destroy(legion_field_allocator_t handle_)
{
  FieldAllocator *handle = CObjectWrapper::unwrap(handle_);
  delete handle;
  // Destructor is a nop anyway.
}

legion_field_id_t
legion_field_allocator_allocate_field(legion_field_allocator_t allocator_,
                                      size_t field_size,
                                      legion_field_id_t desired_fieldid)
{
  FieldAllocator *allocator = CObjectWrapper::unwrap(allocator_);
  return allocator->allocate_field(field_size, desired_fieldid);
}

void
legion_field_allocator_free_field(legion_field_allocator_t allocator_,
                                  legion_field_id_t fid)
{
  FieldAllocator *allocator = CObjectWrapper::unwrap(allocator_);
  allocator->free_field(fid);
}

legion_field_id_t
legion_field_allocator_allocate_local_field(legion_field_allocator_t allocator_,
                                            size_t field_size,
                                            legion_field_id_t desired_fieldid)
{
  FieldAllocator *allocator = CObjectWrapper::unwrap(allocator_);
  return allocator->allocate_local_field(field_size, desired_fieldid);
}

legion_argument_map_t
legion_argument_map_create()
{
  return CObjectWrapper::wrap(new ArgumentMap());
}

void
legion_argument_map_set_point(legion_argument_map_t map_,
                              legion_domain_point_t dp_,
                              legion_task_argument_t arg_,
                              bool replace)
{
  ArgumentMap *map = CObjectWrapper::unwrap(map_);
  DomainPoint dp = CObjectWrapper::unwrap(dp_);
  TaskArgument arg = CObjectWrapper::unwrap(arg_);

  map->set_point(dp, arg, replace);
}

void
legion_argument_map_destroy(legion_argument_map_t map_)
{
  ArgumentMap *map = CObjectWrapper::unwrap(map_);

  delete map;
}

//------------------------------------------------------------------------
// Predicate Operations
//------------------------------------------------------------------------

void
legion_predicate_destroy(legion_predicate_t handle_)
{
  Predicate *handle = CObjectWrapper::unwrap(handle_);

  delete handle;
}

const legion_predicate_t
legion_predicate_true(void)
{
  return CObjectWrapper::wrap_const(&Predicate::TRUE_PRED);
}

const legion_predicate_t
legion_predicate_false(void)
{
  return CObjectWrapper::wrap_const(&Predicate::FALSE_PRED);
}

// -----------------------------------------------------------------------
// Phase Barrier Operations
// -----------------------------------------------------------------------

legion_phase_barrier_t
legion_phase_barrier_create(legion_runtime_t runtime_,
                            legion_context_t ctx_,
                            unsigned arrivals)
{
  Runtime *runtime = CObjectWrapper::unwrap(runtime_);
  Context ctx = CObjectWrapper::unwrap(ctx_)->context();

  PhaseBarrier result = runtime->create_phase_barrier(ctx, arrivals);
  return CObjectWrapper::wrap(result);
}

void
legion_phase_barrier_destroy(legion_runtime_t runtime_,
                             legion_context_t ctx_,
                             legion_phase_barrier_t handle_)
{
  Runtime *runtime = CObjectWrapper::unwrap(runtime_);
  Context ctx = CObjectWrapper::unwrap(ctx_)->context();
  PhaseBarrier handle = CObjectWrapper::unwrap(handle_);

  runtime->destroy_phase_barrier(ctx, handle);
}

legion_phase_barrier_t
legion_phase_barrier_alter_arrival_count(legion_runtime_t runtime_,
                                         legion_context_t ctx_,
                                         legion_phase_barrier_t handle_,
                                         int delta)
{
  PhaseBarrier handle = CObjectWrapper::unwrap(handle_);

  handle.alter_arrival_count(delta); // This modifies handle.
  return CObjectWrapper::wrap(handle);
}

void
legion_phase_barrier_arrive(legion_runtime_t runtime_,
                            legion_context_t ctx_,
                            legion_phase_barrier_t handle_,
                            unsigned count /* = 1 */)
{
  PhaseBarrier handle = CObjectWrapper::unwrap(handle_);

  handle.arrive(count);
}

void
legion_phase_barrier_wait(legion_runtime_t runtime_,
                          legion_context_t ctx_,
                          legion_phase_barrier_t handle_)
{
  PhaseBarrier handle = CObjectWrapper::unwrap(handle_);

  handle.wait();
}

legion_phase_barrier_t
legion_phase_barrier_advance(legion_runtime_t runtime_,
                             legion_context_t ctx_,
                             legion_phase_barrier_t handle_)
{
  Runtime *runtime = CObjectWrapper::unwrap(runtime_);
  Context ctx = CObjectWrapper::unwrap(ctx_)->context();
  PhaseBarrier handle = CObjectWrapper::unwrap(handle_);

  PhaseBarrier result = runtime->advance_phase_barrier(ctx, handle);
  return CObjectWrapper::wrap(result);
}

// -----------------------------------------------------------------------
// Dynamic Collective Operations
// -----------------------------------------------------------------------

legion_dynamic_collective_t
legion_dynamic_collective_create(legion_runtime_t runtime_,
                                 legion_context_t ctx_,
                                 unsigned arrivals,
                                 legion_reduction_op_id_t redop,
                                 const void *init_value,
                                 size_t init_size)
{
  Runtime *runtime = CObjectWrapper::unwrap(runtime_);
  Context ctx = CObjectWrapper::unwrap(ctx_)->context();

  DynamicCollective result =
    runtime->create_dynamic_collective(ctx, arrivals, redop,
                                       init_value, init_size);
  return CObjectWrapper::wrap(result);
}

void
legion_dynamic_collective_destroy(legion_runtime_t runtime_,
                                  legion_context_t ctx_,
                                  legion_dynamic_collective_t handle_)
{
  Runtime *runtime = CObjectWrapper::unwrap(runtime_);
  Context ctx = CObjectWrapper::unwrap(ctx_)->context();
  DynamicCollective handle = CObjectWrapper::unwrap(handle_);

  runtime->destroy_dynamic_collective(ctx, handle);
}

void
legion_dynamic_collective_arrive(legion_runtime_t runtime_,
                                 legion_context_t ctx_,
                                 legion_dynamic_collective_t handle_,
                                 const void *buffer,
                                 size_t size,
                                 unsigned count /* = 1 */)
{
  Runtime *runtime = CObjectWrapper::unwrap(runtime_);
  Context ctx = CObjectWrapper::unwrap(ctx_)->context();
  DynamicCollective handle = CObjectWrapper::unwrap(handle_);

  runtime->arrive_dynamic_collective(ctx, handle, buffer, size, count);
}

legion_dynamic_collective_t
legion_dynamic_collective_alter_arrival_count(
  legion_runtime_t runtime_,
  legion_context_t ctx_,
  legion_dynamic_collective_t handle_,
  int delta)
{
  DynamicCollective handle = CObjectWrapper::unwrap(handle_);

  handle.alter_arrival_count(delta); // This modifies handle.
  return CObjectWrapper::wrap(handle);
}

void
legion_dynamic_collective_defer_arrival(legion_runtime_t runtime_,
                                        legion_context_t ctx_,
                                        legion_dynamic_collective_t handle_,
                                        legion_future_t f_,
                                        unsigned count /* = 1 */)
{
  Runtime *runtime = CObjectWrapper::unwrap(runtime_);
  Context ctx = CObjectWrapper::unwrap(ctx_)->context();
  DynamicCollective handle = CObjectWrapper::unwrap(handle_);
  Future *f = CObjectWrapper::unwrap(f_);

  runtime->defer_dynamic_collective_arrival(ctx, handle, *f, count);
}

legion_future_t
legion_dynamic_collective_get_result(legion_runtime_t runtime_,
                                     legion_context_t ctx_,
                                     legion_dynamic_collective_t handle_)
{
  Runtime *runtime = CObjectWrapper::unwrap(runtime_);
  Context ctx = CObjectWrapper::unwrap(ctx_)->context();
  DynamicCollective handle = CObjectWrapper::unwrap(handle_);

  Future f = runtime->get_dynamic_collective_result(ctx, handle);
  return CObjectWrapper::wrap(new Future(f));
}

legion_dynamic_collective_t
legion_dynamic_collective_advance(legion_runtime_t runtime_,
                                  legion_context_t ctx_,
                                  legion_dynamic_collective_t handle_)
{
  Runtime *runtime = CObjectWrapper::unwrap(runtime_);
  Context ctx = CObjectWrapper::unwrap(ctx_)->context();
  DynamicCollective handle = CObjectWrapper::unwrap(handle_);

  DynamicCollective result = runtime->advance_dynamic_collective(ctx, handle);
  return CObjectWrapper::wrap(result);
}

//------------------------------------------------------------------------
// Future Operations
//------------------------------------------------------------------------

legion_future_t
legion_future_from_untyped_pointer(legion_runtime_t runtime_,
                                   const void *buffer,
                                   size_t size)
{
  Runtime *runtime = CObjectWrapper::unwrap(runtime_);

  Future *result = new Future(
    Future::from_untyped_pointer(runtime, buffer, size));
  return CObjectWrapper::wrap(result);
}

legion_future_t
legion_future_copy(legion_future_t handle_)
{
  Future *handle = CObjectWrapper::unwrap(handle_);

  Future *result = new Future(*handle);
  return CObjectWrapper::wrap(result);
}

void
legion_future_destroy(legion_future_t handle_)
{
  Future *handle = CObjectWrapper::unwrap(handle_);

  delete handle;
}

void
legion_future_get_void_result(legion_future_t handle_)
{
  Future *handle = CObjectWrapper::unwrap(handle_);

  handle->get_void_result();
}

bool
legion_future_is_empty(legion_future_t handle_,
                       bool block /* = false */)
{
  Future *handle = CObjectWrapper::unwrap(handle_);

  return handle->is_empty(block);
}

bool
legion_future_is_ready(legion_future_t handle_)
{
  Future *handle = CObjectWrapper::unwrap(handle_);

  return handle->is_ready();
}

const void *
legion_future_get_untyped_pointer(legion_future_t handle_)
{
  Future *handle = CObjectWrapper::unwrap(handle_);

  return handle->get_untyped_pointer();
}

size_t
legion_future_get_untyped_size(legion_future_t handle_)
{
  Future *handle = CObjectWrapper::unwrap(handle_);
  return handle->get_untyped_size();
}

// -----------------------------------------------------------------------
// Future Map Operations
// -----------------------------------------------------------------------

void
legion_future_map_destroy(legion_future_map_t fm_)
{
  FutureMap *fm = CObjectWrapper::unwrap(fm_);

  delete fm;
}

void
legion_future_map_wait_all_results(legion_future_map_t fm_)
{
  FutureMap *fm = CObjectWrapper::unwrap(fm_);

  fm->wait_all_results();
}

legion_future_t
legion_future_map_get_future(legion_future_map_t fm_,
                             legion_domain_point_t dp_)
{
  FutureMap *fm = CObjectWrapper::unwrap(fm_);
  DomainPoint dp = CObjectWrapper::unwrap(dp_);

  return CObjectWrapper::wrap(new Future(fm->get_future(dp)));
}

//------------------------------------------------------------------------
// Task Launch Operations
//------------------------------------------------------------------------

legion_task_launcher_t
legion_task_launcher_create(
  legion_task_id_t tid,
  legion_task_argument_t arg_,
  legion_predicate_t pred_ /* = legion_predicate_true() */,
  legion_mapper_id_t id /* = 0 */,
  legion_mapping_tag_id_t tag /* = 0 */)
{
  TaskArgument arg = CObjectWrapper::unwrap(arg_);
  Predicate *pred = CObjectWrapper::unwrap(pred_);

  TaskLauncher *launcher = new TaskLauncher(tid, arg, *pred, id, tag);
  return CObjectWrapper::wrap(launcher);
}

void
legion_task_launcher_destroy(legion_task_launcher_t launcher_)
{
  TaskLauncher *launcher = CObjectWrapper::unwrap(launcher_);

  delete launcher;
}

legion_future_t
legion_task_launcher_execute(legion_runtime_t runtime_,
                             legion_context_t ctx_,
                             legion_task_launcher_t launcher_)
{
  Runtime *runtime = CObjectWrapper::unwrap(runtime_);
  Context ctx = CObjectWrapper::unwrap(ctx_)->context();
  TaskLauncher *launcher = CObjectWrapper::unwrap(launcher_);

  Future f = runtime->execute_task(ctx, *launcher);
  return CObjectWrapper::wrap(new Future(f));
}

unsigned
legion_task_launcher_add_region_requirement_logical_region(
  legion_task_launcher_t launcher_,
  legion_logical_region_t handle_,
  legion_privilege_mode_t priv,
  legion_coherence_property_t prop,
  legion_logical_region_t parent_,
  legion_mapping_tag_id_t tag /* = 0 */,
  bool verified /* = false*/)
{
  TaskLauncher *launcher = CObjectWrapper::unwrap(launcher_);
  LogicalRegion handle = CObjectWrapper::unwrap(handle_);
  LogicalRegion parent = CObjectWrapper::unwrap(parent_);

  unsigned idx = launcher->region_requirements.size();
  launcher->add_region_requirement(
    RegionRequirement(handle, priv, prop, parent, tag, verified));
  return idx;
}

unsigned
legion_task_launcher_add_region_requirement_logical_region_reduction(
  legion_task_launcher_t launcher_,
  legion_logical_region_t handle_,
  legion_reduction_op_id_t redop,
  legion_coherence_property_t prop,
  legion_logical_region_t parent_,
  legion_mapping_tag_id_t tag /* = 0 */,
  bool verified /* = false*/)
{
  TaskLauncher *launcher = CObjectWrapper::unwrap(launcher_);
  LogicalRegion handle = CObjectWrapper::unwrap(handle_);
  LogicalRegion parent = CObjectWrapper::unwrap(parent_);

  unsigned idx = launcher->region_requirements.size();
  launcher->add_region_requirement(
    RegionRequirement(handle, redop, prop, parent, tag, verified));
  return idx;
}

void
legion_task_launcher_add_field(legion_task_launcher_t launcher_,
                               unsigned idx,
                               legion_field_id_t fid,
                               bool inst /* = true */)
{
  TaskLauncher *launcher = CObjectWrapper::unwrap(launcher_);

  launcher->add_field(idx, fid, inst);
}

void
legion_task_launcher_add_flags(legion_task_launcher_t launcher_,
                               unsigned idx,
                               enum legion_region_flags_t flags)
{
  TaskLauncher *launcher = CObjectWrapper::unwrap(launcher_);

  launcher->region_requirements[idx].add_flags(flags);
}

void
legion_task_launcher_intersect_flags(legion_task_launcher_t launcher_,
                                     unsigned idx,
                                     enum legion_region_flags_t flags)
{
  TaskLauncher *launcher = CObjectWrapper::unwrap(launcher_);

  launcher->region_requirements[idx].flags &= flags;
}

unsigned
legion_task_launcher_add_index_requirement(
  legion_task_launcher_t launcher_,
  legion_index_space_t handle_,
  legion_allocate_mode_t priv,
  legion_index_space_t parent_,
  bool verified /* = false*/)
{
  TaskLauncher *launcher = CObjectWrapper::unwrap(launcher_);
  IndexSpace handle = CObjectWrapper::unwrap(handle_);
  IndexSpace parent = CObjectWrapper::unwrap(parent_);

  unsigned idx = launcher->index_requirements.size();
  launcher->add_index_requirement(
    IndexSpaceRequirement(handle, priv, parent, verified));
  return idx;
}

void
legion_task_launcher_add_future(legion_task_launcher_t launcher_,
                                legion_future_t future_)
{
  TaskLauncher *launcher = CObjectWrapper::unwrap(launcher_);
  Future *future = CObjectWrapper::unwrap(future_);

  launcher->add_future(*future);
}

void
legion_task_launcher_add_wait_barrier(legion_task_launcher_t launcher_,
                                      legion_phase_barrier_t bar_)
{
  TaskLauncher *launcher = CObjectWrapper::unwrap(launcher_);
  PhaseBarrier bar = CObjectWrapper::unwrap(bar_);

  launcher->add_wait_barrier(bar);
}

void
legion_task_launcher_add_arrival_barrier(legion_task_launcher_t launcher_,
                                         legion_phase_barrier_t bar_)
{
  TaskLauncher *launcher = CObjectWrapper::unwrap(launcher_);
  PhaseBarrier bar = CObjectWrapper::unwrap(bar_);

  launcher->add_arrival_barrier(bar);
}

legion_index_launcher_t
legion_index_launcher_create(
  legion_task_id_t tid,
  legion_domain_t domain_,
  legion_task_argument_t global_arg_,
  legion_argument_map_t map_,
  legion_predicate_t pred_ /* = legion_predicate_true() */,
  bool must /* = false */,
  legion_mapper_id_t id /* = 0 */,
  legion_mapping_tag_id_t tag /* = 0 */)
{
  Domain domain = CObjectWrapper::unwrap(domain_);
  TaskArgument global_arg = CObjectWrapper::unwrap(global_arg_);
  ArgumentMap *map = CObjectWrapper::unwrap(map_);
  Predicate *pred = CObjectWrapper::unwrap(pred_);

  IndexTaskLauncher *launcher =
    new IndexTaskLauncher(tid, domain, global_arg, *map, *pred, must, id, tag);
  return CObjectWrapper::wrap(launcher);
}

void
legion_index_launcher_destroy(legion_index_launcher_t launcher_)
{
  IndexTaskLauncher *launcher = CObjectWrapper::unwrap(launcher_);

  delete launcher;
}

legion_future_map_t
legion_index_launcher_execute(legion_runtime_t runtime_,
                             legion_context_t ctx_,
                             legion_index_launcher_t launcher_)
{
  Runtime *runtime = CObjectWrapper::unwrap(runtime_);
  Context ctx = CObjectWrapper::unwrap(ctx_)->context();
  IndexTaskLauncher *launcher = CObjectWrapper::unwrap(launcher_);

  FutureMap f = runtime->execute_index_space(ctx, *launcher);
  return CObjectWrapper::wrap(new FutureMap(f));
}

legion_future_t
legion_index_launcher_execute_reduction(legion_runtime_t runtime_,
                                        legion_context_t ctx_,
                                        legion_index_launcher_t launcher_,
                                        legion_reduction_op_id_t redop)
{
  Runtime *runtime = CObjectWrapper::unwrap(runtime_);
  Context ctx = CObjectWrapper::unwrap(ctx_)->context();
  IndexTaskLauncher *launcher = CObjectWrapper::unwrap(launcher_);

  Future f = runtime->execute_index_space(ctx, *launcher, redop);
  return CObjectWrapper::wrap(new Future(f));
}

unsigned
legion_index_launcher_add_region_requirement_logical_region(
  legion_index_launcher_t launcher_,
  legion_logical_region_t handle_,
  legion_projection_id_t proj /* = 0 */,
  legion_privilege_mode_t priv,
  legion_coherence_property_t prop,
  legion_logical_region_t parent_,
  legion_mapping_tag_id_t tag /* = 0 */,
  bool verified /* = false*/)
{
  IndexTaskLauncher *launcher = CObjectWrapper::unwrap(launcher_);
  LogicalRegion handle = CObjectWrapper::unwrap(handle_);
  LogicalRegion parent = CObjectWrapper::unwrap(parent_);

  unsigned idx = launcher->region_requirements.size();
  launcher->add_region_requirement(
    RegionRequirement(handle, proj, priv, prop, parent, tag, verified));
  return idx;
}

unsigned
legion_index_launcher_add_region_requirement_logical_partition(
  legion_index_launcher_t launcher_,
  legion_logical_partition_t handle_,
  legion_projection_id_t proj /* = 0 */,
  legion_privilege_mode_t priv,
  legion_coherence_property_t prop,
  legion_logical_region_t parent_,
  legion_mapping_tag_id_t tag /* = 0 */,
  bool verified /* = false*/)
{
  IndexTaskLauncher *launcher = CObjectWrapper::unwrap(launcher_);
  LogicalPartition handle = CObjectWrapper::unwrap(handle_);
  LogicalRegion parent = CObjectWrapper::unwrap(parent_);

  unsigned idx = launcher->region_requirements.size();
  launcher->add_region_requirement(
    RegionRequirement(handle, proj, priv, prop, parent, tag, verified));
  return idx;
}

unsigned
legion_index_launcher_add_region_requirement_logical_region_reduction(
  legion_index_launcher_t launcher_,
  legion_logical_region_t handle_,
  legion_projection_id_t proj /* = 0 */,
  legion_reduction_op_id_t redop,
  legion_coherence_property_t prop,
  legion_logical_region_t parent_,
  legion_mapping_tag_id_t tag /* = 0 */,
  bool verified /* = false*/)
{
  IndexTaskLauncher *launcher = CObjectWrapper::unwrap(launcher_);
  LogicalRegion handle = CObjectWrapper::unwrap(handle_);
  LogicalRegion parent = CObjectWrapper::unwrap(parent_);

  unsigned idx = launcher->region_requirements.size();
  launcher->add_region_requirement(
    RegionRequirement(handle, proj, redop, prop, parent, tag, verified));
  return idx;
}

unsigned
legion_index_launcher_add_region_requirement_logical_partition_reduction(
  legion_index_launcher_t launcher_,
  legion_logical_partition_t handle_,
  legion_projection_id_t proj /* = 0 */,
  legion_reduction_op_id_t redop,
  legion_coherence_property_t prop,
  legion_logical_region_t parent_,
  legion_mapping_tag_id_t tag /* = 0 */,
  bool verified /* = false*/)
{
  IndexTaskLauncher *launcher = CObjectWrapper::unwrap(launcher_);
  LogicalPartition handle = CObjectWrapper::unwrap(handle_);
  LogicalRegion parent = CObjectWrapper::unwrap(parent_);

  unsigned idx = launcher->region_requirements.size();
  launcher->add_region_requirement(
    RegionRequirement(handle, proj, redop, prop, parent, tag, verified));
  return idx;
}

void
legion_index_launcher_add_field(legion_index_launcher_t launcher_,
                               unsigned idx,
                               legion_field_id_t fid,
                               bool inst /* = true */)
{
  IndexTaskLauncher *launcher = CObjectWrapper::unwrap(launcher_);

  launcher->add_field(idx, fid, inst);
}

void
legion_index_launcher_add_flags(legion_index_launcher_t launcher_,
                                unsigned idx,
                                enum legion_region_flags_t flags)
{
  IndexTaskLauncher *launcher = CObjectWrapper::unwrap(launcher_);

  launcher->region_requirements[idx].add_flags(flags);
}

void
legion_index_launcher_intersect_flags(legion_index_launcher_t launcher_,
                                      unsigned idx,
                                      enum legion_region_flags_t flags)
{
  IndexTaskLauncher *launcher = CObjectWrapper::unwrap(launcher_);

  launcher->region_requirements[idx].flags &= flags;
}

unsigned
legion_index_launcher_add_index_requirement(
  legion_index_launcher_t launcher_,
  legion_index_space_t handle_,
  legion_allocate_mode_t priv,
  legion_index_space_t parent_,
  bool verified /* = false*/)
{
  IndexTaskLauncher *launcher = CObjectWrapper::unwrap(launcher_);
  IndexSpace handle = CObjectWrapper::unwrap(handle_);
  IndexSpace parent = CObjectWrapper::unwrap(parent_);

  unsigned idx = launcher->index_requirements.size();
  launcher->add_index_requirement(
    IndexSpaceRequirement(handle, priv, parent, verified));
  return idx;
}

void
legion_index_launcher_add_future(legion_index_launcher_t launcher_,
                                 legion_future_t future_)
{
  IndexTaskLauncher *launcher = CObjectWrapper::unwrap(launcher_);
  Future *future = CObjectWrapper::unwrap(future_);

  launcher->add_future(*future);
}

void
legion_index_launcher_add_wait_barrier(legion_index_launcher_t launcher_,
                                      legion_phase_barrier_t bar_)
{
  IndexTaskLauncher *launcher = CObjectWrapper::unwrap(launcher_);
  PhaseBarrier bar = CObjectWrapper::unwrap(bar_);

  launcher->add_wait_barrier(bar);
}

void
legion_index_launcher_add_arrival_barrier(legion_index_launcher_t launcher_,
                                         legion_phase_barrier_t bar_)
{
  IndexTaskLauncher *launcher = CObjectWrapper::unwrap(launcher_);
  PhaseBarrier bar = CObjectWrapper::unwrap(bar_);

  launcher->add_arrival_barrier(bar);
}

// -----------------------------------------------------------------------
// Inline Mapping Operations
// -----------------------------------------------------------------------

legion_inline_launcher_t
legion_inline_launcher_create_logical_region(
  legion_logical_region_t handle_,
  legion_privilege_mode_t priv,
  legion_coherence_property_t prop,
  legion_logical_region_t parent_,
  legion_mapping_tag_id_t region_tag /* = 0 */,
  bool verified /* = false*/,
  legion_mapper_id_t id /* = 0 */,
  legion_mapping_tag_id_t launcher_tag /* = 0 */)
{
  LogicalRegion handle = CObjectWrapper::unwrap(handle_);
  LogicalRegion parent = CObjectWrapper::unwrap(parent_);

  InlineLauncher *launcher = new InlineLauncher(
    RegionRequirement(handle, priv, prop, parent, region_tag, verified),
    id,
    launcher_tag);
  return CObjectWrapper::wrap(launcher);
}

void
legion_inline_launcher_destroy(legion_inline_launcher_t handle_)
{
  InlineLauncher *handle = CObjectWrapper::unwrap(handle_);

  delete handle;
}

legion_physical_region_t
legion_inline_launcher_execute(legion_runtime_t runtime_,
                               legion_context_t ctx_,
                               legion_inline_launcher_t launcher_)
{
  Runtime *runtime = CObjectWrapper::unwrap(runtime_);
  Context ctx = CObjectWrapper::unwrap(ctx_)->context();
  InlineLauncher *launcher = CObjectWrapper::unwrap(launcher_);

  PhysicalRegion r = runtime->map_region(ctx, *launcher);
  return CObjectWrapper::wrap(new PhysicalRegion(r));
}

void
legion_inline_launcher_add_field(legion_inline_launcher_t launcher_,
                                 legion_field_id_t fid,
                                 bool inst /* = true */)
{
  InlineLauncher *launcher = CObjectWrapper::unwrap(launcher_);

  launcher->add_field(fid, inst);
}

void
legion_runtime_remap_region(legion_runtime_t runtime_,
                            legion_context_t ctx_,
                            legion_physical_region_t region_)
{
  Runtime *runtime = CObjectWrapper::unwrap(runtime_);
  Context ctx = CObjectWrapper::unwrap(ctx_)->context();
  PhysicalRegion *region = CObjectWrapper::unwrap(region_);

  runtime->remap_region(ctx, *region);
}

void
legion_runtime_unmap_region(legion_runtime_t runtime_,
                            legion_context_t ctx_,
                            legion_physical_region_t region_)
{
  Runtime *runtime = CObjectWrapper::unwrap(runtime_);
  Context ctx = CObjectWrapper::unwrap(ctx_)->context();
  PhysicalRegion *region = CObjectWrapper::unwrap(region_);

  runtime->unmap_region(ctx, *region);
}

void
legion_runtime_unmap_all_regions(legion_runtime_t runtime_,
                                 legion_context_t ctx_)
{
  Runtime *runtime = CObjectWrapper::unwrap(runtime_);
  Context ctx = CObjectWrapper::unwrap(ctx_)->context();

  runtime->unmap_all_regions(ctx);
}

// -----------------------------------------------------------------------
// Fill Field Operations
// -----------------------------------------------------------------------

void
legion_runtime_fill_field(
  legion_runtime_t runtime_,
  legion_context_t ctx_,
  legion_logical_region_t handle_,
  legion_logical_region_t parent_,
  legion_field_id_t fid,
  const void *value,
  size_t value_size,
  legion_predicate_t pred_ /* = legion_predicate_true() */)
{
  Runtime *runtime = CObjectWrapper::unwrap(runtime_);
  Context ctx = CObjectWrapper::unwrap(ctx_)->context();
  LogicalRegion handle = CObjectWrapper::unwrap(handle_);
  LogicalRegion parent = CObjectWrapper::unwrap(parent_);
  Predicate *pred = CObjectWrapper::unwrap(pred_);

  runtime->fill_field(ctx, handle, parent, fid, value, value_size, *pred);
}

void
legion_runtime_fill_field_future(
  legion_runtime_t runtime_,
  legion_context_t ctx_,
  legion_logical_region_t handle_,
  legion_logical_region_t parent_,
  legion_field_id_t fid,
  legion_future_t f_,
  legion_predicate_t pred_ /* = legion_predicate_true() */)
{
  Runtime *runtime = CObjectWrapper::unwrap(runtime_);
  Context ctx = CObjectWrapper::unwrap(ctx_)->context();
  LogicalRegion handle = CObjectWrapper::unwrap(handle_);
  LogicalRegion parent = CObjectWrapper::unwrap(parent_);
  Future *f = CObjectWrapper::unwrap(f_);
  Predicate *pred = CObjectWrapper::unwrap(pred_);

  runtime->fill_field(ctx, handle, parent, fid, *f, *pred);
}

// -----------------------------------------------------------------------
// File Operations
// -----------------------------------------------------------------------

legion_field_map_t
legion_field_map_create()
{
  std::map<FieldID, const char *> *result =
    new std::map<FieldID, const char *>();

  return CObjectWrapper::wrap(result);
}

void
legion_field_map_destroy(legion_field_map_t handle_)
{
  std::map<FieldID, const char *> *handle = CObjectWrapper::unwrap(handle_);

  delete handle;
}

void
legion_field_map_insert(legion_field_map_t handle_,
                        legion_field_id_t key,
                        const char *value)
{
  std::map<FieldID, const char *> *handle = CObjectWrapper::unwrap(handle_);

  handle->insert(std::pair<FieldID, const char *>(key, value));
}

legion_physical_region_t
legion_runtime_attach_hdf5(
  legion_runtime_t runtime_,
  legion_context_t ctx_,
  const char *filename,
  legion_logical_region_t handle_,
  legion_logical_region_t parent_,
  legion_field_map_t field_map_,
  legion_file_mode_t mode)
{
  Runtime *runtime = CObjectWrapper::unwrap(runtime_);
  Context ctx = CObjectWrapper::unwrap(ctx_)->context();
  LogicalRegion handle = CObjectWrapper::unwrap(handle_);
  LogicalRegion parent = CObjectWrapper::unwrap(parent_);
  std::map<FieldID, const char *> *field_map =
    CObjectWrapper::unwrap(field_map_);

  AttachLauncher launcher(EXTERNAL_HDF5_FILE, handle, parent);
  launcher.attach_hdf5(filename, *field_map, mode);

  PhysicalRegion result = runtime->attach_external_resource(ctx, launcher);

  return CObjectWrapper::wrap(new PhysicalRegion(result));
}

void
legion_runtime_detach_hdf5(
  legion_runtime_t runtime_,
  legion_context_t ctx_,
  legion_physical_region_t region_)
{
  Runtime *runtime = CObjectWrapper::unwrap(runtime_);
  Context ctx = CObjectWrapper::unwrap(ctx_)->context();
  PhysicalRegion *region = CObjectWrapper::unwrap(region_);

  runtime->detach_external_resource(ctx, *region);
}

// -----------------------------------------------------------------------
// Copy Operations
// -----------------------------------------------------------------------

legion_copy_launcher_t
legion_copy_launcher_create(
  legion_predicate_t pred_ /* = legion_predicate_true() */,
  legion_mapper_id_t id /* = 0 */,
  legion_mapping_tag_id_t launcher_tag /* = 0 */)
{
  Predicate *pred = CObjectWrapper::unwrap(pred_);

  CopyLauncher *launcher = new CopyLauncher(*pred, id, launcher_tag);
  return CObjectWrapper::wrap(launcher);
}

void
legion_copy_launcher_destroy(legion_copy_launcher_t handle_)
{
  CopyLauncher *handle = CObjectWrapper::unwrap(handle_);

  delete handle;
}

void
legion_copy_launcher_execute(legion_runtime_t runtime_,
                             legion_context_t ctx_,
                             legion_copy_launcher_t launcher_)
{
  Runtime *runtime = CObjectWrapper::unwrap(runtime_);
  Context ctx = CObjectWrapper::unwrap(ctx_)->context();
  CopyLauncher *launcher = CObjectWrapper::unwrap(launcher_);

  runtime->issue_copy_operation(ctx, *launcher);
}

unsigned
legion_copy_launcher_add_src_region_requirement_logical_region(
  legion_copy_launcher_t launcher_,
  legion_logical_region_t handle_,
  legion_privilege_mode_t priv,
  legion_coherence_property_t prop,
  legion_logical_region_t parent_,
  legion_mapping_tag_id_t tag /* = 0 */,
  bool verified /* = false*/)
{
  CopyLauncher *launcher = CObjectWrapper::unwrap(launcher_);
  LogicalRegion handle = CObjectWrapper::unwrap(handle_);
  LogicalRegion parent = CObjectWrapper::unwrap(parent_);

  unsigned idx = launcher->src_requirements.size();
  launcher->src_requirements.push_back(
    RegionRequirement(handle, priv, prop, parent, tag, verified));
  return idx;
}

unsigned
legion_copy_launcher_add_dst_region_requirement_logical_region(
  legion_copy_launcher_t launcher_,
  legion_logical_region_t handle_,
  legion_privilege_mode_t priv,
  legion_coherence_property_t prop,
  legion_logical_region_t parent_,
  legion_mapping_tag_id_t tag /* = 0 */,
  bool verified /* = false*/)
{
  CopyLauncher *launcher = CObjectWrapper::unwrap(launcher_);
  LogicalRegion handle = CObjectWrapper::unwrap(handle_);
  LogicalRegion parent = CObjectWrapper::unwrap(parent_);

  unsigned idx = launcher->dst_requirements.size();
  launcher->dst_requirements.push_back(
    RegionRequirement(handle, priv, prop, parent, tag, verified));
  return idx;
}

unsigned
legion_copy_launcher_add_dst_region_requirement_logical_region_reduction(
  legion_copy_launcher_t launcher_,
  legion_logical_region_t handle_,
  legion_reduction_op_id_t redop,
  legion_coherence_property_t prop,
  legion_logical_region_t parent_,
  legion_mapping_tag_id_t tag /* = 0 */,
  bool verified /* = false*/)
{
  CopyLauncher *launcher = CObjectWrapper::unwrap(launcher_);
  LogicalRegion handle = CObjectWrapper::unwrap(handle_);
  LogicalRegion parent = CObjectWrapper::unwrap(parent_);

  unsigned idx = launcher->dst_requirements.size();
  launcher->dst_requirements.push_back(
    RegionRequirement(handle, redop, prop, parent, tag, verified));
  return idx;
}

void
legion_copy_launcher_add_src_field(legion_copy_launcher_t launcher_,
                                   unsigned idx,
                                   legion_field_id_t fid,
                                   bool inst /* = true */)
{
  CopyLauncher *launcher = CObjectWrapper::unwrap(launcher_);

  launcher->add_src_field(idx, fid, inst);
}

void
legion_copy_launcher_add_dst_field(legion_copy_launcher_t launcher_,
                                   unsigned idx,
                                   legion_field_id_t fid,
                                   bool inst /* = true */)
{
  CopyLauncher *launcher = CObjectWrapper::unwrap(launcher_);

  launcher->add_dst_field(idx, fid, inst);
}

void
legion_copy_launcher_add_wait_barrier(legion_copy_launcher_t launcher_,
                                      legion_phase_barrier_t bar_)
{
  CopyLauncher *launcher = CObjectWrapper::unwrap(launcher_);
  PhaseBarrier bar = CObjectWrapper::unwrap(bar_);

  launcher->add_wait_barrier(bar);
}

void
legion_copy_launcher_add_arrival_barrier(legion_copy_launcher_t launcher_,
                                         legion_phase_barrier_t bar_)
{
  CopyLauncher *launcher = CObjectWrapper::unwrap(launcher_);
  PhaseBarrier bar = CObjectWrapper::unwrap(bar_);

  launcher->add_arrival_barrier(bar);
}

// -----------------------------------------------------------------------
// Acquire Operations
// -----------------------------------------------------------------------

legion_acquire_launcher_t
legion_acquire_launcher_create(
  legion_logical_region_t logical_region_,
  legion_logical_region_t parent_region_,
  legion_predicate_t pred_ /* = legion_predicate_true() */,
  legion_mapper_id_t id /* = 0 */,
  legion_mapping_tag_id_t tag /* = 0 */)
{
  LogicalRegion logical_region = CObjectWrapper::unwrap(logical_region_);
  LogicalRegion parent_region = CObjectWrapper::unwrap(parent_region_);
  Predicate *pred = CObjectWrapper::unwrap(pred_);

  AcquireLauncher *launcher =
    new AcquireLauncher(logical_region, parent_region, PhysicalRegion(),
                        *pred, id, tag);
  return CObjectWrapper::wrap(launcher);
}

void
legion_acquire_launcher_destroy(legion_acquire_launcher_t handle_)
{
  AcquireLauncher *handle = CObjectWrapper::unwrap(handle_);

  delete handle;
}

void
legion_acquire_launcher_execute(legion_runtime_t runtime_,
                                legion_context_t ctx_,
                                legion_acquire_launcher_t launcher_)
{
  Runtime *runtime = CObjectWrapper::unwrap(runtime_);
  Context ctx = CObjectWrapper::unwrap(ctx_)->context();
  AcquireLauncher *launcher = CObjectWrapper::unwrap(launcher_);

  runtime->issue_acquire(ctx, *launcher);
}

void
legion_acquire_launcher_add_field(legion_acquire_launcher_t launcher_,
                                  legion_field_id_t fid)
{
  AcquireLauncher *launcher = CObjectWrapper::unwrap(launcher_);

  launcher->add_field(fid);
}

void
legion_acquire_launcher_add_wait_barrier(legion_acquire_launcher_t launcher_,
                                         legion_phase_barrier_t bar_)
{
  AcquireLauncher *launcher = CObjectWrapper::unwrap(launcher_);
  PhaseBarrier bar = CObjectWrapper::unwrap(bar_);

  launcher->add_wait_barrier(bar);
}

void
legion_acquire_launcher_add_arrival_barrier(
  legion_acquire_launcher_t launcher_,
  legion_phase_barrier_t bar_)
{
  AcquireLauncher *launcher = CObjectWrapper::unwrap(launcher_);
  PhaseBarrier bar = CObjectWrapper::unwrap(bar_);

  launcher->add_arrival_barrier(bar);
}

// -----------------------------------------------------------------------
// Release Operations
// -----------------------------------------------------------------------

legion_release_launcher_t
legion_release_launcher_create(
  legion_logical_region_t logical_region_,
  legion_logical_region_t parent_region_,
  legion_predicate_t pred_ /* = legion_predicate_true() */,
  legion_mapper_id_t id /* = 0 */,
  legion_mapping_tag_id_t tag /* = 0 */)
{
  LogicalRegion logical_region = CObjectWrapper::unwrap(logical_region_);
  LogicalRegion parent_region = CObjectWrapper::unwrap(parent_region_);
  Predicate *pred = CObjectWrapper::unwrap(pred_);

  ReleaseLauncher *launcher =
    new ReleaseLauncher(logical_region, parent_region, PhysicalRegion(),
                        *pred, id, tag);
  return CObjectWrapper::wrap(launcher);
}

void
legion_release_launcher_destroy(legion_release_launcher_t handle_)
{
  ReleaseLauncher *handle = CObjectWrapper::unwrap(handle_);

  delete handle;
}

void
legion_release_launcher_execute(legion_runtime_t runtime_,
                                legion_context_t ctx_,
                                legion_release_launcher_t launcher_)
{
  Runtime *runtime = CObjectWrapper::unwrap(runtime_);
  Context ctx = CObjectWrapper::unwrap(ctx_)->context();
  ReleaseLauncher *launcher = CObjectWrapper::unwrap(launcher_);

  runtime->issue_release(ctx, *launcher);
}

void
legion_release_launcher_add_field(legion_release_launcher_t launcher_,
                                  legion_field_id_t fid)
{
  ReleaseLauncher *launcher = CObjectWrapper::unwrap(launcher_);

  launcher->add_field(fid);
}

void
legion_release_launcher_add_wait_barrier(legion_release_launcher_t launcher_,
                                         legion_phase_barrier_t bar_)
{
  ReleaseLauncher *launcher = CObjectWrapper::unwrap(launcher_);
  PhaseBarrier bar = CObjectWrapper::unwrap(bar_);

  launcher->add_wait_barrier(bar);
}

void
legion_release_launcher_add_arrival_barrier(
  legion_release_launcher_t launcher_,
  legion_phase_barrier_t bar_)
{
  ReleaseLauncher *launcher = CObjectWrapper::unwrap(launcher_);
  PhaseBarrier bar = CObjectWrapper::unwrap(bar_);

  launcher->add_arrival_barrier(bar);
}

// -----------------------------------------------------------------------
// Attach/Detach Operations
// -----------------------------------------------------------------------

legion_attach_launcher_t
legion_attach_launcher_create(legion_logical_region_t logical_region_,
                              legion_logical_region_t parent_region_,
                              legion_external_resource_t resource)
{
  LogicalRegion logical_region = CObjectWrapper::unwrap(logical_region_);
  LogicalRegion parent_region = CObjectWrapper::unwrap(parent_region_);

  AttachLauncher *launcher = 
    new AttachLauncher(resource, logical_region, parent_region);
  return CObjectWrapper::wrap(launcher);
}

void
legion_attach_launcher_destroy(legion_attach_launcher_t handle_)
{
  AttachLauncher *handle = CObjectWrapper::unwrap(handle_);

  delete handle;
}

legion_physical_region_t
legion_attach_launcher_execute(legion_runtime_t runtime_,
                               legion_context_t ctx_,
                               legion_attach_launcher_t launcher_)
{
  Runtime *runtime = CObjectWrapper::unwrap(runtime_);
  Context ctx = CObjectWrapper::unwrap(ctx_)->context();
  AttachLauncher *launcher = CObjectWrapper::unwrap(launcher_);

  PhysicalRegion region = runtime->attach_external_resource(ctx, *launcher);
  return CObjectWrapper::wrap(new PhysicalRegion(region));
}

void
legion_attach_launcher_add_cpu_soa_field(legion_attach_launcher_t launcher_,
                                         legion_field_id_t fid,
                                         void *base_ptr,
                                         bool column_major)
{
  AttachLauncher *launcher = CObjectWrapper::unwrap(launcher_);

  std::vector<FieldID> fields(1, fid);
  // Find the memory that we are using
  const Memory local_sysmem = Machine::MemoryQuery(Machine::get_machine())
      .has_affinity_to(Processor::get_executing_processor())
      .only_kind(Memory::SYSTEM_MEM)
      .first();
  launcher->attach_array_soa(base_ptr, column_major, fields, local_sysmem);
}

legion_future_t
legion_detach_external_resource(legion_runtime_t runtime_,
                                legion_context_t ctx_,
                                legion_physical_region_t handle_)
{
  Runtime *runtime = CObjectWrapper::unwrap(runtime_);
  Context ctx = CObjectWrapper::unwrap(ctx_)->context();
  PhysicalRegion *handle = CObjectWrapper::unwrap(handle_);

  Future *result = new Future(
      runtime->detach_external_resource(ctx, *handle));
  return CObjectWrapper::wrap(result);
}

// -----------------------------------------------------------------------
// Must Epoch Operations
// -----------------------------------------------------------------------

legion_must_epoch_launcher_t
legion_must_epoch_launcher_create(
  legion_mapper_id_t id /* = 0 */,
  legion_mapping_tag_id_t launcher_tag /* = 0 */)
{
  MustEpochLauncher *launcher = new MustEpochLauncher(id, launcher_tag);
  return CObjectWrapper::wrap(launcher);
}

void
legion_must_epoch_launcher_destroy(legion_must_epoch_launcher_t handle_)
{
  MustEpochLauncher *handle = CObjectWrapper::unwrap(handle_);

  delete handle;
}

legion_future_map_t
legion_must_epoch_launcher_execute(legion_runtime_t runtime_,
                                   legion_context_t ctx_,
                                   legion_must_epoch_launcher_t launcher_)
{
  Runtime *runtime = CObjectWrapper::unwrap(runtime_);
  Context ctx = CObjectWrapper::unwrap(ctx_)->context();
  MustEpochLauncher *launcher = CObjectWrapper::unwrap(launcher_);

  FutureMap f = runtime->execute_must_epoch(ctx, *launcher);
  return CObjectWrapper::wrap(new FutureMap(f));
}

void
legion_must_epoch_launcher_add_single_task(
  legion_must_epoch_launcher_t launcher_,
  legion_domain_point_t point_,
  legion_task_launcher_t handle_)
{
  MustEpochLauncher *launcher = CObjectWrapper::unwrap(launcher_);
  DomainPoint point = CObjectWrapper::unwrap(point_);
  {
    TaskLauncher *handle = CObjectWrapper::unwrap(handle_);
    launcher->add_single_task(point, *handle);
  }

  // Destroy handle.
  legion_task_launcher_destroy(handle_);
}

void
legion_must_epoch_launcher_add_index_task(
  legion_must_epoch_launcher_t launcher_,
  legion_index_launcher_t handle_)
{
  MustEpochLauncher *launcher = CObjectWrapper::unwrap(launcher_);
  {
    IndexTaskLauncher *handle = CObjectWrapper::unwrap(handle_);
    launcher->add_index_task(*handle);
  }

  // Destroy handle.
  legion_index_launcher_destroy(handle_);
}

void
legion_must_epoch_launcher_set_launch_space(
    legion_must_epoch_launcher_t launcher_,
    legion_index_space_t is_)
{
  MustEpochLauncher *launcher = CObjectWrapper::unwrap(launcher_);
  IndexSpace is = CObjectWrapper::unwrap(is_);

  launcher->launch_space = is;
}

// -----------------------------------------------------------------------
// Tracing Operations
// -----------------------------------------------------------------------

void
legion_runtime_begin_trace(legion_runtime_t runtime_,
                           legion_context_t ctx_,
                           legion_trace_id_t tid)
{
  Runtime *runtime = CObjectWrapper::unwrap(runtime_);
  Context ctx = CObjectWrapper::unwrap(ctx_)->context();

  runtime->begin_trace(ctx, tid);
}

void
legion_runtime_end_trace(legion_runtime_t runtime_,
                         legion_context_t ctx_,
                         legion_trace_id_t tid)
{
  Runtime *runtime = CObjectWrapper::unwrap(runtime_);
  Context ctx = CObjectWrapper::unwrap(ctx_)->context();

  runtime->end_trace(ctx, tid);
}

// -----------------------------------------------------------------------
// Fence Operations
// -----------------------------------------------------------------------

void
legion_runtime_issue_mapping_fence(legion_runtime_t runtime_,
                                   legion_context_t ctx_)
{
  Runtime *runtime = CObjectWrapper::unwrap(runtime_);
  Context ctx = CObjectWrapper::unwrap(ctx_)->context();

  runtime->issue_mapping_fence(ctx);
}

void
legion_runtime_issue_execution_fence(legion_runtime_t runtime_,
                                     legion_context_t ctx_)
{
  Runtime *runtime = CObjectWrapper::unwrap(runtime_);
  Context ctx = CObjectWrapper::unwrap(ctx_)->context();

  runtime->issue_execution_fence(ctx);
}

// -----------------------------------------------------------------------
// Tunable Variables
// -----------------------------------------------------------------------

legion_future_t
legion_runtime_select_tunable_value(legion_runtime_t runtime_,
				    legion_context_t ctx_,
				    legion_tunable_id_t tid,
				    legion_mapper_id_t mapper /* = 0 */,
				    legion_mapping_tag_id_t tag /* = 0 */)
{
  Runtime *runtime = CObjectWrapper::unwrap(runtime_);
  Context ctx = CObjectWrapper::unwrap(ctx_)->context();

  Future f = runtime->select_tunable_value(ctx, tid, mapper, tag);
  return CObjectWrapper::wrap(new Future(f));
}

// -----------------------------------------------------------------------
// Miscellaneous Operations
// -----------------------------------------------------------------------

legion_runtime_t
legion_runtime_get_runtime()
{
  Runtime *runtime = Runtime::get_runtime();
  return CObjectWrapper::wrap(runtime);
}

legion_processor_t
legion_runtime_get_executing_processor(legion_runtime_t runtime_,
                                       legion_context_t ctx_)
{
  Runtime *runtime = CObjectWrapper::unwrap(runtime_);
  Context ctx = CObjectWrapper::unwrap(ctx_)->context();

  Processor proc = runtime->get_executing_processor(ctx);
  return CObjectWrapper::wrap(proc);
}

// -----------------------------------------------------------------------
// Physical Data Operations
// -----------------------------------------------------------------------

void
legion_physical_region_destroy(legion_physical_region_t handle_)
{
  PhysicalRegion *handle = CObjectWrapper::unwrap(handle_);

  delete handle;
}

bool
legion_physical_region_is_mapped(legion_physical_region_t handle_)
{
  PhysicalRegion *handle = CObjectWrapper::unwrap(handle_);

  return handle->is_mapped();
}

void
legion_physical_region_wait_until_valid(legion_physical_region_t handle_)
{
  PhysicalRegion *handle = CObjectWrapper::unwrap(handle_);

  handle->wait_until_valid();
}

bool
legion_physical_region_is_valid(legion_physical_region_t handle_)
{
  PhysicalRegion *handle = CObjectWrapper::unwrap(handle_);

  return handle->is_valid();
}

legion_logical_region_t
legion_physical_region_get_logical_region(legion_physical_region_t handle_)
{
  PhysicalRegion *handle = CObjectWrapper::unwrap(handle_);

  LogicalRegion region = handle->get_logical_region();
  return CObjectWrapper::wrap(region);
}

size_t
legion_physical_region_get_field_count(legion_physical_region_t handle_)
{
  PhysicalRegion *handle = CObjectWrapper::unwrap(handle_);
  std::vector<FieldID> fields;
  handle->get_fields(fields);
  return fields.size();
}

legion_field_id_t
legion_physical_region_get_field_id(legion_physical_region_t handle_, size_t index)
{
  PhysicalRegion *handle = CObjectWrapper::unwrap(handle_);
  std::vector<FieldID> fields;
  handle->get_fields(fields);
  assert((index >= 0) && (index < fields.size()));
  return fields[index];
}

legion_accessor_array_1d_t
legion_physical_region_get_field_accessor_array_1d(
  legion_physical_region_t handle_,
  legion_field_id_t fid)
{
  PhysicalRegion *handle = CObjectWrapper::unwrap(handle_);
  UnsafeFieldAccessor<char,1,coord_t,Realm::AffineAccessor<char,1,coord_t> >
    *accessor = new UnsafeFieldAccessor<char,1,coord_t,
                      Realm::AffineAccessor<char,1,coord_t> >(*handle, fid);

  return CObjectWrapper::wrap(accessor);
}

void
legion_accessor_array_1d_destroy(legion_accessor_array_1d_t handle_)
{
  UnsafeFieldAccessor<char,1,coord_t,Realm::AffineAccessor<char,1,coord_t> >
    *handle = CObjectWrapper::unwrap(handle_);

  delete handle;
}

legion_accessor_array_2d_t
legion_physical_region_get_field_accessor_array_2d(
  legion_physical_region_t handle_,
  legion_field_id_t fid)
{
  PhysicalRegion *handle = CObjectWrapper::unwrap(handle_);
  UnsafeFieldAccessor<char,2,coord_t,Realm::AffineAccessor<char,2,coord_t> >
    *accessor = new UnsafeFieldAccessor<char,2,coord_t,
                      Realm::AffineAccessor<char,2,coord_t> >(*handle, fid);

  return CObjectWrapper::wrap(accessor);
}

void
legion_accessor_array_2d_destroy(legion_accessor_array_2d_t handle_)
{
  UnsafeFieldAccessor<char,2,coord_t,Realm::AffineAccessor<char,2,coord_t> >
    *handle = CObjectWrapper::unwrap(handle_);

  delete handle;
}

legion_accessor_array_3d_t
legion_physical_region_get_field_accessor_array_3d(
  legion_physical_region_t handle_,
  legion_field_id_t fid)
{
  PhysicalRegion *handle = CObjectWrapper::unwrap(handle_);
  UnsafeFieldAccessor<char,3,coord_t,Realm::AffineAccessor<char,3,coord_t> >
    *accessor = new UnsafeFieldAccessor<char,3,coord_t,
                      Realm::AffineAccessor<char,3,coord_t> >(*handle, fid);

  return CObjectWrapper::wrap(accessor);
}

void
legion_accessor_array_3d_destroy(legion_accessor_array_3d_t handle_)
{
  UnsafeFieldAccessor<char,3,coord_t,Realm::AffineAccessor<char,3,coord_t> >
    *handle = CObjectWrapper::unwrap(handle_);

  delete handle;
}

void *
legion_accessor_array_1d_raw_rect_ptr(legion_accessor_array_1d_t handle_,
                                      legion_rect_1d_t rect_,
                                      legion_rect_1d_t *subrect_,
                                      legion_byte_offset_t *offsets_)
{
  UnsafeFieldAccessor<char,1,coord_t,Realm::AffineAccessor<char,1,coord_t> >
    *handle = CObjectWrapper::unwrap(handle_);
  Rect1D rect = CObjectWrapper::unwrap(rect_);

  void *data = handle->ptr(rect.lo);
  *subrect_ = CObjectWrapper::wrap(rect); // no checks
  offsets_[0] = CObjectWrapper::wrap(handle->accessor.strides[0]);
  return data;
}

void *
legion_accessor_array_2d_raw_rect_ptr(legion_accessor_array_2d_t handle_,
                                      legion_rect_2d_t rect_,
                                      legion_rect_2d_t *subrect_,
                                      legion_byte_offset_t *offsets_)
{
  UnsafeFieldAccessor<char,2,coord_t,Realm::AffineAccessor<char,2,coord_t> >
    *handle = CObjectWrapper::unwrap(handle_);
  Rect2D rect = CObjectWrapper::unwrap(rect_);

  void *data = handle->ptr(rect.lo);
  *subrect_ = CObjectWrapper::wrap(rect); // no checks
  offsets_[0] = CObjectWrapper::wrap(handle->accessor.strides[0]);
  offsets_[1] = CObjectWrapper::wrap(handle->accessor.strides[1]);
  return data;
}

void *
legion_accessor_array_3d_raw_rect_ptr(legion_accessor_array_3d_t handle_,
                                      legion_rect_3d_t rect_,
                                      legion_rect_3d_t *subrect_,
                                      legion_byte_offset_t *offsets_)
{
  UnsafeFieldAccessor<char,3,coord_t,Realm::AffineAccessor<char,3,coord_t> >
    *handle = CObjectWrapper::unwrap(handle_);
  Rect3D rect = CObjectWrapper::unwrap(rect_);

  void *data = handle->ptr(rect.lo);
  *subrect_ = CObjectWrapper::wrap(rect); // no checks
  offsets_[0] = CObjectWrapper::wrap(handle->accessor.strides[0]);
  offsets_[1] = CObjectWrapper::wrap(handle->accessor.strides[1]);
  offsets_[2] = CObjectWrapper::wrap(handle->accessor.strides[2]);
  return data;
}

void
legion_accessor_array_1d_read(legion_accessor_array_1d_t handle_,
                              legion_ptr_t ptr_,
                              void *dst, size_t bytes)
{
  UnsafeFieldAccessor<char,1,coord_t,Realm::AffineAccessor<char,1,coord_t> >
    *handle = CObjectWrapper::unwrap(handle_);
  ptr_t ptr = CObjectWrapper::unwrap(ptr_);

  memcpy(dst, handle->ptr(ptr.value), bytes);
}

void
legion_accessor_array_1d_read_point(legion_accessor_array_1d_t handle_,
                                    legion_point_1d_t point_,
                                    void *dst, size_t bytes)
{
  UnsafeFieldAccessor<char,1,coord_t,Realm::AffineAccessor<char,1,coord_t> >
    *handle = CObjectWrapper::unwrap(handle_);
  Point1D point = CObjectWrapper::unwrap(point_);

  memcpy(dst, handle->ptr(point), bytes);
}

void
legion_accessor_array_2d_read_point(legion_accessor_array_2d_t handle_,
                                    legion_point_2d_t point_,
                                    void *dst, size_t bytes)
{
  UnsafeFieldAccessor<char,2,coord_t,Realm::AffineAccessor<char,2,coord_t> >
    *handle = CObjectWrapper::unwrap(handle_);
  Point2D point = CObjectWrapper::unwrap(point_);

  memcpy(dst, handle->ptr(point), bytes);
}

void
legion_accessor_array_3d_read_point(legion_accessor_array_3d_t handle_,
                                    legion_point_3d_t point_,
                                    void *dst, size_t bytes)
{
  UnsafeFieldAccessor<char,3,coord_t,Realm::AffineAccessor<char,3,coord_t> >
    *handle = CObjectWrapper::unwrap(handle_);
  Point3D point = CObjectWrapper::unwrap(point_);

  memcpy(dst, handle->ptr(point), bytes);
}

void
legion_accessor_array_1d_write(legion_accessor_array_1d_t handle_,
                               legion_ptr_t ptr_,
                               const void *src, size_t bytes)
{
  UnsafeFieldAccessor<char,1,coord_t,Realm::AffineAccessor<char,1,coord_t> >
    *handle = CObjectWrapper::unwrap(handle_);
  ptr_t ptr = CObjectWrapper::unwrap(ptr_);

  memcpy(handle->ptr(ptr.value), src, bytes); 
}

void
legion_accessor_array_1d_write_point(legion_accessor_array_1d_t handle_,
                                     legion_point_1d_t point_,
                                     const void *src, size_t bytes)
{
  UnsafeFieldAccessor<char,1,coord_t,Realm::AffineAccessor<char,1,coord_t> >
    *handle = CObjectWrapper::unwrap(handle_);
  Point1D point = CObjectWrapper::unwrap(point_);

  memcpy(handle->ptr(point), src, bytes);
}

void
legion_accessor_array_2d_write_point(legion_accessor_array_2d_t handle_,
                                     legion_point_2d_t point_,
                                     const void *src, size_t bytes)
{
  UnsafeFieldAccessor<char,2,coord_t,Realm::AffineAccessor<char,2,coord_t> >
    *handle = CObjectWrapper::unwrap(handle_);
  Point2D point = CObjectWrapper::unwrap(point_);

  memcpy(handle->ptr(point), src, bytes);
}

void
legion_accessor_array_3d_write_point(legion_accessor_array_3d_t handle_,
                                     legion_point_3d_t point_,
                                     const void *src, size_t bytes)
{
  UnsafeFieldAccessor<char,3,coord_t,Realm::AffineAccessor<char,3,coord_t> >
    *handle = CObjectWrapper::unwrap(handle_);
  Point3D point = CObjectWrapper::unwrap(point_);

  memcpy(handle->ptr(point), src, bytes);
}

void *
legion_accessor_array_1d_ref(legion_accessor_array_1d_t handle_,
                             legion_ptr_t ptr_)
{
  UnsafeFieldAccessor<char,1,coord_t,Realm::AffineAccessor<char,1,coord_t> >
    *handle = CObjectWrapper::unwrap(handle_);
  ptr_t ptr = CObjectWrapper::unwrap(ptr_);

  return handle->ptr(ptr.value);
}

void *
legion_accessor_array_1d_ref_point(legion_accessor_array_1d_t handle_,
                                   legion_point_1d_t point_)
{
  UnsafeFieldAccessor<char,1,coord_t,Realm::AffineAccessor<char,1,coord_t> >
    *handle = CObjectWrapper::unwrap(handle_);
  Point1D point = CObjectWrapper::unwrap(point_);

  return handle->ptr(point);
}

void *
legion_accessor_array_2d_ref_point(legion_accessor_array_2d_t handle_,
                                   legion_point_2d_t point_)
{
  UnsafeFieldAccessor<char,2,coord_t,Realm::AffineAccessor<char,2,coord_t> >
    *handle = CObjectWrapper::unwrap(handle_);
  Point2D point = CObjectWrapper::unwrap(point_);

  return handle->ptr(point);
}

void *
legion_accessor_array_3d_ref_point(legion_accessor_array_3d_t handle_,
                                   legion_point_3d_t point_)
{
  UnsafeFieldAccessor<char,3,coord_t,Realm::AffineAccessor<char,3,coord_t> >
    *handle = CObjectWrapper::unwrap(handle_);
  Point3D point = CObjectWrapper::unwrap(point_);

  return handle->ptr(point);
}

legion_index_iterator_t
legion_index_iterator_create(legion_runtime_t runtime_,
                             legion_context_t ctx_,
                             legion_index_space_t handle_)
{
  Runtime *runtime = CObjectWrapper::unwrap(runtime_);
  Context ctx = CObjectWrapper::unwrap(ctx_)->context();
  IndexSpace handle = CObjectWrapper::unwrap(handle_);

  IndexIterator *iterator = new IndexIterator(runtime, ctx, handle);
  return CObjectWrapper::wrap(iterator);
}

void
legion_index_iterator_destroy(legion_index_iterator_t handle_)
{
  IndexIterator *handle = CObjectWrapper::unwrap(handle_);

  delete handle;
}

bool
legion_index_iterator_has_next(legion_index_iterator_t handle_)
{
  IndexIterator *handle = CObjectWrapper::unwrap(handle_);

  return handle->has_next();
}

legion_ptr_t
legion_index_iterator_next(legion_index_iterator_t handle_)
{
  IndexIterator *handle = CObjectWrapper::unwrap(handle_);

  return CObjectWrapper::wrap(handle->next());
}

legion_ptr_t
legion_index_iterator_next_span(legion_index_iterator_t handle_,
                                size_t *act_count,
                                size_t req_count)
{
  IndexIterator *handle = CObjectWrapper::unwrap(handle_);

  return CObjectWrapper::wrap(handle->next_span(*act_count, req_count));
}

//------------------------------------------------------------------------
// Task Operations
//------------------------------------------------------------------------

legion_unique_id_t
legion_context_get_unique_id(legion_context_t ctx_)
{
  Task* task =
    reinterpret_cast<Task*>(CObjectWrapper::unwrap(ctx_)->context());
  return task->get_unique_id();
}

legion_unique_id_t
legion_task_get_unique_id(legion_task_t task_)
{
  return CObjectWrapper::unwrap(task_)->get_unique_id();
}

int
legion_task_get_depth(legion_task_t task_)
{
  return CObjectWrapper::unwrap(task_)->get_depth();
}

legion_mapping_tag_id_t
legion_task_get_tag(legion_task_t task_)
{
  return CObjectWrapper::unwrap(task_)->tag;
}

void
legion_task_id_attach_name(legion_runtime_t runtime_,
                           legion_task_id_t task_id,
                           const char *name,
                           bool is_mutable /* = false */)
{
  Runtime *runtime = CObjectWrapper::unwrap(runtime_);

  runtime->attach_name(task_id, name, is_mutable);
}

void
legion_task_id_retrieve_name(legion_runtime_t runtime_,
                             legion_task_id_t task_id,
                             const char **result)
{
  Runtime *runtime = CObjectWrapper::unwrap(runtime_);

  runtime->retrieve_name(task_id, *result);
}

void *
legion_task_get_args(legion_task_t task_)
{
  Task *task = CObjectWrapper::unwrap(task_);

  return task->args;
}

size_t
legion_task_get_arglen(legion_task_t task_)
{
  Task *task = CObjectWrapper::unwrap(task_);

  return task->arglen;
}

legion_domain_t
legion_task_get_index_domain(legion_task_t task_)
{
  Task *task = CObjectWrapper::unwrap(task_);

  return CObjectWrapper::wrap(task->index_domain);
}

legion_domain_point_t
legion_task_get_index_point(legion_task_t task_)
{
  Task *task = CObjectWrapper::unwrap(task_);

  return CObjectWrapper::wrap(task->index_point);
}

bool
legion_task_get_is_index_space(legion_task_t task_)
{
  Task *task = CObjectWrapper::unwrap(task_);

  return task->is_index_space;
}

void *
legion_task_get_local_args(legion_task_t task_)
{
  Task *task = CObjectWrapper::unwrap(task_);

  return task->local_args;
}

size_t
legion_task_get_local_arglen(legion_task_t task_)
{
  Task *task = CObjectWrapper::unwrap(task_);

  return task->local_arglen;
}

unsigned
legion_task_get_regions_size(legion_task_t task_)
{
  Task *task = CObjectWrapper::unwrap(task_);

  return task->regions.size();
}

legion_region_requirement_t
legion_task_get_region(legion_task_t task_, unsigned idx)
{
  Task *task = CObjectWrapper::unwrap(task_);

  return CObjectWrapper::wrap(&task->regions[idx]);
}

unsigned
legion_task_get_futures_size(legion_task_t task_)
{
  Task *task = CObjectWrapper::unwrap(task_);

  return task->futures.size();
}

legion_future_t
legion_task_get_future(legion_task_t task_, unsigned idx)
{
  Task *task = CObjectWrapper::unwrap(task_);
  Future future = task->futures[idx];

  return CObjectWrapper::wrap(new Future(future));
}

legion_task_id_t
legion_task_get_task_id(legion_task_t task_)
{
  Task *task = CObjectWrapper::unwrap(task_);

  return task->task_id;
}

legion_processor_t
legion_task_get_target_proc(legion_task_t task_)
{
  Task *task = CObjectWrapper::unwrap(task_);

  return CObjectWrapper::wrap(task->target_proc);
}

const char *
legion_task_get_name(legion_task_t task_)
{
  Task *task = CObjectWrapper::unwrap(task_);

  return task->get_task_name();
}

// -----------------------------------------------------------------------
// Inline Operations
// -----------------------------------------------------------------------

legion_region_requirement_t
legion_inline_get_requirement(legion_inline_t inline_operation_)
{
  InlineMapping *inline_operation = 
    CObjectWrapper::unwrap(inline_operation_);

  return CObjectWrapper::wrap(&inline_operation->requirement);
}

//------------------------------------------------------------------------
// Execution Constraints
//------------------------------------------------------------------------

legion_execution_constraint_set_t
legion_execution_constraint_set_create(void)
{
  ExecutionConstraintSet *constraints = new ExecutionConstraintSet();

  return CObjectWrapper::wrap(constraints);
}

void
legion_execution_constraint_set_destroy(
  legion_execution_constraint_set_t handle_)
{
  ExecutionConstraintSet *constraints = CObjectWrapper::unwrap(handle_);

  delete constraints;
}

void
legion_execution_constraint_set_add_isa_constraint(
  legion_execution_constraint_set_t handle_,
  uint64_t prop)
{
  ExecutionConstraintSet *constraints = CObjectWrapper::unwrap(handle_);

  constraints->add_constraint(ISAConstraint(prop));
}

void
legion_execution_constraint_set_add_processor_constraint(
  legion_execution_constraint_set_t handle_,
  legion_processor_kind_t proc_kind_)
{
  ExecutionConstraintSet *constraints = CObjectWrapper::unwrap(handle_);
  Processor::Kind proc_kind = CObjectWrapper::unwrap(proc_kind_);

  constraints->add_constraint(ProcessorConstraint(proc_kind));
}

void
legion_execution_constraint_set_add_resource_constraint(
  legion_execution_constraint_set_t handle_,
  legion_resource_constraint_t resource,
  legion_equality_kind_t eq,
  size_t value)
{
  ExecutionConstraintSet *constraints = CObjectWrapper::unwrap(handle_);

  constraints->add_constraint(ResourceConstraint(resource, eq, value));
}

void
legion_execution_constraint_set_add_launch_constraint(
  legion_execution_constraint_set_t handle_,
  legion_launch_constraint_t kind,
  size_t value)
{
  ExecutionConstraintSet *constraints = CObjectWrapper::unwrap(handle_);

  constraints->add_constraint(LaunchConstraint(kind, value));
}

void
legion_execution_constraint_set_add_launch_constraint_multi_dim(
  legion_execution_constraint_set_t handle_,
  legion_launch_constraint_t kind,
  const size_t *values,
  int dims)
{
  ExecutionConstraintSet *constraints = CObjectWrapper::unwrap(handle_);

  constraints->add_constraint(LaunchConstraint(kind, values, dims));
}

void
legion_execution_constraint_set_add_colocation_constraints(
  legion_execution_constraint_set_t handle_,
  const unsigned *indexes,
  size_t num_indexes,
  const legion_field_id_t *fields,
  size_t num_fields)
{
  ExecutionConstraintSet *constraints = CObjectWrapper::unwrap(handle_);
  std::vector<unsigned> actual_indexes(num_indexes);
  for (unsigned idx = 0; idx < num_indexes; idx++)
    actual_indexes[idx] = indexes[idx];
  std::set<FieldID> all_fields;
  for (unsigned idx = 0; idx < num_fields; idx++)
    all_fields.insert(fields[idx]);

  constraints->add_constraint(ColocationConstraint(actual_indexes, all_fields));
}

//------------------------------------------------------------------------
// Layout Constraints
//------------------------------------------------------------------------

legion_layout_constraint_set_t
legion_layout_constraint_set_create(void)
{
  LayoutConstraintSet *constraints = new LayoutConstraintSet();

  return CObjectWrapper::wrap(constraints);
}

void
legion_layout_constraint_set_destroy(legion_layout_constraint_set_t handle_)
{
  LayoutConstraintSet *handle = CObjectWrapper::unwrap(handle_);

  delete handle;
}

legion_layout_constraint_id_t
legion_layout_constraint_set_register(
  legion_runtime_t runtime_,
  legion_field_space_t fspace_,
  legion_layout_constraint_set_t handle_,
  const char *layout_name)
{
  Runtime *runtime = CObjectWrapper::unwrap(runtime_);
  FieldSpace fspace = CObjectWrapper::unwrap(fspace_);
  LayoutConstraintSet *constraints = CObjectWrapper::unwrap(handle_);

  LayoutConstraintRegistrar registrar(fspace, layout_name);
  registrar.layout_constraints = *constraints;

  return runtime->register_layout(registrar);
}

legion_layout_constraint_id_t
legion_layout_constraint_set_preregister(
  legion_layout_constraint_set_t handle_,
  const char *set_name)
{
  LayoutConstraintSet *constraints = CObjectWrapper::unwrap(handle_);

  LayoutConstraintRegistrar registrar(FieldSpace::NO_SPACE, set_name);
  registrar.layout_constraints = *constraints;

  return Runtime::preregister_layout(registrar);
}

void
legion_layout_constraint_set_release(
  legion_runtime_t runtime_,
  legion_layout_constraint_id_t handle)
{
  Runtime *runtime = CObjectWrapper::unwrap(runtime_);

  runtime->release_layout(handle);
}

void
legion_layout_constraint_set_add_specialized_constraint(
  legion_layout_constraint_set_t handle_,
  legion_specialized_constraint_t specialized,
  legion_reduction_op_id_t redop)
{
  LayoutConstraintSet *constraints = CObjectWrapper::unwrap(handle_);

  constraints->add_constraint(SpecializedConstraint(specialized, redop));
}

void
legion_layout_constraint_set_add_memory_constraint(
  legion_layout_constraint_set_t handle_,
  legion_memory_kind_t kind_)
{
  LayoutConstraintSet *constraints = CObjectWrapper::unwrap(handle_);
  Memory::Kind kind = CObjectWrapper::unwrap(kind_);

  constraints->add_constraint(MemoryConstraint(kind));
}

void
legion_layout_constraint_set_add_field_constraint(
  legion_layout_constraint_set_t handle_,
  const legion_field_id_t *fields, size_t num_fields,
  bool contiguous,
  bool inorder)
{
  LayoutConstraintSet *constraints = CObjectWrapper::unwrap(handle_);
  std::vector<FieldID> field_ids(num_fields);
  for (unsigned idx = 0; idx < num_fields; idx++)
    field_ids[idx] = fields[idx];
  
  constraints->add_constraint(FieldConstraint(field_ids, contiguous, inorder));
}

void
legion_layout_constraint_set_add_ordering_constraint(
 legion_layout_constraint_set_t handle_,
 const legion_dimension_kind_t *dims,
 size_t num_dims,
 bool contiguous)
{
  LayoutConstraintSet *constraints = CObjectWrapper::unwrap(handle_);
  std::vector<DimensionKind> ordering(num_dims);
  for (unsigned idx = 0; idx < num_dims; idx++)
    ordering[idx] = dims[idx];

  constraints->add_constraint(OrderingConstraint(ordering, contiguous));
}

void
legion_layout_constraint_set_add_splitting_constraint(
  legion_layout_constraint_set_t handle_,
  legion_dimension_kind_t dim)
{
  LayoutConstraintSet *constraints = CObjectWrapper::unwrap(handle_);

  constraints->add_constraint(SplittingConstraint(dim));
}

void
legion_layout_constraint_set_add_full_splitting_constraint(
  legion_layout_constraint_set_t handle_,
  legion_dimension_kind_t dim,
  size_t value)
{
  LayoutConstraintSet *constraints = CObjectWrapper::unwrap(handle_);

  constraints->add_constraint(SplittingConstraint(dim, value));
}

void
legion_layout_constraint_set_add_dimension_constraint(
  legion_layout_constraint_set_t handle_,
  legion_dimension_kind_t dim,
  legion_equality_kind_t eq, size_t value)
{
  LayoutConstraintSet *constraints = CObjectWrapper::unwrap(handle_);

  constraints->add_constraint(DimensionConstraint(dim, eq, value));
}

void
legion_layout_constraint_set_add_alignment_constraint(
  legion_layout_constraint_set_t handle_,
  legion_field_id_t field,
  legion_equality_kind_t eq,
  size_t byte_boundary)
{
  LayoutConstraintSet *constraints = CObjectWrapper::unwrap(handle_);

  constraints->add_constraint(AlignmentConstraint(field, eq, byte_boundary));
}

void
legion_layout_constraint_set_add_offset_constraint(
  legion_layout_constraint_set_t handle_,
  legion_field_id_t field,
  size_t offset)
{
  LayoutConstraintSet *constraints = CObjectWrapper::unwrap(handle_);

  constraints->add_constraint(OffsetConstraint(field, offset));
}

void
legion_layout_constraint_set_add_pointer_constraint(
  legion_layout_constraint_set_t handle_,
  legion_memory_t mem_,
  uintptr_t ptr)
{
  LayoutConstraintSet *constraints = CObjectWrapper::unwrap(handle_);
  Memory mem = CObjectWrapper::unwrap(mem_);

  constraints->add_constraint(PointerConstraint(mem, ptr)); 
}

// -----------------------------------------------------------------------
// Task Layout Constraints
// -----------------------------------------------------------------------

legion_task_layout_constraint_set_t
legion_task_layout_constraint_set_create(void)
{
  TaskLayoutConstraintSet *constraints = new TaskLayoutConstraintSet();

  return CObjectWrapper::wrap(constraints);
}

void
legion_task_layout_constraint_set_destroy(
  legion_task_layout_constraint_set_t handle_)
{
  TaskLayoutConstraintSet *handle = CObjectWrapper::unwrap(handle_);

  delete handle;
}

void
legion_task_layout_constraint_set_add_layout_constraint(
  legion_task_layout_constraint_set_t handle_,
  unsigned idx,
  legion_layout_constraint_id_t layout)
{
  TaskLayoutConstraintSet *handle = CObjectWrapper::unwrap(handle_);

  handle->add_layout_constraint(idx, layout);
}

//------------------------------------------------------------------------
// Start-up Operations
//------------------------------------------------------------------------

int
legion_runtime_start(int argc,
                     char **argv,
                     bool background /* = false */)
{
  return Runtime::start(argc, argv, background);
}

void
legion_runtime_wait_for_shutdown(void)
{
  Runtime::wait_for_shutdown();
}

void
legion_runtime_set_top_level_task_id(legion_task_id_t top_id)
{
  Runtime::set_top_level_task_id(top_id);
}

const legion_input_args_t
legion_runtime_get_input_args(void)
{
  return CObjectWrapper::wrap_const(Runtime::get_input_args());
}

// List of callbacks registered.
static std::vector<legion_registration_callback_pointer_t> callbacks;

void
registration_callback_wrapper(Machine machine,
                              Runtime *rt,
                              const std::set<Processor> &local_procs)
{
  legion_machine_t machine_ = CObjectWrapper::wrap(&machine);
  legion_runtime_t rt_ = CObjectWrapper::wrap(rt);
  legion_processor_t local_procs_[local_procs.size()];

  unsigned idx = 0;
  for (std::set<Processor>::iterator itr = local_procs.begin();
      itr != local_procs.end(); ++itr)
  {
    const Processor& proc = *itr;
    local_procs_[idx++] = CObjectWrapper::wrap(proc);
  }

  for (std::vector<legion_registration_callback_pointer_t>::iterator itr = callbacks.begin();
      itr != callbacks.end(); ++itr)
  {
    (*itr)(machine_, rt_, local_procs_, idx);
  }
}

void
legion_runtime_add_registration_callback(
  legion_registration_callback_pointer_t callback_)
{
  static bool registered = false;
  if (!registered) {
    Runtime::add_registration_callback(registration_callback_wrapper);
    registered = true;
  }
  callbacks.push_back(callback_);
}

legion_mapper_id_t
legion_runtime_generate_library_mapper_ids(
    legion_runtime_t runtime_,
    const char *library_name,
    size_t count)
{
  Runtime *runtime = CObjectWrapper::unwrap(runtime_);

  return runtime->generate_library_mapper_ids(library_name, count);
}

void
legion_runtime_replace_default_mapper(
  legion_runtime_t runtime_,
  legion_mapper_t mapper_,
  legion_processor_t proc_)
{
  Runtime *runtime = CObjectWrapper::unwrap(runtime_);
  Mapper *mapper = CObjectWrapper::unwrap(mapper_);
  Processor proc = CObjectWrapper::unwrap(proc_);

  runtime->replace_default_mapper(mapper, proc);
}

class FunctorWrapper : public ProjectionFunctor {
public:
  FunctorWrapper(Runtime *rt, unsigned dep,
                 legion_projection_functor_logical_region_t region_fn,
                 legion_projection_functor_logical_partition_t partition_fn)
    : ProjectionFunctor(rt)
    , depth(dep)
    , region_functor(region_fn)
    , partition_functor(partition_fn)
  {
  }

  LogicalRegion project(Context ctx, Task *task,
                        unsigned index,
                        LogicalRegion upper_bound,
                        const DomainPoint &point)
  {
    legion_runtime_t runtime_ = CObjectWrapper::wrap(runtime);
    CContext cctx(ctx);
    legion_context_t ctx_ = CObjectWrapper::wrap(&cctx);
    legion_task_t task_ = CObjectWrapper::wrap(task);
    legion_logical_region_t upper_bound_ = CObjectWrapper::wrap(upper_bound);
    legion_domain_point_t point_ = CObjectWrapper::wrap(point);

    assert(region_functor);
    legion_logical_region_t result =
      region_functor(runtime_, ctx_, task_, index, upper_bound_, point_);
    return CObjectWrapper::unwrap(result);
  }

  LogicalRegion project(Context ctx, Task *task,
                        unsigned index,
                        LogicalPartition upper_bound,
                        const DomainPoint &point)
  {
    legion_runtime_t runtime_ = CObjectWrapper::wrap(runtime);
    CContext cctx(ctx);
    legion_context_t ctx_ = CObjectWrapper::wrap(&cctx);
    legion_task_t task_ = CObjectWrapper::wrap(task);
    legion_logical_partition_t upper_bound_ = CObjectWrapper::wrap(upper_bound);
    legion_domain_point_t point_ = CObjectWrapper::wrap(point);

    assert(partition_functor);
    legion_logical_region_t result =
      partition_functor(runtime_, ctx_, task_, index, upper_bound_, point_);
    return CObjectWrapper::unwrap(result);
  }

  unsigned get_depth(void) const { return depth; }

private:
  const unsigned depth;
  legion_projection_functor_logical_region_t region_functor;
  legion_projection_functor_logical_partition_t partition_functor;
};

legion_projection_id_t
legion_runtime_generate_library_projection_ids(
    legion_runtime_t runtime_,
    const char *library_name,
    size_t count)
{
  Runtime *runtime = CObjectWrapper::unwrap(runtime_);

  return runtime->generate_library_projection_ids(library_name, count);
}

void
legion_runtime_register_projection_functor(
  legion_runtime_t runtime_,
  legion_projection_id_t id,
  unsigned depth,
  legion_projection_functor_logical_region_t region_functor,
  legion_projection_functor_logical_partition_t partition_functor)
{
  Runtime *runtime = CObjectWrapper::unwrap(runtime_);

  FunctorWrapper *functor =
    new FunctorWrapper(runtime, depth, region_functor, partition_functor);
  runtime->register_projection_functor(id, functor);
}

legion_task_id_t
legion_runtime_generate_library_task_ids(
    legion_runtime_t runtime_,
    const char *library_name,
    size_t count)
{
  Runtime *runtime = CObjectWrapper::unwrap(runtime_);

  return runtime->generate_library_task_ids(library_name, count);
}

legion_task_id_t
legion_runtime_register_task_variant_fnptr(
  legion_runtime_t runtime_,
  legion_task_id_t id /* = AUTO_GENERATE_ID */,
  const char *task_name /* = NULL*/,
  bool global,
  legion_execution_constraint_set_t execution_constraints_,
  legion_task_layout_constraint_set_t layout_constraints_,
  legion_task_config_options_t options,
  legion_task_pointer_wrapped_t wrapped_task_pointer,
  const void *userdata,
  size_t userlen)
{
  Runtime *runtime = CObjectWrapper::unwrap(runtime_);
  ExecutionConstraintSet *execution_constraints =
    CObjectWrapper::unwrap(execution_constraints_);
  TaskLayoutConstraintSet *layout_constraints =
    CObjectWrapper::unwrap(layout_constraints_);

  if (id == AUTO_GENERATE_ID)
    id = runtime->generate_dynamic_task_id();

  TaskVariantRegistrar registrar(id, task_name, global);
  registrar.set_leaf(options.leaf);
  registrar.set_inner(options.inner);
  registrar.set_idempotent(options.idempotent);
  registrar.set_replicable(options.replicable);
  if (layout_constraints)
    registrar.layout_constraints = *layout_constraints;
  if (execution_constraints)
    registrar.execution_constraints = *execution_constraints;

  CodeDescriptor code_desc(Realm::Type::from_cpp_type<Processor::TaskFuncPtr>());
  code_desc.add_implementation(new Realm::FunctionPointerImplementation((void(*)())wrapped_task_pointer));

  /*VariantID vid =*/ runtime->register_task_variant(
    registrar, code_desc, userdata, userlen);

  if (task_name)
    runtime->attach_name(id, task_name);
  return id;
}

legion_task_id_t
legion_runtime_preregister_task_variant_fnptr(
  legion_task_id_t id /* = AUTO_GENERATE_ID */,
  const char *task_name /* = NULL*/,
  legion_execution_constraint_set_t execution_constraints_,
  legion_task_layout_constraint_set_t layout_constraints_,
  legion_task_config_options_t options,
  legion_task_pointer_wrapped_t wrapped_task_pointer,
  const void *userdata,
  size_t userlen)
{
  ExecutionConstraintSet *execution_constraints =
    CObjectWrapper::unwrap(execution_constraints_);
  TaskLayoutConstraintSet *layout_constraints =
    CObjectWrapper::unwrap(layout_constraints_);

  if (id == AUTO_GENERATE_ID)
    id = Runtime::generate_static_task_id();

  TaskVariantRegistrar registrar(id, task_name);
  registrar.set_leaf(options.leaf);
  registrar.set_inner(options.inner);
  registrar.set_idempotent(options.idempotent);
  registrar.set_replicable(options.replicable);
  if (layout_constraints)
    registrar.layout_constraints = *layout_constraints;
  if (execution_constraints)
    registrar.execution_constraints = *execution_constraints;

  CodeDescriptor code_desc(Realm::Type::from_cpp_type<Processor::TaskFuncPtr>());
  code_desc.add_implementation(new Realm::FunctionPointerImplementation((void(*)())wrapped_task_pointer));

  /*VariantID vid =*/ Runtime::preregister_task_variant(
    registrar, code_desc, userdata, userlen, task_name);

  return id;
}

#ifdef REALM_USE_LLVM
legion_task_id_t
legion_runtime_register_task_variant_llvmir(
  legion_runtime_t runtime_,
  legion_task_id_t id /* = AUTO_GENERATE_ID */,
  const char *task_name /* = NULL*/,
  bool global,
  legion_execution_constraint_set_t execution_constraints_,
  legion_task_layout_constraint_set_t layout_constraints_,
  legion_task_config_options_t options,
  const char *llvmir,
  const char *entry_symbol,
  const void *userdata,
  size_t userlen)
{
  Runtime *runtime = CObjectWrapper::unwrap(runtime_);
  ExecutionConstraintSet *execution_constraints =
    CObjectWrapper::unwrap(execution_constraints_);
  TaskLayoutConstraintSet *layout_constraints =
    CObjectWrapper::unwrap(layout_constraints_);

  if (id == AUTO_GENERATE_ID)
    id = runtime->generate_dynamic_task_id();

  TaskVariantRegistrar registrar(id, task_name, global);
  registrar.set_leaf(options.leaf);
  registrar.set_inner(options.inner);
  registrar.set_idempotent(options.idempotent);
  registrar.set_replicable(options.replicable);
  if (layout_constraints)
    registrar.layout_constraints = *layout_constraints;
  if (execution_constraints)
    registrar.execution_constraints = *execution_constraints;

  CodeDescriptor code_desc(Realm::Type::from_cpp_type<Processor::TaskFuncPtr>());
  code_desc.add_implementation(new Realm::LLVMIRImplementation(llvmir, strlen(llvmir), entry_symbol));

  /*VariantID vid =*/ runtime->register_task_variant(
    registrar, code_desc, userdata, userlen);

  if (task_name)
    runtime->attach_name(id, task_name);
  return id;
}

legion_task_id_t
legion_runtime_preregister_task_variant_llvmir(
  legion_task_id_t id /* = AUTO_GENERATE_ID */,
  const char *task_name /* = NULL*/,
  legion_execution_constraint_set_t execution_constraints_,
  legion_task_layout_constraint_set_t layout_constraints_,
  legion_task_config_options_t options,
  const char *llvmir,
  const char *entry_symbol,
  const void *userdata,
  size_t userlen)
{
  ExecutionConstraintSet *execution_constraints =
    CObjectWrapper::unwrap(execution_constraints_);
  TaskLayoutConstraintSet *layout_constraints =
    CObjectWrapper::unwrap(layout_constraints_);

  if (id == AUTO_GENERATE_ID)
    id = Runtime::generate_static_task_id();

  TaskVariantRegistrar registrar(id, task_name);
  registrar.set_leaf(options.leaf);
  registrar.set_inner(options.inner);
  registrar.set_idempotent(options.idempotent);
  registrar.set_replicable(options.replicable);
  if (layout_constraints)
    registrar.layout_constraints = *layout_constraints;
  if (execution_constraints)
    registrar.execution_constraints = *execution_constraints;

  CodeDescriptor code_desc(Realm::Type::from_cpp_type<Processor::TaskFuncPtr>());
  code_desc.add_implementation(new Realm::LLVMIRImplementation(llvmir, strlen(llvmir), entry_symbol));

  /*VariantID vid =*/ Runtime::preregister_task_variant(
    registrar, code_desc, userdata, userlen, task_name);
  return id;
}
#endif

#ifdef REALM_USE_PYTHON
legion_task_id_t
legion_runtime_register_task_variant_python_source(
  legion_runtime_t runtime_,
  legion_task_id_t id /* = AUTO_GENERATE_ID */,
  const char *task_name /* = NULL*/,
  bool global,
  legion_execution_constraint_set_t execution_constraints_,
  legion_task_layout_constraint_set_t layout_constraints_,
  legion_task_config_options_t options,
  const char *module_name,
  const char *function_name,
  const void *userdata,
  size_t userlen)
{
  Runtime *runtime = CObjectWrapper::unwrap(runtime_);
  ExecutionConstraintSet *execution_constraints =
    CObjectWrapper::unwrap(execution_constraints_);
  TaskLayoutConstraintSet *layout_constraints =
    CObjectWrapper::unwrap(layout_constraints_);

  if (id == AUTO_GENERATE_ID)
    id = runtime->generate_dynamic_task_id();

  TaskVariantRegistrar registrar(id, task_name, global);
  registrar.set_leaf(options.leaf);
  registrar.set_inner(options.inner);
  registrar.set_idempotent(options.idempotent);
  registrar.set_replicable(options.replicable);
  if (layout_constraints)
    registrar.layout_constraints = *layout_constraints;
  if (execution_constraints)
    registrar.execution_constraints = *execution_constraints;

  CodeDescriptor code_desc(Realm::Type::from_cpp_type<Processor::TaskFuncPtr>());
  code_desc.add_implementation(new Realm::PythonSourceImplementation(module_name, function_name));

  /*VariantID vid =*/ runtime->register_task_variant(
    registrar, code_desc, userdata, userlen);

  if (task_name)
    runtime->attach_name(id, task_name);
  return id;
}
<<<<<<< HEAD

legion_task_id_t
legion_runtime_preregister_task_variant_python_source(
  legion_task_id_t id /* = AUTO_GENERATE_ID */,
  const char *task_name /* = NULL*/,
  legion_execution_constraint_set_t execution_constraints_,
  legion_task_layout_constraint_set_t layout_constraints_,
  legion_task_config_options_t options,
  const char *module_name,
  const char *function_name,
  const void *userdata,
  size_t userlen)
{
  ExecutionConstraintSet *execution_constraints =
    CObjectWrapper::unwrap(execution_constraints_);
  TaskLayoutConstraintSet *layout_constraints =
    CObjectWrapper::unwrap(layout_constraints_);

  if (id == AUTO_GENERATE_ID)
    id = Runtime::generate_static_task_id();

  TaskVariantRegistrar registrar(id, task_name);
  registrar.set_leaf(options.leaf);
  registrar.set_inner(options.inner);
  registrar.set_idempotent(options.idempotent);
  registrar.set_replicable(options.replicable);
  if (layout_constraints)
    registrar.layout_constraints = *layout_constraints;
  if (execution_constraints)
    registrar.execution_constraints = *execution_constraints;

  CodeDescriptor code_desc(Realm::Type::from_cpp_type<Processor::TaskFuncPtr>());
  code_desc.add_implementation(new Realm::PythonSourceImplementation(module_name, function_name));

  /*VariantID vid =*/ Runtime::preregister_task_variant(
    registrar, code_desc, userdata, userlen, task_name);
  return id;
}
=======
>>>>>>> 90b9d6bc
#endif

void
legion_task_preamble(
  const void *data,
  size_t datalen,
  legion_proc_id_t proc_id,
  legion_task_t *taskptr,
  const legion_physical_region_t **regionptr,
  unsigned * num_regions_ptr,
  legion_context_t * ctxptr,
  legion_runtime_t * runtimeptr)
{
  Processor p;
  p.id = proc_id;
  const Task *task;
  const std::vector<PhysicalRegion> *regions;
  Context ctx;
  Runtime *runtime;

  Runtime::legion_task_preamble(data,
				datalen,
				p,
				task,
				regions,
				ctx,
				runtime);

  CContext *cctx = new CContext(ctx, *regions);
  *taskptr = CObjectWrapper::wrap_const(task);
  *regionptr = cctx->regions();
  *num_regions_ptr = cctx->num_regions();
  *ctxptr = CObjectWrapper::wrap(cctx);
  *runtimeptr = CObjectWrapper::wrap(runtime);
}

void
legion_task_postamble(
  legion_runtime_t runtime_,
  legion_context_t ctx_,
  const void *retval,
  size_t retsize)
{
  Runtime *runtime = CObjectWrapper::unwrap(runtime_);
  CContext *cctx = CObjectWrapper::unwrap(ctx_);
  Context ctx = cctx->context();
  delete cctx;

  Runtime::legion_task_postamble(runtime,
				 ctx,
				 retval,
				 retsize);
}

// -----------------------------------------------------------------------
// Timing Operations
// -----------------------------------------------------------------------

unsigned long long
legion_get_current_time_in_micros(void)
{
  return Realm::Clock::current_time_in_microseconds();
}

unsigned long long
legion_get_current_time_in_nanos(void)
{
  return Realm::Clock::current_time_in_nanoseconds();
}

// -----------------------------------------------------------------------
// Machine Operations
// -----------------------------------------------------------------------

legion_machine_t
legion_machine_create()
{
  Machine *result = new Machine(Machine::get_machine());

  return CObjectWrapper::wrap(result);
}

void
legion_machine_destroy(legion_machine_t handle_)
{
  Machine *handle = CObjectWrapper::unwrap(handle_);

  delete handle;
}

void
legion_machine_get_all_processors(
  legion_machine_t machine_,
  legion_processor_t *processors_,
  size_t processors_size)
{
  Machine *machine = CObjectWrapper::unwrap(machine_);

  std::set<Processor> pset;
  machine->get_all_processors(pset);
  std::set<Processor>::iterator itr = pset.begin();

  size_t num_to_copy = std::min(pset.size(), processors_size);

  for (unsigned i = 0; i < num_to_copy; ++i) {
    processors_[i] = CObjectWrapper::wrap(*itr++);
  }
}

size_t
legion_machine_get_all_processors_size(legion_machine_t machine_)
{
  Machine *machine = CObjectWrapper::unwrap(machine_);

  std::set<Processor> pset;
  machine->get_all_processors(pset);
  return pset.size();
}

void
legion_machine_get_all_memories(
  legion_machine_t machine_,
  legion_memory_t *memories_,
  size_t memories_size)
{
  Machine *machine = CObjectWrapper::unwrap(machine_);

  std::set<Memory> mset;
  machine->get_all_memories(mset);
  std::set<Memory>::iterator itr = mset.begin();

  size_t num_to_copy = std::min(mset.size(), memories_size);

  for (size_t i = 0; i < num_to_copy; ++i) {
    memories_[i] = CObjectWrapper::wrap(*itr++);
  }
}

size_t
legion_machine_get_all_memories_size(legion_machine_t machine_)
{
  Machine *machine = CObjectWrapper::unwrap(machine_);

  std::set<Memory> mset;
  machine->get_all_memories(mset);
  return mset.size();
}

// -----------------------------------------------------------------------
// Processor Operations
// -----------------------------------------------------------------------

legion_processor_kind_t
legion_processor_kind(legion_processor_t proc_)
{
  Processor proc = CObjectWrapper::unwrap(proc_);

  return CObjectWrapper::wrap(proc.kind());
}

legion_address_space_t
legion_processor_address_space(legion_processor_t proc_)
{
  Processor proc = CObjectWrapper::unwrap(proc_);

  return proc.address_space();
}

// -----------------------------------------------------------------------
// Memory Operations
// -----------------------------------------------------------------------

legion_memory_kind_t
legion_memory_kind(legion_memory_t mem_)
{
  Memory mem = CObjectWrapper::unwrap(mem_);

  return CObjectWrapper::wrap(mem.kind());
}

legion_address_space_t
legion_memory_address_space(legion_memory_t mem_)
{
  Memory mem = CObjectWrapper::unwrap(mem_);

  return mem.address_space();
}

// -----------------------------------------------------------------------
// Processor Query Operations
// -----------------------------------------------------------------------

legion_processor_query_t
legion_processor_query_create(legion_machine_t machine_)
{
  Machine *machine = CObjectWrapper::unwrap(machine_);

  Machine::ProcessorQuery *result = new Machine::ProcessorQuery(*machine);
  return CObjectWrapper::wrap(result);
}

legion_processor_query_t
legion_processor_query_create_copy(legion_processor_query_t query_)
{
  Machine::ProcessorQuery *query = CObjectWrapper::unwrap(query_);

  Machine::ProcessorQuery *result = new Machine::ProcessorQuery(*query);
  return CObjectWrapper::wrap(result);
}

void
legion_processor_query_destroy(legion_processor_query_t handle_)
{
  Machine::ProcessorQuery *handle = CObjectWrapper::unwrap(handle_);

  delete handle;
}

void
legion_processor_query_only_kind(legion_processor_query_t query_,
                                 legion_processor_kind_t kind_)
{
  Machine::ProcessorQuery *query = CObjectWrapper::unwrap(query_);
  Processor::Kind kind = CObjectWrapper::unwrap(kind_);

  query->only_kind(kind);
}

void
legion_processor_query_local_address_space(legion_processor_query_t query_)
{
  Machine::ProcessorQuery *query = CObjectWrapper::unwrap(query_);

  query->local_address_space();
}

void
legion_processor_query_same_address_space_as_processor(legion_processor_query_t query_,
                                                       legion_processor_t proc_)
{
  Machine::ProcessorQuery *query = CObjectWrapper::unwrap(query_);
  Processor proc = CObjectWrapper::unwrap(proc_);

  query->same_address_space_as(proc);
}

void
legion_processor_query_same_address_space_as_memory(legion_processor_query_t query_,
                                                    legion_memory_t mem_)
{
  Machine::ProcessorQuery *query = CObjectWrapper::unwrap(query_);
  Memory mem = CObjectWrapper::unwrap(mem_);

  query->same_address_space_as(mem);
}

void
legion_processor_query_has_affinity_to_memory(legion_processor_query_t query_,
                                              legion_memory_t mem_,
                                              unsigned min_bandwidth /* = 0 */,
                                              unsigned max_latency /* = 0 */)
{
  Machine::ProcessorQuery *query = CObjectWrapper::unwrap(query_);
  Memory mem = CObjectWrapper::unwrap(mem_);

  query->has_affinity_to(mem, min_bandwidth, max_latency);
}

void
legion_processor_query_best_affinity_to_memory(legion_processor_query_t query_,
                                               legion_memory_t mem_,
                                               int bandwidth_weight /* = 0 */,
                                               int latency_weight /* = 0 */)
{
  Machine::ProcessorQuery *query = CObjectWrapper::unwrap(query_);
  Memory mem = CObjectWrapper::unwrap(mem_);

  query->best_affinity_to(mem, bandwidth_weight, latency_weight);
}

size_t
legion_processor_query_count(legion_processor_query_t query_)
{
  Machine::ProcessorQuery *query = CObjectWrapper::unwrap(query_);

  return query->count();
}

legion_processor_t
legion_processor_query_first(legion_processor_query_t query_)
{
  Machine::ProcessorQuery *query = CObjectWrapper::unwrap(query_);

  Processor result = query->first();
  return CObjectWrapper::wrap(result);
}

legion_processor_t
legion_processor_query_next(legion_processor_query_t query_,
                           legion_processor_t after_)
{
  Machine::ProcessorQuery *query = CObjectWrapper::unwrap(query_);
  Processor after = CObjectWrapper::unwrap(after_);

  Processor result = query->next(after);
  return CObjectWrapper::wrap(result);
}

legion_processor_t
legion_processor_query_random(legion_processor_query_t query_)
{
  Machine::ProcessorQuery *query = CObjectWrapper::unwrap(query_);

  Processor result = query->random();
  return CObjectWrapper::wrap(result);
}

// -----------------------------------------------------------------------
// Memory Query Operations
// -----------------------------------------------------------------------

legion_memory_query_t
legion_memory_query_create(legion_machine_t machine_)
{
  Machine *machine = CObjectWrapper::unwrap(machine_);

  Machine::MemoryQuery *result = new Machine::MemoryQuery(*machine);
  return CObjectWrapper::wrap(result);
}

legion_memory_query_t
legion_memory_query_create_copy(legion_memory_query_t query_)
{
  Machine::MemoryQuery *query = CObjectWrapper::unwrap(query_);

  Machine::MemoryQuery *result = new Machine::MemoryQuery(*query);
  return CObjectWrapper::wrap(result);
}

void
legion_memory_query_destroy(legion_memory_query_t handle_)
{
  Machine::MemoryQuery *handle = CObjectWrapper::unwrap(handle_);

  delete handle;
}

void
legion_memory_query_only_kind(legion_memory_query_t query_,
                              legion_memory_kind_t kind_)
{
  Machine::MemoryQuery *query = CObjectWrapper::unwrap(query_);
  Memory::Kind kind = CObjectWrapper::unwrap(kind_);

  query->only_kind(kind);
}

void
legion_memory_query_local_address_space(legion_memory_query_t query_)
{
  Machine::MemoryQuery *query = CObjectWrapper::unwrap(query_);

  query->local_address_space();
}

void
legion_memory_query_same_address_space_as_processor(legion_memory_query_t query_,
                                                    legion_processor_t proc_)
{
  Machine::MemoryQuery *query = CObjectWrapper::unwrap(query_);
  Processor proc = CObjectWrapper::unwrap(proc_);

  query->same_address_space_as(proc);
}

void
legion_memory_query_same_address_space_as_memory(legion_memory_query_t query_,
                                                 legion_memory_t mem_)
{
  Machine::MemoryQuery *query = CObjectWrapper::unwrap(query_);
  Memory mem = CObjectWrapper::unwrap(mem_);

  query->same_address_space_as(mem);
}

void
legion_memory_query_has_affinity_to_processor(legion_memory_query_t query_,
                                              legion_processor_t proc_,
                                              unsigned min_bandwidth /* = 0 */,
                                              unsigned max_latency /* = 0 */)
{
  Machine::MemoryQuery *query = CObjectWrapper::unwrap(query_);
  Processor proc = CObjectWrapper::unwrap(proc_);

  query->has_affinity_to(proc, min_bandwidth, max_latency);
}

void
legion_memory_query_has_affinity_to_memory(legion_memory_query_t query_,
                                           legion_memory_t mem_,
                                           unsigned min_bandwidth /* = 0 */,
                                           unsigned max_latency /* = 0 */)
{
  Machine::MemoryQuery *query = CObjectWrapper::unwrap(query_);
  Memory mem = CObjectWrapper::unwrap(mem_);

  query->has_affinity_to(mem, min_bandwidth, max_latency);
}

void
legion_memory_query_best_affinity_to_processor(legion_memory_query_t query_,
                                               legion_processor_t proc_,
                                               int bandwidth_weight /* = 0 */,
                                               int latency_weight /* = 0 */)
{
  Machine::MemoryQuery *query = CObjectWrapper::unwrap(query_);
  Processor proc = CObjectWrapper::unwrap(proc_);

  query->best_affinity_to(proc, bandwidth_weight, latency_weight);
}

void
legion_memory_query_best_affinity_to_memory(legion_memory_query_t query_,
                                            legion_memory_t mem_,
                                            int bandwidth_weight /* = 0 */,
                                            int latency_weight /* = 0 */)
{
  Machine::MemoryQuery *query = CObjectWrapper::unwrap(query_);
  Memory mem = CObjectWrapper::unwrap(mem_);

  query->best_affinity_to(mem, bandwidth_weight, latency_weight);
}

size_t
legion_memory_query_count(legion_memory_query_t query_)
{
  Machine::MemoryQuery *query = CObjectWrapper::unwrap(query_);

  return query->count();
}

legion_memory_t
legion_memory_query_first(legion_memory_query_t query_)
{
  Machine::MemoryQuery *query = CObjectWrapper::unwrap(query_);

  Memory result = query->first();
  return CObjectWrapper::wrap(result);
}

legion_memory_t
legion_memory_query_next(legion_memory_query_t query_,
                         legion_memory_t after_)
{
  Machine::MemoryQuery *query = CObjectWrapper::unwrap(query_);
  Memory after = CObjectWrapper::unwrap(after_);

  Memory result = query->next(after);
  return CObjectWrapper::wrap(result);
}

legion_memory_t
legion_memory_query_random(legion_memory_query_t query_)
{
  Machine::MemoryQuery *query = CObjectWrapper::unwrap(query_);

  Memory result = query->random();
  return CObjectWrapper::wrap(result);
}

// -----------------------------------------------------------------------
// Physical Instance Operations
// -----------------------------------------------------------------------

void
legion_physical_instance_destroy(legion_physical_instance_t instance_)
{
  delete CObjectWrapper::unwrap(instance_);
}

// -----------------------------------------------------------------------
// Slice Task Output
// -----------------------------------------------------------------------

void
legion_slice_task_output_slices_add(
    legion_slice_task_output_t output_,
    legion_task_slice_t slice_)
{
  Mapper::SliceTaskOutput* output = CObjectWrapper::unwrap(output_);
  Mapper::TaskSlice slice = CObjectWrapper::unwrap(slice_);
  output->slices.push_back(slice);
}

void
legion_slice_task_output_verify_correctness_set(
    legion_slice_task_output_t output_,
    bool verify_correctness)
{
  CObjectWrapper::unwrap(output_)->verify_correctness = verify_correctness;
}

// -----------------------------------------------------------------------
// Map Task Input/Output
// -----------------------------------------------------------------------

void
legion_map_task_output_chosen_instances_clear_all(
    legion_map_task_output_t output_)
{
  Mapper::MapTaskOutput* output = CObjectWrapper::unwrap(output_);
  output->chosen_instances.clear();
}

void
legion_map_task_output_chosen_instances_clear_each(
    legion_map_task_output_t output_,
    size_t idx_)
{
  Mapper::MapTaskOutput* output = CObjectWrapper::unwrap(output_);
  output->chosen_instances[idx_].clear();
}

void
legion_map_task_output_chosen_instances_add(
    legion_map_task_output_t output_,
    legion_physical_instance_t *instances_,
    size_t instances_size_)
{
  Mapper::MapTaskOutput* output = CObjectWrapper::unwrap(output_);
  output->chosen_instances.push_back(std::vector<PhysicalInstance>());
  std::vector<PhysicalInstance>& chosen_instances =
    output->chosen_instances.back();
  for (size_t i = 0; i < instances_size_; ++i)
    chosen_instances.push_back(*CObjectWrapper::unwrap(instances_[i]));
}

void
legion_map_task_output_chosen_instances_set(
    legion_map_task_output_t output_,
    size_t idx_,
    legion_physical_instance_t *instances_,
    size_t instances_size_)
{
  Mapper::MapTaskOutput* output = CObjectWrapper::unwrap(output_);
  std::vector<PhysicalInstance>& chosen_instances =
    output->chosen_instances[idx_];
  chosen_instances.clear();
  for (size_t i = 0; i < instances_size_; ++i)
    chosen_instances.push_back(*CObjectWrapper::unwrap(instances_[i]));
}

void
legion_map_task_output_target_procs_clear(
    legion_map_task_output_t output_)
{
  Mapper::MapTaskOutput* output = CObjectWrapper::unwrap(output_);
  output->target_procs.clear();
}

void
legion_map_task_output_target_procs_add(
    legion_map_task_output_t output_,
    legion_processor_t proc_)
{
  Mapper::MapTaskOutput* output = CObjectWrapper::unwrap(output_);
  output->target_procs.push_back(CObjectWrapper::unwrap(proc_));
}

legion_processor_t
legion_map_task_output_target_procs_get(
    legion_map_task_output_t output_,
    size_t idx_)
{
  return CObjectWrapper::wrap(
      CObjectWrapper::unwrap(output_)->target_procs[idx_]);
}

void
legion_map_task_output_task_priority_set(
    legion_map_task_output_t output_,
    legion_task_priority_t priority_)
{
  Mapper::MapTaskOutput* output = CObjectWrapper::unwrap(output_);
  output->task_priority = priority_;
}

// -----------------------------------------------------------------------
// MapperRuntime Operations
// -----------------------------------------------------------------------

bool
legion_mapper_runtime_create_physical_instance_layout_constraint(
    legion_mapper_runtime_t runtime_,
    legion_mapper_context_t ctx_,
    legion_memory_t target_memory_,
    legion_layout_constraint_set_t constraints_,
    const legion_logical_region_t *regions_,
    size_t regions_size_,
    legion_physical_instance_t *result_,
    bool acquire_,
    legion_garbage_collection_priority_t priority_)
{
  MapperRuntime* runtime = CObjectWrapper::unwrap(runtime_);
  MapperContext ctx = CObjectWrapper::unwrap(ctx_);
  Memory memory = CObjectWrapper::unwrap(target_memory_);
  LayoutConstraintSet* constraints = CObjectWrapper::unwrap(constraints_);
  std::vector<LogicalRegion> regions;
  regions.reserve(regions_size_);
  for (size_t idx = 0; idx < regions_size_; ++idx)
    regions.push_back(CObjectWrapper::unwrap(regions_[idx]));

  PhysicalInstance* result = new PhysicalInstance;
  bool ret =
    runtime->create_physical_instance(
        ctx, memory, *constraints, regions, *result, acquire_, priority_);
  *result_ = CObjectWrapper::wrap(result);
  return ret;
}

bool
legion_mapper_runtime_create_physical_instance_layout_constraint_id(
    legion_mapper_runtime_t runtime_,
    legion_mapper_context_t ctx_,
    legion_memory_t target_memory_,
    legion_layout_constraint_id_t layout_id_,
    const legion_logical_region_t *regions_,
    size_t regions_size_,
    legion_physical_instance_t *result_,
    bool acquire_,
    legion_garbage_collection_priority_t priority_)
{
  MapperRuntime* runtime = CObjectWrapper::unwrap(runtime_);
  MapperContext ctx = CObjectWrapper::unwrap(ctx_);
  Memory memory = CObjectWrapper::unwrap(target_memory_);
  std::vector<LogicalRegion> regions;
  regions.reserve(regions_size_);
  for (size_t idx = 0; idx < regions_size_; ++idx)
    regions.push_back(CObjectWrapper::unwrap(regions_[idx]));

  PhysicalInstance* result = new PhysicalInstance;
  bool ret =
    runtime->create_physical_instance(
        ctx, memory, layout_id_, regions, *result, acquire_, priority_);
  *result_ = CObjectWrapper::wrap(result);
  return ret;
}

bool
legion_mapper_runtime_find_or_create_physical_instance_layout_constraint(
    legion_mapper_runtime_t runtime_,
    legion_mapper_context_t ctx_,
    legion_memory_t target_memory_,
    legion_layout_constraint_set_t constraints_,
    const legion_logical_region_t *regions_,
    size_t regions_size_,
    legion_physical_instance_t *result_,
    bool *created_,
    bool acquire_,
    legion_garbage_collection_priority_t priority_,
    bool tight_region_bounds_)
{
  MapperRuntime* runtime = CObjectWrapper::unwrap(runtime_);
  MapperContext ctx = CObjectWrapper::unwrap(ctx_);
  Memory memory = CObjectWrapper::unwrap(target_memory_);
  LayoutConstraintSet* constraints = CObjectWrapper::unwrap(constraints_);
  std::vector<LogicalRegion> regions;
  regions.reserve(regions_size_);
  for (size_t idx = 0; idx < regions_size_; ++idx)
    regions.push_back(CObjectWrapper::unwrap(regions_[idx]));

  PhysicalInstance* result = new PhysicalInstance;
  bool ret =
    runtime->find_or_create_physical_instance(
        ctx, memory, *constraints, regions, *result, *created_,
        acquire_, priority_, tight_region_bounds_);
  *result_ = CObjectWrapper::wrap(result);
  return ret;
}

bool
legion_mapper_runtime_find_or_create_physical_instance_layout_constraint_id(
    legion_mapper_runtime_t runtime_,
    legion_mapper_context_t ctx_,
    legion_memory_t target_memory_,
    legion_layout_constraint_id_t layout_id_,
    const legion_logical_region_t *regions_,
    size_t regions_size_,
    legion_physical_instance_t *result_,
    bool *created_,
    bool acquire_,
    legion_garbage_collection_priority_t priority_,
    bool tight_region_bounds_)
{
  MapperRuntime* runtime = CObjectWrapper::unwrap(runtime_);
  MapperContext ctx = CObjectWrapper::unwrap(ctx_);
  Memory memory = CObjectWrapper::unwrap(target_memory_);
  std::vector<LogicalRegion> regions;
  regions.reserve(regions_size_);
  for (size_t idx = 0; idx < regions_size_; ++idx)
    regions.push_back(CObjectWrapper::unwrap(regions_[idx]));

  PhysicalInstance* result = new PhysicalInstance;
  bool ret =
    runtime->find_or_create_physical_instance(
        ctx, memory, layout_id_, regions, *result, *created_,
        acquire_, priority_, tight_region_bounds_);
  *result_ = CObjectWrapper::wrap(result);
  return ret;
}

bool
legion_mapper_runtime_find_physical_instance_layout_constraint(
    legion_mapper_runtime_t runtime_,
    legion_mapper_context_t ctx_,
    legion_memory_t target_memory_,
    legion_layout_constraint_set_t constraints_,
    const legion_logical_region_t *regions_,
    size_t regions_size_,
    legion_physical_instance_t *result_,
    bool acquire_,
    bool tight_region_bounds_)
{
  MapperRuntime* runtime = CObjectWrapper::unwrap(runtime_);
  MapperContext ctx = CObjectWrapper::unwrap(ctx_);
  Memory memory = CObjectWrapper::unwrap(target_memory_);
  LayoutConstraintSet* constraints = CObjectWrapper::unwrap(constraints_);
  std::vector<LogicalRegion> regions;
  regions.reserve(regions_size_);
  for (size_t idx = 0; idx < regions_size_; ++idx)
    regions.push_back(CObjectWrapper::unwrap(regions_[idx]));

  PhysicalInstance* result = new PhysicalInstance;
  bool ret =
    runtime->find_physical_instance(
        ctx, memory, *constraints, regions, *result,
        acquire_, tight_region_bounds_);
  *result_ = CObjectWrapper::wrap(result);
  return ret;
}

bool
legion_mapper_runtime_find_physical_instance_layout_constraint_id(
    legion_mapper_runtime_t runtime_,
    legion_mapper_context_t ctx_,
    legion_memory_t target_memory_,
    legion_layout_constraint_id_t layout_id_,
    const legion_logical_region_t *regions_,
    size_t regions_size_,
    legion_physical_instance_t *result_,
    bool acquire_,
    bool tight_region_bounds_)
{
  MapperRuntime* runtime = CObjectWrapper::unwrap(runtime_);
  MapperContext ctx = CObjectWrapper::unwrap(ctx_);
  Memory memory = CObjectWrapper::unwrap(target_memory_);
  std::vector<LogicalRegion> regions;
  regions.reserve(regions_size_);
  for (size_t idx = 0; idx < regions_size_; ++idx)
    regions.push_back(CObjectWrapper::unwrap(regions_[idx]));

  PhysicalInstance* result = new PhysicalInstance;
  bool ret =
    runtime->find_physical_instance(
        ctx, memory, layout_id_, regions, *result,
        acquire_, tight_region_bounds_);
  *result_ = CObjectWrapper::wrap(result);
  return ret;
}

bool
legion_mapper_runtime_acquire_instance(
    legion_mapper_runtime_t runtime_,
    legion_mapper_context_t ctx_,
    legion_physical_instance_t instance_)
{
  MapperRuntime* runtime = CObjectWrapper::unwrap(runtime_);
  MapperContext ctx = CObjectWrapper::unwrap(ctx_);
  PhysicalInstance* instance = CObjectWrapper::unwrap(instance_);
  return runtime->acquire_instance(ctx, *instance);
}

bool
legion_mapper_runtime_acquire_instances(
    legion_mapper_runtime_t runtime_,
    legion_mapper_context_t ctx_,
    legion_physical_instance_t *instances_,
    size_t instances_size)
{
  MapperRuntime* runtime = CObjectWrapper::unwrap(runtime_);
  MapperContext ctx = CObjectWrapper::unwrap(ctx_);
  std::vector<PhysicalInstance> instances;
  for (size_t idx = 0; idx < instances_size; ++idx)
    instances.push_back(*CObjectWrapper::unwrap(instances_[idx]));
  return runtime->acquire_instances(ctx, instances);
}<|MERGE_RESOLUTION|>--- conflicted
+++ resolved
@@ -4635,47 +4635,6 @@
     runtime->attach_name(id, task_name);
   return id;
 }
-<<<<<<< HEAD
-
-legion_task_id_t
-legion_runtime_preregister_task_variant_python_source(
-  legion_task_id_t id /* = AUTO_GENERATE_ID */,
-  const char *task_name /* = NULL*/,
-  legion_execution_constraint_set_t execution_constraints_,
-  legion_task_layout_constraint_set_t layout_constraints_,
-  legion_task_config_options_t options,
-  const char *module_name,
-  const char *function_name,
-  const void *userdata,
-  size_t userlen)
-{
-  ExecutionConstraintSet *execution_constraints =
-    CObjectWrapper::unwrap(execution_constraints_);
-  TaskLayoutConstraintSet *layout_constraints =
-    CObjectWrapper::unwrap(layout_constraints_);
-
-  if (id == AUTO_GENERATE_ID)
-    id = Runtime::generate_static_task_id();
-
-  TaskVariantRegistrar registrar(id, task_name);
-  registrar.set_leaf(options.leaf);
-  registrar.set_inner(options.inner);
-  registrar.set_idempotent(options.idempotent);
-  registrar.set_replicable(options.replicable);
-  if (layout_constraints)
-    registrar.layout_constraints = *layout_constraints;
-  if (execution_constraints)
-    registrar.execution_constraints = *execution_constraints;
-
-  CodeDescriptor code_desc(Realm::Type::from_cpp_type<Processor::TaskFuncPtr>());
-  code_desc.add_implementation(new Realm::PythonSourceImplementation(module_name, function_name));
-
-  /*VariantID vid =*/ Runtime::preregister_task_variant(
-    registrar, code_desc, userdata, userlen, task_name);
-  return id;
-}
-=======
->>>>>>> 90b9d6bc
 #endif
 
 void
