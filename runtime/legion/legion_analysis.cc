/* Copyright 2018 Stanford University, NVIDIA Corporation
 *
 * Licensed under the Apache License, Version 2.0 (the "License");
 * you may not use this file except in compliance with the License.
 * You may obtain a copy of the License at
 *
 *     http://www.apache.org/licenses/LICENSE-2.0
 *
 * Unless required by applicable law or agreed to in writing, software
 * distributed under the License is distributed on an "AS IS" BASIS,
 * WITHOUT WARRANTIES OR CONDITIONS OF ANY KIND, either express or implied.
 * See the License for the specific language governing permissions and
 * limitations under the License.
 */

#include "legion.h"
#include "legion/runtime.h"
#include "legion/legion_ops.h"
#include "legion/legion_tasks.h"
#include "legion/region_tree.h"
#include "legion/legion_spy.h"
#include "legion/legion_trace.h"
#include "legion/legion_profiling.h"
#include "legion/legion_instances.h"
#include "legion/legion_views.h"
#include "legion/legion_analysis.h"
#include "legion/legion_context.h"
#include "legion/legion_replication.h"

namespace Legion {
  namespace Internal {

    LEGION_EXTERN_LOGGER_DECLARATIONS

    /////////////////////////////////////////////////////////////
    // Users and Info 
    /////////////////////////////////////////////////////////////

    //--------------------------------------------------------------------------
    LogicalUser::LogicalUser(void)
      : GenericUser(), op(NULL), idx(0), gen(0), timeout(TIMEOUT)
#ifdef LEGION_SPY
        , uid(0)
#endif
    //--------------------------------------------------------------------------
    {
    }

    //--------------------------------------------------------------------------
    LogicalUser::LogicalUser(Operation *o, unsigned id, const RegionUsage &u,
                             const FieldMask &m)
      : GenericUser(u, m), op(o), idx(id), 
        gen(o->get_generation()), timeout(TIMEOUT)
#ifdef LEGION_SPY
        , uid(o->get_unique_op_id())
#endif
    //--------------------------------------------------------------------------
    {
    }

    //--------------------------------------------------------------------------
    LogicalUser::LogicalUser(Operation *o, GenerationID g, unsigned id, 
                             const RegionUsage &u, const FieldMask &m)
      : GenericUser(u, m), op(o), idx(id), gen(g), timeout(TIMEOUT)
#ifdef LEGION_SPY
        , uid(o->get_unique_op_id())
#endif
    //--------------------------------------------------------------------------
    {
    }

    //--------------------------------------------------------------------------
    PhysicalUser::PhysicalUser(IndexSpaceExpression *e)
      : expr(e), expr_volume(expr->get_volume())
    //--------------------------------------------------------------------------
    {
#ifdef DEBUG_LEGION
      assert(expr != NULL);
#endif
      expr->add_expression_reference();
    }
    
    //--------------------------------------------------------------------------
    PhysicalUser::PhysicalUser(const RegionUsage &u, IndexSpaceExpression *e,
                               UniqueID id, unsigned x, bool copy)
      : usage(u), expr(e), expr_volume(expr->get_volume()), op_id(id), 
        index(x), copy_user(copy)
    //--------------------------------------------------------------------------
    {
#ifdef DEBUG_LEGION
      assert(expr != NULL);
#endif
      expr->add_expression_reference();
    }

    //--------------------------------------------------------------------------
    PhysicalUser::PhysicalUser(const PhysicalUser &rhs) 
      : expr(NULL), expr_volume(0)
    //--------------------------------------------------------------------------
    {
      // should never be called
      assert(false);
    }

    //--------------------------------------------------------------------------
    PhysicalUser::~PhysicalUser(void)
    //--------------------------------------------------------------------------
    {
#ifdef DEBUG_LEGION
      assert(expr != NULL);
#endif
      if (expr->remove_expression_reference())
        delete expr;
    }

    //--------------------------------------------------------------------------
    PhysicalUser& PhysicalUser::operator=(const PhysicalUser &rhs)
    //--------------------------------------------------------------------------
    {
      // should never be called
      assert(false);
      return *this;
    }

    /////////////////////////////////////////////////////////////
    // VersionInfo 
    /////////////////////////////////////////////////////////////

    //--------------------------------------------------------------------------
    VersionInfo::VersionInfo(void)
      : owner(NULL)
    //--------------------------------------------------------------------------
    {
    }

    //--------------------------------------------------------------------------
    VersionInfo::VersionInfo(const VersionInfo &rhs)
      : owner(NULL)
    //--------------------------------------------------------------------------
    {
#ifdef DEBUG_LEGION
      assert(rhs.owner == NULL);
      assert(equivalence_sets.empty());
      assert(rhs.equivalence_sets.empty());
#endif
    }

    //--------------------------------------------------------------------------
    VersionInfo::~VersionInfo(void)
    //--------------------------------------------------------------------------
    {
    }

    //--------------------------------------------------------------------------
    VersionInfo& VersionInfo::operator=(const VersionInfo &rhs)
    //--------------------------------------------------------------------------
    {
#ifdef DEBUG_LEGION
      assert(rhs.owner == NULL);
      assert(equivalence_sets.empty());
      assert(rhs.equivalence_sets.empty());
#endif
      return *this;
    }

    //--------------------------------------------------------------------------
    void VersionInfo::record_equivalence_sets(VersionManager *own,
                                          const unsigned ver_num,
                                          const std::set<EquivalenceSet*> &sets)
    //--------------------------------------------------------------------------
    {
#ifdef DEBUG_LEGION 
      assert(owner == NULL);
      assert(equivalence_sets.empty());
#endif
      // Save the owner in case we need to update this later
      owner = own;
      version_number = ver_num;
      equivalence_sets = sets;
    }

    //--------------------------------------------------------------------------
    void VersionInfo::update_equivalence_sets(
                                  const std::set<EquivalenceSet*> &to_add,
                                  const std::vector<EquivalenceSet*> &to_delete)
    //--------------------------------------------------------------------------
    {
#ifdef DEBUG_LEGION 
      assert(owner != NULL);
#endif
      for (std::vector<EquivalenceSet*>::const_iterator it = 
            to_delete.begin(); it != to_delete.end(); it++)
      {
#ifdef DEBUG_LEGION
        assert(equivalence_sets.find(*it) != equivalence_sets.end());
#endif
        equivalence_sets.erase(*it);
      }
<<<<<<< HEAD
    }

    //--------------------------------------------------------------------------
    void VersionInfo::make_ready(const RegionRequirement &req, 
                                 const FieldMask &ready_mask,
                                 std::set<RtEvent> &ready_events,
                                 const bool runtime_relaxed /*= false*/)
    //--------------------------------------------------------------------------
    {
      // We only need an exclusive mode for this operation if we're 
      // writing otherwise, we know we can do things with a shared copy
      for (std::set<EquivalenceSet*>::const_iterator it = 
            equivalence_sets.begin(); it != equivalence_sets.end(); it++)
        (*it)->request_valid_copy(op, ready_mask, RegionUsage(req), 
                                  ready_events, applied_events,
                                  (*it)->local_space, runtime_relaxed);
    }

    //--------------------------------------------------------------------------
    void VersionInfo::finalize_mapping(std::set<RtEvent> &map_applied_events,
                                       bool block/*=false*/)
    //--------------------------------------------------------------------------
    {
#ifdef DEBUG_LEGION
      assert(op != NULL);
#endif
      // It's not safe to remove our mapping guards until all our applied
      // events have triggered since they indicate that effects have propagated
      if (!applied_events.empty())
=======
      for (std::set<EquivalenceSet*>::const_iterator it = 
            to_add.begin(); it != to_add.end(); it++)
>>>>>>> fdcb57db
      {
#ifdef DEBUG_LEGION
        assert(equivalence_sets.find(*it) == equivalence_sets.end());
#endif
        equivalence_sets.insert(*it);
      }
      // Tell the owner about the updated set
      owner->update_equivalence_sets(version_number, to_add, to_delete);
    }

    //--------------------------------------------------------------------------
    void VersionInfo::clear(void)
    //--------------------------------------------------------------------------
    {
      owner = NULL;
      equivalence_sets.clear();
    }

    /////////////////////////////////////////////////////////////
    // LogicalTraceInfo 
    /////////////////////////////////////////////////////////////

    //--------------------------------------------------------------------------
    LogicalTraceInfo::LogicalTraceInfo(bool already_tr, LegionTrace *tr, 
                                       unsigned idx, const RegionRequirement &r)
      : already_traced(already_tr), trace(tr), req_idx(idx), req(r)
    //--------------------------------------------------------------------------
    {
      // If we have a trace but it doesn't handle the region tree then
      // we should mark that this is not part of a trace
      if ((trace != NULL) && 
          !trace->handles_region_tree(req.parent.get_tree_id()))
      {
        already_traced = false;
        trace = NULL;
      }
    }

    /////////////////////////////////////////////////////////////
    // PhysicalTraceInfo
    /////////////////////////////////////////////////////////////

    //--------------------------------------------------------------------------
    PhysicalTraceInfo::PhysicalTraceInfo(Operation *o, bool initialize)
    //--------------------------------------------------------------------------
      : op(o), tpl((op == NULL) ? NULL : 
          (op->get_memoizable() == NULL) ? NULL :
            op->get_memoizable()->get_template()),
        recording((tpl == NULL) ? false : tpl->is_recording())
    {
      if (recording && initialize)
        tpl->record_get_term_event(op->get_memoizable());
    }

    //--------------------------------------------------------------------------
    PhysicalTraceInfo::PhysicalTraceInfo(Operation *o, Memoizable *memo)
      : op(o), tpl(memo->get_template()),
        recording((tpl == NULL) ? false : tpl->is_recording())
    //--------------------------------------------------------------------------
    {
    }

    //--------------------------------------------------------------------------
    void PhysicalTraceInfo::record_merge_events(ApEvent &result,
                                                ApEvent e1, ApEvent e2) const
    //--------------------------------------------------------------------------
    {
#ifdef DEBUG_LEGION
      assert(recording);
      assert(tpl != NULL);
      assert(tpl->is_recording());
#endif
      tpl->record_merge_events(result, e1, e2, op);      
    }
    
    //--------------------------------------------------------------------------
    void PhysicalTraceInfo::record_merge_events(ApEvent &result,
                                       ApEvent e1, ApEvent e2, ApEvent e3) const
    //--------------------------------------------------------------------------
    {
#ifdef DEBUG_LEGION
      assert(recording);
      assert(tpl != NULL);
      assert(tpl->is_recording());
#endif
      tpl->record_merge_events(result, e1, e2, e3, op);
    }

    //--------------------------------------------------------------------------
    void PhysicalTraceInfo::record_merge_events(ApEvent &result,
                                          const std::set<ApEvent> &events) const
    //--------------------------------------------------------------------------
    {
#ifdef DEBUG_LEGION
      assert(recording);
      assert(tpl != NULL);
      assert(tpl->is_recording());
#endif
      tpl->record_merge_events(result, events, op);
    }

    //--------------------------------------------------------------------------
    void PhysicalTraceInfo::record_op_sync_event(ApEvent &result) const
    //--------------------------------------------------------------------------
    {
#ifdef DEBUG_LEGION
      assert(recording);
      assert(tpl != NULL);
      assert(tpl->is_recording());
#endif
      tpl->record_set_op_sync_event(result, op);
    }

    //--------------------------------------------------------------------------
    void PhysicalTraceInfo::record_issue_copy(ApEvent &result,
                                 IndexSpaceExpression *expr,
                                 const std::vector<CopySrcDstField>& src_fields,
                                 const std::vector<CopySrcDstField>& dst_fields,
#ifdef LEGION_SPY
                                 FieldSpace handle,
                                 RegionTreeID src_tree_id,
                                 RegionTreeID dst_tree_id,
#endif
                                 ApEvent precondition,
                                 ReductionOpID redop,
                                 bool reduction_fold) const
    //--------------------------------------------------------------------------
    {
#ifdef DEBUG_LEGION
      assert(recording);
      assert(tpl != NULL);
      assert(tpl->is_recording());
#endif
      tpl->record_issue_copy(op, result, expr, src_fields, dst_fields,
#ifdef LEGION_SPY
                             handle, src_tree_id, dst_tree_id,
#endif
                             precondition, redop, reduction_fold);
    }

    //--------------------------------------------------------------------------
    void PhysicalTraceInfo::record_issue_fill(ApEvent &result,
                                     IndexSpaceExpression *expr,
                                     const std::vector<CopySrcDstField> &fields,
                                     const void *fill_value, size_t fill_size,
#ifdef LEGION_SPY
                                     UniqueID fill_uid,
                                     FieldSpace handle,
                                     RegionTreeID tree_id,
#endif
                                     ApEvent precondition) const
    //--------------------------------------------------------------------------
    {
#ifdef DEBUG_LEGION
      assert(recording);
      assert(tpl != NULL);
      assert(tpl->is_recording());
#endif
      tpl->record_issue_fill(op, result, expr, fields, fill_value, fill_size,
#ifdef LEGION_SPY
                             fill_uid, handle, tree_id,
#endif
                             precondition);
    }

    //--------------------------------------------------------------------------
    void PhysicalTraceInfo::record_empty_copy(DeferredView *view,
                                              const FieldMask &copy_mask,
                                              MaterializedView *dst) const
    //--------------------------------------------------------------------------
    {
#ifdef DEBUG_LEGION
      assert(recording);
      assert(tpl != NULL);
      assert(tpl->is_recording());
#endif
      tpl->record_empty_copy(view, copy_mask, dst);
    }

    /////////////////////////////////////////////////////////////
    // ProjectionInfo
    /////////////////////////////////////////////////////////////

    //--------------------------------------------------------------------------
    ProjectionInfo::ProjectionInfo(Runtime *runtime, 
                                   const RegionRequirement &req, 
                                   IndexSpace launch_space, 
                                   ShardingFunction *f/*=NULL*/,
                                   IndexSpace shard_space/*=NO_SPACE*/)
      : projection((req.handle_type != SINGULAR) ? 
          runtime->find_projection_function(req.projection) : NULL),
        projection_type(req.handle_type),
        projection_space((req.handle_type != SINGULAR) ?
            runtime->forest->get_node(launch_space) : NULL),
        sharding_function(f), sharding_space(shard_space.exists() ? 
            runtime->forest->get_node(shard_space) : 
              (f == NULL) ? NULL : projection_space)
    //--------------------------------------------------------------------------
    {
    }

    /////////////////////////////////////////////////////////////
    // PathTraverser 
    /////////////////////////////////////////////////////////////

    //--------------------------------------------------------------------------
    PathTraverser::PathTraverser(RegionTreePath &p)
      : path(p)
    //--------------------------------------------------------------------------
    {
    }

    //--------------------------------------------------------------------------
    PathTraverser::PathTraverser(const PathTraverser &rhs)
      : path(rhs.path)
    //--------------------------------------------------------------------------
    {
      // should never be called
      assert(false);
    }

    //--------------------------------------------------------------------------
    PathTraverser::~PathTraverser(void)
    //--------------------------------------------------------------------------
    {
    }

    //--------------------------------------------------------------------------
    PathTraverser& PathTraverser::operator=(const PathTraverser &rhs)
    //--------------------------------------------------------------------------
    {
      // should never be called
      assert(false);
      return *this;
    }

    //--------------------------------------------------------------------------
    bool PathTraverser::traverse(RegionTreeNode *node)
    //--------------------------------------------------------------------------
    {
      // Continue visiting nodes and then finding their children
      // until we have traversed the entire path.
      while (true)
      {
#ifdef DEBUG_LEGION
        assert(node != NULL);
#endif
        depth = node->get_depth();
        has_child = path.has_child(depth);
        if (has_child)
          next_child = path.get_child(depth);
        bool continue_traversal = node->visit_node(this);
        if (!continue_traversal)
          return false;
        if (!has_child)
          break;
        node = node->get_tree_child(next_child);
      }
      return true;
    }

    /////////////////////////////////////////////////////////////
    // LogicalPathRegistrar
    /////////////////////////////////////////////////////////////

    //--------------------------------------------------------------------------
    LogicalPathRegistrar::LogicalPathRegistrar(ContextID c, Operation *o,
                                       const FieldMask &m, RegionTreePath &p)
      : PathTraverser(p), ctx(c), field_mask(m), op(o)
    //--------------------------------------------------------------------------
    {
    }

    //--------------------------------------------------------------------------
    LogicalPathRegistrar::LogicalPathRegistrar(const LogicalPathRegistrar&rhs)
      : PathTraverser(rhs.path), ctx(0), field_mask(FieldMask()), op(NULL)
    //--------------------------------------------------------------------------
    {
      // should never be called
      assert(false);
    }

    //--------------------------------------------------------------------------
    LogicalPathRegistrar::~LogicalPathRegistrar(void)
    //--------------------------------------------------------------------------
    {
    }

    //--------------------------------------------------------------------------
    LogicalPathRegistrar& LogicalPathRegistrar::operator=(
                                                const LogicalPathRegistrar &rhs)
    //--------------------------------------------------------------------------
    {
      // should never be called
      assert(false);
      return *this;
    }

    //--------------------------------------------------------------------------
    bool LogicalPathRegistrar::visit_region(RegionNode *node)
    //--------------------------------------------------------------------------
    {
      node->register_logical_dependences(ctx, op, field_mask,false/*dominate*/);
      if (!has_child)
      {
        // If we're at the bottom, fan out and do all the children
        LogicalRegistrar registrar(ctx, op, field_mask, false);
        return node->visit_node(&registrar);
      }
      return true;
    }

    //--------------------------------------------------------------------------
    bool LogicalPathRegistrar::visit_partition(PartitionNode *node)
    //--------------------------------------------------------------------------
    {
      node->register_logical_dependences(ctx, op, field_mask,false/*dominate*/);
      if (!has_child)
      {
        // If we're at the bottom, fan out and do all the children
        LogicalRegistrar registrar(ctx, op, field_mask, false);
        return node->visit_node(&registrar);
      }
      return true;
    }


    /////////////////////////////////////////////////////////////
    // LogicalRegistrar
    /////////////////////////////////////////////////////////////
    
    //--------------------------------------------------------------------------
    LogicalRegistrar::LogicalRegistrar(ContextID c, Operation *o,
                                       const FieldMask &m, bool dom)
      : ctx(c), field_mask(m), op(o), dominate(dom)
    //--------------------------------------------------------------------------
    {
    }

    //--------------------------------------------------------------------------
    LogicalRegistrar::LogicalRegistrar(const LogicalRegistrar &rhs)
      : ctx(0), field_mask(FieldMask()), op(NULL), dominate(rhs.dominate)
    //--------------------------------------------------------------------------
    {
      // should never be called
      assert(false);
    }

    //--------------------------------------------------------------------------
    LogicalRegistrar::~LogicalRegistrar(void)
    //--------------------------------------------------------------------------
    {
    }

    //--------------------------------------------------------------------------
    LogicalRegistrar& LogicalRegistrar::operator=(const LogicalRegistrar &rhs)
    //--------------------------------------------------------------------------
    {
      // should never be called
      assert(false);
      return *this;
    }

    //--------------------------------------------------------------------------
    bool LogicalRegistrar::visit_only_valid(void) const
    //--------------------------------------------------------------------------
    {
      return false;
    }

    //--------------------------------------------------------------------------
    bool LogicalRegistrar::visit_region(RegionNode *node)
    //--------------------------------------------------------------------------
    {
      node->register_logical_dependences(ctx, op, field_mask, dominate);
      return true;
    }

    //--------------------------------------------------------------------------
    bool LogicalRegistrar::visit_partition(PartitionNode *node)
    //--------------------------------------------------------------------------
    {
      node->register_logical_dependences(ctx, op, field_mask, dominate);
      return true;
    }

    /////////////////////////////////////////////////////////////
    // CurrentInitializer 
    /////////////////////////////////////////////////////////////

    //--------------------------------------------------------------------------
    CurrentInitializer::CurrentInitializer(ContextID c)
      : ctx(c)
    //--------------------------------------------------------------------------
    {
    }

    //--------------------------------------------------------------------------
    CurrentInitializer::CurrentInitializer(const CurrentInitializer &rhs)
      : ctx(0)
    //--------------------------------------------------------------------------
    {
      // should never be called
      assert(false);
    }

    //--------------------------------------------------------------------------
    CurrentInitializer::~CurrentInitializer(void)
    //--------------------------------------------------------------------------
    {
    }

    //--------------------------------------------------------------------------
    CurrentInitializer& CurrentInitializer::operator=(
                                                  const CurrentInitializer &rhs)
    //--------------------------------------------------------------------------
    {
      // should never be called
      assert(false);
      return *this;
    }

    //--------------------------------------------------------------------------
    bool CurrentInitializer::visit_only_valid(void) const
    //--------------------------------------------------------------------------
    {
      return false;
    }

    //--------------------------------------------------------------------------
    bool CurrentInitializer::visit_region(RegionNode *node)
    //--------------------------------------------------------------------------
    {
      node->initialize_current_state(ctx); 
      return true;
    }

    //--------------------------------------------------------------------------
    bool CurrentInitializer::visit_partition(PartitionNode *node)
    //--------------------------------------------------------------------------
    {
      node->initialize_current_state(ctx);
      return true;
    }

    /////////////////////////////////////////////////////////////
    // CurrentInvalidator
    /////////////////////////////////////////////////////////////

    //--------------------------------------------------------------------------
    CurrentInvalidator::CurrentInvalidator(ContextID c, bool only)
      : ctx(c), users_only(only)
    //--------------------------------------------------------------------------
    {
    }

    //--------------------------------------------------------------------------
    CurrentInvalidator::CurrentInvalidator(const CurrentInvalidator &rhs)
      : ctx(0), users_only(false)
    //--------------------------------------------------------------------------
    {
      // should never be called
      assert(false);
    }

    //--------------------------------------------------------------------------
    CurrentInvalidator::~CurrentInvalidator(void)
    //--------------------------------------------------------------------------
    {
    }

    //--------------------------------------------------------------------------
    CurrentInvalidator& CurrentInvalidator::operator=(
                                                  const CurrentInvalidator &rhs)
    //--------------------------------------------------------------------------
    {
      // should never be called
      assert(false);
      return *this;
    }

    //--------------------------------------------------------------------------
    bool CurrentInvalidator::visit_only_valid(void) const
    //--------------------------------------------------------------------------
    {
      return false;
    }

    //--------------------------------------------------------------------------
    bool CurrentInvalidator::visit_region(RegionNode *node)
    //--------------------------------------------------------------------------
    {
      node->invalidate_current_state(ctx, users_only); 
      return true;
    }

    //--------------------------------------------------------------------------
    bool CurrentInvalidator::visit_partition(PartitionNode *node)
    //--------------------------------------------------------------------------
    {
      node->invalidate_current_state(ctx, users_only);
      return true;
    }

    /////////////////////////////////////////////////////////////
    // DeletionInvalidator 
    /////////////////////////////////////////////////////////////

    //--------------------------------------------------------------------------
    DeletionInvalidator::DeletionInvalidator(ContextID c, const FieldMask &dm)
      : ctx(c), deletion_mask(dm)
    //--------------------------------------------------------------------------
    {
    }

    //--------------------------------------------------------------------------
    DeletionInvalidator::DeletionInvalidator(const DeletionInvalidator &rhs)
      : ctx(0), deletion_mask(rhs.deletion_mask)
    //--------------------------------------------------------------------------
    {
      // should never be called
      assert(false);
    }

    //--------------------------------------------------------------------------
    DeletionInvalidator::~DeletionInvalidator(void)
    //--------------------------------------------------------------------------
    {
    }

    //--------------------------------------------------------------------------
    DeletionInvalidator& DeletionInvalidator::operator=(
                                                 const DeletionInvalidator &rhs)
    //--------------------------------------------------------------------------
    {
      // should never be called
      assert(false);
      return *this;
    }

    //--------------------------------------------------------------------------
    bool DeletionInvalidator::visit_only_valid(void) const
    //--------------------------------------------------------------------------
    {
      return false;
    }

    //--------------------------------------------------------------------------
    bool DeletionInvalidator::visit_region(RegionNode *node)
    //--------------------------------------------------------------------------
    {
      node->invalidate_deleted_state(ctx, deletion_mask); 
      return true;
    }

    //--------------------------------------------------------------------------
    bool DeletionInvalidator::visit_partition(PartitionNode *node)
    //--------------------------------------------------------------------------
    {
      node->invalidate_deleted_state(ctx, deletion_mask);
      return true;
    }

    /////////////////////////////////////////////////////////////
    // ProjectionTree
    /////////////////////////////////////////////////////////////

    //--------------------------------------------------------------------------
    ProjectionTree::ProjectionTree(IndexTreeNode *n, ShardID owner)
      : node(n), owner_shard(owner)
    //--------------------------------------------------------------------------
    {
    }

    //--------------------------------------------------------------------------
    ProjectionTree::ProjectionTree(const ProjectionTree &rhs)
      : node(rhs.node), owner_shard(rhs.owner_shard)
    //--------------------------------------------------------------------------
    {
      // should never be called
      assert(false);
    }

    //--------------------------------------------------------------------------
    ProjectionTree::~ProjectionTree(void)
    //--------------------------------------------------------------------------
    {
      for (std::map<IndexTreeNode*,ProjectionTree*>::const_iterator it =
            children.begin(); it != children.end(); it++)
        delete it->second;
    }

    //--------------------------------------------------------------------------
    ProjectionTree& ProjectionTree::operator=(const ProjectionTree &rhs)
    //--------------------------------------------------------------------------
    {
      // should never be called
      assert(false);
      return *this;
    }

    //--------------------------------------------------------------------------
    void ProjectionTree::add_child(ProjectionTree *child)
    //--------------------------------------------------------------------------
    {
      children[child->node] = child;
    }

    //--------------------------------------------------------------------------
    bool ProjectionTree::dominates(const ProjectionTree *other) const
    //--------------------------------------------------------------------------
    {
#ifdef DEBUG_LEGION
      assert(node == other->node);
#endif
      // If we have no children we definitely dominate
      // Assuming of course that we are on the same shard
      if (children.empty())
      {
        if (other->children.empty())
          return (owner_shard == other->owner_shard);
        return other->all_same_shard(owner_shard);
      }
      // If we have children and the other one doesn't then we don't
      if (other->children.empty())
        return false;
      // Check to see if we have a child that dominates each of the
      // other trees children
      for (std::map<IndexTreeNode*,ProjectionTree*>::const_iterator it =
            other->children.begin(); it != other->children.end(); it++)
      {
        std::map<IndexTreeNode*,ProjectionTree*>::const_iterator finder =
          children.find(it->first);
        if (finder == children.end())
          return false;
        if (!finder->second->dominates(it->second))
          return false;
      }
      return true;
    }

    //--------------------------------------------------------------------------
    bool ProjectionTree::disjoint(const ProjectionTree *other) const
    //--------------------------------------------------------------------------
    {
#ifdef DEBUG_LEGION
      assert(node == other->node);
#endif
      if (children.empty() || other->children.empty())
        return false;
      if (!node->is_index_space_node() &&
          node->as_index_part_node()->is_disjoint())
      {
        // All children are disjoint, if there are any common ones
        // see if they are disjoint with respect to each other
        for (std::map<IndexTreeNode*,ProjectionTree*>::const_iterator it =
              children.begin(); it != children.end(); it++)
        {
          std::map<IndexTreeNode*,ProjectionTree*>::const_iterator finder =
            other->children.find(it->first);
          if ((finder != other->children.end()) &&
              !it->second->disjoint(finder->second))
            return false;
        }
      }
      else
      {
        // Children are not disjoint, so any that don't match
        // cause the test to fail, otherwise we can still recurse
        if (node->is_index_space_node())
        {
          IndexSpaceNode *space = node->as_index_space_node();
          for (std::map<IndexTreeNode*,ProjectionTree*>::const_iterator it1 =
                children.begin(); it1 != children.end(); it1++)
          {
            for (std::map<IndexTreeNode*,ProjectionTree*>::const_iterator it2 =
                  other->children.begin(); it2 != other->children.end(); it2++)
            {
              if (it1->first == it2->first)
              {
                if (!it1->second->disjoint(it2->second))
                  return false;
              }
              else if (!space->are_disjoint(it1->first->color,
                                            it2->first->color))
                return false;
            }
          }

        }
        else
        {
          IndexPartNode *part = node->as_index_part_node();
          for (std::map<IndexTreeNode*,ProjectionTree*>::const_iterator it1 =
                children.begin(); it1 != children.end(); it1++)
          {
            for (std::map<IndexTreeNode*,ProjectionTree*>::const_iterator it2 =
                  other->children.begin(); it2 != other->children.end(); it2++)
            {
              if (it1->first == it2->first)
              {
                if (!it1->second->disjoint(it2->second))
                  return false;
              }
              else if (!part->are_disjoint(it1->first->color,it2->first->color))
                return false;
            }
          }
        }
      }
      return true;
    }

    //--------------------------------------------------------------------------
    bool ProjectionTree::all_same_shard(ShardID other_shard) const
    //--------------------------------------------------------------------------
    {
      if (children.empty())
        return (owner_shard == other_shard);
      for (std::map<IndexTreeNode*,ProjectionTree*>::const_iterator it =
            children.begin(); it != children.end(); it++)
      {
        if (!it->second->all_same_shard(other_shard))
          return false;
      }
      return true;
    }

    /////////////////////////////////////////////////////////////
    // LogicalState 
    ///////////////////////////////////////////////////////////// 

    //--------------------------------------------------------------------------
    LogicalState::LogicalState(RegionTreeNode *node, ContextID ctx)
      : owner(node)
    //--------------------------------------------------------------------------
    {
    }

    //--------------------------------------------------------------------------
    LogicalState::LogicalState(const LogicalState &rhs)
      : owner(NULL)
    //--------------------------------------------------------------------------
    {
      // should never be called
      assert(false);
    }

    //--------------------------------------------------------------------------
    LogicalState::~LogicalState(void)
    //--------------------------------------------------------------------------
    {
    }

    //--------------------------------------------------------------------------
    LogicalState& LogicalState::operator=(const LogicalState&rhs)
    //--------------------------------------------------------------------------
    {
      // should never be called
      assert(false);
      return *this;
    }

    //--------------------------------------------------------------------------
    void LogicalState::check_init(void)
    //--------------------------------------------------------------------------
    {
#ifdef DEBUG_LEGION
      assert(field_states.empty());
      assert(curr_epoch_users.empty());
      assert(prev_epoch_users.empty());
      assert(!reduction_fields);
#endif
    }

    //--------------------------------------------------------------------------
    void LogicalState::clear_logical_users(void)
    //--------------------------------------------------------------------------
    {
      if (!curr_epoch_users.empty())
      {
        for (LegionList<LogicalUser,CURR_LOGICAL_ALLOC>::track_aligned::
              const_iterator it = curr_epoch_users.begin(); it != 
              curr_epoch_users.end(); it++)
        {
          it->op->remove_mapping_reference(it->gen); 
        }
        curr_epoch_users.clear();
      }
      if (!prev_epoch_users.empty())
      {
        for (LegionList<LogicalUser,PREV_LOGICAL_ALLOC>::track_aligned::
              const_iterator it = prev_epoch_users.begin(); it != 
              prev_epoch_users.end(); it++)
        {
          it->op->remove_mapping_reference(it->gen); 
        }
        prev_epoch_users.clear();
      }
    }

    //--------------------------------------------------------------------------
    void LogicalState::reset(void)
    //--------------------------------------------------------------------------
    {
      field_states.clear();
      clear_logical_users(); 
      reduction_fields.clear();
      outstanding_reductions.clear();
    } 

    //--------------------------------------------------------------------------
    void LogicalState::clear_deleted_state(const FieldMask &deleted_mask)
    //--------------------------------------------------------------------------
    {
      for (LegionList<FieldState>::aligned::iterator it = field_states.begin();
            it != field_states.end(); /*nothing*/)
      {
        it->valid_fields -= deleted_mask;
        if (!it->valid_fields)
        {
          it = field_states.erase(it);
          continue;
        }
        std::vector<LegionColor> to_delete;
        for (LegionMap<LegionColor,FieldMask>::aligned::iterator child_it = 
              it->open_children.begin(); child_it != 
              it->open_children.end(); child_it++)
        {
          child_it->second -= deleted_mask;
          if (!child_it->second)
            to_delete.push_back(child_it->first);
        }
        if (!to_delete.empty())
        {
          for (std::vector<LegionColor>::const_iterator cit = to_delete.begin();
                cit != to_delete.end(); cit++)
            it->open_children.erase(*cit);
        }
        if (!it->open_children.empty())
          it++;
        else
          it = field_states.erase(it);
      }
      reduction_fields -= deleted_mask;
      if (!outstanding_reductions.empty())
      {
        std::vector<ReductionOpID> to_delete;
        for (LegionMap<ReductionOpID,FieldMask>::aligned::iterator it = 
              outstanding_reductions.begin(); it != 
              outstanding_reductions.end(); it++)
        {
          it->second -= deleted_mask;
          if (!it->second)
            to_delete.push_back(it->first);
        }
        for (std::vector<ReductionOpID>::const_iterator it = 
              to_delete.begin(); it != to_delete.end(); it++)
        {
          outstanding_reductions.erase(*it);
        }
      }
    }

    /////////////////////////////////////////////////////////////
    // Projection Summary 
    /////////////////////////////////////////////////////////////

    //--------------------------------------------------------------------------
    ProjectionSummary::ProjectionSummary(void)
      : domain(NULL), projection(NULL), sharding(NULL), sharding_domain(NULL)
    //--------------------------------------------------------------------------
    {
    }

    //--------------------------------------------------------------------------
    ProjectionSummary::ProjectionSummary(IndexSpaceNode *is, 
                                         ProjectionFunction *p, 
                                         ShardingFunction *s,
                                         IndexSpaceNode *sd)
      : domain(is), projection(p), sharding(s), sharding_domain(sd)
    //--------------------------------------------------------------------------
    {
    }

    //--------------------------------------------------------------------------
    ProjectionSummary::ProjectionSummary(const ProjectionInfo &info) 
      : domain(info.projection_space), projection(info.projection), 
        sharding(info.sharding_function), sharding_domain(info.sharding_space)
    //--------------------------------------------------------------------------
    {
    }

    //--------------------------------------------------------------------------
    bool ProjectionSummary::operator<(const ProjectionSummary &rhs) const
    //--------------------------------------------------------------------------
    {
      if (domain->handle < rhs.domain->handle)
        return true;
      else if (domain->handle > rhs.domain->handle)
        return false;
      else if (projection->projection_id < rhs.projection->projection_id)
        return true;
      else if (projection->projection_id > rhs.projection->projection_id)
        return false;
      else if ((sharding == NULL) && (rhs.sharding == NULL))
        return false;
      else if ((sharding == NULL) && (rhs.sharding != NULL))
        return true;
      else if (rhs.sharding == NULL)
        return false;
      else if (sharding->sharding_id < rhs.sharding->sharding_id)
        return true;
      else if (sharding->sharding_id > rhs.sharding->sharding_id)
        return false;
      else
        return sharding_domain->handle < rhs.sharding_domain->handle;
    }

    //--------------------------------------------------------------------------
    bool ProjectionSummary::operator==(const ProjectionSummary &rhs) const
    //--------------------------------------------------------------------------
    {
      if (domain->handle != rhs.domain->handle)
        return false;
      else if (projection->projection_id != rhs.projection->projection_id)
        return false;
      else if ((sharding == NULL) && (rhs.sharding == NULL))
        return true;
      else if ((sharding == NULL) && (rhs.sharding != NULL))
        return false;
      else if (rhs.sharding == NULL)
        return false;
      if (sharding->sharding_id != rhs.sharding->sharding_id)
        return false;
      if (sharding_domain->handle != rhs.sharding_domain->handle)
        return false;
      return true;
    }

    //--------------------------------------------------------------------------
    bool ProjectionSummary::operator!=(const ProjectionSummary &rhs) const
    //--------------------------------------------------------------------------
    {
      return !(*this == rhs);
    }

    //--------------------------------------------------------------------------
    void ProjectionSummary::pack_summary(Serializer &rez) const
    //--------------------------------------------------------------------------
    {
      rez.serialize(domain->handle);
      rez.serialize(projection->projection_id);
      // We don't handle packing the sharding information
    }

    //--------------------------------------------------------------------------
    /*static*/ ProjectionSummary ProjectionSummary::unpack_summary(
                                 Deserializer &derez, RegionTreeForest *context)
    //--------------------------------------------------------------------------
    {
      ProjectionSummary result;
      IndexSpace handle;
      derez.deserialize(handle);
      result.domain = context->get_node(handle);
      ProjectionID pid;
      derez.deserialize(pid);
      result.projection = context->runtime->find_projection_function(pid);
      return result;
    }

    /////////////////////////////////////////////////////////////
    // FieldState 
    /////////////////////////////////////////////////////////////

    //--------------------------------------------------------------------------
    FieldState::FieldState(void)
      : open_state(NOT_OPEN), redop(0), rebuild_timeout(1), 
        disjoint_shallow(false)
    //--------------------------------------------------------------------------
    {
    }

    //--------------------------------------------------------------------------
    FieldState::FieldState(const GenericUser &user, const FieldMask &m, 
                           const LegionColor c)
      : ChildState(m), redop(0), rebuild_timeout(1), disjoint_shallow(false)
    //--------------------------------------------------------------------------
    {
      if (IS_READ_ONLY(user.usage))
        open_state = OPEN_READ_ONLY;
      else if (IS_WRITE(user.usage))
        open_state = OPEN_READ_WRITE;
      else if (IS_REDUCE(user.usage))
      {
        open_state = OPEN_SINGLE_REDUCE;
        redop = user.usage.redop;
      }
      open_children[c] = m;
    }

    //--------------------------------------------------------------------------
    FieldState::FieldState(const RegionUsage &usage, const FieldMask &m,
                           ProjectionFunction *proj, IndexSpaceNode *proj_space,
                           ShardingFunction *fn, IndexSpaceNode *shard_space,
                           RegionTreeNode *node, bool dirty_reduction)
      : ChildState(m), redop(0), rebuild_timeout(1), disjoint_shallow(false)
    //--------------------------------------------------------------------------
    {
#ifdef DEBUG_LEGION
      assert(proj != NULL);
#endif
      if (IS_READ_ONLY(usage))
        open_state = OPEN_READ_ONLY_PROJ;
      else if (IS_REDUCE(usage))
      {
        if (dirty_reduction)
          open_state = OPEN_REDUCE_PROJ_DIRTY;
        else
          open_state = OPEN_REDUCE_PROJ;
        redop = usage.redop;
      }
      else
      {
        open_state = OPEN_READ_WRITE_PROJ;
        projections.insert(ProjectionSummary(proj_space, proj, fn,shard_space));
        // Check for disjoint shallow completeness
        if ((fn == NULL) && (proj->depth == 0) && !node->is_region() &&
            node->are_all_children_disjoint())
          disjoint_shallow = true;
      }
    }

    //--------------------------------------------------------------------------
    bool FieldState::overlaps(const FieldState &rhs) const
    //--------------------------------------------------------------------------
    {
      if (redop != rhs.redop)
        return false;
      if (is_projection_state())
      {
        if (!rhs.is_projection_state())
          return false;
        // Both projection spaces, check to see if they have the same
        // set of projections
        if (!projections_match(rhs))
          return false;
        // if we make it past here they are all the same
      }
      else if (rhs.is_projection_state())
        return false;
      // Now check the privilege states
      if (redop == 0)
        return (open_state == rhs.open_state);
      else
      {
#ifdef DEBUG_LEGION
        assert((open_state == OPEN_SINGLE_REDUCE) ||
               (open_state == OPEN_MULTI_REDUCE) ||
               (open_state == OPEN_REDUCE_PROJ) ||
               (open_state == OPEN_REDUCE_PROJ_DIRTY));
        assert((rhs.open_state == OPEN_SINGLE_REDUCE) ||
               (rhs.open_state == OPEN_MULTI_REDUCE) ||
               (rhs.open_state == OPEN_REDUCE_PROJ) ||
               (rhs.open_state == OPEN_REDUCE_PROJ_DIRTY));
#endif
        // Only support merging reduction fields with exactly the
        // same mask which should be single fields for reductions
        return (valid_fields == rhs.valid_fields);
      }
    }

    //--------------------------------------------------------------------------
    bool FieldState::projections_match(const FieldState &rhs) const
    //--------------------------------------------------------------------------
    {
      if (projections.size() != rhs.projections.size())
        return false;
      std::set<ProjectionSummary>::const_iterator it1 = projections.begin();
      std::set<ProjectionSummary>::const_iterator it2 = rhs.projections.begin();
      // zip the projections so we can compare them
      while (it1 != projections.end())
      {
        if ((*it1) != (*it2))
          return false;
        it1++; it2++;
      }
      return true;
    }

    //--------------------------------------------------------------------------
    void FieldState::merge(const FieldState &rhs, RegionTreeNode *node)
    //--------------------------------------------------------------------------
    {
      valid_fields |= rhs.valid_fields;
      for (LegionMap<LegionColor,FieldMask>::aligned::const_iterator it = 
            rhs.open_children.begin(); it != rhs.open_children.end(); it++)
      {
        LegionMap<LegionColor,FieldMask>::aligned::iterator finder = 
                                      open_children.find(it->first);
        if (finder == open_children.end())
          open_children[it->first] = it->second;
        else
          finder->second |= it->second;
      }
#ifdef DEBUG_LEGION
      assert(redop == rhs.redop);
      assert(projections_match(rhs));
#endif
      if (redop > 0)
      {
#ifdef DEBUG_LEGION
        assert(!open_children.empty());
#endif
        // For the reductions, handle the case where we need to merge
        // reduction modes, if they are all disjoint, we don't need
        // to distinguish between single and multi reduce
        if (node->are_all_children_disjoint())
        {
          open_state = OPEN_READ_WRITE;
          redop = 0;
        }
        else
        {
          if (open_children.size() == 1)
            open_state = OPEN_SINGLE_REDUCE;
          else
            open_state = OPEN_MULTI_REDUCE;
        }
      }
      // no need to merge projections, we know they are the same
    }

    //--------------------------------------------------------------------------
    bool FieldState::can_elide_close_operation(const ProjectionInfo &info,
                                     RegionTreeNode *node, bool reduction) const
    //--------------------------------------------------------------------------
    {
#ifdef DEBUG_LEGION
      assert(!projections.empty()); // should be in a projection mode
#endif
      // This function is super important! It decides whether this new
      // projection info can be added to the current projection epoch, if
      // it can't then we will need a close operation to be inserted
      bool elide = true;
      // We have two different paths corresponding to whether we are in
      // a control replication context or not
      if (info.sharding_function == NULL)
      {
        // If we don't have a sharding function, then we aren't in a 
        // control replication context
        // See if we are in a disjoint shallow complete mode
        // If we're disjoint shallow then we can definitely always
        // elide the close operation as we can do more writes or 
        // reads on this epoch without any issues, for reductions
        // though we can only go in the same epoch if we're reducing
        // to a subset of the writes that have already been done
        if (!disjoint_shallow || reduction)
        {
          // If we're not disjoint shallow complete we have more work to do
          // Run through the list and see if all the index spaces
          // are the same or dominate our index space and all the
          // projection functions are the same as ours, if this is
          // true then we know this is a totally data parallel
          // computation and there is no need for a close
          for (std::set<ProjectionSummary>::const_iterator it = 
                projections.begin(); it != projections.end(); it++)
          {
            if (it->projection != info.projection)    
            {
              elide = false;
              break;
            }
            if ((it->domain != info.projection_space) && 
                !it->domain->dominates(info.projection_space))
            {
              elide = false;
              break;
            }
          }
          if (!elide)
          {
            // Next we're going to need to compute the actual interference
            // sets so check to see if we've memoized the result or not
            if (!info.projection->find_elide_close_result(info, projections,
                                                          node, elide))
            {
              elide = expensive_elide_test(info, node, reduction); 
              // Now memoize the results for later
              info.projection->record_elide_close_result(info, projections,
                                                         node, elide);
            }
          }
        }
      }
      else
      {
        // We have a sharding function so we are in a 
        // control replication context

        // See if all the index spaces dominate, and the projection
        // functions are all the same, and the sharding functions are
        // all the same, in which case we know this is totally data
        // parallel and each shard has the same subregion set
        for (std::set<ProjectionSummary>::const_iterator it = 
              projections.begin(); it != projections.end(); it++)
        {
          if (it->projection != info.projection)
          {
            elide = false;
            break;
          }
          if (it->sharding != info.sharding_function)
          {
            elide = false;
            break;
          }
          if ((it->domain != info.projection_space) && 
              !it->domain->dominates(info.projection_space))
          {
            elide = false;
            break;
          }
        }

        if (!elide)
        {
          // Next we're going to need to compute the actual interference
          // set so check to see if we've memoized the result or not
          if (!info.projection->find_elide_close_result(info, projections,
                                                        node, elide))
          {
            elide = expensive_elide_test(info, node, reduction); 
            // Now memoize the results for later
            info.projection->record_elide_close_result(info, projections,
                                                       node, elide);
          }
        }
      }
      return elide;
    }

    //--------------------------------------------------------------------------
    void FieldState::record_projection_summary(const ProjectionInfo &info,
                                               RegionTreeNode *node)
    //--------------------------------------------------------------------------
    {
      if (disjoint_shallow || projections.empty())
      {
        if ((info.sharding_function == NULL) && 
            (info.projection->depth == 0) && !node->is_region() &&
            node->are_all_children_disjoint())
          disjoint_shallow = true;
        else
          disjoint_shallow = false;
      }
      projections.insert(ProjectionSummary(info));
    }

    //--------------------------------------------------------------------------
    bool FieldState::expensive_elide_test(const ProjectionInfo &info,
                                     RegionTreeNode *node, bool reduction) const
    //--------------------------------------------------------------------------
    {
      // We can't do this test if the projection function is not functional
      if (!info.projection->is_functional)
      {
        REPORT_LEGION_WARNING(LEGION_WARNING_SLOW_NON_FUNCTIONAL_PROJECTION,
            "We strongly encourage all projection functors to be functional, "
            "however, projection function %d is not and therefore an "
            "expensive analysis cannot be memoized. Please consider making "
            "it functional to avoid performance degredation.", 
            info.projection->projection_id)
        return false;
      }
      // Then check whether one of two conditions are true:
      // 1. We can build an injective mapping for each region in
      // the next projection where it is the same as or a subregion
      // of every region it interferes with
      // 2. If the new projection is not a reduction then if 
      // every access is independent of the prior writes then 
      // we know that we can safely add this to the epoch without
      // needing to do a close operation
      IndexTreeNode *root_source = node->get_row_source();
      ProjectionTree *prev = new ProjectionTree(root_source);
      // Construct the previous projection tree from all prior projections
      {
        std::map<IndexTreeNode*,ProjectionTree*> node_map;
        node_map[root_source] = prev;
        for (std::set<ProjectionSummary>::const_iterator it = 
              projections.begin(); it != projections.end(); it++)
          it->projection->construct_projection_tree(node, it->domain, 
                        it->sharding, it->sharding_domain, node_map);
      }
      // Then construct the new projection tree
      ProjectionTree *next = 
        info.projection->construct_projection_tree(node, info.projection_space,
                                   info.sharding_function, info.sharding_space);
      // First check to see if the previous dominates
      bool has_mapping = false;
      if (prev->dominates(next))
        has_mapping = true;
      bool all_disjoint = false;
      if (!has_mapping && !reduction) // no disjoint reductions
        all_disjoint = prev->disjoint(next);
      // Clean up our data structures
      delete prev;
      delete next;
#ifdef DEBUG_LEGION
      assert(!has_mapping || !all_disjoint); // can't both be true
#endif
      return (has_mapping || all_disjoint);
    }

    //--------------------------------------------------------------------------
    void FieldState::print_state(TreeStateLogger *logger,
                                 const FieldMask &capture_mask,
                                 RegionNode *node) const
    //--------------------------------------------------------------------------
    {
      switch (open_state)
      {
        case NOT_OPEN:
          {
            logger->log("Field State: NOT OPEN (%ld)", 
                        open_children.size());
            break;
          }
        case OPEN_READ_WRITE:
          {
            logger->log("Field State: OPEN READ WRITE (%ld)", 
                        open_children.size());
            break;
          }
        case OPEN_READ_ONLY:
          {
            logger->log("Field State: OPEN READ-ONLY (%ld)", 
                        open_children.size());
            break;
          }
        case OPEN_SINGLE_REDUCE:
          {
            logger->log("Field State: OPEN SINGLE REDUCE Mode %d (%ld)", 
                        redop, open_children.size());
            break;
          }
        case OPEN_MULTI_REDUCE:
          {
            logger->log("Field State: OPEN MULTI REDUCE Mode %d (%ld)", 
                        redop, open_children.size());
            break;
          }
        case OPEN_READ_ONLY_PROJ:
          {
            logger->log("Field State: OPEN READ-ONLY PROJECTION %zd",
                        projections.size());
            break;
          }
        case OPEN_READ_WRITE_PROJ:
          {
            logger->log("Field State: OPEN READ WRITE PROJECTION %zd",
                        projections.size());
            break;
          }
        case OPEN_REDUCE_PROJ:
          {
            logger->log("Field State: OPEN REDUCE PROJECTION %zd Mode %d",
                        projections.size(), redop);
            break;
          }
        default:
          assert(false);
      }
      logger->down();
      for (LegionMap<LegionColor,FieldMask>::aligned::const_iterator it = 
            open_children.begin(); it != open_children.end(); it++)
      {
        FieldMask overlap = it->second & capture_mask;
        if (!overlap)
          continue;
        char *mask_buffer = overlap.to_string();
        logger->log("Color %d   Mask %s", it->first, mask_buffer);
        free(mask_buffer);
      }
      logger->up();
    }

    //--------------------------------------------------------------------------
    void FieldState::print_state(TreeStateLogger *logger,
                                 const FieldMask &capture_mask,
                                 PartitionNode *node) const
    //--------------------------------------------------------------------------
    {
      switch (open_state)
      {
        case NOT_OPEN:
          {
            logger->log("Field State: NOT OPEN (%ld)", 
                        open_children.size());
            break;
          }
        case OPEN_READ_WRITE:
          {
            logger->log("Field State: OPEN READ WRITE (%ld)", 
                        open_children.size());
            break;
          }
        case OPEN_READ_ONLY:
          {
            logger->log("Field State: OPEN READ-ONLY (%ld)", 
                        open_children.size());
            break;
          }
        case OPEN_SINGLE_REDUCE:
          {
            logger->log("Field State: OPEN SINGLE REDUCE Mode %d (%ld)", 
                        redop, open_children.size());
            break;
          }
        case OPEN_MULTI_REDUCE:
          {
            logger->log("Field State: OPEN MULTI REDUCE Mode %d (%ld)", 
                        redop, open_children.size());
            break;
          }
        case OPEN_READ_ONLY_PROJ:
          {
            logger->log("Field State: OPEN READ-ONLY PROJECTION %zd",
                        projections.size()); 
            break;
          }
        case OPEN_READ_WRITE_PROJ:
          {
            logger->log("Field State: OPEN READ WRITE PROJECTION %zd",
                        projections.size());
            break;
          }
        case OPEN_REDUCE_PROJ:
          {
            logger->log("Field State: OPEN REDUCE PROJECTION %zd Mode %d",
                        projections.size());
            break;
          }
        case OPEN_REDUCE_PROJ_DIRTY:
          {
            logger->log("Field State: OPEN REDUCE PROJECTION (Dirty) %zd "
                        "Mode %d", projections.size(), redop);
            break;
          }
        default:
          assert(false);
      }
      logger->down();
      for (LegionMap<LegionColor,FieldMask>::aligned::const_iterator it = 
            open_children.begin(); it != open_children.end(); it++)
      {
        DomainPoint color =
          node->row_source->color_space->delinearize_color_to_point(it->first);
        FieldMask overlap = it->second & capture_mask;
        if (!overlap)
          continue;
        char *mask_buffer = overlap.to_string();
        switch (color.get_dim())
        {
          case 1:
            {
              logger->log("Color %d   Mask %s", 
                          color[0], mask_buffer);
              break;
            }
          case 2:
            {
              logger->log("Color (%d,%d)   Mask %s", 
                          color[0], color[1], mask_buffer);
              break;
            }
          case 3:
            {
              logger->log("Color (%d,%d,%d)   Mask %s", 
                          color[0], color[1], color[2], mask_buffer);
              break;
            }
          default:
            assert(false); // implemenent more dimensions
        }
        free(mask_buffer);
      }
      logger->up();
    }

    /////////////////////////////////////////////////////////////
    // Logical Closer 
    /////////////////////////////////////////////////////////////

    //--------------------------------------------------------------------------
    LogicalCloser::LogicalCloser(ContextID c, const LogicalUser &u, 
                                 RegionTreeNode *r, bool val)
      : ctx(c), user(u), root_node(r), validates(val), close_op(NULL)
    //--------------------------------------------------------------------------
    {
    }

    //--------------------------------------------------------------------------
    LogicalCloser::LogicalCloser(const LogicalCloser &rhs)
      : user(rhs.user), root_node(rhs.root_node), validates(rhs.validates)
    //--------------------------------------------------------------------------
    {
      // should never be called
      assert(false);
    }

    //--------------------------------------------------------------------------
    LogicalCloser::~LogicalCloser(void)
    //--------------------------------------------------------------------------
    {
    }

    //--------------------------------------------------------------------------
    LogicalCloser& LogicalCloser::operator=(const LogicalCloser &rhs)
    //--------------------------------------------------------------------------
    {
      // should never be called
      assert(false);
      return *this;
    }

    //--------------------------------------------------------------------------
    void LogicalCloser::record_close_operation(const FieldMask &mask) 
    //--------------------------------------------------------------------------
    {
#ifdef DEBUG_LEGION
      assert(!!mask);
#endif
      close_mask |= mask;
    }

    //--------------------------------------------------------------------------
    void LogicalCloser::record_closed_user(const LogicalUser &user,
                                           const FieldMask &mask)
    //--------------------------------------------------------------------------
    {
      closed_users.push_back(user);
      LogicalUser &closed_user = closed_users.back();
      closed_user.field_mask = mask;
    }

#ifndef LEGION_SPY
    //--------------------------------------------------------------------------
    void LogicalCloser::pop_closed_user(void)
    //--------------------------------------------------------------------------
    {
      closed_users.pop_back();
    }
#endif

    //--------------------------------------------------------------------------
    void LogicalCloser::initialize_close_operations(LogicalState &state, 
                                             Operation *creator,
                                             const LogicalTraceInfo &trace_info)
    //--------------------------------------------------------------------------
    {
#ifdef DEBUG_LEGION
      // These sets of fields better be disjoint
      assert(!!close_mask);
      assert(close_op == NULL);
#endif
      // Construct a reigon requirement for this operation
      // All privileges are based on the parent logical region
      RegionRequirement req;
      if (root_node->is_region())
        req = RegionRequirement(root_node->as_region_node()->handle,
                                READ_WRITE, EXCLUSIVE, trace_info.req.parent);
      else
        req = RegionRequirement(root_node->as_partition_node()->handle, 0,
                                READ_WRITE, EXCLUSIVE, trace_info.req.parent);
      TaskContext *ctx = creator->get_context();
#ifdef DEBUG_LEGION_COLLECTIVES
      close_op = ctx->get_merge_close_op(user, root_node);
#else
      close_op = ctx->get_merge_close_op();
#endif
      merge_close_gen = close_op->get_generation();
      req.privilege_fields.clear();
      root_node->column_source->get_field_set(close_mask,
                                             trace_info.req.privilege_fields,
                                             req.privilege_fields);
      close_op->initialize(creator->get_context(), req, trace_info, 
                           trace_info.req_idx, close_mask, creator);
    }

    //--------------------------------------------------------------------------
    void LogicalCloser::perform_dependence_analysis(const LogicalUser &current,
                                                    const FieldMask &open_below,
              LegionList<LogicalUser,CURR_LOGICAL_ALLOC>::track_aligned &cusers,
              LegionList<LogicalUser,PREV_LOGICAL_ALLOC>::track_aligned &pusers)
    //--------------------------------------------------------------------------
    {
      // We also need to do dependence analysis against all the other operations
      // that this operation recorded dependences on above in the tree so we
      // don't run too early.
      LegionList<LogicalUser,LOGICAL_REC_ALLOC>::track_aligned &above_users = 
                                              current.op->get_logical_records();
      const LogicalUser merge_close_user(close_op, 0/*idx*/, 
          RegionUsage(READ_WRITE, EXCLUSIVE, 0/*redop*/), close_mask);
      register_dependences(close_op, merge_close_user, current, 
          open_below, closed_users, above_users, cusers, pusers);
      // Now we can remove our references on our local users
      for (LegionList<LogicalUser>::aligned::const_iterator it = 
            closed_users.begin(); it != closed_users.end(); it++)
      {
        it->op->remove_mapping_reference(it->gen);
      }
    }

    // If you are looking for LogicalCloser::register_dependences it can 
    // be found in region_tree.cc to make sure that templates are instantiated

    //--------------------------------------------------------------------------
    void LogicalCloser::update_state(LogicalState &state)
    //--------------------------------------------------------------------------
    {
#ifdef DEBUG_LEGION
      assert(state.owner == root_node);
#endif
      root_node->filter_prev_epoch_users(state, close_mask);
      root_node->filter_curr_epoch_users(state, close_mask);
    }

    //--------------------------------------------------------------------------
    void LogicalCloser::register_close_operations(
               LegionList<LogicalUser,CURR_LOGICAL_ALLOC>::track_aligned &users)
    //--------------------------------------------------------------------------
    {
      // No need to add mapping references, we did that in 
      // Note we also use the cached generation IDs since the close
      // operations have already been kicked off and might be done
      // LogicalCloser::register_dependences
      const LogicalUser close_user(close_op, merge_close_gen,0/*idx*/,
        RegionUsage(READ_WRITE, EXCLUSIVE, 0/*redop*/), close_mask);
      users.push_back(close_user);
    }

    /////////////////////////////////////////////////////////////
    // KDNode
    /////////////////////////////////////////////////////////////

    //--------------------------------------------------------------------------
    template<int DIM>
    KDNode<DIM>::KDNode(IndexSpaceExpression *expr, Runtime *rt,
                        int ref_dim, int last)
      : runtime(rt), bounds(get_bounds(expr)), refinement_dim(ref_dim),
        last_changed_dim(last)
    //--------------------------------------------------------------------------
    {
#ifdef DEBUG_LEGION
      assert(ref_dim < DIM);
#endif
    }

    //--------------------------------------------------------------------------
    template<int DIM>
    KDNode<DIM>::KDNode(const Rect<DIM> &rect, Runtime *rt, 
                        int ref_dim, int last_dim)
      : runtime(rt), bounds(rect), refinement_dim(ref_dim), 
        last_changed_dim(last_dim)
    //--------------------------------------------------------------------------
    {
#ifdef DEBUG_LEGION
      assert(ref_dim < DIM);
#endif
    }

    //--------------------------------------------------------------------------
    template<int DIM>
    KDNode<DIM>::KDNode(const KDNode<DIM> &rhs)
      : runtime(rhs.runtime), bounds(rhs.bounds), 
        refinement_dim(rhs.refinement_dim), 
        last_changed_dim(rhs.last_changed_dim)
    //--------------------------------------------------------------------------
    {
      // Should never be called
      assert(false);
    }

    //--------------------------------------------------------------------------
    template<int DIM>
    KDNode<DIM>::~KDNode(void)
    //--------------------------------------------------------------------------
    {
    }

    //--------------------------------------------------------------------------
    template<int DIM>
    KDNode<DIM>& KDNode<DIM>::operator=(const KDNode<DIM> &rhs)
    //--------------------------------------------------------------------------
    {
      // Should never be called
      assert(false);
      return *this;
    }

    //--------------------------------------------------------------------------
    template<int DIM>
    /*static*/ Rect<DIM> KDNode<DIM>::get_bounds(IndexSpaceExpression *expr)
    //--------------------------------------------------------------------------
    {
      ApEvent wait_on;
      const Domain d = expr->get_domain(wait_on, true/*tight*/);
      if (wait_on.exists())
        wait_on.wait();
      return d.bounds<DIM,coord_t>();
    }

    //--------------------------------------------------------------------------
    template<int DIM>
    bool KDNode<DIM>::refine(std::vector<EquivalenceSet*> &subsets)
    //--------------------------------------------------------------------------
    {
#ifdef DEBUG_LEGION
      assert(subsets.size() > LEGION_MAX_BVH_FANOUT);
#endif
      std::vector<Rect<DIM> > subset_bounds(subsets.size());
      for (unsigned idx = 0; idx < subsets.size(); idx++)
        subset_bounds[idx] = get_bounds(subsets[idx]->set_expr);
      // Compute a splitting plane 
      coord_t split = 0;
      {
        // Sort the start and end of each equivalence set bounding rectangle
        // along the splitting dimension
        std::map<std::pair<coord_t,unsigned/*index*/>,bool/*start*/> lines;
        for (unsigned idx = 0; idx < subsets.size(); idx++)
        {
          const std::pair<coord_t,unsigned> start_key(
              subset_bounds[idx].lo[refinement_dim],idx);
          lines[start_key] = true;
          const std::pair<coord_t,unsigned> stop_key(
              subset_bounds[idx].hi[refinement_dim],idx);
          lines[stop_key] = false;
        }
        // Construct two lists by scanning from left-to-right and
        // from right-to-left of the number of rectangles that would
        // be inlcuded on the left or right side by each splitting plane
        std::map<coord_t,unsigned> left_inclusive, right_inclusive;
        unsigned count = 0;
        for (std::map<std::pair<coord_t,unsigned>,bool>::const_iterator it =
              lines.begin(); it != lines.end(); it++)
        {
          // Only increment for new rectangles
          if (it->second)
            count++;
          // Always record the count for all splits
          left_inclusive[it->first.first] = count;
        }
        count = 0;
        for (std::map<std::pair<coord_t,unsigned>,bool>::const_reverse_iterator
              it = lines.rbegin(); it != lines.rend(); it++)
        {
          // End of rectangles are the beginning in this direction
          if (!it->second)
            count++;
          // Always record the count for all splits
          right_inclusive[it->first.first] = count;
        }
#ifdef DEBUG_LEGION
        assert(left_inclusive.size() == right_inclusive.size());
#endif
        // We want to take the mini-max of the two numbers in order
        // to try to balance the splitting plane across the two sets
        unsigned split_max = subsets.size();
        for (std::map<coord_t,unsigned>::const_iterator it = 
              left_inclusive.begin(); it != left_inclusive.end(); it++)
        {
          const unsigned left = it->second;
          const unsigned right = right_inclusive[it->first];
          const unsigned max = (left > right) ? left : right;
          if (max < split_max)
          {
            split_max = max;
            split = it->first;
          }
        }
      }
      // Sort the subsets into left and right
      Rect<DIM> left_bounds, right_bounds;
      left_bounds = bounds;
      right_bounds = bounds;
      left_bounds.hi[refinement_dim] = split;
      right_bounds.lo[refinement_dim] = split+1;
      std::vector<EquivalenceSet*> left_set, right_set;
      for (unsigned idx = 0; idx < subsets.size(); idx++)
      {
        const Rect<DIM> &sub_bounds = subset_bounds[idx];
        if (left_bounds.overlaps(sub_bounds))
          left_set.push_back(subsets[idx]);
        if (right_bounds.overlaps(sub_bounds))
          right_set.push_back(subsets[idx]);
      }
      // Check for the non-convex case where we can't refine anymore
      if ((refinement_dim == last_changed_dim) && 
          ((left_set.size() == subsets.size()) ||
           (right_set.size() == subsets.size())))
        return false;
      // Recurse down the tree
      const int next_dim = (refinement_dim + 1) % DIM;
      bool left_changed = false;
      if (left_set.size() > LEGION_MAX_BVH_FANOUT)
      {
        // If all the subsets span our splitting plane then we need
        // to either start tracking the last changed dimension or 
        // continue propagating the current one
        const int left_last_dim = (left_set.size() == subsets.size()) ? 
          ((last_changed_dim != -1) ? last_changed_dim : refinement_dim) : -1;
        KDNode<DIM> left(left_bounds, runtime, next_dim, left_last_dim);
        left_changed = left.refine(left_set);
      }
      bool right_changed = false;
      if (right_set.size() > LEGION_MAX_BVH_FANOUT)
      {
        // If all the subsets span our splitting plane then we need
        // to either start tracking the last changed dimension or 
        // continue propagating the current one
        const int right_last_dim = (right_set.size() == subsets.size()) ? 
          ((last_changed_dim != -1) ? last_changed_dim : refinement_dim) : -1;
        KDNode<DIM> right(right_bounds, runtime, next_dim, right_last_dim);
        right_changed = right.refine(right_set);
      }
      // If the sum of the left and right equivalence sets 
      // are too big then build intermediate nodes for each one
      if (((left_set.size() + right_set.size()) > LEGION_MAX_BVH_FANOUT) &&
          (left_set.size() < subsets.size()) && 
          (right_set.size() < subsets.size()))
      {
        // Make a new equivalence class and record all the subsets
        const AddressSpaceID local_space = runtime->address_space;
        std::set<IndexSpaceExpression*> left_exprs, right_exprs;
        for (std::vector<EquivalenceSet*>::const_iterator it = 
              left_set.begin(); it != left_set.end(); it++)
          left_exprs.insert((*it)->set_expr);
        IndexSpaceExpression *left_union_expr = 
          runtime->forest->union_index_spaces(left_exprs);
        for (std::vector<EquivalenceSet*>::const_iterator it = 
              right_set.begin(); it != right_set.end(); it++)
          right_exprs.insert((*it)->set_expr);
        IndexSpaceExpression *right_union_expr = 
          runtime->forest->union_index_spaces(right_exprs);
        EquivalenceSet *left_temp = new EquivalenceSet(runtime,
            runtime->get_available_distributed_id(), local_space,
            local_space, left_union_expr, NULL/*index space*/,
            true/*register now*/);
        EquivalenceSet *right_temp = new EquivalenceSet(runtime,
            runtime->get_available_distributed_id(), local_space,
            local_space, right_union_expr, NULL/*index space*/,
            true/*register now*/);
        for (std::vector<EquivalenceSet*>::const_iterator it = 
              left_set.begin(); it != left_set.end(); it++)
          left_temp->record_subset(*it);
        for (std::vector<EquivalenceSet*>::const_iterator it = 
              right_set.begin(); it != right_set.end(); it++)
          right_temp->record_subset(*it);
        subsets.clear();
        subsets.push_back(left_temp);
        subsets.push_back(right_temp);
        return true;
      }
      else if (left_changed || right_changed)
      {
        // If either right or left changed, then we need to recombine
        // and deduplicate the equivalence sets before we can return
        std::set<EquivalenceSet*> children;
        children.insert(left_set.begin(), left_set.end());
        children.insert(right_set.begin(), right_set.end());
        // Put the new sets back in the subsets
        subsets.clear();
        subsets.insert(subsets.end(), children.begin(), children.end());
        return true;
      }
      else // No changes were made
        return false;
    }

    /////////////////////////////////////////////////////////////
    // Copy Fill Aggregator
    /////////////////////////////////////////////////////////////

    //--------------------------------------------------------------------------
    CopyFillAggregator::CopyFillAggregator(RegionTreeForest *f, 
                                           Operation *o, unsigned idx, 
                                           RtEvent g, bool t)
      : WrapperReferenceMutator(effects), forest(f), op(o), src_index(idx), 
        dst_index(idx), guard_precondition(g), 
        guard_postcondition(Runtime::create_rt_user_event()),
        applied_event(Runtime::create_rt_user_event()), track_events(t)
    //--------------------------------------------------------------------------
    {
    }

    //--------------------------------------------------------------------------
    CopyFillAggregator::CopyFillAggregator(RegionTreeForest *f, 
                                Operation *o, unsigned src_idx, unsigned dst_idx,
                                RtEvent g, bool t)
      : WrapperReferenceMutator(effects), forest(f), op(o), src_index(src_idx), 
        dst_index(dst_idx), guard_precondition(g),
        guard_postcondition(Runtime::create_rt_user_event()),
        applied_event(Runtime::create_rt_user_event()), track_events(t)
    //--------------------------------------------------------------------------
    {
    }

    //--------------------------------------------------------------------------
    CopyFillAggregator::CopyFillAggregator(const CopyFillAggregator &rhs)
      : WrapperReferenceMutator(effects), forest(rhs.forest), op(rhs.op),
        src_index(rhs.src_index), dst_index(rhs.dst_index), 
        guard_precondition(rhs.guard_precondition),
        guard_postcondition(rhs.guard_postcondition),
        applied_event(rhs.applied_event), track_events(rhs.track_events)
    //--------------------------------------------------------------------------
    {
      // Should never be called
      assert(false);
    }

    //--------------------------------------------------------------------------
    CopyFillAggregator::~CopyFillAggregator(void)
    //--------------------------------------------------------------------------
    {
#ifdef DEBUG_LEGION
      assert(guard_postcondition.has_triggered());
      assert(guarded_sets.empty());
#endif
      // Remove references from any views that we have
      for (std::set<LogicalView*>::const_iterator it = 
            all_views.begin(); it != all_views.end(); it++)
        if ((*it)->remove_base_valid_ref(AGGREGATORE_REF))
          delete (*it);
      // Delete all our copy updates
      for (LegionMap<InstanceView*,FieldMaskSet<Update> >::aligned::
            const_iterator mit = sources.begin(); mit != sources.end(); mit++)
      {
        for (FieldMaskSet<Update>::const_iterator it = 
              mit->second.begin(); it != mit->second.end(); it++)
          delete it->first;
      }
      for (std::vector<LegionMap<InstanceView*,
                FieldMaskSet<Update> >::aligned>::const_iterator rit = 
            reductions.begin(); rit != reductions.end(); rit++)
      {
        for (LegionMap<InstanceView*,FieldMaskSet<Update> >::aligned::
              const_iterator mit = rit->begin(); mit != rit->end(); mit++)
        {
          for (FieldMaskSet<Update>::const_iterator it = 
                mit->second.begin(); it != mit->second.end(); it++)
            delete it->first;
        }
      }
    }

    //--------------------------------------------------------------------------
    CopyFillAggregator& CopyFillAggregator::operator=(
                                                  const CopyFillAggregator &rhs)
    //--------------------------------------------------------------------------
    {
      // should never be called
      assert(false);
      return *this;
    }

    //--------------------------------------------------------------------------
    void CopyFillAggregator::CopyUpdate::record_source_expressions(
                                            InstanceFieldExprs &src_exprs) const
    //--------------------------------------------------------------------------
    {
      FieldMaskSet<IndexSpaceExpression> &exprs = src_exprs[source];  
      FieldMaskSet<IndexSpaceExpression>::iterator finder = 
        exprs.find(expr);
      if (finder == exprs.end())
        exprs.insert(expr, src_mask);
      else
        finder.merge(src_mask);
    }

    //--------------------------------------------------------------------------
    void CopyFillAggregator::CopyUpdate::compute_source_preconditions(
                     RegionTreeForest *forest,
                     const std::map<InstanceView*,EventFieldExprs> &src_pre,
                     LegionMap<ApEvent,FieldMask>::aligned &preconditions) const
    //--------------------------------------------------------------------------
    {
      std::map<InstanceView*,EventFieldExprs>::const_iterator finder = 
        src_pre.find(source);
      if (finder == src_pre.end())
        return;
      for (EventFieldExprs::const_iterator eit = 
            finder->second.begin(); eit != finder->second.end(); eit++)
      {
        FieldMask set_overlap = src_mask & eit->second.get_valid_mask();
        if (!set_overlap)
          continue;
        for (FieldMaskSet<IndexSpaceExpression>::const_iterator it = 
              eit->second.begin(); it != eit->second.end(); it++)
        {
          const FieldMask overlap = set_overlap & it->second;
          if (!overlap)
            continue;
          IndexSpaceExpression *expr_overlap = 
            forest->intersect_index_spaces(expr, it->first);
          if (expr_overlap->is_empty())
            continue;
          // Overlap in both so record it
          LegionMap<ApEvent,FieldMask>::aligned::iterator
            event_finder = preconditions.find(eit->first);
          if (event_finder == preconditions.end())
            preconditions[eit->first] = overlap;
          else
            event_finder->second |= overlap;
          set_overlap -= overlap;
          if (!set_overlap)
            break;
        }
      }
    }

    //--------------------------------------------------------------------------
    void CopyFillAggregator::CopyUpdate::sort_updates(
                    std::map<InstanceView*, std::vector<CopyUpdate*> > &copies,
                    std::vector<FillUpdate*> &fills)
    //--------------------------------------------------------------------------
    {
      copies[source].push_back(this);
    }

    //--------------------------------------------------------------------------
    void CopyFillAggregator::FillUpdate::record_source_expressions(
                                            InstanceFieldExprs &src_exprs) const
    //--------------------------------------------------------------------------
    {
      // Do nothing, we have no source expressions
    }

    //--------------------------------------------------------------------------
    void CopyFillAggregator::FillUpdate::compute_source_preconditions(
                     RegionTreeForest *forest,
                     const std::map<InstanceView*,EventFieldExprs> &src_pre,
                     LegionMap<ApEvent,FieldMask>::aligned &preconditions) const
    //--------------------------------------------------------------------------
    {
      // Do nothing, we have no source preconditions to worry about
    }

    //--------------------------------------------------------------------------
    void CopyFillAggregator::FillUpdate::sort_updates(
                    std::map<InstanceView*, std::vector<CopyUpdate*> > &copies,
                    std::vector<FillUpdate*> &fills)
    //--------------------------------------------------------------------------
    {
      fills.push_back(this);
    }

    //--------------------------------------------------------------------------
    size_t CopyFillAggregator::count_updates(void) const
    //--------------------------------------------------------------------------
    {
      size_t result = 0;
      for (LegionMap<InstanceView*,FieldMaskSet<Update> >::aligned::
            const_iterator it = sources.begin(); it != sources.end(); it++)
        result += it->second.size();
      for (unsigned idx = 0; idx < reductions.size(); idx++)
        for (LegionMap<InstanceView*,FieldMaskSet<Update> >::aligned::
              const_iterator it = reductions[idx].begin(); it !=
              reductions[idx].end(); it++)
          result += it->second.size();
      return result;
    }

    //--------------------------------------------------------------------------
    void CopyFillAggregator::record_updates(InstanceView *dst_view, 
                                    const FieldMaskSet<LogicalView> &src_views,
                                    const FieldMask &src_mask,
                                    IndexSpaceExpression *expr,
                                    ReductionOpID redop /*=0*/,
                                    CopyAcrossHelper *helper /*=NULL*/)
    //--------------------------------------------------------------------------
    {
#ifdef DEBUG_LEGION
      assert(!!src_mask);
      assert(!src_views.empty());
      assert(!expr->is_empty());
#endif
      FieldMaskSet<Update> &updates = sources[dst_view];
      record_view(dst_view);
      if (src_views.size() == 1)
      {
        const LogicalView *view = src_views.begin()->first;
        const FieldMask record_mask = 
          src_views.get_valid_mask() & src_mask;
        if (!!record_mask)
        {
          if (view->is_instance_view())
          {
            InstanceView *inst = view->as_instance_view();
            record_view(inst);
            CopyUpdate *update = 
              new CopyUpdate(inst, record_mask, expr, redop, helper);
            if (helper == NULL)
              updates.insert(update, record_mask);
            else
              updates.insert(update, helper->convert_src_to_dst(record_mask));
          }
          else
          {
            DeferredView *def = view->as_deferred_view();
            def->flatten(*this, dst_view, record_mask, expr, helper);
          }
        }
      }
      else
      {
        // We have multiple views, so let's sort them
        LegionList<FieldSet<LogicalView*> >::aligned view_sets;
        src_views.compute_field_sets(src_mask, view_sets);
        for (LegionList<FieldSet<LogicalView*> >::aligned::const_iterator
              vit = view_sets.begin(); vit != view_sets.end(); vit++)
        {
          if (vit->elements.empty())
            continue;
          if (vit->elements.size() == 1)
          {
            // Easy case, just one view so do it  
            const LogicalView *view = *(vit->elements.begin());
            const FieldMask &record_mask = vit->set_mask;
            if (view->is_instance_view())
            {
              InstanceView *inst = view->as_instance_view();
              record_view(inst);
              CopyUpdate *update = 
                new CopyUpdate(inst, record_mask, expr, redop, helper);
              if (helper == NULL)
                updates.insert(update, record_mask);
              else
                updates.insert(update, helper->convert_src_to_dst(record_mask));
            }
            else
            {
              DeferredView *def = view->as_deferred_view();
              def->flatten(*this, dst_view, record_mask, expr, helper);
            }
          }
          else
          {
            // Sort the views, prefer fills, then instances, then deferred
            FillView *fill = NULL;
            DeferredView *deferred = NULL;
            std::vector<InstanceView*> instances;
            for (std::set<LogicalView*>::const_iterator it = 
                  vit->elements.begin(); it != vit->elements.end(); it++)
            {
              if (!(*it)->is_instance_view())
              {
                DeferredView *def = (*it)->as_deferred_view();
                if (!def->is_fill_view())
                {
                  if (deferred == NULL)
                    deferred = def;
                }
                else
                {
                  fill = def->as_fill_view();
                  // Break out since we found what we're looking for
                  break;
                }
              }
              else
                instances.push_back((*it)->as_instance_view());
            }
            if (fill != NULL)
              record_fill(dst_view, fill, vit->set_mask, expr, helper);
            else if (!instances.empty())
            {
              if (instances.size() == 1)
              {
                // Easy, just one instance to use
                InstanceView *inst = instances.back();
                record_view(inst);
                CopyUpdate *update = 
                  new CopyUpdate(inst, vit->set_mask, expr, redop, helper);
                if (helper == NULL)
                  updates.insert(update, vit->set_mask);
                else
                  updates.insert(update, 
                      helper->convert_src_to_dst(vit->set_mask));
              }
              else
              {
                // Hard, multiple potential sources,
                // ask the mapper which one to use
                // First though check to see if we've already asked it
                bool found = false;
                const std::set<InstanceView*> instances_set(instances.begin(),
                                                            instances.end());
                std::map<InstanceView*,LegionVector<SourceQuery>::aligned>::
                  const_iterator finder = mapper_queries.find(dst_view);
                if (finder != mapper_queries.end())
                {
                  for (LegionVector<SourceQuery>::aligned::const_iterator qit = 
                        finder->second.begin(); qit != 
                        finder->second.end(); qit++)
                  {
                    if ((qit->query_mask == vit->set_mask) &&
                        (qit->sources == instances_set))
                    {
                      found = true;
                      record_view(qit->result);
                      CopyUpdate *update = new CopyUpdate(qit->result, 
                                    qit->query_mask, expr, redop, helper);
                      if (helper == NULL)
                        updates.insert(update, qit->query_mask);
                      else
                        updates.insert(update, 
                            helper->convert_src_to_dst(qit->query_mask));
                      break;
                    }
                  }
                }
                if (!found)
                {
                  // If we didn't find the query result we need to do
                  // it for ourself, start by constructing the inputs
                  InstanceRef dst(dst_view->get_manager(),
                      helper == NULL ? vit->set_mask : 
                        helper->convert_src_to_dst(vit->set_mask));
                  InstanceSet sources(instances.size());
                  unsigned src_idx = 0;
                  for (std::vector<InstanceView*>::const_iterator it = 
                        instances.begin(); it != instances.end(); it++)
                    sources[src_idx++] = InstanceRef((*it)->get_manager(),
                                                     vit->set_mask);
                  std::vector<unsigned> ranking;
                  op->select_sources(dst, sources, ranking);
                  // We know that which ever one was chosen first is
                  // the one that satisfies all our fields since all
                  // these instances are valid for all fields
                  InstanceView *result = ranking.empty() ? 
                    instances.front() : instances[ranking[0]];
                  // Record the update
                  record_view(result);
                  CopyUpdate *update = new CopyUpdate(result, vit->set_mask,
                                                      expr, redop, helper);
                  if (helper == NULL)
                    updates.insert(update, vit->set_mask);
                  else
                    updates.insert(update, 
                        helper->convert_src_to_dst(vit->set_mask));
                  // Save the result for the future
                  mapper_queries[dst_view].push_back(
                      SourceQuery(instances_set, vit->set_mask, result));
                }
              }
            }
            else
            {
#ifdef DEBUG_LEGION
              assert(deferred != NULL);
#endif
              deferred->flatten(*this, dst_view, vit->set_mask, expr, helper);
            }
          }
        }
      }
    }

    //--------------------------------------------------------------------------
    void CopyFillAggregator::record_fill(InstanceView *dst_view,
                                         FillView *src_view,
                                         const FieldMask &fill_mask,
                                         IndexSpaceExpression *expr,
                                         CopyAcrossHelper *helper /*=NULL*/)
    //--------------------------------------------------------------------------
    {
      // No need to record the destination as we already did that the first
      // time through on our way to finding this fill view
#ifdef DEBUG_LEGION
      assert(all_views.find(dst_view) != all_views.end());
      assert(!!fill_mask);
      assert(!expr->is_empty());
#endif
      record_view(src_view);
      FillUpdate *update = new FillUpdate(src_view, fill_mask, expr, helper); 
      if (helper == NULL)
        sources[dst_view].insert(update, fill_mask);
      else
        sources[dst_view].insert(update, helper->convert_src_to_dst(fill_mask));
    }

    //--------------------------------------------------------------------------
    void CopyFillAggregator::record_reductions(InstanceView *dst_view,
                                   const std::vector<ReductionView*> &src_views,
                                   const unsigned src_fidx,
                                   const unsigned dst_fidx,
                                   IndexSpaceExpression *expr,
                                   CopyAcrossHelper *across_helper)
    //--------------------------------------------------------------------------
    {
#ifdef DEBUG_LEGION
      assert(!src_views.empty());
      assert(!expr->is_empty());
#endif 
      record_view(dst_view);
      for (std::vector<ReductionView*>::const_iterator it = 
            src_views.begin(); it != src_views.end(); it++)
        record_view(*it);
      const std::pair<InstanceView*,unsigned> dst_key(dst_view, dst_fidx);
      std::vector<ReductionOpID> &redop_epochs = reduction_epochs[dst_key];
      FieldMask src_mask, dst_mask;
      src_mask.set_bit(src_fidx);
      dst_mask.set_bit(dst_fidx);
      // Always start scanning from the first redop index
      unsigned redop_index = 0;
      for (std::vector<ReductionView*>::const_iterator it = 
            src_views.begin(); it != src_views.end(); it++)
      {
        const ReductionOpID redop = (*it)->get_redop();
        CopyUpdate *update = 
          new CopyUpdate(*it, src_mask, expr, redop, across_helper);
        // Scan along looking for a reduction op epoch that matches
        while ((redop_index < redop_epochs.size()) &&
                (redop_epochs[redop_index] != redop))
          redop_index++;
        if (redop_index == redop_epochs.size())
        {
#ifdef DEBUG_LEGION
          assert(redop_index <= reductions.size());
#endif
          // Start a new redop epoch if necessary
          redop_epochs.push_back(redop);
          if (reductions.size() == redop_index)
            reductions.resize(redop_index + 1);
        }
        reductions[redop_index][dst_view].insert(update, dst_mask);
      }
    }

    //--------------------------------------------------------------------------
    void CopyFillAggregator::record_preconditions(InstanceView *view, 
                                   bool reading, EventFieldExprs &preconditions)
    //--------------------------------------------------------------------------
    {
#ifdef DEBUG_LEGION
      assert(!preconditions.empty());
#endif
      AutoLock p_lock(pre_lock);
      EventFieldExprs &pre = reading ? src_pre[view] : dst_pre[view]; 
      for (EventFieldExprs::iterator eit = preconditions.begin();
            eit != preconditions.end(); eit++)
      {
        EventFieldExprs::iterator event_finder = pre.find(eit->first);
        if (event_finder != pre.end())
        {
          // Need to do the merge manually 
          for (FieldMaskSet<IndexSpaceExpression>::const_iterator it = 
                eit->second.begin(); it != eit->second.end(); it++)
          {
            FieldMaskSet<IndexSpaceExpression>::iterator finder = 
              event_finder->second.find(it->first);
            if (finder == event_finder->second.end())
              event_finder->second.insert(it->first, it->second);
            else
              finder.merge(it->second);
          }
        }
        else // We can just swap this over
          pre[eit->first].swap(eit->second);
      }
    }

    //--------------------------------------------------------------------------
    void CopyFillAggregator::record_precondition(InstanceView *view,
                                                 bool reading, ApEvent event,
                                                 const FieldMask &mask,
                                                 IndexSpaceExpression *expr)
    //--------------------------------------------------------------------------
    {
      AutoLock p_lock(pre_lock);
      FieldMaskSet<IndexSpaceExpression> &event_pre = 
        reading ? src_pre[view][event] : dst_pre[view][event];
      FieldMaskSet<IndexSpaceExpression>::iterator finder = 
        event_pre.find(expr);
      if (finder == event_pre.end())
        event_pre.insert(expr, mask);
      else
        finder.merge(mask);
    }

    //--------------------------------------------------------------------------
    RtEvent CopyFillAggregator::issue_updates(
                                           const PhysicalTraceInfo &trace_info,
                                           ApEvent precondition,
                                           const bool has_src_preconditions,
                                           const bool has_dst_preconditions,
                                           const bool need_deferral)
    //--------------------------------------------------------------------------
    {
#ifdef DEBUG_LEGION
      assert(!sources.empty() || !reductions.empty());
#endif
      if (need_deferral || 
          (guard_precondition.exists() && !guard_precondition.has_triggered()))
      {
        CopyFillAggregation args(this, trace_info, precondition, 
          has_src_preconditions, has_dst_preconditions, op->get_unique_op_id());
        op->runtime->issue_runtime_meta_task(args, 
                           LG_THROUGHPUT_DEFERRED_PRIORITY, guard_precondition);
        return guard_postcondition;
      }
#ifdef DEBUG_LEGION
      assert(!guard_precondition.exists() || 
              guard_precondition.has_triggered());
#endif
      // Perform updates from any sources first
      if (!sources.empty())
        perform_updates(sources, trace_info, precondition,
                        has_src_preconditions, has_dst_preconditions);
      // Then apply any reductions that we might have
      if (!reductions.empty())
      {
        for (std::vector<LegionMap<InstanceView*,
                   FieldMaskSet<Update> >::aligned>::const_iterator it =
              reductions.begin(); it != reductions.end(); it++)
          perform_updates(*it, trace_info, precondition,
                          has_src_preconditions, has_dst_preconditions);
      }
      // We can trigger our postcondition now that we've applied our updates
      Runtime::trigger_event(guard_postcondition);
      // We can also trigger our appplied event
      if (!effects.empty())
        Runtime::trigger_event(applied_event,
            Runtime::merge_events(effects));
      else
        Runtime::trigger_event(applied_event);
      return RtEvent::NO_RT_EVENT;
    }
    
    //--------------------------------------------------------------------------
    void CopyFillAggregator::record_guard_set(EquivalenceSet *set)
    //--------------------------------------------------------------------------
    {
#ifdef DEBUG_LEGION
      assert(guarded_sets.find(set) == guarded_sets.end());
#endif
      guarded_sets.insert(set);
    }

    //--------------------------------------------------------------------------
    bool CopyFillAggregator::release_guards(std::set<RtEvent> &applied)
    //--------------------------------------------------------------------------
    {
      if (!applied_event.has_triggered())
      {
        // Meta-task will take responsibility for deletion
        CopyFillDeletion args(this, op->get_unique_op_id(), 
                              !guarded_sets.empty());
        const RtEvent done = op->runtime->issue_runtime_meta_task(args,
            LG_LATENCY_DEFERRED_PRIORITY, applied_event);
        applied.insert(done);
        return false;
      }
      else if (!guarded_sets.empty())
        release_guarded_sets();
      return true;
    }

    //--------------------------------------------------------------------------
    ApEvent CopyFillAggregator::summarize(const PhysicalTraceInfo &info) const
    //--------------------------------------------------------------------------
    {
#ifdef DEBUG_LEGION
      assert(track_events);
#endif
      if (!events.empty())
        return Runtime::merge_events(&info, events);
      else
        return ApEvent::NO_AP_EVENT;
    }

    //--------------------------------------------------------------------------
    void CopyFillAggregator::record_view(LogicalView *new_view)
    //--------------------------------------------------------------------------
    {
      std::pair<std::set<LogicalView*>::iterator,bool> result = 
        all_views.insert(new_view);
      if (result.second)
        new_view->add_base_valid_ref(AGGREGATORE_REF, this);
    }

    //--------------------------------------------------------------------------
    void CopyFillAggregator::perform_updates(
         const LegionMap<InstanceView*,FieldMaskSet<Update> >::aligned &updates,
         const PhysicalTraceInfo &trace_info, ApEvent precondition,
         const bool has_src_preconditions, const bool has_dst_preconditions)
    //--------------------------------------------------------------------------
    {
      if (!has_src_preconditions || !has_dst_preconditions)
      {
        // First compute the access expressions for all the copies
        InstanceFieldExprs dst_exprs, src_exprs;
        for (LegionMap<InstanceView*,FieldMaskSet<Update> >::aligned::
              const_iterator uit = updates.begin(); uit != updates.end(); uit++)
        {
          FieldMaskSet<IndexSpaceExpression> &dst_expr = dst_exprs[uit->first];
          for (FieldMaskSet<Update>::const_iterator it = 
                uit->second.begin(); it != uit->second.end(); it++)
          {
            // Update the destinations first
            if (!has_dst_preconditions)
            {
              FieldMaskSet<IndexSpaceExpression>::iterator finder = 
                dst_expr.find(it->first->expr);
              if (finder == dst_expr.end())
                dst_expr.insert(it->first->expr, it->second);
              else
                finder.merge(it->second);
            }
            // Now record the source expressions
            if (!has_src_preconditions)
              it->first->record_source_expressions(src_exprs);
          }
        }
        // Next compute the event preconditions for these accesses
        std::set<RtEvent> preconditions_ready; 
        const UniqueID op_id = op->get_unique_op_id();
        if (!has_dst_preconditions)
        {
          dst_pre.clear();
          for (InstanceFieldExprs::const_iterator dit = 
                dst_exprs.begin(); dit != dst_exprs.end(); dit++)
          {
            if (dit->second.size() == 1)
            {
              // No need to do any kind of sorts here
              IndexSpaceExpression *copy_expr = dit->second.begin()->first;
              const FieldMask &copy_mask = dit->second.get_valid_mask();
              RtEvent pre_ready = dit->first->find_copy_preconditions(
                                    false/*reading*/, copy_mask, copy_expr,
                                    op_id, dst_index, *this, trace_info);
              if (pre_ready.exists())
                preconditions_ready.insert(pre_ready);
            }
            else
            {
              // Sort into field sets and merge expressions
              LegionList<FieldSet<IndexSpaceExpression*> >::aligned 
                sorted_exprs;
              dit->second.compute_field_sets(FieldMask(), sorted_exprs);
              for (LegionList<FieldSet<IndexSpaceExpression*> >::aligned::
                    const_iterator it = sorted_exprs.begin(); 
                    it != sorted_exprs.end(); it++)
              {
                const FieldMask &copy_mask = it->set_mask; 
                IndexSpaceExpression *copy_expr = (it->elements.size() == 1) ?
                  *(it->elements.begin()) : 
                  forest->union_index_spaces(it->elements);
                RtEvent pre_ready = dit->first->find_copy_preconditions(
                                      false/*reading*/, copy_mask, copy_expr,
                                      op_id, dst_index, *this, trace_info);
                if (pre_ready.exists())
                  preconditions_ready.insert(pre_ready);
              }
            }
          }
        }
        if (!has_src_preconditions)
        {
          src_pre.clear();
          for (InstanceFieldExprs::const_iterator sit = 
                src_exprs.begin(); sit != src_exprs.end(); sit++)
          {
            if (sit->second.size() == 1)
            {
              // No need to do any kind of sorts here
              IndexSpaceExpression *copy_expr = sit->second.begin()->first;
              const FieldMask &copy_mask = sit->second.get_valid_mask();
              RtEvent pre_ready = sit->first->find_copy_preconditions(
                                    true/*reading*/, copy_mask, copy_expr,
                                    op_id, src_index, *this, trace_info);
              if (pre_ready.exists())
                preconditions_ready.insert(pre_ready);
            }
            else
            {
              // Sort into field sets and merge expressions
              LegionList<FieldSet<IndexSpaceExpression*> >::aligned 
                sorted_exprs;
              sit->second.compute_field_sets(FieldMask(), sorted_exprs);
              for (LegionList<FieldSet<IndexSpaceExpression*> >::aligned::
                    const_iterator it = sorted_exprs.begin(); 
                    it != sorted_exprs.end(); it++)
              {
                const FieldMask &copy_mask = it->set_mask; 
                IndexSpaceExpression *copy_expr = (it->elements.size() == 1) ?
                  *(it->elements.begin()) : 
                  forest->union_index_spaces(it->elements);
                RtEvent pre_ready = sit->first->find_copy_preconditions(
                                      true/*reading*/, copy_mask, copy_expr,
                                      op_id, src_index, *this, trace_info);
                if (pre_ready.exists())
                  preconditions_ready.insert(pre_ready);
              }
            }
          }
        }
        // If necessary wait until all we have all the preconditions
        if (!preconditions_ready.empty())
        {
          RtEvent wait_on = Runtime::merge_events(preconditions_ready);
          if (wait_on.exists())
            wait_on.wait();
        }
      }
      // Iterate over the destinations and compute updates that have the
      // same preconditions on different fields
      std::map<std::set<ApEvent>,ApEvent> merge_cache;
      for (LegionMap<InstanceView*,FieldMaskSet<Update> >::aligned::
            const_iterator uit = updates.begin(); uit != updates.end(); uit++)
      {
        EventFieldUpdates update_groups;
        const EventFieldExprs &dst_preconditions = dst_pre[uit->first];
        for (FieldMaskSet<Update>::const_iterator it = 
              uit->second.begin(); it != uit->second.end(); it++)
        {
          // Compute the preconditions for this update
          // This is a little tricky for across copies because we need
          // to make sure that all the fields are in same field space
          // which will be the source field space, so we need to convert
          // some field masks back to that space if necessary
          LegionMap<ApEvent,FieldMask>::aligned preconditions;
          // Compute the destination preconditions first
          if (!dst_preconditions.empty())
          {
            for (EventFieldExprs::const_iterator pit = 
                  dst_preconditions.begin(); pit != 
                  dst_preconditions.end(); pit++)
            {
              FieldMask set_overlap = it->second & pit->second.get_valid_mask();
              if (!set_overlap)
                continue;
              for (FieldMaskSet<IndexSpaceExpression>::const_iterator eit =
                    pit->second.begin(); eit != pit->second.end(); eit++)
              {
                const FieldMask overlap = set_overlap & eit->second;
                if (!overlap)
                  continue;
                IndexSpaceExpression *expr_overlap = 
                  forest->intersect_index_spaces(eit->first, it->first->expr);
                if (expr_overlap->is_empty())
                  continue;
                // Overlap on both so add it to the set
                LegionMap<ApEvent,FieldMask>::aligned::iterator finder = 
                  preconditions.find(pit->first);
                // Make sure to convert back to the source field space
                // in the case of across copies if necessary
                if (finder == preconditions.end())
                {
                  if (it->first->across_helper == NULL)
                    preconditions[pit->first] = overlap;
                  else
                    preconditions[pit->first] = 
                      it->first->across_helper->convert_dst_to_src(overlap);
                }
                else
                {
                  if (it->first->across_helper == NULL)
                    finder->second |= overlap;
                  else
                    finder->second |= 
                      it->first->across_helper->convert_dst_to_src(overlap);
                }
                set_overlap -= overlap;
                // If we found preconditions on all our fields then we're done
                if (!set_overlap)
                  break;
              }
            }
          }
          // The compute the source preconditions for this update
          it->first->compute_source_preconditions(forest,src_pre,preconditions);
          if (preconditions.empty())
            // NO precondition so enter it with a no event
            update_groups[ApEvent::NO_AP_EVENT].insert(it->first, 
                                                       it->first->src_mask);
          else if (preconditions.size() == 1)
          {
            LegionMap<ApEvent,FieldMask>::aligned::const_iterator
              first = preconditions.begin();
            update_groups[first->first].insert(it->first, first->second);
            const FieldMask remainder = it->first->src_mask - first->second;
            if (!!remainder)
              update_groups[ApEvent::NO_AP_EVENT].insert(it->first, remainder);
          }
          else
          {
            // Group event preconditions by fields
            LegionList<FieldSet<ApEvent> >::aligned grouped_events;
            compute_field_sets<ApEvent>(it->first->src_mask,
                                        preconditions, grouped_events);
            for (LegionList<FieldSet<ApEvent> >::aligned::const_iterator ait =
                  grouped_events.begin(); ait != grouped_events.end(); ait++) 
            {
              ApEvent key;
              if (ait->elements.size() > 1)
              {
                // See if the set is in the cache or we need to compute it 
                std::map<std::set<ApEvent>,ApEvent>::const_iterator finder =
                  merge_cache.find(ait->elements);
                if (finder == merge_cache.end())
                {
                  key = Runtime::merge_events(&trace_info, ait->elements);
                  merge_cache[ait->elements] = key;
                }
                else
                  key = finder->second;
              }
              else if (ait->elements.size() == 1)
                key = *(ait->elements.begin());
              FieldMaskSet<Update> &group = update_groups[key]; 
              FieldMaskSet<Update>::iterator finder = group.find(it->first);
              if (finder != group.end())
                finder.merge(ait->set_mask);
              else
                group.insert(it->first, ait->set_mask);
            }
          }
        }
        // Now iterate over events and group by fields
        for (EventFieldUpdates::const_iterator eit = 
              update_groups.begin(); eit != update_groups.end(); eit++)
        {
          // Merge in the over-arching precondition if necessary
          const ApEvent group_precondition = precondition.exists() ? 
            Runtime::merge_events(&trace_info, precondition, eit->first) :
            eit->first;
          const FieldMaskSet<Update> &group = eit->second;
          if (group.size() == 1)
          {
            // Only one update so no need to try to group or merge 
            std::vector<FillUpdate*> fills;
            std::map<InstanceView* /*src*/,std::vector<CopyUpdate*> > copies;
            Update *update = group.begin()->first;
            update->sort_updates(copies, fills);
            const FieldMask &update_mask = group.get_valid_mask();
            if (!fills.empty())
              issue_fills(uit->first, fills, group_precondition, 
                          update_mask, trace_info, has_dst_preconditions);
            if (!copies.empty())
              issue_copies(uit->first, copies, group_precondition, 
                           update_mask, trace_info, has_dst_preconditions);
          }
          else
          {
            // Group by fields
            LegionList<FieldSet<Update*> >::aligned field_groups;
            group.compute_field_sets(FieldMask(), field_groups);
            for (LegionList<FieldSet<Update*> >::aligned::const_iterator fit =
                  field_groups.begin(); fit != field_groups.end(); fit++)
            {
              std::vector<FillUpdate*> fills;
              std::map<InstanceView* /*src*/,
                       std::vector<CopyUpdate*> > copies;
              for (std::set<Update*>::const_iterator it = 
                    fit->elements.begin(); it != fit->elements.end(); it++)
                (*it)->sort_updates(copies, fills);
              if (!fills.empty())
                issue_fills(uit->first, fills, group_precondition,
                            fit->set_mask, trace_info, has_dst_preconditions);
              if (!copies.empty())
                issue_copies(uit->first, copies, group_precondition, 
                             fit->set_mask, trace_info, has_dst_preconditions);
            }
          }
        }
      } // iterate over dst instances
    }

    //--------------------------------------------------------------------------
    void CopyFillAggregator::issue_fills(InstanceView *target,
                                         const std::vector<FillUpdate*> &fills,
                                         ApEvent precondition, 
                                         const FieldMask &fill_mask,
                                         const PhysicalTraceInfo &trace_info,
                                         const bool has_dst_preconditions)
    //--------------------------------------------------------------------------
    {
#ifdef DEBUG_LEGION
      assert(!fills.empty());
      assert(!!fill_mask); 
#endif
      std::vector<CopySrcDstField> dst_fields;
      target->copy_to(fill_mask, dst_fields, fills[0]->across_helper);
      const UniqueID op_id = op->get_unique_op_id();
#ifdef LEGION_SPY
      PhysicalManager *manager = target->get_manager();
      FieldSpaceNode *field_space_node = manager->field_space_node;
#endif
      if (fills.size() == 1)
      {
        FillUpdate *update = fills[0];
#ifdef DEBUG_LEGION
        // Should cover all the fields
        assert(!(fill_mask - update->src_mask));
#endif
        IndexSpaceExpression *fill_expr = update->expr;
        FillView *fill_view = update->source;
        const ApEvent result = fill_expr->issue_fill(trace_info, dst_fields,
                                                     fill_view->value->value,
                                                   fill_view->value->value_size,
#ifdef LEGION_SPY
                                                     fill_view->fill_op_uid,
                                                     field_space_node->handle,
                                                     manager->tree_id,
#endif
                                                     precondition);
        // Record the fill result in the destination 
        if (result.exists())
        {
          if (update->across_helper != NULL)
          {
            const FieldMask dst_mask = 
                update->across_helper->convert_src_to_dst(fill_mask);
            target->add_copy_user(false/*reading*/,
                                  result, dst_mask, fill_expr,
                                  op_id, dst_index, effects, trace_info);
            // Record this for the next iteration if necessary
            if (has_dst_preconditions)
              record_precondition(target, false/*reading*/, result, 
                                  dst_mask, fill_expr);
          }
          else
          {
            target->add_copy_user(false/*reading*/,
                                  result, fill_mask, fill_expr,
                                  op_id, dst_index, effects, trace_info);
            // Record this for the next iteration if necessary
            if (has_dst_preconditions)
              record_precondition(target, false/*reading*/, result,
                                  fill_mask, fill_expr);
          }
          if (track_events)
            events.insert(result);
        }
      }
      else
      {
#ifdef DEBUG_LEGION
#ifndef NDEBUG
        // These should all have had the same across helper
        for (unsigned idx = 1; idx < fills.size(); idx++)
          assert(fills[idx]->across_helper == fills[0]->across_helper);
#endif
#endif
        std::map<FillView*,std::set<IndexSpaceExpression*> > exprs;
        for (std::vector<FillUpdate*>::const_iterator it = 
              fills.begin(); it != fills.end(); it++)
        {
#ifdef DEBUG_LEGION
          // Should cover all the fields
          assert(!(fill_mask - (*it)->src_mask));
          // Should also have the same across helper as the first one
          assert(fills[0]->across_helper == (*it)->across_helper);
#endif
          exprs[(*it)->source].insert((*it)->expr);
        }
        const FieldMask dst_mask = 
          (fills[0]->across_helper == NULL) ? fill_mask : 
           fills[0]->across_helper->convert_src_to_dst(fill_mask);
        for (std::map<FillView*,std::set<IndexSpaceExpression*> >::
              const_iterator it = exprs.begin(); it != exprs.end(); it++)
        {
          IndexSpaceExpression *fill_expr = (it->second.size() == 1) ?
            *(it->second.begin()) : forest->union_index_spaces(it->second);
          const ApEvent result = fill_expr->issue_fill(trace_info, dst_fields,
                                                       it->first->value->value,
                                                  it->first->value->value_size,
#ifdef LEGION_SPY
                                                       it->first->fill_op_uid,
                                                       field_space_node->handle,
                                                       manager->tree_id,
#endif
                                                       precondition);
          if (result.exists())
          {
            target->add_copy_user(false/*reading*/,
                                  result, dst_mask, fill_expr,
                                  op_id, dst_index, effects, trace_info);
            if (track_events)
              events.insert(result);
            // Record this for the next iteration if necessary
            if (has_dst_preconditions)
              record_precondition(target, false/*reading*/, result,
                                  dst_mask, fill_expr);
          }
        }
      }
    }

    //--------------------------------------------------------------------------
    void CopyFillAggregator::issue_copies(InstanceView *target, 
                              const std::map<InstanceView*,
                                             std::vector<CopyUpdate*> > &copies,
                              ApEvent precondition, const FieldMask &copy_mask,
                              const PhysicalTraceInfo &trace_info,
                              const bool has_dst_preconditions)
    //--------------------------------------------------------------------------
    {
#ifdef DEBUG_LEGION
      assert(!copies.empty());
      assert(!!copy_mask);
#endif
      const UniqueID op_id = op->get_unique_op_id();
#ifdef LEGION_SPY
      PhysicalManager *manager = target->get_manager();
      FieldSpaceNode *field_space_node = manager->field_space_node;
#endif
      for (std::map<InstanceView*,std::vector<CopyUpdate*> >::const_iterator
            cit = copies.begin(); cit != copies.end(); cit++)
      {
#ifdef DEBUG_LEGION
        assert(!cit->second.empty());
#endif
        std::vector<CopySrcDstField> dst_fields, src_fields;
        target->copy_to(copy_mask, dst_fields, cit->second[0]->across_helper);
        if (cit->second.size() == 1)
        {
          // Easy case of a single update copy
          CopyUpdate *update = cit->second[0];
#ifdef DEBUG_LEGION
          // Should cover all the fields
          assert(!(copy_mask - update->src_mask));
#endif
          InstanceView *source = update->source;
          source->copy_from(copy_mask, src_fields);
          IndexSpaceExpression *copy_expr = update->expr;
          const ApEvent result = copy_expr->issue_copy(trace_info, 
                                    dst_fields, src_fields, 
#ifdef LEGION_SPY
                                    field_space_node->handle,
                                    source->get_manager()->tree_id,
                                    manager->tree_id,
#endif
                                    precondition, update->redop, false/*fold*/);
          if (result.exists())
          {
            source->add_copy_user(true/*reading*/,
                                  result, copy_mask, copy_expr,
                                  op_id, src_index, effects, trace_info);
            if (update->across_helper != NULL)
            {
              const FieldMask dst_mask = 
                update->across_helper->convert_src_to_dst(copy_mask);
              target->add_copy_user(false/*reading*/,
                                    result, dst_mask, copy_expr,
                                    op_id, dst_index, effects, trace_info);
              // Record this for the next iteration if necessary
              if (has_dst_preconditions)
                record_precondition(target, false/*reading*/, result,
                                    dst_mask, copy_expr);
            }
            else
            {
              target->add_copy_user(false/*reading*/,
                                    result, copy_mask, copy_expr,
                                    op_id, dst_index, effects, trace_info);
              // Record this for the next iteration if necessary
              if (has_dst_preconditions)
                record_precondition(target, false/*reading*/, result,
                                    copy_mask, copy_expr);
            }
            if (track_events)
              events.insert(result);
          }
        }
        else
        {
          // Have to group by source instances in order to merge together
          // different index space expressions for the same copy
          std::map<InstanceView*,std::set<IndexSpaceExpression*> > src_exprs;
          const ReductionOpID redop = cit->second[0]->redop;
          for (std::vector<CopyUpdate*>::const_iterator it = 
                cit->second.begin(); it != cit->second.end(); it++)
          {
#ifdef DEBUG_LEGION
            // Should cover all the fields
            assert(!(copy_mask - (*it)->src_mask));
            // Should have the same redop
            assert(redop == (*it)->redop);
            // Should also have the same across helper as the first one
            assert(cit->second[0]->across_helper == (*it)->across_helper);
#endif
            src_exprs[(*it)->source].insert((*it)->expr);
          }
          const FieldMask dst_mask = 
            (cit->second[0]->across_helper == NULL) ? copy_mask : 
             cit->second[0]->across_helper->convert_src_to_dst(copy_mask);
          for (std::map<InstanceView*,std::set<IndexSpaceExpression*> >::
                const_iterator it = src_exprs.begin(); 
                it != src_exprs.end(); it++)
          {
            IndexSpaceExpression *copy_expr = (it->second.size() == 1) ? 
              *(it->second.begin()) : forest->union_index_spaces(it->second);
            src_fields.clear();
            it->first->copy_from(copy_mask, src_fields);
            const ApEvent result = copy_expr->issue_copy(trace_info, 
                                    dst_fields, src_fields, 
#ifdef LEGION_SPY
                                    field_space_node->handle,
                                    it->first->get_manager()->tree_id,
                                    manager->tree_id,
#endif
                                    precondition, redop, false/*fold*/);
            if (result.exists())
            {
              it->first->add_copy_user(true/*reading*/,
                                    result, copy_mask, copy_expr,
                                    op_id, src_index, effects, trace_info);
              target->add_copy_user(false/*reading*/,
                                    result, dst_mask, copy_expr,
                                    op_id, dst_index, effects, trace_info);
              if (track_events)
                events.insert(result);
              // Record this for the next iteration if necessary
              if (has_dst_preconditions)
                record_precondition(target, false/*reading*/, result,
                                    dst_mask, copy_expr);
            }
          }
        }
      }
    }

    //--------------------------------------------------------------------------
    void CopyFillAggregator::release_guarded_sets(void)
    //--------------------------------------------------------------------------
    {
#ifdef DEBUG_LEGION
      assert(!guarded_sets.empty());
#endif
      for (std::set<EquivalenceSet*>::const_iterator it = 
            guarded_sets.begin(); it != guarded_sets.end(); it++)
        (*it)->remove_update_guard(this);
      guarded_sets.clear();
    }

    //--------------------------------------------------------------------------
    /*static*/ void CopyFillAggregator::handle_aggregation(const void *args)
    //--------------------------------------------------------------------------
    {
      const CopyFillAggregation *cfargs = (const CopyFillAggregation*)args;
      cfargs->aggregator->issue_updates(cfargs->info, cfargs->pre,
                cfargs->has_src, cfargs->has_dst, false/*needs deferral*/);
    }

    //--------------------------------------------------------------------------
    /*static*/ void CopyFillAggregator::handle_deletion(const void *args)
    //--------------------------------------------------------------------------
    {
      const CopyFillDeletion *dargs = (const CopyFillDeletion*)args;
      if (dargs->remove_guards)
        dargs->aggregator->release_guarded_sets();
      delete dargs->aggregator;
    }

    /////////////////////////////////////////////////////////////
    // Remote Eq Tracker
    /////////////////////////////////////////////////////////////

    //--------------------------------------------------------------------------
    bool RemoteEqTracker::request_remote_instances(
                                              FieldMaskSet<LogicalView> &insts,
                                              const FieldMask &mask, 
                                              std::set<RtEvent> &ready_events,
                                              RemoteEqTracker *target)
    //--------------------------------------------------------------------------
    {
#ifdef DEBUG_LEGION
      assert(!remote_sets.empty());
#endif
      if (this == target)
      {
        remote_lock = new LocalLock();
        sync_events = new std::set<RtEvent>();
        remote_insts = new FieldMaskSet<LogicalView>();
        restricted = false;
      }
      for (std::map<AddressSpaceID,std::vector<EquivalenceSet*> >::
            const_iterator rit = remote_sets.begin(); 
            rit != remote_sets.end(); rit++)
      {
#ifdef DEBUG_LEGION
        assert(!rit->second.empty());
#endif
        const RtUserEvent ready = Runtime::create_rt_user_event();
        Serializer rez;
        {
          RezCheck z(rez);
          rez.serialize(source);
          rez.serialize<size_t>(rit->second.size());
          for (std::vector<EquivalenceSet*>::const_iterator it = 
                rit->second.begin(); it != rit->second.end(); it++)
            rez.serialize((*it)->did);
          rez.serialize(mask);
          rez.serialize(target);
          rez.serialize(ready);
        }
        runtime->send_equivalence_set_remote_request_instances(rit->first, rez);
        if (this == target)
        {
          AutoLock r_lock(*remote_lock);
          sync_events->insert(ready);
        }
        else
          ready_events.insert(ready);
      }
      if (this == target)
      {
        sync_remote_instances(insts);
        return restricted;
      }
      else
        return false;
    }

    //--------------------------------------------------------------------------
    bool RemoteEqTracker::request_remote_reductions(
                                            FieldMaskSet<ReductionView> &insts,
                                            const FieldMask &mask, 
                                            const ReductionOpID redop,
                                            std::set<RtEvent> &ready_events,
                                            RemoteEqTracker *target)
    //--------------------------------------------------------------------------
    {
#ifdef DEBUG_LEGION
      assert(!remote_sets.empty());
#endif
      if (this == target)
      {
        remote_lock = new LocalLock();
        sync_events = new std::set<RtEvent>();
        remote_insts = new FieldMaskSet<LogicalView>();
        restricted = false;
      }
      for (std::map<AddressSpaceID,std::vector<EquivalenceSet*> >::
            const_iterator rit = remote_sets.begin(); 
            rit != remote_sets.end(); rit++)
      {
#ifdef DEBUG_LEGION
        assert(!rit->second.empty());
#endif
        const RtUserEvent ready = Runtime::create_rt_user_event();
        Serializer rez;
        {
          RezCheck z(rez);
          rez.serialize(source);
          rez.serialize<size_t>(rit->second.size());
          for (std::vector<EquivalenceSet*>::const_iterator it = 
                rit->second.begin(); it != rit->second.end(); it++)
            rez.serialize((*it)->did);
          rez.serialize(mask);
          rez.serialize(redop);
          rez.serialize(target);
          rez.serialize(ready);
        }
        runtime->send_equivalence_set_remote_request_reductions(rit->first,rez);
        if (this == target)
        {
          AutoLock r_lock(*remote_lock);
          sync_events->insert(ready);
        }
        else
          ready_events.insert(ready);
      }
      if (this == target)
      {
        sync_remote_instances(insts);
        return restricted;
      }
      else
        return false;
    }

    //--------------------------------------------------------------------------
    void RemoteEqTracker::perform_remote_updates(Operation *op, unsigned index,
                                  LogicalRegion handle,
                                  const RegionUsage &usage,
                                  const FieldMask &user_mask,
                                  const InstanceSet &targets,
                                  const std::vector<InstanceView*> &views,
                                  ApEvent precondition, ApEvent term_event,
                                  std::set<RtEvent> &map_applied_events,
                                  std::set<ApEvent> &remote_events,
                                  std::set<ApEvent> &effects_events,
                                  std::set<IndexSpaceExpression*> &remote_exprs,
                                  const bool track_effects,
                                  const bool check_initialized) 
    //--------------------------------------------------------------------------
    {
#ifdef DEBUG_LEGION
      assert(!remote_sets.empty());
      assert(!targets.empty());
      assert(targets.size() == views.size());
#endif
      for (std::map<AddressSpaceID,std::vector<EquivalenceSet*> >::
            const_iterator rit = remote_sets.begin(); 
            rit != remote_sets.end(); rit++)
      {
#ifdef DEBUG_LEGION
        assert(!rit->second.empty());
#endif
        const RtUserEvent applied = Runtime::create_rt_user_event();
        const ApUserEvent ready = Runtime::create_ap_user_event();
        const ApUserEvent effects = track_effects ? 
          Runtime::create_ap_user_event() : ApUserEvent::NO_AP_USER_EVENT;
        Serializer rez;
        {
          RezCheck z(rez);
          rez.serialize(source);
          rez.serialize<size_t>(rit->second.size());
          for (std::vector<EquivalenceSet*>::const_iterator it = 
                rit->second.begin(); it != rit->second.end(); it++)
          {
            rez.serialize((*it)->did);
            remote_exprs.insert((*it)->set_expr);
          }
          op->pack_remote_operation(rez);
          rez.serialize(index);
          rez.serialize(handle);
          rez.serialize(usage);
          rez.serialize(user_mask);
          rez.serialize<size_t>(targets.size());
          for (unsigned idx = 0; idx < targets.size(); idx++)
          {
            const InstanceRef &ref = targets[idx];
            rez.serialize(ref.get_manager()->did);
            rez.serialize(views[idx]->did);
            rez.serialize(ref.get_valid_fields());
          }
          rez.serialize(precondition);
          rez.serialize(term_event);
          rez.serialize(applied);
          rez.serialize(ready);
          rez.serialize(effects);
          rez.serialize<bool>(check_initialized);
        }
        runtime->send_equivalence_set_remote_updates(rit->first, rez);
        map_applied_events.insert(applied);
        remote_events.insert(ready);
        if (track_effects)
          effects_events.insert(effects);
      }
    }

    //--------------------------------------------------------------------------
    void RemoteEqTracker::perform_remote_acquires(Operation *op, 
                                       const unsigned index,
                                       const RegionUsage &usage,
                                       const FieldMask &user_mask,
                                       const ApEvent term_event,
                                       std::set<RtEvent> &map_applied_events,
                                       std::set<ApEvent> &acquired_events,
                                       RemoteEqTracker *inst_target)
    //--------------------------------------------------------------------------
    {
#ifdef DEBUG_LEGION
      assert(!remote_sets.empty());
#endif
      if (this == inst_target)
      {
        remote_lock = new LocalLock();
        sync_events = new std::set<RtEvent>();
        remote_insts = new FieldMaskSet<LogicalView>();
      }
      for (std::map<AddressSpaceID,std::vector<EquivalenceSet*> >::
            const_iterator rit = remote_sets.begin(); 
            rit != remote_sets.end(); rit++)
      {
#ifdef DEBUG_LEGION
        assert(!rit->second.empty());
#endif
        const RtUserEvent applied = Runtime::create_rt_user_event();
        const ApUserEvent acquired = Runtime::create_ap_user_event();
        Serializer rez;
        {
          RezCheck z(rez);
          rez.serialize(source);
          rez.serialize<size_t>(rit->second.size());
          for (std::vector<EquivalenceSet*>::const_iterator it = 
                rit->second.begin(); it != rit->second.end(); it++)
            rez.serialize((*it)->did);
          op->pack_remote_operation(rez);
          rez.serialize(index);
          rez.serialize(usage);
          rez.serialize(user_mask);
          rez.serialize(term_event);
          rez.serialize(applied);
          rez.serialize(acquired);
          rez.serialize(inst_target);
        }
        runtime->send_equivalence_set_remote_acquires(rit->first, rez);
        map_applied_events.insert(applied);
        acquired_events.insert(acquired);
        if (this == inst_target)
        {
          AutoLock r_lock(*remote_lock);
          sync_events->insert(applied);
        }
      }
    }

    //--------------------------------------------------------------------------
    void RemoteEqTracker::perform_remote_releases(Operation *op,
                                       const unsigned index,
                                       const RegionUsage &usage,
                                       const FieldMask &user_mask,
                                       const ApEvent precondition,
                                       const ApEvent term_event,
                                       std::set<RtEvent> &map_applied_events,
                                       std::set<ApEvent> &released_events,
                                       RemoteEqTracker *inst_target)
    //--------------------------------------------------------------------------
    {
#ifdef DEBUG_LEGION
      assert(!remote_sets.empty());
#endif
      if (this == inst_target)
      {
        remote_lock = new LocalLock();
        sync_events = new std::set<RtEvent>();
        remote_insts = new FieldMaskSet<LogicalView>();
      }
      for (std::map<AddressSpaceID,std::vector<EquivalenceSet*> >::
            const_iterator rit = remote_sets.begin(); 
            rit != remote_sets.end(); rit++)
      {
#ifdef DEBUG_LEGION
        assert(!rit->second.empty());
#endif
        const RtUserEvent applied = Runtime::create_rt_user_event();
        const ApUserEvent released = Runtime::create_ap_user_event();
        Serializer rez;
        {
          RezCheck z(rez);
          rez.serialize(source);
          rez.serialize<size_t>(rit->second.size());
          for (std::vector<EquivalenceSet*>::const_iterator it = 
                rit->second.begin(); it != rit->second.end(); it++)
            rez.serialize((*it)->did);
          op->pack_remote_operation(rez);
          rez.serialize(index);
          rez.serialize(usage);
          rez.serialize(user_mask);
          rez.serialize(precondition);
          rez.serialize(term_event);
          rez.serialize(applied);
          rez.serialize(released);
          rez.serialize(inst_target);
        }
        runtime->send_equivalence_set_remote_releases(rit->first, rez);
        map_applied_events.insert(applied);
        released_events.insert(released);
        if (this == inst_target)
        {
          AutoLock r_lock(*remote_lock);
          sync_events->insert(applied);
        }
      }
    }

    //--------------------------------------------------------------------------
    void RemoteEqTracker::perform_remote_copies_across(Operation *op, 
                            const unsigned src_index,
                            const unsigned dst_index,
                            const RegionUsage &src_usage,
                            const RegionUsage &dst_usage,
                            const FieldMask &src_mask,
                            const FieldMask &dst_mask,
                            const InstanceSet &src_instances,
                            const InstanceSet &dst_instances,
                            const std::vector<InstanceView*> &src_views,
                            const std::vector<InstanceView*> &dst_views,
                            const LogicalRegion src_handle,
                            const LogicalRegion dst_handle,
                            const PredEvent pred_guard,
                            const ApEvent precondition,
                            const ReductionOpID redop,
                            const bool perfect,
                            const std::vector<unsigned> &src_indexes,
                            const std::vector<unsigned> &dst_indexes,
                                  std::set<RtEvent> &map_applied_events,
                                  std::set<ApEvent> &copy_events,
                                  std::set<IndexSpaceExpression*> &remote_exprs)
    //--------------------------------------------------------------------------
    {
#ifdef DEBUG_LEGION
      assert(!remote_sets.empty());
      assert(src_instances.size() == src_views.size());
      assert(dst_instances.size() == dst_views.size());
      assert(src_indexes.size() == dst_indexes.size());
#endif
      for (std::map<AddressSpaceID,std::vector<EquivalenceSet*> >::
            const_iterator rit = remote_sets.begin(); 
            rit != remote_sets.end(); rit++)
      {
#ifdef DEBUG_LEGION
        assert(!rit->second.empty());
#endif
        const ApUserEvent copy = Runtime::create_ap_user_event();
        const RtUserEvent applied = Runtime::create_rt_user_event();
        Serializer rez;
        {
          RezCheck z(rez);
          rez.serialize(source);
          rez.serialize<size_t>(rit->second.size());
          for (std::vector<EquivalenceSet*>::const_iterator it = 
                rit->second.begin(); it != rit->second.end(); it++)
          {
            rez.serialize((*it)->did);
            remote_exprs.insert((*it)->set_expr);
          }
          op->pack_remote_operation(rez);
          rez.serialize(src_index);
          rez.serialize(dst_index);
          rez.serialize(src_usage);
          rez.serialize(dst_usage);
          rez.serialize(src_mask);
          rez.serialize(dst_mask);
          rez.serialize<size_t>(src_instances.size());
          for (unsigned idx = 0; idx < src_instances.size(); idx++)
          {
            src_instances[idx].pack_reference(rez);
            rez.serialize(src_views[idx]->did);
          }
          rez.serialize<size_t>(dst_instances.size());
          for (unsigned idx = 0; idx < dst_instances.size(); idx++)
          {
            dst_instances[idx].pack_reference(rez);
            rez.serialize(dst_views[idx]->did); 
          }
          rez.serialize(src_handle);
          rez.serialize(dst_handle);
          rez.serialize(pred_guard);
          rez.serialize(precondition);
          rez.serialize(redop);
          rez.serialize<bool>(perfect);
          if (!perfect)
          {
            rez.serialize<size_t>(src_indexes.size());
            for (unsigned idx = 0; idx < src_indexes.size(); idx++)
            {
              rez.serialize(src_indexes[idx]);
              rez.serialize(dst_indexes[idx]);
            }
          }
          rez.serialize(applied);
          rez.serialize(copy);
        }
        runtime->send_equivalence_set_remote_copies_across(rit->first, rez);
        map_applied_events.insert(applied);
        copy_events.insert(copy);
      }
    }

    //--------------------------------------------------------------------------
    void RemoteEqTracker::perform_remote_overwrite(Operation *op, 
                                  const unsigned index,
                                  const RegionUsage &usage,
                                  LogicalView *overwrite_view,
                                  const FieldMask &overwrite_mask,
                                  const PredEvent pred_guard,
                                  const ApEvent precondition,
                                  const ApEvent term_event,
                                  const bool add_restriction,
                                  const bool track_effects,
                                  std::set<RtEvent> &map_applied_events,
                                  std::set<ApEvent> &effects_events,
                                  std::set<IndexSpaceExpression*> &remote_exprs)
    //--------------------------------------------------------------------------
    {
#ifdef DEBUG_LEGION
      assert(!remote_sets.empty());
#endif
      for (std::map<AddressSpaceID,std::vector<EquivalenceSet*> >::
            const_iterator rit = remote_sets.begin(); 
            rit != remote_sets.end(); rit++)
      {
#ifdef DEBUG_LEGION
        assert(!rit->second.empty());
#endif
        const RtUserEvent applied = Runtime::create_rt_user_event();
        const ApUserEvent effects = track_effects ? 
          Runtime::create_ap_user_event() : ApUserEvent::NO_AP_USER_EVENT;
        Serializer rez;
        {
          RezCheck z(rez);
          rez.serialize(source);
          rez.serialize<size_t>(rit->second.size());
          for (std::vector<EquivalenceSet*>::const_iterator it = 
                rit->second.begin(); it != rit->second.end(); it++)
          {
            rez.serialize((*it)->did);
            remote_exprs.insert((*it)->set_expr);
          }
          op->pack_remote_operation(rez);
          rez.serialize(index);
          rez.serialize(usage);
          rez.serialize(overwrite_view->did);
          rez.serialize(overwrite_mask);
          rez.serialize(pred_guard);
          rez.serialize(precondition);
          rez.serialize(term_event);
          rez.serialize<bool>(add_restriction);
          rez.serialize(applied);
          rez.serialize(effects);
        }
        runtime->send_equivalence_set_remote_overwrites(rit->first, rez);
        map_applied_events.insert(applied);
      }
    }

    //--------------------------------------------------------------------------
    void RemoteEqTracker::perform_remote_filter(Operation *op, 
                                         LogicalView *filter_view,
                                         const FieldMask &filter_mask,
                                         const bool remove_restriction,
                                         std::set<RtEvent> &map_applied_events)
    //--------------------------------------------------------------------------
    {
#ifdef DEBUG_LEGION
      assert(!remote_sets.empty());
#endif
      for (std::map<AddressSpaceID,std::vector<EquivalenceSet*> >::
            const_iterator rit = remote_sets.begin(); 
            rit != remote_sets.end(); rit++)
      {
#ifdef DEBUG_LEGION
        assert(!rit->second.empty());
#endif
        const RtUserEvent applied = Runtime::create_rt_user_event();
        Serializer rez;
        {
          RezCheck z(rez);
          rez.serialize(source);
          rez.serialize<size_t>(rit->second.size());
          for (std::vector<EquivalenceSet*>::const_iterator it = 
                rit->second.begin(); it != rit->second.end(); it++)
            rez.serialize((*it)->did);
          op->pack_remote_operation(rez);
          rez.serialize(filter_view->did);
          rez.serialize(filter_mask);
          rez.serialize(remove_restriction);
          rez.serialize(applied);
        }
        runtime->send_equivalence_set_remote_filters(rit->first, rez);
        map_applied_events.insert(applied);
      }
    }

    //--------------------------------------------------------------------------
    void RemoteEqTracker::sync_remote_instances(FieldMaskSet<LogicalView> &set)
    //--------------------------------------------------------------------------
    {
#ifdef DEBUG_LEGION
      assert(remote_lock != NULL);
      assert(sync_events != NULL);
      assert(remote_insts != NULL);
#endif
      RtEvent wait_on;
      {
        AutoLock r_lock(*remote_lock);
#ifdef DEBUG_LEGION
        assert(!sync_events->empty());
#endif
        wait_on = Runtime::merge_events(*sync_events);
        sync_events->clear();
      }
      if (wait_on.exists() && !wait_on.has_triggered())
        wait_on.wait();
      // Do a second round to make sure all the views are valid
      // Don't need the lock this time as we know all the updates
      // have arrived now
      if (!sync_events->empty())
      {
        wait_on = Runtime::merge_events(*sync_events);
        if (wait_on.exists() && !wait_on.has_triggered())
          wait_on.wait();
      }
      for (FieldMaskSet<LogicalView>::const_iterator it = 
            remote_insts->begin(); it != remote_insts->end(); it++)
        set.insert(it->first, it->second);
      delete remote_lock;
      delete sync_events;
      delete remote_insts;
    }

    //--------------------------------------------------------------------------
    void RemoteEqTracker::sync_remote_instances(FieldMaskSet<InstanceView> &set)
    //--------------------------------------------------------------------------
    {
#ifdef DEBUG_LEGION
      assert(remote_lock != NULL);
      assert(sync_events != NULL);
      assert(remote_insts != NULL);
#endif
      RtEvent wait_on;
      {
        AutoLock r_lock(*remote_lock);
#ifdef DEBUG_LEGION
        assert(!sync_events->empty());
#endif
        wait_on = Runtime::merge_events(*sync_events);
        sync_events->clear();
      }
      if (wait_on.exists() && !wait_on.has_triggered())
        wait_on.wait();
      // Do a second round to make sure all the views are valid
      // Don't need the lock this time as we know all the updates
      // have arrived now
      if (!sync_events->empty())
      {
        wait_on = Runtime::merge_events(*sync_events);
        if (wait_on.exists() && !wait_on.has_triggered())
          wait_on.wait();
      }
      for (FieldMaskSet<LogicalView>::const_iterator it = 
            remote_insts->begin(); it != remote_insts->end(); it++)
      {
        InstanceView *view = it->first->as_instance_view();
        set.insert(view, it->second);
      }
      delete remote_lock;
      delete sync_events;
      delete remote_insts;
    }

    //--------------------------------------------------------------------------
    void RemoteEqTracker::sync_remote_instances(FieldMaskSet<ReductionView> &st)
    //--------------------------------------------------------------------------
    {
#ifdef DEBUG_LEGION
      assert(remote_lock != NULL);
      assert(sync_events != NULL);
      assert(remote_insts != NULL);
#endif
      RtEvent wait_on;
      {
        AutoLock r_lock(*remote_lock);
#ifdef DEBUG_LEGION
        assert(!sync_events->empty());
#endif
        wait_on = Runtime::merge_events(*sync_events);
        sync_events->clear();
      }
      if (wait_on.exists() && !wait_on.has_triggered())
        wait_on.wait();
      // Do a second round to make sure all the views are valid
      // Don't need the lock this time as we know all the updates
      // have arrived now
      if (!sync_events->empty())
      {
        wait_on = Runtime::merge_events(*sync_events);
        if (wait_on.exists() && !wait_on.has_triggered())
          wait_on.wait();
      }
      for (FieldMaskSet<LogicalView>::const_iterator it = 
            remote_insts->begin(); it != remote_insts->end(); it++)
      {
        ReductionView *view = it->first->as_reduction_view();
        st.insert(view, it->second);
      }
      delete remote_lock;
      delete sync_events;
      delete remote_insts;
    }

    //--------------------------------------------------------------------------
    void RemoteEqTracker::process_remote_instances(Deserializer &derez,
                                                   Runtime *runtime)
    //--------------------------------------------------------------------------
    {
#ifdef DEBUG_LEGION
      assert(remote_lock != NULL);
      assert(sync_events != NULL);
      assert(remote_insts != NULL);
#endif
      size_t num_views;
      derez.deserialize(num_views);
      AutoLock r_lock(*remote_lock);
      for (unsigned idx = 0; idx < num_views; idx++)
      {
        DistributedID view_did;
        derez.deserialize(view_did);
        RtEvent ready;  
        LogicalView *view = 
          runtime->find_or_request_logical_view(view_did, ready);
        if (ready.exists())
          sync_events->insert(ready);
        FieldMask mask;
        derez.deserialize(mask);
        remote_insts->insert(view, mask);
      }
      bool remote_restrict;
      derez.deserialize(remote_restrict);
      if (remote_restrict)
        restricted = true;
    }

    //--------------------------------------------------------------------------
    /*static*/ void RemoteEqTracker::handle_remote_request_instances(
                                          Deserializer &derez, Runtime *runtime)
    //--------------------------------------------------------------------------
    {
      DerezCheck z(derez);
      AddressSpaceID source;
      derez.deserialize(source);
      size_t num_eq_sets;
      derez.deserialize(num_eq_sets);
      std::set<RtEvent> ready_events;
      std::vector<EquivalenceSet*> eq_sets(num_eq_sets, NULL);
      for (unsigned idx = 0; idx < num_eq_sets; idx++)
      {
        DistributedID did;
        derez.deserialize(did);
        RtEvent ready;
        eq_sets[idx] = runtime->find_or_request_equivalence_set(did, ready); 
        if (ready.exists())
          ready_events.insert(ready);
      }
      FieldMask request_mask;
      derez.deserialize(request_mask);
      RemoteEqTracker *target;
      derez.deserialize(target);
      RtUserEvent ready;
      derez.deserialize(ready);

      bool restricted = false;
      FieldMaskSet<LogicalView> valid_insts;
      RemoteEqTracker remote_tracker(source, runtime);
      if (!ready_events.empty())
      {
        const RtEvent wait_on = Runtime::merge_events(ready_events);
        ready_events.clear();
        wait_on.wait();
      }
      for (std::vector<EquivalenceSet*>::const_iterator it = 
            eq_sets.begin(); it != eq_sets.end(); it++)
        if ((*it)->find_valid_instances(remote_tracker, 
                                        valid_insts, request_mask))
          restricted = true;
      if (remote_tracker.has_remote_sets())
        remote_tracker.request_remote_instances(valid_insts, request_mask,
                                                ready_events, target);
      if (!valid_insts.empty())
      {
        const RtUserEvent response_event = Runtime::create_rt_user_event();
        Serializer rez;
        {
          RezCheck z(rez);
          rez.serialize(target);
          rez.serialize(response_event);
          rez.serialize<size_t>(valid_insts.size());
          for (FieldMaskSet<LogicalView>::const_iterator it = 
                valid_insts.begin(); it != valid_insts.end(); it++)
          {
            rez.serialize(it->first->did);
            rez.serialize(it->second);
          }
          rez.serialize<bool>(restricted);
        }
        runtime->send_equivalence_set_remote_instances(source, rez);
        ready_events.insert(response_event);
      }
      if (!ready_events.empty())
        Runtime::trigger_event(ready, Runtime::merge_events(ready_events));
      else
        Runtime::trigger_event(ready);
    }

    //--------------------------------------------------------------------------
    /*static*/ void RemoteEqTracker::handle_remote_request_reductions(
                                          Deserializer &derez, Runtime *runtime)
    //--------------------------------------------------------------------------
    {
      DerezCheck z(derez);
      AddressSpaceID source;
      derez.deserialize(source);
      size_t num_eq_sets;
      derez.deserialize(num_eq_sets);
      std::set<RtEvent> ready_events;
      std::vector<EquivalenceSet*> eq_sets(num_eq_sets, NULL);
      for (unsigned idx = 0; idx < num_eq_sets; idx++)
      {
        DistributedID did;
        derez.deserialize(did);
        RtEvent ready;
        eq_sets[idx] = runtime->find_or_request_equivalence_set(did, ready); 
        if (ready.exists())
          ready_events.insert(ready);
      }
      FieldMask request_mask;
      derez.deserialize(request_mask);
      ReductionOpID redop;
      derez.deserialize(redop);
      RemoteEqTracker *target;
      derez.deserialize(target);
      RtUserEvent ready;
      derez.deserialize(ready);

      bool restricted = false;
      FieldMaskSet<ReductionView> reduction_insts;
      RemoteEqTracker remote_tracker(source, runtime);
      if (!ready_events.empty())
      {
        const RtEvent wait_on = Runtime::merge_events(ready_events);
        ready_events.clear();
        wait_on.wait();
      }
      for (std::vector<EquivalenceSet*>::const_iterator it = 
            eq_sets.begin(); it != eq_sets.end(); it++)
        if ((*it)->find_reduction_instances(remote_tracker, reduction_insts,
                                            redop, request_mask))
          restricted = true;
      if (remote_tracker.has_remote_sets())
        remote_tracker.request_remote_reductions(reduction_insts, request_mask,
                                                 redop, ready_events, target);
      if (!reduction_insts.empty())
      {
        const RtUserEvent response_event = Runtime::create_rt_user_event();
        Serializer rez;
        {
          RezCheck z(rez);
          rez.serialize(target);
          rez.serialize(response_event);
          rez.serialize<size_t>(reduction_insts.size());
          for (FieldMaskSet<ReductionView>::const_iterator it = 
                reduction_insts.begin(); it != reduction_insts.end(); it++)
          {
            rez.serialize(it->first->did);
            rez.serialize(it->second);
          }
          rez.serialize<bool>(restricted);
        }
        runtime->send_equivalence_set_remote_instances(source, rez);
        ready_events.insert(response_event);
      }
      if (!ready_events.empty())
        Runtime::trigger_event(ready, Runtime::merge_events(ready_events));
      else
        Runtime::trigger_event(ready);
    }

    //--------------------------------------------------------------------------
    /*static*/ void RemoteEqTracker::handle_remote_updates(
                                          Deserializer &derez, Runtime *runtime)
    //--------------------------------------------------------------------------
    {
      DerezCheck z(derez);
      AddressSpaceID source;
      derez.deserialize(source);
      size_t num_eq_sets;
      derez.deserialize(num_eq_sets);
      std::set<RtEvent> ready_events;
      std::vector<EquivalenceSet*> eq_sets(num_eq_sets, NULL);
      for (unsigned idx = 0; idx < num_eq_sets; idx++)
      {
        DistributedID did;
        derez.deserialize(did);
        RtEvent ready;
        eq_sets[idx] = runtime->find_or_request_equivalence_set(did, ready); 
        if (ready.exists())
          ready_events.insert(ready);
      }
      RemoteOp *op = RemoteOp::unpack_remote_operation(derez, runtime);
      unsigned index;
      derez.deserialize(index);
      LogicalRegion handle;
      derez.deserialize(handle);
      RegionUsage usage;
      derez.deserialize(usage);
      FieldMask user_mask;
      derez.deserialize(user_mask);
      size_t num_targets;
      derez.deserialize(num_targets);
      InstanceSet targets(num_targets);
      std::vector<InstanceView*> target_views(num_targets, NULL);
      for (unsigned idx = 0; idx < num_targets; idx++)
      {
        DistributedID did;
        derez.deserialize(did);
        RtEvent ready;
        PhysicalManager *manager = 
          runtime->find_or_request_physical_manager(did, ready);
        if (ready.exists())
          ready_events.insert(ready);
        derez.deserialize(did);
        LogicalView *view = runtime->find_or_request_logical_view(did, ready);
        target_views[idx] = static_cast<InstanceView*>(view);
        if (ready.exists())
          ready_events.insert(ready);
        FieldMask valid_fields;
        derez.deserialize(valid_fields);
        targets[idx] = InstanceRef(manager, valid_fields);
      }
      ApEvent precondition;
      derez.deserialize(precondition);
      ApEvent term_event;
      derez.deserialize(term_event);
      RtUserEvent applied;
      derez.deserialize(applied);
      ApUserEvent remote_ready;
      derez.deserialize(remote_ready);
      ApUserEvent effects_done;
      derez.deserialize(effects_done);
      const bool track_effects = effects_done.exists();
      bool check_initialized;
      derez.deserialize(check_initialized);

      std::set<EquivalenceSet*> dummy_alt_sets;
      RemoteEqTracker remote_tracker(source, runtime);
      std::map<RtEvent,CopyFillAggregator*> input_aggregators;
      CopyFillAggregator *output_aggregator = NULL;
      std::set<RtEvent> guard_events;
      std::set<RtEvent> map_applied_events;
      std::set<ApEvent> remote_events;
      std::set<ApEvent> effects_events;
      PhysicalTraceInfo trace_info(op);
      std::set<IndexSpaceExpression*> local_exprs;
      // Make sure that all our pointers are ready
      if (!ready_events.empty())
      {
        const RtEvent wait_on = Runtime::merge_events(ready_events);
        wait_on.wait();
      }
      if (!IS_DISCARD(usage) && !IS_SIMULT(usage) && check_initialized)
      {
        FieldMask initialized(user_mask);
        for (std::vector<EquivalenceSet*>::const_iterator it = 
              eq_sets.begin(); it != eq_sets.end(); it++)
        {
          (*it)->update_set(remote_tracker, dummy_alt_sets, op, index, 
                usage, user_mask, targets, target_views, input_aggregators, 
                output_aggregator,map_applied_events,guard_events,&initialized);
          local_exprs.insert((*it)->set_expr);
        }
        if (user_mask != initialized)
        {
          RegionNode *region_node = runtime->forest->get_node(handle);
          const FieldMask uninitialized = user_mask - initialized;
          region_node->report_uninitialized_usage(op,index,usage,uninitialized);
        }
      }
      else
      {
        for (std::vector<EquivalenceSet*>::const_iterator it = 
              eq_sets.begin(); it != eq_sets.end(); it++)
        {
          (*it)->update_set(remote_tracker, dummy_alt_sets, op, index, usage, 
                          user_mask, targets, target_views, input_aggregators, 
                          output_aggregator, map_applied_events, guard_events);
          local_exprs.insert((*it)->set_expr);
        }
      }
      IndexSpaceExpression *local_expr = 
        runtime->forest->union_index_spaces(local_exprs);
      // If we have remote messages to send do that now
      if (remote_tracker.has_remote_sets())
      {
        std::set<IndexSpaceExpression*> remote_exprs;
        remote_tracker.perform_remote_updates(op, index, handle, usage, 
               user_mask, targets, target_views, precondition, term_event, 
               map_applied_events, remote_events, effects_events, remote_exprs,
               track_effects, check_initialized);
        local_expr = runtime->forest->subtract_index_spaces(local_expr,
            runtime->forest->union_index_spaces(remote_exprs));
      }
      // If we have any input aggregators, perform those copies now too
      // so that we know they'll be done before we do our registration
      if (!input_aggregators.empty())
      {
        for (std::map<RtEvent,CopyFillAggregator*>::const_iterator it = 
              input_aggregators.begin(); it != input_aggregators.end(); it++)
        {
          const RtEvent done = 
            it->second->issue_updates(trace_info, precondition);
          if (done.exists())
            guard_events.insert(done);
          if (it->second->release_guards(map_applied_events))
            delete it->second;
        }
      }
      // Wait for our guards to be done before continuing
      if (!guard_events.empty())
      {
        const RtEvent wait_on = Runtime::merge_events(guard_events);
        wait_on.wait();
      }
      if (term_event.exists() && (local_expr != NULL) && 
          (!local_expr->is_empty()))
      {
        const UniqueID op_id = op->get_unique_op_id();
        for (unsigned idx = 0; idx < targets.size(); idx++)
        {
          const FieldMask &inst_mask = targets[idx].get_valid_fields();
          ApEvent ready = target_views[idx]->register_user(usage, inst_mask, 
            local_expr, op_id, index, term_event,map_applied_events,trace_info);
          if (ready.exists())
            remote_events.insert(ready);
        }
      }
      // Perform any output copies (e.g. for restriction) that need to be done
      ApEvent result;
      if (output_aggregator != NULL)
      {
        // Make sure we don't defer this
        output_aggregator->issue_updates(trace_info, term_event);
        result = output_aggregator->summarize(trace_info);
        if (output_aggregator->release_guards(map_applied_events))
          delete output_aggregator;
      }
      // Now hook up all our output events
      if (!remote_events.empty())
        Runtime::trigger_event(remote_ready,
            Runtime::merge_events(&trace_info, remote_events));
      else
        Runtime::trigger_event(remote_ready);
      if (!map_applied_events.empty())
        Runtime::trigger_event(applied, 
            Runtime::merge_events(map_applied_events));
      else
        Runtime::trigger_event(applied);
      if (effects_done.exists())
        Runtime::trigger_event(effects_done, result);
      // We can clean up our remote operation
      delete op;
    }

    //--------------------------------------------------------------------------
    /*static*/ void RemoteEqTracker::handle_remote_acquires(Deserializer &derez,
                                                            Runtime *runtime)
    //--------------------------------------------------------------------------
    {
      DerezCheck z(derez);
      AddressSpaceID source;
      derez.deserialize(source);
      size_t num_eq_sets;
      derez.deserialize(num_eq_sets);
      std::set<RtEvent> ready_events;
      std::vector<EquivalenceSet*> eq_sets(num_eq_sets, NULL);
      for (unsigned idx = 0; idx < num_eq_sets; idx++)
      {
        DistributedID did;
        derez.deserialize(did);
        RtEvent ready;
        eq_sets[idx] = runtime->find_or_request_equivalence_set(did, ready); 
        if (ready.exists())
          ready_events.insert(ready);
      }
      RemoteOp *op = RemoteOp::unpack_remote_operation(derez, runtime);
      unsigned index;
      derez.deserialize(index);
      RegionUsage usage;
      derez.deserialize(usage);
      FieldMask user_mask;
      derez.deserialize(user_mask);
      ApEvent term_event;
      derez.deserialize(term_event);
      RtUserEvent applied;
      derez.deserialize(applied);
      ApUserEvent acquired;
      derez.deserialize(acquired);
      RemoteEqTracker *inst_target;
      derez.deserialize(inst_target);

      FieldMaskSet<InstanceView> instances;
      std::map<InstanceView*,std::set<IndexSpaceExpression*> > inst_exprs;
      std::set<EquivalenceSet*> dummy_alt_sets;
      RemoteEqTracker remote_tracker(source, runtime);
      std::set<RtEvent> map_applied_events;
      std::set<ApEvent> acquired_events;
      PhysicalTraceInfo trace_info(op);
      const UniqueID op_id = op->get_unique_op_id();
      // Make sure that all our pointers are ready
      if (!ready_events.empty())
      {
        const RtEvent wait_on = Runtime::merge_events(ready_events);
        wait_on.wait();
      }
      for (std::vector<EquivalenceSet*>::const_iterator it = 
            eq_sets.begin(); it != eq_sets.end(); it++)
        (*it)->acquire_restrictions(remote_tracker, dummy_alt_sets, op,
                  user_mask, instances, inst_exprs, map_applied_events);
      if (remote_tracker.has_remote_sets())
        remote_tracker.perform_remote_acquires(op, index, usage, user_mask, 
              term_event, map_applied_events, acquired_events, inst_target);
      // Now add users for all the instances
#ifdef DEBUG_LEGION
      assert(instances.size() == inst_exprs.size());
#endif
      for (std::map<InstanceView*,std::set<IndexSpaceExpression*> >::
           const_iterator it = inst_exprs.begin(); it != inst_exprs.end(); it++)
      {
        IndexSpaceExpression *union_expr = 
          runtime->forest->union_index_spaces(it->second);
        FieldMaskSet<InstanceView>::const_iterator finder = 
          instances.find(it->first);
#ifdef DEBUG_LEGION
        assert(finder != instances.end());
#endif
        ApEvent ready = it->first->register_user(usage, finder->second,
          union_expr, op_id, index, term_event, map_applied_events, trace_info);
        if (ready.exists())
          acquired_events.insert(ready);
      }
      // If we have response to send then we do that now
      if ((inst_target != NULL) && !instances.empty())
      {
        const RtUserEvent response_event = Runtime::create_rt_user_event();
        Serializer rez;
        {
          RezCheck z(rez);
          rez.serialize(inst_target);
          rez.serialize(response_event);
          rez.serialize<size_t>(instances.size());
          for (FieldMaskSet<InstanceView>::const_iterator it = 
                instances.begin(); it != instances.end(); it++)
          {
            rez.serialize(it->first->did);
            rez.serialize(it->second);
          }
          rez.serialize<bool>(false); // dummy restricted value
        }
        runtime->send_equivalence_set_remote_instances(source, rez);
        map_applied_events.insert(response_event);
      }
      if (!acquired_events.empty())
        Runtime::trigger_event(acquired,
            Runtime::merge_events(&trace_info, acquired_events));
      else
        Runtime::trigger_event(acquired);
      // Now we can trigger our applied event
      if (!map_applied_events.empty())
        Runtime::trigger_event(applied, 
            Runtime::merge_events(map_applied_events));
      else
        Runtime::trigger_event(applied);
      // Clean up the remote operation we allocated
      delete op;
    }

    //--------------------------------------------------------------------------
    /*static*/ void RemoteEqTracker::handle_remote_releases(Deserializer &derez,
                                                            Runtime *runtime)
    //--------------------------------------------------------------------------
    {
      DerezCheck z(derez);
      AddressSpaceID source;
      derez.deserialize(source);
      size_t num_eq_sets;
      derez.deserialize(num_eq_sets);
      std::set<RtEvent> ready_events;
      std::vector<EquivalenceSet*> eq_sets(num_eq_sets, NULL);
      for (unsigned idx = 0; idx < num_eq_sets; idx++)
      {
        DistributedID did;
        derez.deserialize(did);
        RtEvent ready;
        eq_sets[idx] = runtime->find_or_request_equivalence_set(did, ready); 
        if (ready.exists())
          ready_events.insert(ready);
      }
      RemoteOp *op = RemoteOp::unpack_remote_operation(derez, runtime);
      unsigned index;
      derez.deserialize(index);
      RegionUsage usage;
      derez.deserialize(usage);
      FieldMask user_mask;
      derez.deserialize(user_mask);
      ApEvent precondition;
      derez.deserialize(precondition);
      ApEvent term_event;
      derez.deserialize(term_event);
      RtUserEvent applied;
      derez.deserialize(applied);
      ApUserEvent released;
      derez.deserialize(released);
      RemoteEqTracker *inst_target;
      derez.deserialize(inst_target);

      FieldMaskSet<InstanceView> instances;
      std::map<InstanceView*,std::set<IndexSpaceExpression*> > inst_exprs;
      std::set<EquivalenceSet*> dummy_alt_sets;
      RemoteEqTracker remote_tracker(source, runtime);
      std::set<RtEvent> map_applied_events;
      std::set<ApEvent> released_events;
      PhysicalTraceInfo trace_info(op);
      const UniqueID op_id = op->get_unique_op_id();
      CopyFillAggregator *release_aggregator = NULL;
      // Make sure that all our pointers are ready
      if (!ready_events.empty())
      {
        const RtEvent wait_on = Runtime::merge_events(ready_events);
        wait_on.wait();
      }
      for (std::vector<EquivalenceSet*>::const_iterator it = 
            eq_sets.begin(); it != eq_sets.end(); it++)
        (*it)->release_restrictions(remote_tracker, dummy_alt_sets, op, 
                                    user_mask, release_aggregator, instances,
                                    inst_exprs, map_applied_events);
      if (remote_tracker.has_remote_sets())
        remote_tracker.perform_remote_releases(op, index, usage, user_mask, 
                              precondition, term_event, map_applied_events,
                              released_events, inst_target);
      // Issue any release copies/fills that need to be done
      if (release_aggregator != NULL)
      {
        const RtEvent done = 
          release_aggregator->issue_updates(trace_info, precondition);
        if (release_aggregator->release_guards(map_applied_events))
          delete release_aggregator;
        if (done.exists() && !done.has_triggered())
          done.wait();
      }
      // Now add users for all the instances
#ifdef DEBUG_LEGION
      assert(instances.size() == inst_exprs.size());
#endif
      for (std::map<InstanceView*,std::set<IndexSpaceExpression*> >::
           const_iterator it = inst_exprs.begin(); it != inst_exprs.end(); it++)
      {
        IndexSpaceExpression *union_expr = 
          runtime->forest->union_index_spaces(it->second);
        FieldMaskSet<InstanceView>::const_iterator finder = 
          instances.find(it->first);
#ifdef DEBUG_LEGION
        assert(finder != instances.end());
#endif
        ApEvent ready = it->first->register_user(usage, finder->second,
          union_expr, op_id, index, term_event, map_applied_events, trace_info);
        if (ready.exists())
          released_events.insert(ready);
      }
      // If we have response to send then we do that now
      if ((inst_target != NULL) && !instances.empty())
      {
        const RtUserEvent response_event = Runtime::create_rt_user_event();
        Serializer rez;
        {
          RezCheck z(rez);
          rez.serialize(inst_target);
          rez.serialize(response_event);
          rez.serialize<size_t>(instances.size());
          for (FieldMaskSet<InstanceView>::const_iterator it = 
                instances.begin(); it != instances.end(); it++)
          {
            rez.serialize(it->first->did);
            rez.serialize(it->second);
          }
        }
        runtime->send_equivalence_set_remote_instances(source, rez);
        map_applied_events.insert(response_event);
      }
      if (!released_events.empty())
        Runtime::trigger_event(released,
            Runtime::merge_events(&trace_info, released_events));
      else
        Runtime::trigger_event(released);
      // Now we can trigger our applied event
      if (!map_applied_events.empty())
        Runtime::trigger_event(applied, 
            Runtime::merge_events(map_applied_events));
      else
        Runtime::trigger_event(applied);
      // Clean up the remote operation we allocated
      delete op;
    }

    //--------------------------------------------------------------------------
    /*static*/ void RemoteEqTracker::handle_remote_copies_across(
                                          Deserializer &derez, Runtime *runtime)
    //--------------------------------------------------------------------------
    {
      DerezCheck z(derez);
      AddressSpaceID source;
      derez.deserialize(source);
      size_t num_eq_sets;
      derez.deserialize(num_eq_sets);
      std::set<RtEvent> ready_events;
      std::vector<EquivalenceSet*> eq_sets(num_eq_sets, NULL);
      for (unsigned idx = 0; idx < num_eq_sets; idx++)
      {
        DistributedID did;
        derez.deserialize(did);
        RtEvent ready;
        eq_sets[idx] = runtime->find_or_request_equivalence_set(did, ready); 
        if (ready.exists())
          ready_events.insert(ready);
      }
      RemoteOp *op = RemoteOp::unpack_remote_operation(derez, runtime);
      unsigned src_index, dst_index;
      derez.deserialize(src_index);
      derez.deserialize(dst_index);
      RegionUsage src_usage, dst_usage;
      derez.deserialize(src_usage);
      derez.deserialize(dst_usage);
      FieldMask src_mask, dst_mask;
      derez.deserialize(src_mask);
      derez.deserialize(dst_mask);
      size_t num_srcs;
      derez.deserialize(num_srcs);
      InstanceSet src_instances(num_srcs);
      std::vector<InstanceView*> src_views(num_srcs, NULL);
      for (unsigned idx = 0; idx < num_srcs; idx++)
      {
        RtEvent ready;
        src_instances[idx].unpack_reference(runtime, derez, ready);
        if (ready.exists())
          ready_events.insert(ready);
        DistributedID did;
        derez.deserialize(did);
        LogicalView *view = runtime->find_or_request_logical_view(did, ready);
        src_views[idx] = static_cast<InstanceView*>(view);
        if (ready.exists())
          ready_events.insert(ready);
      }
      size_t num_dsts;
      derez.deserialize(num_dsts);
      InstanceSet dst_instances(num_dsts);
      std::vector<InstanceView*> dst_views(num_dsts, NULL);
      for (unsigned idx = 0; idx < num_dsts; idx++)
      {
        RtEvent ready;
        dst_instances[idx].unpack_reference(runtime, derez, ready);
        if (ready.exists())
          ready_events.insert(ready);
        DistributedID did;
        derez.deserialize(did);
        LogicalView *view = runtime->find_or_request_logical_view(did, ready);
        dst_views[idx] = static_cast<InstanceView*>(view);
        if (ready.exists())
          ready_events.insert(ready);
      }
      LogicalRegion src_handle, dst_handle;
      derez.deserialize(src_handle);
      derez.deserialize(dst_handle);
      PredEvent pred_guard;
      derez.deserialize(pred_guard);
      ApEvent precondition;
      derez.deserialize(precondition);
      ReductionOpID redop;
      derez.deserialize(redop);
      bool perfect;
      derez.deserialize(perfect);
      std::vector<unsigned> src_indexes, dst_indexes;
      if (!perfect)
      {
        size_t num_indexes;
        derez.deserialize(num_indexes);
        src_indexes.resize(num_indexes);
        dst_indexes.resize(num_indexes);
        for (unsigned idx = 0; idx < num_indexes; idx++)
        {
          derez.deserialize(src_indexes[idx]);
          derez.deserialize(dst_indexes[idx]);
        }
      }
      RtUserEvent applied;
      derez.deserialize(applied);
      ApUserEvent copy;
      derez.deserialize(copy);

      std::set<EquivalenceSet*> dummy_alt_sets;
      RemoteEqTracker remote_tracker(source, runtime);
      CopyFillAggregator *across_aggregator = NULL;
      FieldMask initialized = src_mask;
      std::vector<CopyAcrossHelper*> across_helpers;
      RegionNode *dst_node = runtime->forest->get_node(dst_handle);
      IndexSpaceExpression *dst_expr = dst_node->get_index_space_expression();
      std::set<IndexSpaceExpression*> local_exprs;
      std::set<RtEvent> map_applied_events;
      std::set<ApEvent> copy_events;
      PhysicalTraceInfo trace_info(op);
      // Make sure that all our pointers are ready
      if (!ready_events.empty())
      {
        const RtEvent wait_on = Runtime::merge_events(ready_events);
        wait_on.wait();
      }
      if (perfect)
      {
        for (std::vector<EquivalenceSet*>::const_iterator it = 
              eq_sets.begin(); it != eq_sets.end(); it++)
        {
          // Check that the index spaces intersect
          IndexSpaceExpression *overlap = 
            runtime->forest->intersect_index_spaces((*it)->set_expr, dst_expr);
          (*it)->issue_across_copies(remote_tracker, dummy_alt_sets, op,
              src_index, dst_index, dst_usage, src_mask, src_instances, 
              dst_instances, src_views, dst_views, overlap, across_aggregator,
              pred_guard, redop, initialized, map_applied_events);
          local_exprs.insert(overlap);
        }
      }
      else
      {
        for (unsigned idx = 0; idx < dst_instances.size(); idx++)
        {
          across_helpers.push_back(
              new CopyAcrossHelper(src_mask, src_indexes, dst_indexes));
          InstanceManager *manager = 
            dst_instances[idx].get_manager()->as_instance_manager();
          manager->initialize_across_helper(across_helpers.back(), 
                                dst_mask, src_indexes, dst_indexes);
        }
        for (std::vector<EquivalenceSet*>::const_iterator it = 
              eq_sets.begin(); it != eq_sets.end(); it++)
        {
          // Check that the index spaces intersect
          IndexSpaceExpression *overlap = 
            runtime->forest->intersect_index_spaces((*it)->set_expr, dst_expr);
          (*it)->issue_across_copies(remote_tracker, dummy_alt_sets, op,
                                     src_index, dst_index, dst_usage, 
                                     src_mask, src_instances, dst_instances,
                                     src_views, dst_views, overlap, 
                                     across_aggregator, pred_guard, redop, 
                                     initialized, map_applied_events, 
                                     &src_indexes,&dst_indexes,&across_helpers);
          local_exprs.insert(overlap);
        } 
      }
      if (initialized != src_mask)
      {
        RegionNode *src_node = runtime->forest->get_node(src_handle);
        const FieldMask uninitialized = src_mask - initialized;
        src_node->report_uninitialized_usage(op, src_index,
                                             src_usage, uninitialized);
      }
      IndexSpaceExpression *local_expr = 
        runtime->forest->union_index_spaces(local_exprs);
      if (remote_tracker.has_remote_sets())
      {
        std::set<IndexSpaceExpression*> remote_exprs;
        remote_tracker.perform_remote_copies_across(op, src_index, dst_index,
            src_usage, dst_usage, src_mask, dst_mask, src_instances, 
            dst_instances, src_views, dst_views, src_handle, dst_handle,
            pred_guard, precondition, redop, perfect, src_indexes, 
            dst_indexes, map_applied_events, copy_events, remote_exprs);
        IndexSpaceExpression *remote_expr = 
          runtime->forest->union_index_spaces(remote_exprs);
        local_expr = 
          runtime->forest->subtract_index_spaces(local_expr, remote_expr);
      }
      if (across_aggregator != NULL)
      {
        // Record the event field preconditions for each view
        // Use the destination expr since we know we we're only actually
        // issuing copies for that particular expression
        const bool has_src_preconditions = !src_instances.empty();
        if (has_src_preconditions)
        {
          for (unsigned idx = 0; idx < src_instances.size(); idx++)
          {
            const InstanceRef &ref = src_instances[idx];
            const ApEvent event = ref.get_ready_event();
            if (!event.exists())
              continue;
            const FieldMask &mask = ref.get_valid_fields();
            InstanceView *view = src_views[idx];
            across_aggregator->record_precondition(view, true/*reading*/,
                                                   event, mask, local_expr);
          }
        } 
        for (unsigned idx = 0; idx < dst_instances.size(); idx++)
        {
          const InstanceRef &ref = dst_instances[idx];
          const ApEvent event = ref.get_ready_event();
          if (!event.exists())
            continue;
          const FieldMask &mask = ref.get_valid_fields();
          InstanceView *view = dst_views[idx];
          across_aggregator->record_precondition(view, false/*reading*/,
                                                 event, mask, local_expr);
        }
        const RtEvent done = 
          across_aggregator->issue_updates(trace_info, precondition,
              has_src_preconditions, true/*has dst preconditions*/);
        if (done.exists() && !done.has_triggered())
          done.wait();
        const ApEvent result = across_aggregator->summarize(trace_info);
        if (result.exists())
          copy_events.insert(result);
        if (across_aggregator->release_guards(map_applied_events))
          delete across_aggregator;
      }
      if (!across_helpers.empty())
      {
        for (unsigned idx = 0; idx < across_helpers.size(); idx++)
          delete across_helpers[idx];
      }
      if (!copy_events.empty())
        Runtime::trigger_event(copy,
            Runtime::merge_events(&trace_info, copy_events));
      else
        Runtime::trigger_event(copy);
      // Now we can trigger our applied event
      if (!map_applied_events.empty())
        Runtime::trigger_event(applied, 
            Runtime::merge_events(map_applied_events));
      else
        Runtime::trigger_event(applied);
      delete op;
    }

    //--------------------------------------------------------------------------
<<<<<<< HEAD
    void EquivalenceSet::request_valid_copy(Operation *op, 
                                            FieldMask request_mask,
                                            const RegionUsage usage,
                                            std::set<RtEvent> &ready_events, 
                                            std::set<RtEvent> &applied_events,
                                            AddressSpaceID request_space,
                                            const bool runtime_relaxed,
                                            PendingRequest *pending_request)
=======
    /*static*/ void RemoteEqTracker::handle_remote_overwrites(
                                          Deserializer &derez, Runtime *runtime)
>>>>>>> fdcb57db
    //--------------------------------------------------------------------------
    {
      DerezCheck z(derez);
      AddressSpaceID source;
      derez.deserialize(source);
      size_t num_eq_sets;
      derez.deserialize(num_eq_sets);
      std::set<RtEvent> ready_events;
      std::vector<EquivalenceSet*> eq_sets(num_eq_sets, NULL);
      for (unsigned idx = 0; idx < num_eq_sets; idx++)
      {
        DistributedID did;
        derez.deserialize(did);
        RtEvent ready;
        eq_sets[idx] = runtime->find_or_request_equivalence_set(did, ready); 
        if (ready.exists())
          ready_events.insert(ready);
      }
      RemoteOp *op = RemoteOp::unpack_remote_operation(derez, runtime);
      unsigned index;
      derez.deserialize(index);
      RegionUsage usage;
      derez.deserialize(usage);
      DistributedID view_did;
      derez.deserialize(view_did);
      RtEvent view_ready;
      LogicalView *overwrite_view = 
        runtime->find_or_request_logical_view(view_did, view_ready);
      if (view_ready.exists())
        ready_events.insert(view_ready);
      FieldMask overwrite_mask;
      derez.deserialize(overwrite_mask);
      PredEvent pred_guard;
      derez.deserialize(pred_guard);
      ApEvent precondition;
      derez.deserialize(precondition);
      ApEvent term_event;
      derez.deserialize(term_event);
      bool add_restriction;
      derez.deserialize(add_restriction);
      RtUserEvent applied;
      derez.deserialize(applied);
      ApUserEvent effects;
      derez.deserialize(effects);

      CopyFillAggregator *output_aggregator = NULL;
      std::set<EquivalenceSet*> dummy_alt_sets;
      RemoteEqTracker remote_tracker(source, runtime);
      std::set<RtEvent> map_applied_events;
      std::set<ApEvent> effects_events;
      PhysicalTraceInfo trace_info(op);
      const UniqueID op_id = op->get_unique_op_id();
      std::set<IndexSpaceExpression*> local_exprs;
      // Make sure that all our pointers are ready
      if (!ready_events.empty())
      {
        const RtEvent wait_on = Runtime::merge_events(ready_events);
        wait_on.wait();
      }
      for (std::vector<EquivalenceSet*>::const_iterator it = 
            eq_sets.begin(); it != eq_sets.end(); it++)
      {
        (*it)->overwrite_set(remote_tracker, dummy_alt_sets, op, index, 
                             overwrite_view, overwrite_mask, output_aggregator,
                             map_applied_events, pred_guard, add_restriction);
        local_exprs.insert((*it)->set_expr);
      }
      IndexSpaceExpression *local_expr = 
        runtime->forest->union_index_spaces(local_exprs);
      if (remote_tracker.has_remote_sets())
      {
        std::set<IndexSpaceExpression*> remote_exprs;
        remote_tracker.perform_remote_overwrite(op, index, usage, 
                overwrite_view, overwrite_mask, pred_guard, precondition, 
                term_event, add_restriction, effects.exists(), 
                map_applied_events, effects_events, remote_exprs);
        local_expr = runtime->forest->subtract_index_spaces(local_expr,
            runtime->forest->union_index_spaces(remote_exprs));
      }
      if (output_aggregator != NULL)
      {
        const RtEvent done = 
          output_aggregator->issue_updates(trace_info, precondition);
        if (done.exists() && !done.has_triggered())
          done.wait();
        const ApEvent result = output_aggregator->summarize(trace_info); 
        if (result.exists())
          effects_events.insert(result);
        if (output_aggregator->release_guards(map_applied_events))
          delete output_aggregator;
      }
      if (term_event.exists())
      {
<<<<<<< HEAD
#ifdef DEBUG_LEGION
        assert(pending_request == NULL);
#endif
        // Check to see which fields we need to request
        if (IS_REDUCE(usage))
        {
#ifdef DEBUG_LEGION
          assert(usage.redop != 0);
#endif
          // Check to see if we are single or multiple reduce with
          // the right reduction operator
          FieldMask valid_mask = 
                      request_mask & (single_redop_fields | multi_redop_fields);
          if (!!valid_mask)
          {
            LegionMap<ReductionOpID,FieldMask>::aligned::const_iterator
              finder = redop_modes.find(usage.redop);
            if (finder != redop_modes.end())
            {
              valid_mask &= finder->second;
              if (!!valid_mask)
                request_mask -= valid_mask;
            }
          }
        }
        else if (IS_READ_ONLY(usage))
        {
          // For read-only we'll be happy with 
          // exclusive, shared, or single reduce
          const FieldMask valid_mask = request_mask & 
            (exclusive_fields | shared_fields | single_redop_fields);
          if (!!valid_mask)
          {
            request_mask -= valid_mask;
            // If we overlap on single reduce record that we mutated this
            // already to prevent it from being invalidated underneath us
            if (!!single_redop_fields)
            {
              const FieldMask redop_overlap = valid_mask & single_redop_fields;
              if (!!redop_overlap)
                record_mutated_guard(op, redop_overlap);
            }
          }
        }
        else if (runtime_relaxed)
        {
          // for relaxed read-write we need to be in 
          const FieldMask valid_mask = request_mask & relaxed_fields;
          if (!!valid_mask)
            request_mask -= valid_mask;
        }
        else
        {
          // for write privileges then we need to be exclusive or single reduce
          const FieldMask valid_mask = request_mask & 
            (exclusive_fields | single_redop_fields);
          if (!!valid_mask)
          {
            request_mask -= valid_mask;
            // If we overlap on single reduce record that we mutated this
            // already to prevent it from being invalidated underneath us
            if (!!single_redop_fields)
            {
              const FieldMask redop_overlap = valid_mask & single_redop_fields;
              if (!!redop_overlap)
                record_mutated_guard(op, redop_overlap);
            }
          }
        }
        // If not all our fields are valid send a request to the owner
        if (!!request_mask)
        {
          // Check to see if there are already any pending requests
          // that we need to check against
          if (!outstanding_requests.empty() &&
              !(request_mask * outstanding_requests.get_valid_mask()))
          {
            for (FieldMaskSet<PendingRequest>::const_iterator it = 
                  outstanding_requests.begin(); it != 
                  outstanding_requests.end(); it++)
            {
              const FieldMask overlap = request_mask & it->second;
              if (!overlap)
                continue;
              ready_events.insert(it->first->ready_event);
              applied_events.insert(it->first->applied_event);
              request_mask -= overlap;
              if (!request_mask)
                break;
            }
          }
          // If we still have fields to request then issue our request
          if (!!request_mask)
          {
            RtUserEvent ready = Runtime::create_rt_user_event();
            RtUserEvent applied = Runtime::create_rt_user_event(); 
            PendingRequest *request = 
              new PendingRequest(op, ready, applied, usage, runtime_relaxed);
            Serializer rez;
            {
              RezCheck z(rez);
              rez.serialize(did);
              rez.serialize(request_mask);
              rez.serialize(usage);
              rez.serialize(request);
              rez.serialize<bool>(runtime_relaxed);
            }
            runtime->send_equivalence_set_valid_request(logical_owner_space,
                                                        rez);
            outstanding_requests.insert(request, request_mask);
            ready_events.insert(ready);
            applied_events.insert(applied);
          }
        }
=======
        InstanceView *inst_view = overwrite_view->as_instance_view();
        const ApEvent ready = inst_view->register_user(usage, 
                overwrite_mask, local_expr, op_id, index, term_event,
                map_applied_events, trace_info);
        if (ready.exists())
          effects_events.insert(ready);
      }
      if (effects.exists())
      {
        if (!effects_events.empty())
          Runtime::trigger_event(effects,
              Runtime::merge_events(&trace_info, effects_events));
        else
          Runtime::trigger_event(effects);
      }
      // Now we can trigger our applied event
      if (!map_applied_events.empty())
        Runtime::trigger_event(applied, 
            Runtime::merge_events(map_applied_events));
      else
        Runtime::trigger_event(applied);
      delete op;
    }

    //--------------------------------------------------------------------------
    /*static*/ void RemoteEqTracker::handle_remote_filters(
                                          Deserializer &derez, Runtime *runtime)
    //--------------------------------------------------------------------------
    {
      DerezCheck z(derez);
      AddressSpaceID source;
      derez.deserialize(source);
      size_t num_eq_sets;
      derez.deserialize(num_eq_sets);
      std::set<RtEvent> ready_events;
      std::vector<EquivalenceSet*> eq_sets(num_eq_sets, NULL);
      for (unsigned idx = 0; idx < num_eq_sets; idx++)
      {
        DistributedID did;
        derez.deserialize(did);
        RtEvent ready;
        eq_sets[idx] = runtime->find_or_request_equivalence_set(did, ready); 
        if (ready.exists())
          ready_events.insert(ready);
      }
      RemoteOp *op = RemoteOp::unpack_remote_operation(derez, runtime);
      DistributedID view_did;
      derez.deserialize(view_did);
      RtEvent view_ready;
      LogicalView *filter_view = 
        runtime->find_or_request_logical_view(view_did, view_ready);
      if (view_ready.exists())
        ready_events.insert(view_ready);
      FieldMask filter_mask;
      derez.deserialize(filter_mask);
      bool remove_restriction;
      derez.deserialize(remove_restriction);
      RtUserEvent applied;
      derez.deserialize(applied);

      std::set<RtEvent> map_applied_events;
      std::set<EquivalenceSet*> dummy_alt_sets;
      RemoteEqTracker remote_tracker(source, runtime);
      // Make sure that all our pointers are ready
      if (!ready_events.empty())
      {
        const RtEvent wait_on = Runtime::merge_events(ready_events);
        wait_on.wait();
>>>>>>> fdcb57db
      }
      for (std::vector<EquivalenceSet*>::const_iterator it = 
            eq_sets.begin(); it != eq_sets.end(); it++)
        (*it)->filter_set(remote_tracker, dummy_alt_sets, op, 
            filter_view, filter_mask, map_applied_events, remove_restriction);
      if (remote_tracker.has_remote_sets())
        remote_tracker.perform_remote_filter(op, filter_view, filter_mask, 
                                   remove_restriction, map_applied_events);
      // Now we can trigger our applied event
      if (!map_applied_events.empty())
        Runtime::trigger_event(applied, 
            Runtime::merge_events(map_applied_events));
      else
        Runtime::trigger_event(applied);
      delete op;
    }

    //--------------------------------------------------------------------------
    /*static*/ void RemoteEqTracker::handle_remote_instances(
                                          Deserializer &derez, Runtime *runtime)
    //--------------------------------------------------------------------------
    {
      DerezCheck z(derez);
      RemoteEqTracker *target;
      derez.deserialize(target);
      RtUserEvent done_event;
      derez.deserialize(done_event);
      target->process_remote_instances(derez, runtime);
      Runtime::trigger_event(done_event); 
    }

    /////////////////////////////////////////////////////////////
    // Equivalence Set
    /////////////////////////////////////////////////////////////

    // C++ is dumb
    const VersionID EquivalenceSet::init_version;

    //--------------------------------------------------------------------------
    EquivalenceSet::EquivalenceSet(Runtime *rt, DistributedID did,
                                   AddressSpaceID owner, AddressSpace logical,
                                   IndexSpaceExpression *expr,
                                   IndexSpaceNode *node,
                                   bool reg_now)
      : DistributedCollectable(rt, did, owner, reg_now), set_expr(expr),
        index_space_node(node), logical_owner_space(logical),
        eq_state(is_logical_owner() ? MAPPING_STATE : 
            // If we're not the logical owner but we are the owner
            // then we have a valid remote lease of the subsets
            is_owner() ? VALID_STATE : INVALID_STATE),
        next_guard_index(1), unrefined_remainder(NULL),
        disjoint_partition_refinement(NULL)
    //--------------------------------------------------------------------------
    {
      set_expr->add_expression_reference();
      if (index_space_node != NULL)
      {
<<<<<<< HEAD
        // If the request is local then check to see which fields are already
        // valid, if its remote this check was already done on the remote node
        const FieldMask orig_mask = request_mask;
        if (request_space == logical_owner_space)
        {
          // First see which ones we already have outstanding requests for
          if (!outstanding_requests.empty() && 
              !(request_mask * outstanding_requests.get_valid_mask()))
          {
            for (FieldMaskSet<PendingRequest>::const_iterator it = 
                  outstanding_requests.begin(); it != 
                  outstanding_requests.end(); it++)
            {
              const FieldMask overlap = request_mask & it->second;
              if (!overlap)
                continue;
              ready_events.insert(it->first->ready_event);
              applied_events.insert(it->first->applied_event);
              request_mask -= overlap;
              if (!request_mask)
                break;
            }
          }
          if (!!request_mask)
          {
            if (IS_REDUCE(usage))
            {
              // Check to see if we have it in a reduction mode
              FieldMask redop_mask;
              if (!(request_mask * single_redop_fields))
              {
                LegionMap<AddressSpaceID,FieldMask>::aligned::const_iterator
                  finder = single_reduction_copies.find(logical_owner_space);
                if (finder != single_reduction_copies.end())
                  redop_mask |= finder->second & request_mask;
              }
              if (!(request_mask * multi_redop_fields))
              {
                LegionMap<AddressSpaceID,FieldMask>::aligned::const_iterator
                  finder = multi_reduction_copies.find(logical_owner_space);
                if (finder != multi_reduction_copies.end())
                  redop_mask |= finder->second & request_mask;
              }
              if (!!redop_mask)
              {
                // Has to be in the right reduction mode too
                LegionMap<ReductionOpID,FieldMask>::aligned::const_iterator
                  redop_finder = redop_modes.find(usage.redop);
                if (redop_finder != redop_modes.end())
                  request_mask -= (redop_finder->second & redop_mask);
              }
            }
            else if (runtime_relaxed && !IS_READ_ONLY(usage))
            { 
              // If we're already relaxed then that is fine too
              if (!(request_mask * relaxed_fields))
              {
                LegionMap<AddressSpaceID,FieldMask>::aligned::const_iterator
                  finder = shared_copies.find(logical_owner_space);
                if (finder != shared_copies.end())
                  request_mask -= finder->second & relaxed_fields;
              }
              // If we are already in exclusive mode then we can 
              // also just go straight to relaxed mode
              if (!(request_mask * exclusive_fields))
              {
                LegionMap<AddressSpaceID,FieldMask>::aligned::iterator
                  finder = exclusive_copies.find(logical_owner_space);
                if (finder != exclusive_copies.end())
                {
                  const FieldMask overlap = finder->second & request_mask;
                  if (!!overlap)
                  {
                    // Update all the state to reflext that we're now
                    // in a relaxed mode for these fields
                    shared_copies[logical_owner_space] |= overlap;
                    finder->second -= overlap;
                    if (!finder->second)
                      exclusive_copies.erase(finder);
                    exclusive_fields -= overlap;
                    relaxed_fields |= overlap;
                    // These fields have now been handled
                    request_mask -= overlap;
                  }
                }
              }
            }
            else 
            {
              // Check to see if we have it in exclusive mode
              if (!(request_mask * exclusive_fields))
              {
                LegionMap<AddressSpaceID,FieldMask>::aligned::const_iterator
                  finder = exclusive_copies.find(logical_owner_space);
                if (finder != exclusive_copies.end())
                  request_mask -= finder->second;
              }
              // Check to see if we have it in single redop mode too
              if (!(request_mask * single_redop_fields))
              {
                LegionMap<AddressSpaceID,FieldMask>::aligned::const_iterator
                  finder = single_reduction_copies.find(logical_owner_space);
                if (finder != single_reduction_copies.end())
                {
                  const FieldMask redop_overlap = request_mask & finder->second;
                  if (!!redop_overlap)
                  {
                    request_mask -= redop_overlap;
                    // If we overlap on single reduce record that we mutated 
                    // this to prevent it from being invalidated underneath us
                    record_mutated_guard(op, redop_overlap);
                  }
                }
              }
              // Read-only can also be in shared mode
              // Relaxed can also be in relaxed mode
              if (IS_READ_ONLY(usage) && !(request_mask * shared_fields))
              {
                LegionMap<AddressSpaceID,FieldMask>::aligned::const_iterator
                  finder = shared_copies.find(logical_owner_space);
                if (finder != shared_copies.end())
                  request_mask -= finder->second & shared_fields;
              }
            }
            if (!!request_mask)
            {
#ifdef DEBUG_LEGION
              assert(pending_request == NULL);
#endif
              RtUserEvent ready = Runtime::create_rt_user_event();
              RtUserEvent applied = Runtime::create_rt_user_event(); 
              pending_request = 
                new PendingRequest(op, ready, applied, usage, runtime_relaxed);
              outstanding_requests.insert(pending_request, request_mask); 
              ready_events.insert(ready);
              applied_events.insert(applied);
            }
          }
        }
        // If we still have fields that aren't valid then we need to 
        // send messages to remote nodes for updates and invalidations
        if (!!request_mask)
        {
#ifdef DEBUG_LEGION
          assert(pending_request != NULL);
#endif
          unsigned pending_updates = 0;
          unsigned pending_invalidates = 0;
          if (IS_REDUCE(usage))
          {
            FieldMask same_redop_mask;
            // If we're in single or multi reduce mode with the same reduction 
            // operation then we can go to multi-reduce mode for the requester
            LegionMap<ReductionOpID,FieldMask>::aligned::const_iterator 
              redop_finder = redop_modes.find(usage.redop);
            if (redop_finder != redop_modes.end())
            {
              same_redop_mask = redop_finder->second & request_mask;
              if (!!same_redop_mask)
              {
                // Remove these fields from the request mask
                request_mask -= same_redop_mask;
                upgrade_single_to_multi(same_redop_mask, request_space, 
                        pending_request, pending_updates, usage.redop,
                        single_redop_fields, single_reduction_copies,
                        multi_redop_fields, multi_reduction_copies);
              }
            }
            // See if we still have request fields
            if (!!request_mask)
            {
              FieldMask filter_mask = request_mask;
              // No matter what mode we're in now we're going to single-reduce
              // Issue updates from all exclusive and reduction copies
              // and send invalidations to any shared copies
              // Keep track of which fields we've issue updates from for
              // when we get to any shared nodes in case we need to issue
              // an update from one of them as well
              filter_single_copies(filter_mask, exclusive_fields, 
                                   exclusive_copies, request_space, 
                                   pending_request, pending_updates,
                                   pending_invalidates, 
                                   true/*needs updates*/);
              // For now we'll collapse the entire list of shared users down
              // to one copy in order to maintain precise information
              filter_multi_copies(filter_mask, shared_fields, shared_copies,
                                  request_space, pending_request, 
                                  pending_updates, pending_invalidates,
                                  true/*needs updates*/,
                                  true/*updates from all*/);
              filter_multi_copies(filter_mask, relaxed_fields, shared_copies,
                                  request_space, pending_request,
                                  pending_updates, pending_invalidates,
                                  true/*needs udpates*/,
                                  false/*updates from all*/);
              const FieldMask redop_overlap = filter_mask & 
                                  (single_redop_fields | multi_redop_fields);
              if (!!redop_overlap)
              {
                filter_single_copies(filter_mask, single_redop_fields, 
                    single_reduction_copies, request_space, 
                    pending_request, pending_updates, 
                    pending_invalidates, true/*needs updates*/);
                filter_multi_copies(filter_mask, multi_redop_fields,
                    multi_reduction_copies, request_space,
                    pending_request, pending_updates, pending_invalidates,
                    true/*needs updates*/, true/*updates from all*/);
                filter_redop_modes(redop_overlap); 
              }
#ifdef DEBUG_LEGION
              assert(!filter_mask); // should have seen them all
#endif
              // Now put everything in single reduce mode
              record_single_reduce(request_space, request_mask, usage.redop); 
            }
          }
          else
          {
            // If we're discarding everything from before we don't need
            // updates we just need to send invalidates to everyone
            const bool needs_updates = !IS_DISCARD(usage);
            // Any reduction modes are going to exclusive regardless of
            // whether we are reading or writing 
            FieldMask redop_overlap = request_mask &
                              (single_redop_fields | multi_redop_fields);
            if (!!redop_overlap)
            {
              if (needs_updates)
              {
                if (runtime_relaxed)
                {
                  // The runtime relaxed case here is a little scary
                  // We are going to relay on all copies of this applying
                  // reductions to different instances in parallel
                  filter_redop_modes(redop_overlap);
                  FieldMask multi_overlap = request_mask & multi_redop_fields;
                  if (!!multi_overlap)
                  {
                    record_relaxed_copy(request_space, multi_overlap);
                    request_mask -= multi_overlap;
                    filter_multi_copies(multi_overlap, multi_redop_fields,
                                        multi_reduction_copies, request_space,
                                        pending_request, pending_updates,
                                        pending_invalidates,
                                        true/*needs updates*/,
                                        true/*updates from all*/);
                  }
                  FieldMask single_overlap = request_mask & single_redop_fields;
                  if (!!single_overlap)
                  {
                    request_mask -= single_overlap;
                    record_relaxed_copy(request_space, single_overlap);
                    filter_single_copies(single_overlap, single_redop_fields,
                                         single_reduction_copies, request_space,
                                         pending_request, pending_updates,
                                         pending_invalidates,
                                         true/*needs updates*/);
                  }
                }
                else
                {
                  // If we have reductions, then we need to go to 
                  // single reduce mode until someone actually goes
                  // ahead and applies the reductions
                  FieldMask multi_overlap = request_mask & multi_redop_fields;
                  if (!!multi_overlap)
                  {
                    record_single_reduce(request_space, multi_overlap, 
                                         0/*redop already recorded*/); 
                    request_mask -= multi_overlap;
                    filter_multi_copies(multi_overlap, multi_redop_fields,
                                        multi_reduction_copies, request_space,
                                        pending_request, pending_updates,
                                        pending_invalidates,
                                        true/*needs updates*/,
                                        true/*updates from all*/);
                  }
                  FieldMask single_overlap = request_mask & single_redop_fields;
                  if (!!single_overlap)
                  {
                    request_mask -= single_overlap;
                    update_single_copies(single_overlap, request_space,
                                         pending_request, pending_updates,
                                         pending_invalidates,
                                         true/*needs updates*/,
                                         single_redop_fields,
                                         single_reduction_copies);
                  }
                }
              }
              else
              {
                // If we're discarding then we can just filter these
                // things out and go to exclusive mode
                filter_redop_modes(redop_overlap);
                if (runtime_relaxed)
                  record_relaxed_copy(request_space, redop_overlap);
                else
                  record_exclusive_copy(request_space, redop_overlap);
                request_mask -= redop_overlap;
                // These next two methods will remove fields from the 
                // 'redop_overlap' mask so we do them last
                filter_single_copies(redop_overlap, single_redop_fields,
                                     single_reduction_copies, request_space,
                                     pending_request, pending_updates,
                                     pending_invalidates,
                                     false/*needs updates*/);
                filter_multi_copies(redop_overlap, multi_redop_fields,
                                    multi_reduction_copies, request_space,
                                    pending_request, pending_updates,
                                    pending_invalidates, false/*needs updates*/,
                                    false/*updates from all*/);
              }
            }
            if (!!request_mask)
            {
              if (IS_READ_ONLY(usage))
              {
#ifdef DEBUG_LEGION
                // Should not have read-only discard
                assert(needs_updates);
#endif
                // Any fields in relaxed mode can just immediately
                // jump to shared mode since we know they are equivalent
                if (!!relaxed_fields)
                {
                  const FieldMask relaxed_mask = relaxed_fields & request_mask;
                  if (!!relaxed_mask)
                  {
                    shared_fields |= relaxed_mask;
                    relaxed_fields -= relaxed_mask;
                    // If it's already valid then we can remove it
                    LegionMap<AddressSpaceID,FieldMask>::aligned::const_iterator
                      finder = shared_copies.find(request_space);
                    if (finder != shared_copies.end())
                      request_mask -= (finder->second & relaxed_mask);
                  }
                }
                // Upgrade exclusive to shared
                if (!!request_mask)
                {
                  upgrade_single_to_multi(request_mask, request_space,
                        pending_request, pending_updates, 0/*redop*/,
                        exclusive_fields, exclusive_copies,
                        shared_fields, shared_copies);
                  // If we still have fields we can record a new shared user
                  if (!!request_mask)
                    record_shared_copy(request_space, request_mask);
                }
              }
              else if (runtime_relaxed)
              {
                // Make a copy of this before doing the invalidations
                // we can't record it yet because we need to clean out
                // the shared_copies data structure first
                const FieldMask relaxed_mask = request_mask;
                // Invalidate any shared
                filter_multi_copies(request_mask, shared_fields, shared_copies,
                                    request_space, pending_request,
                                    pending_updates, pending_invalidates,
                                    needs_updates, false/*updates from all*/);
                // Invalidate any exclusive copies
                filter_single_copies(request_mask, exclusive_fields,
                                     exclusive_copies, request_space,
                                     pending_request, pending_updates,
                                     pending_invalidates, needs_updates);
                // If we still have fields that need updates then we need to
                // request that update now from the set of shared copies
                if (!!request_mask)
                {
#ifdef DEBUG_LEGION
                  assert(!(request_mask - relaxed_fields));
#endif
                  LegionMap<AddressSpaceID,FieldMask>::aligned::const_iterator
                    finder = shared_copies.find(request_space);
                  if (finder != shared_copies.end())
                    request_mask -= finder->second;
                  if (!!request_mask)
                  {
                    for (LegionMap<AddressSpaceID,FieldMask>::aligned::
                          const_iterator it = shared_copies.begin(); it !=
                          shared_copies.end(); it++)
                    {
                      const FieldMask overlap = it->second & request_mask;
                      if (!overlap)
                        continue;
                      request_update(it->first, request_space, overlap,
                                     pending_request, pending_updates,
                                     false/*invalidate*/);
                      request_mask -= overlap;
                      if (!request_mask)
                        break;
                    }
                  }
                }
                // Now we can record ourselves as a relaxed copy
                if (!!relaxed_mask)
                  record_relaxed_copy(request_space, relaxed_mask);
              }
              else
              {
                // Must be in shared or exclusive mode going to exclusive mode
                const FieldMask shared_overlap = shared_fields & request_mask;
                if (!!shared_overlap)
                {
                  filter_multi_copies(request_mask, shared_fields,shared_copies,
                                    request_space, pending_request, 
                                    pending_updates, pending_invalidates,
                                    needs_updates, true/*updates from all*/);
                  record_exclusive_copy(request_space, shared_overlap);
                }
                const FieldMask relaxed_overlap = relaxed_fields & request_mask;
                if (!!relaxed_overlap)
                {
                  filter_multi_copies(request_mask,relaxed_fields,shared_copies,
                                    request_space, pending_request, 
                                    pending_updates, pending_invalidates,
                                    needs_updates, false/*updates from all*/);
                  record_exclusive_copy(request_space, relaxed_overlap);
                }
                if (!!request_mask)
                  update_single_copies(request_mask, request_space,
                                       pending_request, pending_updates, 
                                       pending_invalidates, needs_updates,
                                       exclusive_fields, exclusive_copies);
              }
            }
          }
          // Now either make a new request if this was from the owner
          // or send back an update message to the requester with
          // the expected number of updates
          if (request_space != local_space)
          {
            Serializer rez;
            {
              RezCheck z(rez);
              rez.serialize(did);
              rez.serialize(pending_request);
              rez.serialize(pending_updates);
              rez.serialize(pending_invalidates);
              // Pack any exclusive fields
              FieldMask excl_mask;
              if (!!exclusive_fields)
              {
                LegionMap<AddressSpaceID,FieldMask>::aligned::const_iterator
                  finder = exclusive_copies.find(request_space);
                if (finder != exclusive_copies.end())
                  excl_mask = finder->second & orig_mask;
              }
              if (!!relaxed_fields)
              {
                LegionMap<AddressSpaceID,FieldMask>::aligned::const_iterator
                  finder = shared_copies.find(request_space);
                if (finder != shared_copies.end())
                  excl_mask |= finder->second & orig_mask & relaxed_fields;
              }
              if (!!excl_mask)
              {
                rez.serialize<bool>(true);
                rez.serialize(excl_mask);
              }
              else
                rez.serialize<bool>(false);
              // Pack any exclusive redop fields
              LegionMap<AddressSpaceID,FieldMask>::aligned::const_iterator
                finder = single_reduction_copies.find(request_space);
              if (finder != single_reduction_copies.end())
              {
                const FieldMask redop_mask = finder->second & orig_mask;
                if (!!redop_mask)
                {
                  rez.serialize<bool>(true);
                  rez.serialize(redop_mask);
                }
                else
                  rez.serialize<bool>(false);
              }
              else
                rez.serialize<bool>(false);
            }
            runtime->send_equivalence_set_valid_response(request_space, rez);
          }
          else 
            record_pending_counts(pending_request, pending_updates, 
                                  pending_invalidates, false/*need lock*/);
        }
=======
#ifdef DEBUG_LEGION
        // These two index space expressions should be equivalent
        // Although they don't have to be the same
        // These assertions are pretty expensive so we'll comment them
        // out for now, but put them back in if you think this invariant
        // is being invalidated
        //assert(runtime->forest->subtract_index_spaces(index_space_node,
        //                                              set_expr)->is_empty());
        //assert(runtime->forest->subtract_index_spaces(set_expr,
        //                                      index_space_node)->is_empty());
#endif
        index_space_node->add_nested_resource_ref(did);
>>>>>>> fdcb57db
      }
      if (is_logical_owner() && !is_owner())
        remote_subsets.insert(owner_space);
#ifdef LEGION_GC
      log_garbage.info("GC Equivalence Set %lld %d", did, local_space);
#endif
    }

    //--------------------------------------------------------------------------
    EquivalenceSet::EquivalenceSet(const EquivalenceSet &rhs)
      : DistributedCollectable(rhs), set_expr(NULL), index_space_node(NULL), 
        logical_owner_space(rhs.logical_owner_space)
    //--------------------------------------------------------------------------
    {
      // should never be called
      assert(false);
    }

    //--------------------------------------------------------------------------
    EquivalenceSet::~EquivalenceSet(void)
    //--------------------------------------------------------------------------
    {
      if (set_expr->remove_expression_reference())
        delete set_expr;
      if ((index_space_node != NULL) && 
          index_space_node->remove_nested_resource_ref(did))
        delete index_space_node;
      if (!subsets.empty())
      {
        for (std::vector<EquivalenceSet*>::const_iterator it = 
              subsets.begin(); it != subsets.end(); it++)
          if ((*it)->remove_nested_resource_ref(did))
            delete (*it);
        subsets.clear();
      }
      if (!valid_instances.empty())
      {
        for (FieldMaskSet<LogicalView>::const_iterator it = 
              valid_instances.begin(); it != valid_instances.end(); it++)
          if (it->first->remove_nested_valid_ref(did))
            delete it->first;
      }
      if (!reduction_instances.empty())
      {
        for (std::map<unsigned,std::vector<ReductionView*> >::const_iterator
              rit = reduction_instances.begin(); 
              rit != reduction_instances.end(); rit++)
        {
          for (std::vector<ReductionView*>::const_iterator it = 
                rit->second.begin(); it != rit->second.end(); it++)
            if ((*it)->remove_nested_valid_ref(did))
              delete (*it);
        }
      }
      if (!restricted_instances.empty())
      {
        for (FieldMaskSet<InstanceView>::const_iterator it = 
              restricted_instances.begin(); it != 
              restricted_instances.end(); it++)
          if (it->first->remove_nested_valid_ref(did))
            delete it->first;
      }
      if (disjoint_partition_refinement != NULL)
        delete disjoint_partition_refinement;
    }

    //--------------------------------------------------------------------------
    EquivalenceSet& EquivalenceSet::operator=(const EquivalenceSet &rhs)
    //--------------------------------------------------------------------------
    {
      // should never be called
      assert(false);
      return *this;
    }

    //--------------------------------------------------------------------------
    EquivalenceSet::RefinementThunk::RefinementThunk(IndexSpaceExpression *exp,
              IndexSpaceNode *node, EquivalenceSet *own, AddressSpaceID source)
      : owner(own), expr(exp), refinement(new EquivalenceSet(owner->runtime, 
            owner->runtime->get_available_distributed_id(), 
            owner->runtime->address_space, source, expr, node,true/*register*/))
    //--------------------------------------------------------------------------
    {
    }

    //--------------------------------------------------------------------------
<<<<<<< HEAD
    void EquivalenceSet::record_relaxed_copy(AddressSpaceID request_space,
                                             const FieldMask &request_mask)
    //--------------------------------------------------------------------------
    {
      shared_copies[request_space] |= request_mask;
      relaxed_fields |= request_mask;
    }

    //--------------------------------------------------------------------------
    void EquivalenceSet::record_single_reduce(AddressSpaceID request_space,
                                              const FieldMask &request_mask,
                                              ReductionOpID redop)
=======
    RtEvent EquivalenceSet::RefinementThunk::perform_refinement(void)
>>>>>>> fdcb57db
    //--------------------------------------------------------------------------
    {
#ifdef DEBUG_LEGION
      assert(refinement != NULL);
#endif
      if (!refinement->is_logical_owner())
      {
        // We need to package up the state and send it to where the
        // logical owner is on the remote node
        RtUserEvent done_event = Runtime::create_rt_user_event();
        Serializer rez;
        {
          RezCheck z(rez); 
          rez.serialize(refinement->did);
          rez.serialize(done_event);
          owner->pack_state(rez);
        }
        owner->runtime->send_equivalence_set_remote_refinement(
            refinement->logical_owner_space, rez);
        return done_event;
      }
      else
        refinement->clone_from(owner);
      return RtEvent::NO_RT_EVENT;
    }

    //--------------------------------------------------------------------------
    EquivalenceSet* EquivalenceSet::RefinementThunk::get_refinement(void) const
    //--------------------------------------------------------------------------
    {
#ifdef DEBUG_LEGION
      assert(refinement != NULL);
#endif
      return refinement;
    }

    //--------------------------------------------------------------------------
    void EquivalenceSet::notify_active(ReferenceMutator *mutator)
    //--------------------------------------------------------------------------
    {
      // should never be called
      assert(false);
    }

    //--------------------------------------------------------------------------
    void EquivalenceSet::notify_inactive(ReferenceMutator *mutator)
    //--------------------------------------------------------------------------
    {
      // should never be called
      assert(false);
    }

    //--------------------------------------------------------------------------
    void EquivalenceSet::notify_valid(ReferenceMutator *mutator)
    //--------------------------------------------------------------------------
    {
<<<<<<< HEAD
      if (needs_lock)
      {
        AutoLock eq(eq_lock);
        request_update(valid_space, invalid_space, update_mask, pending_request,
                       pending_updates, invalidate, skip_redop, false);
        return;
      }
#ifdef DEBUG_LEGION
      assert(valid_space != invalid_space);
#endif
      // Increment the number of updates that the requestor should expect
      pending_updates++;
      if (valid_space != local_space)
      {
        // Send the request to the valid node  
        Serializer rez;
        {
          RezCheck z(rez);
          rez.serialize(did);
          rez.serialize(invalid_space);
          rez.serialize(update_mask);
          rez.serialize(pending_request);
          rez.serialize<bool>(invalidate);
          rez.serialize(skip_redop);
        }
        runtime->send_equivalence_set_update_request(valid_space, rez);
      }
      else
      {
        // We're on the valid node 
#ifdef DEBUG_LEGION
        assert(invalid_space != local_space);
#endif
        // Before we going packing things up and sending them off
        // see if we need to defer this response until all the current
        // interfering guards of this equivalence class are done
        // This is important since it's not safe for other copies
        // to use the meta-data until all the effects of the operations
        // mapping here are applied. This is especially important
        // for multiple readers are mapping the same equivalence set
        // at the same time.
        if (!mapping_guards.empty() && 
            !(mutated_guard_summary * update_mask))
        {
          // If this is an invalidate request then we need to wait for
          // all the guards to have mapped before we can perform it
          // Otherwise if it is just a read update then we just need 
          // to wait for any mutated guards to finish
          for (LegionMap<Operation*,MappingGuard>::aligned::const_iterator 
                it = mapping_guards.begin(); it != mapping_guards.end(); it++)
          {
            // If we're disjoint from all it's mutated fields then
            // we don't need to wait for it
            if (it->second.mutated_mask * update_mask)
              continue;
            // Now we need to defer this until later
            DeferredRequest *deferred = 
              new DeferredRequest(invalid_space, pending_request, 
                                  invalidate, skip_redop);
            deferred_requests.insert(deferred, update_mask);
            return;
          }
        }
        // Make an event that will be triggered once the message is
        // handled on the remote node
        RtUserEvent handled_event = Runtime::create_rt_user_event();
        // Pack up the message
        Serializer rez;
        pack_state(rez, handled_event, pending_request, 
                   update_mask, skip_redop, invalidate);
        // Do any invalidation meta-updates before we send the message
        if (!is_logical_owner())
        {
          if (invalidate)
          {
            exclusive_fields -= update_mask;
            shared_fields -= update_mask;
            relaxed_fields -= update_mask;
            if (!!single_redop_fields || !!multi_redop_fields)
            {
              const FieldMask redop_overlap = update_mask &
                (single_redop_fields | multi_redop_fields);
              if (!!redop_overlap)
              {
                single_redop_fields -= redop_overlap;
                multi_redop_fields -= redop_overlap;
                if (!single_redop_fields && !multi_redop_fields)
                  redop_modes.clear();
                else
                  filter_redop_modes(redop_overlap);
              }
            }
          }
          else
          {
            // Any of our exclusive or single redop fields are now multi
            const FieldMask exclusive_overlap = exclusive_fields & update_mask;
            if (!!exclusive_overlap)
            {
              exclusive_fields -= exclusive_overlap;
              shared_fields |= exclusive_overlap;
            }
            const FieldMask redop_overlap = single_redop_fields & update_mask;
            if (!!redop_overlap)
            {
              single_redop_fields -= redop_overlap;
              multi_redop_fields |= redop_overlap;
            }
          }
        }
        // If we still have clean-up to do then launch that task now
        if (handled_event.exists())
        {
          // Add a resource reference to this to prevent it being collected
          add_base_resource_ref(REMOTE_DID_REF);
          RemoteRefTaskArgs args(this, handled_event);
          runtime->issue_runtime_meta_task(args, 
              LG_THROUGHPUT_WORK_PRIORITY, handled_event);
        }
        runtime->send_equivalence_set_update_response(invalid_space, rez);
      }
=======
      // should never be called
      assert(false);
>>>>>>> fdcb57db
    }

    //--------------------------------------------------------------------------
    void EquivalenceSet::notify_invalid(ReferenceMutator *mutator)
    //--------------------------------------------------------------------------
    {
<<<<<<< HEAD
      if (needs_lock)
      {
        AutoLock eq(eq_lock);
        return record_reduction_application(reduced_mask, false/*needs lock*/);
      }
      // All of these fields are going from single reduce mode to exclusive mode
      // (unless they are in relaxed mode in which case we stay in relaxed mode) 
      if (relaxed_fields * reduced_mask)
      {
#ifdef DEBUG_LEGION
        // We should be in single redop mode for all these fields
        // if we're applying the reduction for it
        assert(!(reduced_mask - single_redop_fields));
#endif
        single_redop_fields -= reduced_mask;
        filter_redop_modes(reduced_mask);
        exclusive_fields |= reduced_mask;
      }
      else
      {
#ifdef DEBUG_LEGION
        // Should all be in relaxed mode
        assert(!(reduced_mask - relaxed_fields));
#endif
        // No need to tell anyone about applied reductions from relaxed mode
        return RtEvent::NO_RT_EVENT;
      }
      if (is_logical_owner())
      {
        // Move the fields to the exclusive mode and record that 
        // whoever currently has the valid copy of the meta data
        // now has an exclusive copy of that metadata
        std::vector<AddressSpaceID> to_delete;
        for (LegionMap<AddressSpaceID,FieldMask>::aligned::iterator it =
              single_reduction_copies.begin(); it != 
              single_reduction_copies.end(); it++)
        {
          const FieldMask overlap = it->second & reduced_mask;
          if (!overlap)
            continue;
          exclusive_copies[it->first] |= overlap;
          it->second -= overlap;
          if (!it->second)
            to_delete.push_back(it->first);
          reduced_mask -= overlap;
          if (!reduced_mask)
            break;
        }
        if (!to_delete.empty())
        {
          for (std::vector<AddressSpaceID>::const_iterator it = 
                to_delete.begin(); it != to_delete.end(); it++)
            single_reduction_copies.erase(*it);
        }
        // Effects are applied
        return RtEvent::NO_RT_EVENT;
      }
      else
      {
        // Send the notification to the owner
        RtUserEvent recorded = Runtime::create_rt_user_event();
        Serializer rez;
        {
          RezCheck z(rez);
          rez.serialize(did);
          rez.serialize(reduced_mask);
          rez.serialize(recorded);
        }
        runtime->send_equivalence_set_reduction_application(
                                    logical_owner_space, rez);
        return recorded;
      }
    }
=======
      // should never be called
      assert(false);
    } 
>>>>>>> fdcb57db

    //--------------------------------------------------------------------------
    void EquivalenceSet::clone_from(EquivalenceSet *parent)
    //--------------------------------------------------------------------------
    {
#ifdef DEBUG_LEGION
      // Should be cloning from the parent on it's owner space
      assert(parent->logical_owner_space == this->local_space);
      assert(is_logical_owner());
#endif
      // No need to hold a lock on the parent since we know that
      // no one else will be modifying these data structures
      this->valid_instances = parent->valid_instances;
      this->reduction_instances = parent->reduction_instances;
      this->reduction_fields = parent->reduction_fields;
      this->restricted_instances = parent->restricted_instances;
      this->restricted_fields = parent->restricted_fields;
      this->version_numbers = parent->version_numbers;
      // Now add references to all the views
      // No need for a mutator here since all the views already
      // have valid references being held by the parent equivalence set
      if (!valid_instances.empty())
      {
        for (FieldMaskSet<LogicalView>::const_iterator it =
              valid_instances.begin(); it != valid_instances.end(); it++)
          it->first->add_nested_valid_ref(did);
      }
      if (!reduction_instances.empty())
      {
        for (std::map<unsigned,std::vector<ReductionView*> >::const_iterator
              rit = reduction_instances.begin(); 
              rit != reduction_instances.end(); rit++)
        {
          for (std::vector<ReductionView*>::const_iterator it = 
                rit->second.begin(); it != rit->second.end(); it++)
            (*it)->add_nested_valid_ref(did);
        }
      }
      if (!restricted_instances.empty())
      {
        for (FieldMaskSet<InstanceView>::const_iterator it = 
              restricted_instances.begin(); it != 
              restricted_instances.end(); it++)
          it->first->add_nested_valid_ref(did);
      }
    }

    //--------------------------------------------------------------------------
    void EquivalenceSet::remove_update_guard(CopyFillAggregator *aggregator)
    //--------------------------------------------------------------------------
    {
      AutoLock eq(eq_lock);
#ifdef DEBUG_LEGION
      assert(is_logical_owner());
      assert((eq_state == MAPPING_STATE) || 
             (eq_state == PENDING_REFINED_STATE));
#endif
      if (update_guards.empty())
        return;
      FieldMaskSet<CopyFillAggregator>::iterator finder = 
        update_guards.find(aggregator);
      if (finder == update_guards.end())
        return;
      update_guards.erase(finder);
      if (update_guards.empty() && (eq_state == PENDING_REFINED_STATE))
      {
#ifdef DEBUG_LEGION
        assert(transition_event.exists());
#endif
        Runtime::trigger_event(transition_event);
        transition_event = RtUserEvent::NO_RT_USER_EVENT;
      }
    }

    //--------------------------------------------------------------------------
    void EquivalenceSet::check_for_unrefined_remainder(AutoLock &eq,
                                                       AddressSpaceID source)
    //--------------------------------------------------------------------------
    {
      if (!is_logical_owner())
        return;
#ifdef DEBUG_LEGION
      assert(update_guards.empty());
      assert((eq_state == REFINED_STATE) || (eq_state == REFINING_STATE) ||
             (eq_state == PENDING_REFINED_STATE));
#endif
      // Check for any disjoint pieces
      if (disjoint_partition_refinement != NULL)
        finalize_disjoint_refinement();
      // Check for unrefined remainder pieces too
      if (unrefined_remainder != NULL)
      {
        RefinementThunk *refinement = 
          new RefinementThunk(unrefined_remainder, NULL/*node*/, this, source);
        // We can clear the unrefined remainder now
        unrefined_remainder = NULL;
        add_pending_refinement(refinement);
      }
      // See if we need to wait for any refinements to finish
      if (refinement_event.exists())
      {
        RtEvent wait_on = refinement_event;
        eq.release();
        if (!wait_on.has_triggered())
          wait_on.wait();
        eq.reacquire();
      }
    }

    //--------------------------------------------------------------------------
    void EquivalenceSet::ray_trace_equivalence_sets(VersionManager *target,
                                                    IndexSpaceExpression *expr,
                                                    IndexSpace handle,
                                                    AddressSpaceID source,
                                                    RtUserEvent trace_done,
                                                    RtUserEvent deferral_event) 
    //--------------------------------------------------------------------------
    {
      // Handle a special case to avoid over-decomposing with larger index
      // spaces unnecessarily. If it does need to be refined later then 
      // we'll do that as part of an acquire operation. This is only
      // a performance optimization for getting better BVH shapes and
      // does not impact the correctness of the code
      if (handle.exists() && (index_space_node != NULL) &&
          (index_space_node->handle == handle))
      {
#ifdef DEBUG_LEGION
        assert(!deferral_event.exists());
#endif
        // Just record this as one of the results
        if (source != runtime->address_space)
        {
          // Not local so we need to send a message
          Serializer rez;
          {
            RezCheck z(rez);
            rez.serialize(did);
            rez.serialize(target);
            rez.serialize(trace_done);
          }
          runtime->send_equivalence_set_ray_trace_response(source, rez);
          return;
        }
        else // Local so we can update this directly
        {
          target->record_equivalence_set(this);
          Runtime::trigger_event(trace_done);
          return;
        }
      }
      // If this is not the owner node then send the request there
      if (!is_logical_owner())
      {
#ifdef DEBUG_LEGION
        assert(!deferral_event.exists());
#endif
        Serializer rez;
        {
          RezCheck z(rez);
          rez.serialize(did);
          rez.serialize(target);
          expr->pack_expression(rez, logical_owner_space);
          rez.serialize(handle);
          rez.serialize(source);
          rez.serialize(trace_done);
        }
        runtime->send_equivalence_set_ray_trace_request(logical_owner_space,
                                                        rez);
        return;
      }
#ifdef DEBUG_LEGION
      assert(expr != NULL);
#endif
      // At this point we're on the owner
      std::map<EquivalenceSet*,IndexSpaceExpression*> to_traverse;
      std::map<RefinementThunk*,IndexSpaceExpression*> refinements_to_traverse;
      RtEvent refinement_done;
      bool record_self = false;
      // Check to see if we precisely intersect with the sub-equivalence set
      bool precise_intersection = handle.exists();
      {
        RegionTreeForest *forest = runtime->forest;
        // Try to get the lock, if we don't get it build a continuation 
        AutoTryLock eq(eq_lock);
        if (!eq.has_lock())
        {
          // We didn't get the lock so build a continuation
          // We need a name for our completion event that we can use for
          // the atomic compare and swap below
          if (!deferral_event.exists())
          {
            // If we haven't already been deferred then we need to 
            // add ourselves to the back of the list of deferrals
            deferral_event = Runtime::create_rt_user_event();
            volatile Realm::Event::id_t *ptr = 
              (volatile Realm::Event::id_t*)&next_deferral_precondition.id;
            RtEvent continuation_pre;
            do {
              continuation_pre.id = *ptr;
            } while (!__sync_bool_compare_and_swap(ptr,
                      continuation_pre.id, deferral_event.id));
            DeferRayTraceArgs args(this, target, expr, handle, source, 
                                   trace_done, deferral_event);
            runtime->issue_runtime_meta_task(args, 
                            LG_THROUGHPUT_DEFERRED_PRIORITY, continuation_pre);
          }
          else
          {
            // We've already been deferred and our precondition has already
            // triggered so just launch ourselves again whenever the lock
            // should be ready to try again
            DeferRayTraceArgs args(this, target, expr, handle, source, 
                                   trace_done, deferral_event);
            runtime->issue_runtime_meta_task(args,
                              LG_THROUGHPUT_DEFERRED_PRIORITY, eq.try_next());
          }
          return;
        }
        else if (eq_state == REFINING_STATE)
        {
#ifdef DEBUG_LEGION
          assert(refinement_event.exists());
#endif
          // If we're refining then we also need to defer this until 
          // the refinements are done
          DeferRayTraceArgs args(this, target, expr, handle, source, 
                                 trace_done, deferral_event);
          runtime->issue_runtime_meta_task(args,
                            LG_THROUGHPUT_DEFERRED_PRIORITY, refinement_event);
          return;
        }
        // Two cases here, one where refinement has already begun and
        // one where it is just starting
        if (!subsets.empty() || !pending_refinements.empty())
        {
          bool disjoint_refinement = false;
          if (disjoint_partition_refinement != NULL)
          {
#ifdef DEBUG_LEGION
            assert(index_space_node != NULL);
#endif
            // This is the special case where we are refining 
            // a disjoint partition and all the refinements so far
            // have been specific instances of a subregion of the
            // disjoint partition, check to see if that is still true
            if (handle.exists())
            {
              IndexSpaceNode *node = runtime->forest->get_node(handle);
              if (node->parent == disjoint_partition_refinement->partition)
              {
                // Another sub-region of the disjoint partition
                // See if we already made the refinement or not
                std::map<IndexSpaceNode*,EquivalenceSet*>::const_iterator
                  finder = disjoint_partition_refinement->children.find(node);
                if (finder == disjoint_partition_refinement->children.end())
                {
                  RefinementThunk *refinement = 
                    new RefinementThunk(expr, node, this, source);
                  refinement->add_reference();
                  refinements_to_traverse[refinement] = expr;
                  add_pending_refinement(refinement);
                  // If this is a pending refinement then we'll need to
                  // wait for it before traversing farther
                  if (!refinement_done.exists())
                  {
#ifdef DEBUG_LEGION
                    assert((eq_state == PENDING_REFINED_STATE) ||
                           (eq_state == REFINING_STATE));
                    assert(refinement_event.exists());
#endif
                    refinement_done = refinement_event;
                  }
                  // Record this child for the future
                  disjoint_partition_refinement->children[node] = 
                    refinement->refinement;
                }
                else
                {
                  bool is_pending = false;
                  // See if our set is in the pending refinements in 
                  // which case we'll need to wait for it
                  if (!pending_refinements.empty())
                  {
                    for (std::vector<RefinementThunk*>::const_iterator it = 
                          pending_refinements.begin(); it != 
                          pending_refinements.end(); it++)
                    {
                      if ((*it)->owner != finder->second)
                        continue;
                      (*it)->add_reference();
                      refinements_to_traverse[*it] = finder->first;
                      // If this is a pending refinement then we'll need to
                      // wait for it before traversing farther
                      if (!refinement_done.exists())
                      {
#ifdef DEBUG_LEGION
                        assert(eq_state == PENDING_REFINED_STATE);
                        assert(refinement_event.exists());
#endif
                        refinement_done = refinement_event;
                      }
                      is_pending = true;
                      break;
                    }
                  }
                  if (!is_pending)
                    to_traverse[finder->second] = finder->first;
                }
                // We did a disjoint refinement
                disjoint_refinement = true;
              }
            }
            // If we get here and we still haven't done a disjoint
            // refinement then we can no longer allow it to continue
            if (!disjoint_refinement)
              finalize_disjoint_refinement(); 
          }
          if (!disjoint_refinement)
          {
            // This is the normal case
            // If we were doing a special disjoint partition refinement
            // we now need to stop that
            // Iterate through all the subsets and find any overlapping ones
            // that we need to traverse in order to do our subsets
            bool is_empty = false;
            for (std::vector<EquivalenceSet*>::const_iterator it = 
                  subsets.begin(); it != subsets.end(); it++)
            {
              IndexSpaceExpression *overlap = 
                forest->intersect_index_spaces((*it)->set_expr, expr);
              if (overlap->is_empty())
                continue;
              to_traverse[*it] = overlap;
              expr = forest->subtract_index_spaces(expr, overlap);
              if ((expr == NULL) || expr->is_empty())
              {
                is_empty = true;
                break;
              }
              else if (precise_intersection)
                precise_intersection = false;
            }
            for (std::vector<RefinementThunk*>::const_iterator it = 
                  pending_refinements.begin(); !is_empty && (it != 
                  pending_refinements.end()); it++)
            {
              IndexSpaceExpression *overlap = 
                forest->intersect_index_spaces((*it)->expr, expr);
              if (overlap->is_empty())
                continue;
              (*it)->add_reference();
              refinements_to_traverse[*it] = overlap;
              // If this is a pending refinement then we'll need to
              // wait for it before traversing farther
              if (!refinement_done.exists())
              {
#ifdef DEBUG_LEGION
                assert(eq_state == PENDING_REFINED_STATE);
                assert(refinement_event.exists());
#endif
                refinement_done = refinement_event;
              }
              expr = forest->subtract_index_spaces(expr, overlap);
              if ((expr == NULL) || expr->is_empty())
                is_empty = true;
              else if (precise_intersection)
                precise_intersection = false;
            }
            if (!is_empty)
            {
#ifdef DEBUG_LEGION
              assert(unrefined_remainder != NULL);
#endif
              RefinementThunk *refinement = 
                new RefinementThunk(expr, NULL, this, source);
              refinement->add_reference();
              refinements_to_traverse[refinement] = expr;
              add_pending_refinement(refinement);
              // If this is a pending refinement then we'll need to
              // wait for it before traversing farther
              if (!refinement_done.exists())
              {
#ifdef DEBUG_LEGION
                assert((eq_state == PENDING_REFINED_STATE) ||
                       (eq_state == REFINING_STATE));
                assert(refinement_event.exists());
#endif
                refinement_done = refinement_event;
              }
              unrefined_remainder = 
                forest->subtract_index_spaces(unrefined_remainder, expr);
              if ((unrefined_remainder != NULL) && 
                    unrefined_remainder->is_empty())
                unrefined_remainder = NULL;
            }
          }
        }
        else
        {
          // We haven't done any refinements yet, so this is the first one
#ifdef DEBUG_LEGION
          assert(unrefined_remainder == NULL);
          assert(disjoint_partition_refinement == NULL);
#endif
          // See if the set expressions are the same or whether we 
          // need to make a refinement
          IndexSpaceExpression *diff = (set_expr == expr) ? NULL :
            forest->subtract_index_spaces(set_expr, expr);
          if ((diff != NULL) && !diff->is_empty())
          {
            // We're doing a refinement for the first time, see if 
            // we can make this a disjoint partition refeinement
            if ((index_space_node != NULL) && handle.exists())
            {
              IndexSpaceNode *node = runtime->forest->get_node(handle);
              // We can start a disjoint complete partition if there
              // is exactly one partition between the parent index
              // space for the equivalence class and the child index
              // space for the subset and the partition is disjoint
              if ((node->parent != NULL) && 
                  (node->parent->parent == index_space_node) &&
                  node->parent->is_disjoint())
              {
                disjoint_partition_refinement = 
                  new DisjointPartitionRefinement(node->parent);
                RefinementThunk *refinement = 
                  new RefinementThunk(expr, node, this, source);
                refinement->add_reference();
                refinements_to_traverse[refinement] = expr;
                add_pending_refinement(refinement);
#ifdef DEBUG_LEGION
                assert((eq_state == PENDING_REFINED_STATE) ||
                       (eq_state == REFINING_STATE));
                assert(refinement_event.exists());
#endif
                refinement_done = refinement_event;
                // Save this for the future
                disjoint_partition_refinement->children[node] = 
                  refinement->refinement;
              }
            }
            // If we didn't make a disjoint partition refeinement
            // then we need to do the normal kind of refinement
            if (disjoint_partition_refinement == NULL)
            {
              // Time to refine this since we only need a subset of it
              RefinementThunk *refinement = 
                new RefinementThunk(expr, NULL, this, source);
              refinement->add_reference();
              refinements_to_traverse[refinement] = expr;
              add_pending_refinement(refinement);
#ifdef DEBUG_LEGION
              assert((eq_state == PENDING_REFINED_STATE) ||
                     (eq_state == REFINING_STATE));
              assert(refinement_event.exists());
#endif
              refinement_done = refinement_event;
              // Update the unrefined remainder
              unrefined_remainder = diff;
            }
          }
<<<<<<< HEAD
        }
        // We only need to invalidate meta-state on remote nodes
        // since the update logic will handle it on the owner node
        if (!is_logical_owner())
        {
          exclusive_fields -= invalidate_mask;
          shared_fields -= invalidate_mask;
          relaxed_fields -= invalidate_mask;
          if (!!single_redop_fields || !!multi_redop_fields)
=======
          else
>>>>>>> fdcb57db
          {
            // Just record this as one of the results
            if (source != runtime->address_space)
            {
              // Not local so we need to send a message
              Serializer rez;
              {
                RezCheck z(rez);
                rez.serialize(did);
                rez.serialize(target);
                rez.serialize(trace_done);
              }
              runtime->send_equivalence_set_ray_trace_response(source, rez);
              if (deferral_event.exists())
                Runtime::trigger_event(deferral_event);
              return;
            }
            else // Local so we can update this directly
              record_self = true;
          }
        }
      }
      // We've done our traversal, so if we had a deferral even we can 
      // trigger it now to signal to the next user that they can start
      if (deferral_event.exists())
        Runtime::trigger_event(deferral_event);
      if (record_self)
        target->record_equivalence_set(this);
      // Traverse anything we can now before we have to wait
      std::set<RtEvent> done_events;
      const IndexSpace subset_handle = 
        precise_intersection ? handle : IndexSpace::NO_SPACE;
      if (!to_traverse.empty())
      {
        for (std::map<EquivalenceSet*,IndexSpaceExpression*>::const_iterator 
              it = to_traverse.begin(); it != to_traverse.end(); it++)
        {
          RtUserEvent done = Runtime::create_rt_user_event();
          it->first->ray_trace_equivalence_sets(target, it->second, 
                                                subset_handle, source, done);
          done_events.insert(done);
        }
        // Clear these since we are done doing them
        to_traverse.clear();
      }
      // If we have a refinement to do then we need to wait for that
      // to be done before we continue our traversal
      if (refinement_done.exists() && !refinement_done.has_triggered())
        refinement_done.wait();
      // Get the actual equivalence sets for any refinements we needed to
      // wait for because they weren't ready earlier
      if (!refinements_to_traverse.empty())
      {
        for (std::map<RefinementThunk*,IndexSpaceExpression*>::const_iterator
              it = refinements_to_traverse.begin(); 
              it != refinements_to_traverse.end(); it++)
        {
          EquivalenceSet *result = it->first->get_refinement();
          RtUserEvent done = Runtime::create_rt_user_event();
          result->ray_trace_equivalence_sets(target, it->second,
                                             subset_handle, source, done);
          done_events.insert(done);
          if (it->first->remove_reference())
            delete it->first;
        }
      }
      if (!done_events.empty())
        Runtime::trigger_event(trace_done, Runtime::merge_events(done_events));
      else
        Runtime::trigger_event(trace_done);
    }

    //--------------------------------------------------------------------------
    void EquivalenceSet::pack_state(Serializer &rez) const
    //--------------------------------------------------------------------------
    {
      // Pack the valid instances
      rez.serialize<size_t>(valid_instances.size());
      if (!valid_instances.empty())
      {
        for (FieldMaskSet<LogicalView>::const_iterator it = 
              valid_instances.begin(); it != valid_instances.end(); it++)
        {
          rez.serialize(it->first->did);
          rez.serialize(it->second);
        }
      }
      // Pack the reduction instances
      rez.serialize<size_t>(reduction_instances.size());
      if (!reduction_instances.empty())
      {
        for (std::map<unsigned,std::vector<ReductionView*> >::const_iterator
              rit = reduction_instances.begin(); 
              rit != reduction_instances.end(); rit++)
        {
          rez.serialize(rit->first);
          rez.serialize<size_t>(rit->second.size());
          for (std::vector<ReductionView*>::const_iterator it = 
                rit->second.begin(); it != rit->second.end(); it++)
            rez.serialize((*it)->did);
        }
      }
      // Pack the restricted instances
      rez.serialize<size_t>(restricted_instances.size());  
      if (!restricted_instances.empty())
      {
        rez.serialize(restricted_fields);
        for (FieldMaskSet<InstanceView>::const_iterator it = 
              restricted_instances.begin(); it != 
              restricted_instances.end(); it++)
        {
          rez.serialize(it->first->did);
          rez.serialize(it->second);
        }
      }
      // Pack the version numbers
      rez.serialize<size_t>(version_numbers.size());
      if (!version_numbers.empty())
      {
        for (LegionMap<VersionID,FieldMask>::aligned::const_iterator it = 
              version_numbers.begin(); it != version_numbers.end(); it++)
        {
<<<<<<< HEAD
          // Read-only or read-write
          // Handle the especially nasty case first of dealing
          // with any reduction use cases where we need to stay
          // in single reduce mode until someone does a reduction
          if (!!pending_request->single_redop_mask)
          {
#ifdef DEBUG_LEGION
            assert(pending_request->single_redop_mask * 
                    pending_request->exclusive_mask);
#endif
            // We think we are in single reduction mode, check to
            // see if someone actually did the reductions. We'll
            // know that they did because there will be no
            // reductions present for these fields
            FieldMask &single_redop_mask = pending_request->single_redop_mask;
            // None of these fields will be shared
            update_mask -= single_redop_mask;
            // Record that we mutated these fields to prevent
            // anyone else from invalidating them out from under us
            // Note that we do this even for fields for which 
            // reductions have already been applied to prevent us
            // from losing information about valid instances when
            // the later invalidation comes since this will force
            // it to wait and then move the information about any
            // newly made valid instances
            // The one case where the "op" can be NULL is if we are
            // refining and in that case we already know that no one
            // is going to be recording things out from under us
            if (pending_request->op != NULL)
              record_mutated_guard(pending_request->op, single_redop_mask);
            const FieldMask done_reductions = 
              single_redop_mask - reduction_fields; 
            single_redop_mask &= reduction_fields;
            if (!!single_redop_mask)
            {
#ifdef DEBUG_LEGION
              assert(single_redop_fields * single_redop_mask);
#endif
              single_redop_fields |= single_redop_mask;
              // Use 0 as a proxy for no actual reduction
              redop_modes[0] |= single_redop_mask;
            }
            if (!!done_reductions)
            {
              // The owner thinks we're in single redop mode
              // so we'll put ourselves in an equivalence exclusive mode
              // Either we'll see a later invalidation or we'll 
              // remain the exclusive owner, either way we'll
              // eventually end up in the same mode that the owner
              // thinks that we are in
#ifdef DEBUG_LEGION
              assert(exclusive_fields * done_reductions);
#endif
              exclusive_fields |= done_reductions;
            }
          }
          // The rest of this is easy
          // Record exclusive and shared fields as we would expect
          if (!!pending_request->exclusive_mask)
          {
#ifdef DEBUG_LEGION
            assert(exclusive_fields * pending_request->exclusive_mask);
#endif
            // If we asked for these in a relaxed mode then we go into
            // the relaxed mode instead of the exclusive mode
            if (pending_request->runtime_relaxed)
              relaxed_fields |= pending_request->exclusive_mask;
            else
              exclusive_fields |= pending_request->exclusive_mask;
            update_mask -= pending_request->exclusive_mask;
          }
          if (!!update_mask)
          {
#ifdef DEBUG_LEGION
            assert(shared_fields * update_mask);
#endif
            shared_fields |= update_mask;
            // Relaxed fields can silently update to shared
            if (!!relaxed_fields)
              relaxed_fields -= update_mask;
          }
=======
          rez.serialize(it->first);
          rez.serialize(it->second);
>>>>>>> fdcb57db
        }
      }
    }

    //--------------------------------------------------------------------------
    void EquivalenceSet::unpack_state(Deserializer &derez, 
                                      ReferenceMutator &mutator)
    //--------------------------------------------------------------------------
    {
#ifdef DEBUG_LEGION
<<<<<<< HEAD
      assert(pending_request->remaining_updates == 0);
      assert(pending_request->remaining_invalidates == 0);
#endif
      if (!pending_request->applied_events.empty())
        Runtime::trigger_event(pending_request->applied_event,
            Runtime::merge_events(pending_request->applied_events));
      else
        Runtime::trigger_event(pending_request->applied_event);
      delete pending_request;
    }

#ifdef DEBUG_LEGION
    //--------------------------------------------------------------------------
    void EquivalenceSet::sanity_check(void) const
    //--------------------------------------------------------------------------
    {
      // All the summary masks should be disjoint
      assert(exclusive_fields * shared_fields);
      assert(exclusive_fields * single_redop_fields);
      assert(exclusive_fields * multi_redop_fields);
      assert(exclusive_fields * relaxed_fields);
      assert(shared_fields * single_redop_fields);
      assert(shared_fields * multi_redop_fields);
      assert(shared_fields * relaxed_fields);
      assert(single_redop_fields * multi_redop_fields);
      assert(single_redop_fields * relaxed_fields);
      assert(multi_redop_fields * relaxed_fields);
      // Reduction modes should all be present
      if (!!single_redop_fields || !! multi_redop_fields)
      {
        FieldMask summary;
        for (LegionMap<ReductionOpID,FieldMask>::aligned::const_iterator
              it = redop_modes.begin(); it != redop_modes.end(); it++)
=======
      assert(is_logical_owner());
      assert(valid_instances.empty());
      assert(reduction_instances.empty());
      assert(restricted_instances.empty());
      assert(version_numbers.empty());
#endif
      std::set<RtEvent> deferred_reference_events;
      std::map<LogicalView*,unsigned> *deferred_references = NULL;
      size_t num_valid_insts;
      derez.deserialize(num_valid_insts);
      for (unsigned idx = 0; idx < num_valid_insts; idx++)
      {
        DistributedID valid_did;
        derez.deserialize(valid_did);
        RtEvent ready;
        LogicalView *view = 
          runtime->find_or_request_logical_view(valid_did, ready);
        FieldMask mask;
        derez.deserialize(mask);
        valid_instances.insert(view, mask);
        if (ready.exists() && !ready.has_triggered())
>>>>>>> fdcb57db
        {
          deferred_reference_events.insert(ready);
          if (deferred_references == NULL)
            deferred_references = new std::map<LogicalView*,unsigned>();
          (*deferred_references)[view] = 1;
        }
        else
          view->add_nested_valid_ref(did, &mutator);
      }
      size_t num_reduc_fields;
      derez.deserialize(num_reduc_fields);
      for (unsigned idx1 = 0; idx1 < num_reduc_fields; idx1++)
      {
        unsigned fidx;
        derez.deserialize(fidx);
        reduction_fields.set_bit(fidx);
        size_t num_reduc_insts;
        derez.deserialize(num_reduc_insts);
        std::vector<ReductionView*> &reduc_views = reduction_instances[fidx];
        for (unsigned idx2 = 0; idx2 < num_reduc_insts; idx2++)
        {
          DistributedID reduc_did;
          derez.deserialize(reduc_did);
          RtEvent ready;
          LogicalView *view = 
            runtime->find_or_request_logical_view(reduc_did, ready);
          ReductionView *reduc_view = static_cast<ReductionView*>(view);
          reduc_views.push_back(reduc_view);
          if (ready.exists() && !ready.has_triggered())
          {
            if (deferred_references == NULL)
              deferred_references = new std::map<LogicalView*,unsigned>();
            std::map<LogicalView*,unsigned>::iterator finder = 
              deferred_references->find(view);
            if (finder == deferred_references->end())
              (*deferred_references)[view] = 1;
            else
              finder->second++;
          }
          else
            view->add_nested_valid_ref(did, &mutator);
        }
<<<<<<< HEAD
        else
          assert(exclusive_copies.empty());
        if (!!shared_fields || !!relaxed_fields)
=======
      }
      size_t num_restrict_insts;
      derez.deserialize(num_restrict_insts);
      if (num_restrict_insts > 0)
      {
        derez.deserialize(restricted_fields);
        for (unsigned idx = 0; idx < num_restrict_insts; idx++)
>>>>>>> fdcb57db
        {
          DistributedID valid_did;
          derez.deserialize(valid_did);
          RtEvent ready;
          LogicalView *view = 
            runtime->find_or_request_logical_view(valid_did, ready);
          InstanceView *inst_view = static_cast<InstanceView*>(view);
          FieldMask mask;
          derez.deserialize(mask);
          restricted_instances.insert(inst_view, mask);
          if (ready.exists() && !ready.has_triggered())
          {
            if (deferred_references == NULL)
              deferred_references = new std::map<LogicalView*,unsigned>();
            std::map<LogicalView*,unsigned>::iterator finder = 
              deferred_references->find(view);
            if (finder == deferred_references->end())
              (*deferred_references)[view] = 1;
            else
              finder->second++;
          }
<<<<<<< HEAD
          assert(summary == (shared_fields | relaxed_fields));
=======
          else
            view->add_nested_valid_ref(did, &mutator);
>>>>>>> fdcb57db
        }
      }
      size_t num_versions;
      derez.deserialize(num_versions);
      for (unsigned idx = 0; idx < num_versions; idx++)
      {
        VersionID vid;
        derez.deserialize(vid);
        derez.deserialize(version_numbers[vid]);
      }
      if (deferred_references != NULL)
      {
        const RtEvent wait_on = 
          Runtime::merge_events(deferred_reference_events);
        if (wait_on.exists() && !wait_on.has_triggered())
        {
          RtUserEvent done_event = Runtime::create_rt_user_event();
          // This will take ownership of the deferred references
          // map and delete it when it is done with it
          RemoteRefTaskArgs args(this, done_event, deferred_references);
          runtime->issue_runtime_meta_task(args, 
              LG_LATENCY_DEFERRED_PRIORITY, wait_on);
          mutator.record_reference_mutation_effect(done_event);
        }
        else
        {
          for (std::map<LogicalView*,unsigned>::const_iterator it = 
                deferred_references->begin(); it != 
                deferred_references->end(); it++)
            it->first->add_nested_valid_ref(did, &mutator, it->second);
          delete deferred_references;
        }
      }
    }

    //--------------------------------------------------------------------------
    void EquivalenceSet::initialize_set(const RegionUsage &usage,
                                        const FieldMask &user_mask,
                                        const bool restricted,
                                        const InstanceSet &sources,
                                const std::vector<InstanceView*> &corresponding,
                                        std::set<RtEvent> &applied_events)
    //--------------------------------------------------------------------------
    {
#ifdef DEBUG_LEGION
      assert(is_logical_owner());
      assert(sources.size() == corresponding.size());
#endif
      WrapperReferenceMutator mutator(applied_events);
      AutoLock eq(eq_lock);
      if (IS_REDUCE(usage))
      {
#ifdef DEBUG_LEGION
        // Reduction-only should always be restricted for now
        // Could change if we started issuing reduction close
        // operations at the end of a context
        assert(restricted);
#endif
        // Since these are restricted, we'll make these the actual
        // target logical instances and record them as restricted
        // instead of recording them as reduction instances
        for (unsigned idx = 0; idx < sources.size(); idx++)
        {
          const FieldMask &view_mask = sources[idx].get_valid_fields();
          InstanceView *view = corresponding[idx];
          FieldMaskSet<LogicalView>::iterator finder = 
            valid_instances.find(view);
          if (finder == valid_instances.end())
          {
            valid_instances.insert(view, view_mask);
            view->add_nested_valid_ref(did, &mutator);
          }
          else
            finder.merge(view_mask);
          // Always restrict reduction-only users since we know the data
          // is going to need to be flushed anyway
          FieldMaskSet<InstanceView>::iterator restricted_finder = 
            restricted_instances.find(view);
          if (restricted_finder == restricted_instances.end())
          {
            restricted_instances.insert(view, view_mask);
            view->add_nested_valid_ref(did, &mutator);
          }
          else
            restricted_finder.merge(view_mask);
        }
      }
      else
      {
        for (unsigned idx = 0; idx < sources.size(); idx++)
        {
          const FieldMask &view_mask = sources[idx].get_valid_fields();
          InstanceView *view = corresponding[idx];
#ifdef DEBUG_LEGION
          assert(!view->is_reduction_view());
#endif
          FieldMaskSet<LogicalView>::iterator finder = 
            valid_instances.find(view);
          if (finder == valid_instances.end())
          {
            valid_instances.insert(view, view_mask);
            view->add_nested_valid_ref(did, &mutator);
          }
          else
            finder.merge(view_mask);
          // If this is restricted then record it
          if (restricted)
          {
            FieldMaskSet<InstanceView>::iterator restricted_finder = 
              restricted_instances.find(view);
            if (restricted_finder == restricted_instances.end())
            {
              restricted_instances.insert(view, view_mask);
              view->add_nested_valid_ref(did, &mutator);
            }
            else
              restricted_finder.merge(view_mask);
          }
        }
      }
      // Update any restricted fields 
      if (restricted)
        restricted_fields |= user_mask;
      // Set the version numbers too
      version_numbers[init_version] |= user_mask;
    }

    //--------------------------------------------------------------------------
    bool EquivalenceSet::find_valid_instances(RemoteEqTracker &remote_tracker,
                                              FieldMaskSet<LogicalView> &insts,
                                              const FieldMask &user_mask) const
    //--------------------------------------------------------------------------
    {
      AutoLock eq(eq_lock,1,false/*exclusive*/);
      if (!is_logical_owner())
      {
        remote_tracker.record_remote(logical_owner_space, 
                                     const_cast<EquivalenceSet*>(this));
        return false;
      }
      for (FieldMaskSet<LogicalView>::const_iterator it = 
            valid_instances.begin(); it != valid_instances.end(); it++)
      {
        if (!it->first->is_instance_view())
          continue;
        const FieldMask overlap = it->second & user_mask;
        if (!overlap)
          continue;
        FieldMaskSet<LogicalView>::iterator finder = insts.find(it->first);
        if (finder == insts.end())
          insts.insert(it->first, it->second);
        else
          finder.merge(it->second);
      }
      return has_restrictions(user_mask);
    }

    //--------------------------------------------------------------------------
    bool EquivalenceSet::find_reduction_instances(
                       RemoteEqTracker &remote_tracker,
                       FieldMaskSet<ReductionView> &insts, ReductionOpID redop,
                       const FieldMask &user_mask) const
    //--------------------------------------------------------------------------
    {
      AutoLock eq(eq_lock,1,false/*exclusive*/);
      if (!is_logical_owner())
      {
        remote_tracker.record_remote(logical_owner_space, 
                                     const_cast<EquivalenceSet*>(this));
        return false;
      }
      // Iterate over all the fields
      int fidx = user_mask.find_first_set();
      while (fidx >= 0)
      {
        std::map<unsigned,std::vector<ReductionView*> >::const_iterator 
          current = reduction_instances.find(fidx);
        if (current != reduction_instances.end())
        {
          FieldMask local_mask;
          local_mask.set_bit(fidx);
          for (std::vector<ReductionView*>::const_reverse_iterator it = 
                current->second.rbegin(); it != current->second.rend(); it++)
          {
            ReductionManager *manager = 
              (*it)->get_manager()->as_reduction_manager();
            if (manager->redop != redop)
              break;
            FieldMaskSet<ReductionView>::iterator finder = insts.find(*it);
            if (finder == insts.end())
              insts.insert(*it, local_mask);
            else
              finder.merge(local_mask);
          }
        }
        fidx = user_mask.find_next_set(fidx+1);
      }
      return has_restrictions(user_mask);
    }

    //--------------------------------------------------------------------------
    bool EquivalenceSet::update_set(RemoteEqTracker &remote_tracker,
                                std::set<EquivalenceSet*> &alt_sets,
                                Operation *op, const unsigned index,
                                const RegionUsage &usage, 
                                const FieldMask &user_mask,
                                const InstanceSet &target_instances,
                                const std::vector<InstanceView*> &target_views,
                                std::map<RtEvent,
                                       CopyFillAggregator*> &input_aggregators,
                                CopyFillAggregator *&output_aggregator,
                                std::set<RtEvent> &applied_events,
                                std::set<RtEvent> &guard_events,
                                FieldMask *initialized/*=NULL*/,
                                const bool original_set/*=true*/)
    //--------------------------------------------------------------------------
    {
#ifdef DEBUG_LEGION
      assert(target_instances.size() == target_views.size());
#endif
      WrapperReferenceMutator mutator(applied_events);
      AutoLock eq(eq_lock);
      if (!original_set)
      {
        std::pair<std::set<EquivalenceSet*>::iterator,bool> exists = 
          alt_sets.insert(this);
        // If we already traversed it then we don't need to do it again 
        if (!exists.second)
          return false;
      }
      if (!is_logical_owner())
      {
        // First check to see if our subsets are up to date
        if (eq_state == INVALID_STATE)
          request_remote_subsets(applied_events); 
        if (subsets.empty())
        {
          remote_tracker.record_remote(logical_owner_space, this);
          return false;
        }
        // Otherwise we fall through and record our subsets
      }
      // If we've been refined, we need to get the names of 
      // the sub equivalence sets to try
      if (is_refined())
      {
        check_for_unrefined_remainder(eq, remote_tracker.source);
        std::vector<EquivalenceSet*> subsets_copy(subsets); 
        eq.release();
        // Remove ourselves if we recursed
        if (!original_set)
          alt_sets.erase(this);
        for (std::vector<EquivalenceSet*>::const_iterator it = 
              subsets_copy.begin(); it != subsets_copy.end(); it++) 
          (*it)->update_set(remote_tracker, alt_sets, op, index,
              usage, user_mask, target_instances, target_views, 
              input_aggregators, output_aggregator, applied_events,
              guard_events, initialized, false/*original set*/);
        eq.reacquire();
        return true;
      }
      // Check for any uninitialized data
      // Don't report uninitialized warnings for empty equivalence classes
      if ((initialized != NULL) && !set_expr->is_empty())
        *initialized &= valid_instances.get_valid_mask();
      if (IS_REDUCE(usage))
      {
        // Reduction-only
        // Record the reduction instances
        for (unsigned idx = 0; idx < target_views.size(); idx++)
        {
          ReductionView *red_view = target_views[idx]->as_reduction_view();
#ifdef DEBUG_LEGION
          assert(red_view->get_redop() == usage.redop);
#endif
          const FieldMask &update_fields = 
            target_instances[idx].get_valid_fields(); 
          int fidx = update_fields.find_first_set();
          while (fidx >= 0)
          {
            std::vector<ReductionView*> &field_views = 
              reduction_instances[fidx];
            red_view->add_nested_valid_ref(did, &mutator); 
            field_views.push_back(red_view);
            fidx = update_fields.find_next_set(fidx+1);
          }
        }
        // Flush any restricted fields
        if (!!restricted_fields)
        {
          const FieldMask reduce_mask = user_mask & restricted_fields;
          if (!!reduce_mask)
            apply_reductions(reduce_mask, output_aggregator,
                RtEvent::NO_RT_EVENT, op, index, true/*track events*/); 
          // No need to record that we applied the reductions, we'll
          // discover that when we collapse the single/multi-reduce state
          reduction_fields |= (user_mask - restricted_fields);
        }
        else
          reduction_fields |= user_mask;
      }
      else if (IS_WRITE(usage) && IS_DISCARD(usage))
      {
        // Write-only
        // Filter any reductions that we no longer need
        const FieldMask reduce_filter = reduction_fields & user_mask;
        if (!!reduce_filter)
          filter_reduction_instances(reduce_filter);
        // Filter any normal instances that will be overwritten
        const FieldMask non_restricted = user_mask - restricted_fields; 
        if (!!non_restricted)
        {
          filter_valid_instances(non_restricted);
          // Record any non-restricted instances
          record_instances(non_restricted, target_instances, 
                           target_views, mutator);
        }
        // Issue copy-out copies for any restricted fields
        if (!!restricted_fields)
        {
          const FieldMask restricted_mask = user_mask & restricted_fields;
          if (!!restricted_mask)
            copy_out(restricted_mask, target_instances,
                     target_views, op, index, output_aggregator);
        }
        // Advance our version numbers
        advance_version_numbers(user_mask);
      }
      else if (IS_READ_ONLY(usage) && !update_guards.empty() && 
                !(user_mask * update_guards.get_valid_mask()))
      {
        // If we're doing read-only mode, get the set of events that
        // we need to wait for before we can do our registration, this 
        // ensures that we serialize read-only operations correctly
        // In order to avoid deadlock we have to make different copy fill
        // aggregators for each of the different fields of prior updates
        FieldMask remainder_mask = user_mask;
        LegionVector<std::pair<CopyFillAggregator*,FieldMask> >::aligned to_add;
        std::vector<CopyFillAggregator*> to_delete;
        for (FieldMaskSet<CopyFillAggregator>::iterator it = 
              update_guards.begin(); it != update_guards.end(); it++)
        {
          const FieldMask guard_mask = remainder_mask & it->second;
          if (!guard_mask)
            continue;
          // No matter what record our dependences on the prior guards
          const RtEvent guard_event = it->first->guard_postcondition;
          guard_events.insert(guard_event);
          applied_events.insert(it->first->applied_event);
          CopyFillAggregator *input_aggregator = NULL;
          // See if we have an input aggregator that we can use now
          std::map<RtEvent,CopyFillAggregator*>::const_iterator finder = 
            input_aggregators.find(guard_event);
          if (finder != input_aggregators.end())
            input_aggregator = finder->second;
          // Use this to see if any new updates are recorded
          const size_t initial_updates = (input_aggregator == NULL) ? 0 : 
            input_aggregator->count_updates();
          update_set_internal(input_aggregator, guard_event, op, index,
                              usage, guard_mask, target_instances, 
                              target_views, applied_events);
          // If we did any updates record ourselves as the new guard here
          if ((input_aggregator != NULL) && 
              ((finder == input_aggregators.end()) ||
               (initial_updates != input_aggregator->count_updates())))
          {
            if (finder == input_aggregators.end())
            {
              input_aggregators[guard_event] = input_aggregator;
              // Chain applied events for dependent guard updates
              // Only need to do this the first time we make an aggregator
              input_aggregator->record_reference_mutation_effect(
                                        it->first->applied_event);
            }
            // Record this as a guard for later operations
            to_add.resize(to_add.size() + 1);
            std::pair<CopyFillAggregator*,FieldMask> &back = to_add.back();
            back.first = input_aggregator;
            back.second = guard_mask;
            input_aggregator->record_guard_set(this);
            // Remove the current guard since it doesn't matter anymore
            it.filter(guard_mask);
            if (!it->second)
              to_delete.push_back(it->first);
          }
          remainder_mask -= guard_mask;
          if (!remainder_mask)
            break;
        }
        if (!to_delete.empty())
        {
          for (std::vector<CopyFillAggregator*>::const_iterator it = 
                to_delete.begin(); it != to_delete.end(); it++)
            update_guards.erase(*it);
        }
        if (!to_add.empty())
        {
          for (LegionVector<std::pair<CopyFillAggregator*,FieldMask> >::
                aligned::const_iterator it = to_add.begin(); 
                it != to_add.end(); it++)
            update_guards.insert(it->first, it->second);
        }
        // If we have unguarded fields we can easily do thos
        if (!!remainder_mask)
        {
          CopyFillAggregator *input_aggregator = NULL;
          // See if we have an input aggregator that we can use now
          std::map<RtEvent,CopyFillAggregator*>::const_iterator finder = 
            input_aggregators.find(RtEvent::NO_RT_EVENT);
          if (finder != input_aggregators.end())
            input_aggregator = finder->second;
          const size_t initial_updates = (input_aggregator == NULL) ? 0 : 
            input_aggregator->count_updates();
          update_set_internal(input_aggregator, RtEvent::NO_RT_EVENT, op, index,
                              usage, remainder_mask, target_instances, 
                              target_views, applied_events);
          // If we made the input aggregator then store it
          if ((input_aggregator != NULL) && 
              ((finder == input_aggregators.end()) ||
               (initial_updates != input_aggregator->count_updates())))
          {
            input_aggregators[RtEvent::NO_RT_EVENT] = input_aggregator;
            // Record this as a guard for later operations
            update_guards.insert(input_aggregator, remainder_mask);
            input_aggregator->record_guard_set(this);
          }
        }
      }
      else
      {
        // Read-write or read-only case
        // Read-only case if there are no guards
        CopyFillAggregator *input_aggregator = NULL;
        // See if we have an input aggregator that we can use now
        std::map<RtEvent,CopyFillAggregator*>::const_iterator finder = 
          input_aggregators.find(RtEvent::NO_RT_EVENT);
        if (finder != input_aggregators.end())
          input_aggregator = finder->second;
        const size_t initial_updates = (input_aggregator == NULL) ? 0 : 
            input_aggregator->count_updates();
        update_set_internal(input_aggregator, RtEvent::NO_RT_EVENT, op, index,
            usage, user_mask, target_instances, target_views, applied_events);
        if (IS_WRITE(usage))
        {
          advance_version_numbers(user_mask);
          // Issue copy-out copies for any restricted fields if we wrote stuff
          const FieldMask restricted_mask = restricted_fields & user_mask;
          if (!!restricted_mask)
            copy_out(restricted_mask, target_instances,
                     target_views, op, index, output_aggregator);
        }
        // If we made the input aggregator then store it
        if ((input_aggregator != NULL) && 
            ((finder == input_aggregators.end()) ||
             (initial_updates != input_aggregator->count_updates())))
        {
          input_aggregators[RtEvent::NO_RT_EVENT] = input_aggregator;
          // Record this as a guard for later operations
          if (IS_READ_ONLY(usage))
          {
            update_guards.insert(input_aggregator, user_mask);
            input_aggregator->record_guard_set(this);
          }
        }
      }
      return false;
    }

    //--------------------------------------------------------------------------
    void EquivalenceSet::update_set_internal(
                                 CopyFillAggregator *&input_aggregator,
                                 const RtEvent guard_event,
                                 Operation *op, const unsigned index,
                                 const RegionUsage &usage,
                                 const FieldMask &user_mask,
                                 const InstanceSet &target_instances,
                                 const std::vector<InstanceView*> &target_views,
                                 std::set<RtEvent> &applied_events)
    //--------------------------------------------------------------------------
    {
      // Read-write or read-only
      // Check for any copies from normal instances first
      issue_update_copies_and_fills(input_aggregator, guard_event, op, index,
          false/*track*/, user_mask, target_instances, target_views, set_expr);
      // Get the set of fields to filter, any for which we're about
      // to apply pending reductions or overwite, except those that
      // are restricted
      const FieldMask reduce_mask = reduction_fields & user_mask;
      const FieldMask restricted_mask = restricted_fields & user_mask;
      const bool is_write = IS_WRITE(usage);
      FieldMask filter_mask = is_write ? user_mask : reduce_mask;
      if (!!restricted_mask)
        filter_mask -= restricted_mask;
      if (!!filter_mask)
        filter_valid_instances(filter_mask);
      WrapperReferenceMutator mutator(applied_events);
      // Save the instances if they are not restricted
      // Otherwise if they are restricted then the restricted instances
      // are already listed as the valid views so there's nothing more
      // for us to have to do
      if (!!restricted_mask)
      {
        const FieldMask non_restricted = user_mask - restricted_fields;
        if (!!non_restricted)
          record_instances(non_restricted, target_instances, 
                           target_views, mutator); 
      }
      else
        record_instances(user_mask, target_instances,
                         target_views, mutator);
      // Next check for any reductions that need to be applied
      if (!!reduce_mask)
        apply_reductions(reduce_mask, input_aggregator, guard_event,
                         op, index, false/*track events*/); 
    }

    //--------------------------------------------------------------------------
    bool EquivalenceSet::acquire_restrictions(RemoteEqTracker &remote_tracker,
                                          std::set<EquivalenceSet*> &alt_sets,
                                          Operation *op, FieldMask acquire_mask,
                                          FieldMaskSet<InstanceView> &instances,
           std::map<InstanceView*,std::set<IndexSpaceExpression*> > &inst_exprs,
                                          std::set<RtEvent> &applied_events,
                                          const bool original_set /*=true*/)
    //--------------------------------------------------------------------------
    {
      AutoLock eq(eq_lock);
      if (!original_set)
      {
        std::pair<std::set<EquivalenceSet*>::iterator,bool> exists = 
          alt_sets.insert(this);
        // If we already traversed it then we don't need to do it again 
        if (!exists.second)
          return false;
      }
      if (!is_logical_owner())
      {
        // First check to see if our subsets are up to date
        if (eq_state == INVALID_STATE)
          request_remote_subsets(applied_events);
        if (subsets.empty())
        {
          remote_tracker.record_remote(logical_owner_space, this);
          return false;
        }
      }
      // If we've been refined, we need to get the names of 
      // the sub equivalence sets to try
      if (is_refined())
      {
        check_for_unrefined_remainder(eq, remote_tracker.source);
        std::vector<EquivalenceSet*> subsets_copy(subsets); 
        eq.release();
        // Remove ourselves if we recursed
        if (!original_set)
          alt_sets.erase(this);
        for (std::vector<EquivalenceSet*>::const_iterator it = 
              subsets_copy.begin(); it != subsets_copy.end(); it++) 
          (*it)->acquire_restrictions(remote_tracker, alt_sets, op,acquire_mask,
                  instances, inst_exprs, applied_events, false/*original set*/);
        eq.reacquire();
        return true;
      }
      acquire_mask &= restricted_fields;
      if (!acquire_mask)
        return false;
      for (FieldMaskSet<InstanceView>::const_iterator it = 
            restricted_instances.begin(); it != restricted_instances.end();it++)
      {
        const FieldMask overlap = acquire_mask & it->second;
        if (!overlap)
          continue;
        InstanceView *view = it->first->as_instance_view();
        FieldMaskSet<InstanceView>::iterator finder = 
          instances.find(view);
        if (finder != instances.end())
          finder.merge(overlap);
        else
          instances.insert(view, overlap);
        inst_exprs[view].insert(set_expr);
      }
      restricted_fields -= acquire_mask;
      return false;
    }

    //--------------------------------------------------------------------------
    bool EquivalenceSet::release_restrictions(RemoteEqTracker &remote_tracker,
                                        std::set<EquivalenceSet*> &alt_sets,
                                        Operation *op,
                                        const FieldMask &release_mask,
                                        CopyFillAggregator *&release_aggregator,
                                        FieldMaskSet<InstanceView> &instances,
           std::map<InstanceView*,std::set<IndexSpaceExpression*> > &inst_exprs,
                                        std::set<RtEvent> &ready_events,
                                        const bool original_set /*=true*/)
    //--------------------------------------------------------------------------
    {
      AutoLock eq(eq_lock);
      if (!original_set)
      {
        std::pair<std::set<EquivalenceSet*>::iterator,bool> exists = 
          alt_sets.insert(this);
        // If we already traversed it then we don't need to do it again 
        if (!exists.second)
          return false;
      }
      if (!is_logical_owner())
      {
        // First check to see if our subsets are up to date
        if (eq_state == INVALID_STATE)
          request_remote_subsets(ready_events);
        if (subsets.empty())
        {
          remote_tracker.record_remote(logical_owner_space, this);
          return false;
        }
      }
      // If we've been refined, we need to get the names of 
      // the sub equivalence sets to try
      if (is_refined())
      {
        check_for_unrefined_remainder(eq, remote_tracker.source);
        std::vector<EquivalenceSet*> subsets_copy(subsets); 
        eq.release();
        // Remove ourselves if we recursed
        if (!original_set)
          alt_sets.erase(this);
        for (std::vector<EquivalenceSet*>::const_iterator it = 
              subsets_copy.begin(); it != subsets_copy.end(); it++) 
          (*it)->release_restrictions(remote_tracker, alt_sets, op,
              release_mask, release_aggregator, instances, inst_exprs, 
              ready_events, false/*original set*/);
        eq.reacquire();
        return true;
      }
      // Find our local restricted instances and views and record them
      InstanceSet local_instances;
      std::vector<InstanceView*> local_views;
      for (FieldMaskSet<InstanceView>::const_iterator it = 
            restricted_instances.begin(); it != restricted_instances.end();it++)
      {
        const FieldMask overlap = it->second & release_mask;
        if (!overlap)
          continue;
        InstanceView *view = it->first->as_instance_view();
        local_instances.add_instance(InstanceRef(view->get_manager(), overlap));
        local_views.push_back(view);
        FieldMaskSet<InstanceView>::iterator finder = instances.find(view);
        if (finder != instances.end())
          finder.merge(overlap);
        else
          instances.insert(view, overlap);
        inst_exprs[view].insert(set_expr);
      }
      // Issue the updates
      issue_update_copies_and_fills(release_aggregator, RtEvent::NO_RT_EVENT,
                                    op, 0/*index*/, false/*track*/,release_mask,
                                    local_instances, local_views, set_expr);
      // Filter the valid views
      filter_valid_instances(release_mask);
      // Update with just the restricted instances
      WrapperReferenceMutator mutator(ready_events);
      record_instances(release_mask, local_instances, local_views, mutator);
      // See if we have any reductions to apply as well
      const FieldMask reduce_mask = release_mask & reduction_fields;
      if (!!reduce_mask)
        apply_reductions(reduce_mask, release_aggregator, 
                         RtEvent::NO_RT_EVENT, op, 0/*index*/, false/*track*/);
      // Add the fields back to the restricted ones
      restricted_fields |= release_mask;
      return false;
    }

    //--------------------------------------------------------------------------
    bool EquivalenceSet::issue_across_copies(RemoteEqTracker &remote_tracker,
                std::set<EquivalenceSet*> &alt_sets, Operation *op, 
                const unsigned src_index, const unsigned dst_index, 
                const RegionUsage &usage, const FieldMask &src_mask, 
                const InstanceSet &source_instances,
                const InstanceSet &target_instances,
                const std::vector<InstanceView*> &source_views,
                const std::vector<InstanceView*> &target_views,
                IndexSpaceExpression *overlap, CopyFillAggregator *&aggregator,
                PredEvent pred_guard, ReductionOpID redop,
                FieldMask &initialized_fields,std::set<RtEvent> &applied_events,
                const std::vector<unsigned> *src_indexes,
                const std::vector<unsigned> *dst_indexes,
                const std::vector<CopyAcrossHelper*> *across_helpers,
                const bool original_set)
    //--------------------------------------------------------------------------
    {
#ifdef DEBUG_LEGION
      assert(target_instances.size() == target_views.size());
#endif
      AutoLock eq(eq_lock,1,false/*exclusive*/);
      if (!original_set)
      {
        std::pair<std::set<EquivalenceSet*>::iterator,bool> exists = 
          alt_sets.insert(this);
        // If we already traversed it then we don't need to do it again 
        if (!exists.second)
          return false;
      }
      if (!is_logical_owner())
      {
        // First check to see if our subsets are up to date
        if (eq_state == INVALID_STATE)
          request_remote_subsets(applied_events);
        if (subsets.empty())
        {
          remote_tracker.record_remote(logical_owner_space, this);
          return false;
        }
      }
      // If we've been refined, we need to get the names of 
      // the sub equivalence sets to try
      if (is_refined())
      {
        check_for_unrefined_remainder(eq, remote_tracker.source);
        std::vector<EquivalenceSet*> subsets_copy(subsets); 
        eq.release();
        // Remove ourselves if we recursed
        if (!original_set)
          alt_sets.erase(this);
        for (std::vector<EquivalenceSet*>::const_iterator it = 
              subsets_copy.begin(); it != subsets_copy.end(); it++) 
        {
          IndexSpaceExpression *subset_overlap = 
            runtime->forest->intersect_index_spaces((*it)->set_expr, overlap);
          (*it)->issue_across_copies(remote_tracker, alt_sets, op, src_index, 
              dst_index, usage, src_mask, source_instances, target_instances, 
              source_views, target_views, subset_overlap, aggregator, 
              pred_guard, redop, initialized_fields, applied_events, 
              src_indexes, dst_indexes, across_helpers, false/*original set*/);
        }
        eq.reacquire();
        return true;
      }
      // Check for any uninitialized fields
      initialized_fields &= valid_instances.get_valid_mask();
      if (pred_guard.exists())
        assert(false);
      if (across_helpers != NULL)
      {
        // The general case where fields don't align regardless of
        // whether we are doing a reduction across or not
#ifdef DEBUG_LEGION
        assert(src_indexes != NULL);
        assert(dst_indexes != NULL);
        assert(src_indexes->size() == dst_indexes->size());
        assert(across_helpers->size() == target_instances.size());
#endif
        // We need to figure out how to issue these copies ourself since
        // we need to map from one field to another
        // First construct a map from dst indexes to src indexes 
        std::map<unsigned,unsigned> dst_to_src;
        for (unsigned idx = 0; idx < src_indexes->size(); idx++)
          dst_to_src[(*dst_indexes)[idx]] = (*src_indexes)[idx];
        // Iterate over the target instances
        for (unsigned idx = 0; idx < target_views.size(); idx++)
        {
          const FieldMask dst_mask = target_instances[idx].get_valid_fields();
          // Compute a src_mask based on the dst mask
          FieldMask src_mask;
          int fidx = dst_mask.find_first_set();
          while (fidx >= 0)
          {
            std::map<unsigned,unsigned>::const_iterator finder = 
              dst_to_src.find(fidx);
#ifdef DEBUG_LEGION
            assert(finder != dst_to_src.end());
#endif
            src_mask.set_bit(finder->second);
            fidx = dst_mask.find_next_set(fidx+1);
          }
          // Now find all the source instances for this destination
          FieldMaskSet<LogicalView> src_views;
          if (!source_views.empty())
          {
#ifdef DEBUG_LEGION
            assert(source_instances.size() == source_views.size());
#endif
            // We already know the answers because they were mapped
            for (unsigned idx2 = 0; idx2 < source_views.size(); idx2++)
            {
              const FieldMask &mask = source_instances[idx2].get_valid_fields();
              const FieldMask field_overlap = mask & src_mask;
              if (!field_overlap)
                continue;
              src_views.insert(source_views[idx2], field_overlap);
            }
          }
          else
          {
            for (FieldMaskSet<LogicalView>::const_iterator it =
                  valid_instances.begin(); it != valid_instances.end(); it++)
            {
              const FieldMask field_overlap = it->second & src_mask;
              if (!field_overlap)
                continue;
              src_views.insert(it->first, field_overlap);
            }
          }
          if (aggregator == NULL)
            aggregator = new CopyFillAggregator(runtime->forest, op,
                src_index, dst_index, RtEvent::NO_RT_EVENT, true/*track*/);
          aggregator->record_updates(target_views[idx], src_views,
              src_mask, overlap, redop, (*across_helpers)[idx]);
        }
        // Now check for any reductions that need to be applied
        FieldMask reduce_mask = reduction_fields & src_mask;
        if (!!reduce_mask)
        {
#ifdef DEBUG_LEGION
          assert(redop == 0); // can't have reductions of reductions
#endif
          std::map<unsigned,unsigned> src_to_dst;
          for (unsigned idx = 0; idx < src_indexes->size(); idx++)
            src_to_dst[(*src_indexes)[idx]] = (*dst_indexes)[idx];
          int src_fidx = reduce_mask.find_first_set();
          while (src_fidx >= 0)
          {
            std::map<unsigned,std::vector<ReductionView*> >::const_iterator
              finder = reduction_instances.find(src_fidx);
#ifdef DEBUG_LEGION
            assert(finder != reduction_instances.end());
            assert(src_to_dst.find(src_fidx) != src_to_dst.end());
#endif
            const unsigned dst_fidx = src_to_dst[src_fidx];
            // Find the target targets and record them
            for (unsigned idx = 0; idx < target_views.size(); idx++)
            {
              const FieldMask target_mask = 
                target_instances[idx].get_valid_fields();
              if (!target_mask.is_set(dst_fidx))
                continue;
              if (aggregator == NULL)
                aggregator = new CopyFillAggregator(runtime->forest, op,
                    src_index, dst_index, RtEvent::NO_RT_EVENT, true/*track*/);
              aggregator->record_reductions(target_views[idx], finder->second,
                         src_fidx, dst_fidx, overlap, (*across_helpers)[idx]);
            }
            src_fidx = reduce_mask.find_next_set(src_fidx+1);
          }
        }
      }
      else if (redop == 0)
      {
        // Fields align and we're not doing a reduction so we can just 
        // do a normal update copy analysis to figure out what to do
        if (!source_views.empty())
        {
#ifdef DEBUG_LEGION
          assert(source_instances.size() == source_views.size());
#endif
          // We already know the instances that we need to use as
          // the source instances for the copy across
          FieldMaskSet<LogicalView> src_views;
          for (unsigned idx = 0; idx < source_views.size(); idx++)
          {
            const FieldMask &mask = source_instances[idx].get_valid_fields();
            const FieldMask overlap = mask & src_mask;
            if (!overlap)
              continue;
            src_views.insert(source_views[idx], overlap);
          }
          for (unsigned idx = 0; idx < target_views.size(); idx++)
          {
            const FieldMask &mask = target_instances[idx].get_valid_fields(); 
            if (aggregator == NULL)
              aggregator = new CopyFillAggregator(runtime->forest, op,
                  src_index, dst_index, RtEvent::NO_RT_EVENT, true/*track*/);
            aggregator->record_updates(target_views[idx], src_views, mask,
                                       overlap, redop, NULL/*across*/);
          }
        }
        else
          issue_update_copies_and_fills(aggregator, RtEvent::NO_RT_EVENT,
                                        op, src_index, true/*track effects*/,
                                        src_mask, target_instances,
                                        target_views, overlap, 
                                        true/*skip check*/, dst_index);
        // We also need to check for any reductions that need to be applied
        const FieldMask reduce_mask = reduction_fields & src_mask;
        if (!!reduce_mask)
        {
          int fidx = reduce_mask.find_first_set();
          while (fidx >= 0)
          {
            std::map<unsigned,std::vector<ReductionView*> >::const_iterator
              finder = reduction_instances.find(fidx);
#ifdef DEBUG_LEGION
            assert(finder != reduction_instances.end());
#endif
            // Find the target targets and record them
            for (unsigned idx = 0; idx < target_views.size(); idx++)
            {
              const FieldMask target_mask = 
                target_instances[idx].get_valid_fields();
              if (!target_mask.is_set(fidx))
                continue;
              if (aggregator == NULL)
                aggregator = new CopyFillAggregator(runtime->forest, op,
                    src_index, dst_index, RtEvent::NO_RT_EVENT, true/*track*/);
              aggregator->record_reductions(target_views[idx], 
                            finder->second, fidx, fidx, overlap);
            }
            fidx = reduce_mask.find_next_set(fidx+1);
          }
        }
      }
      else
      {
        // Fields align but we're doing a reduction across
        // Find the valid views that we need for issuing the updates  
        FieldMaskSet<LogicalView> src_views;
        if (!source_views.empty())
        {
          // We already know what the answers should be because
          // they were already mapped by copy operation
#ifdef DEBUG_LEGION
          assert(source_instances.size() == source_views.size());
#endif
          // We already know the answers because they were mapped
          for (unsigned idx = 0; idx < source_views.size(); idx++)
          {
            const FieldMask &mask = source_instances[idx].get_valid_fields();
            const FieldMask overlap = mask & src_mask;
            if (!overlap)
              continue;
            src_views.insert(source_views[idx], overlap);
          }
        }
        else
        {
          for (FieldMaskSet<LogicalView>::const_iterator it = 
                valid_instances.begin(); it != valid_instances.end(); it++)
          {
            const FieldMask overlap = it->second & src_mask;
            if (!overlap)
              continue;
            src_views.insert(it->first, overlap);
          }
        }
        for (unsigned idx = 0; idx < target_views.size(); idx++)
        {
          const FieldMask &mask = target_instances[idx].get_valid_fields(); 
          if (aggregator == NULL)
            aggregator = new CopyFillAggregator(runtime->forest, op,
                src_index, dst_index, RtEvent::NO_RT_EVENT, true/*track*/);
          aggregator->record_updates(target_views[idx], src_views, mask,
                                     overlap, redop, NULL/*across*/);
        }
        // There shouldn't be any reduction instances to worry about here
#ifdef DEBUG_LEGION
        assert(reduction_fields * src_mask);
#endif
      }
      return false;
    }

    //--------------------------------------------------------------------------
    bool EquivalenceSet::overwrite_set(RemoteEqTracker &remote_tracker,
                                       std::set<EquivalenceSet*> &alt_sets, 
                                       Operation *op, const unsigned index,
                                       LogicalView *view, const FieldMask &mask,
                                       CopyFillAggregator *&output_aggregator,
                                       std::set<RtEvent> &ready_events,
                                       PredEvent pred_guard,
                                       const bool add_restriction,
                                       const bool original_set)
    //--------------------------------------------------------------------------
    {
      AutoLock eq(eq_lock);
      if (!original_set)
      {
        std::pair<std::set<EquivalenceSet*>::iterator,bool> exists = 
          alt_sets.insert(this);
        // If we already traversed it then we don't need to do it again 
        if (!exists.second)
          return false;
      }
      if (!is_logical_owner())
      {
        // First check to see if our subsets are up to date
        if (eq_state == INVALID_STATE)
          request_remote_subsets(ready_events);
        if (subsets.empty())
        {
          remote_tracker.record_remote(logical_owner_space, this);
          return false;
        }
      }
      // If we've been refined, we need to get the names of 
      // the sub equivalence sets to try
      if (is_refined())
      {
        check_for_unrefined_remainder(eq, remote_tracker.source);
        std::vector<EquivalenceSet*> subsets_copy(subsets); 
        eq.release();
        // Remove ourselves if we recursed
        if (!original_set)
          alt_sets.erase(this);
        for (std::vector<EquivalenceSet*>::const_iterator it = 
              subsets_copy.begin(); it != subsets_copy.end(); it++) 
          (*it)->overwrite_set(remote_tracker, alt_sets, op, index,
              view, mask, output_aggregator, ready_events, pred_guard,
              add_restriction, false/*original set*/);
        eq.reacquire();
        return true;
      }
      // Two different cases here depending on whether we have a precidate 
      if (pred_guard.exists())
      {
#ifdef DEBUG_LEGION
        assert(!add_restriction); // shouldn't be doing this in this case
#endif
        // We have a predicate so collapse everything to all the valid
        // instances and then do predicate fills to all those instances
        assert(false);
      }
      else
      {
        if (add_restriction || !restricted_fields || (restricted_fields * mask))
        {
          // Easy case, just filter everything and add the new view
          const FieldMask reduce_filter = mask & reduction_fields;
          if (!!reduce_filter)
            filter_reduction_instances(reduce_filter);
          filter_valid_instances(mask);
          FieldMaskSet<LogicalView>::iterator finder = 
            valid_instances.find(view);
          if (finder == valid_instances.end())
          {
            WrapperReferenceMutator mutator(ready_events);
            view->add_nested_valid_ref(did, &mutator);
            valid_instances.insert(view, mask);
          }
          else
            finder.merge(mask);
        }
        else
        {
          // We overlap with some restricted fields so we can't filter
          // or update any restricted fields
          const FieldMask update_mask = mask - restricted_fields;
          if (!!update_mask)
          {
            const FieldMask reduce_filter = update_mask & reduction_fields;
            if (!!reduce_filter)
              filter_reduction_instances(reduce_filter);
            filter_valid_instances(update_mask);
            FieldMaskSet<LogicalView>::iterator finder = 
              valid_instances.find(view);
            if (finder == valid_instances.end())
            {
              WrapperReferenceMutator mutator(ready_events);
              view->add_nested_valid_ref(did, &mutator);
              valid_instances.insert(view, update_mask);
            }
            else
              finder.merge(update_mask);
          }
        }
        // Advance the version numbers
        advance_version_numbers(mask);
        if (add_restriction)
        {
#ifdef DEBUG_LEGION
          assert(view->is_instance_view());
#endif
          InstanceView *inst_view = view->as_instance_view();
          FieldMaskSet<InstanceView>::iterator restricted_finder = 
            restricted_instances.find(inst_view);
          if (restricted_finder == restricted_instances.end())
          {
            WrapperReferenceMutator mutator(ready_events);
            view->add_nested_valid_ref(did, &mutator);
            restricted_instances.insert(inst_view, mask);
          }
          else
            restricted_finder.merge(mask);
          restricted_fields |= mask; 
        }
        else if (!!restricted_fields)
        {
          // Check to see if we have any restricted outputs to write
          const FieldMask restricted_overlap = mask & restricted_fields;
          if (!!restricted_overlap)
            copy_out(restricted_overlap, view, op, index, output_aggregator);
        }
      }
      return false;
    }

    //--------------------------------------------------------------------------
    bool EquivalenceSet::filter_set(RemoteEqTracker &remote_tracker,
                                    std::set<EquivalenceSet*> &alt_sets,
                                    Operation *op, LogicalView *view, 
                                    const FieldMask &mask,
                                    std::set<RtEvent> &applied_events,
                                    const bool remove_restriction/*= false*/,
                                    const bool original_set/*= true*/)
    //--------------------------------------------------------------------------
    {
      AutoLock eq(eq_lock);
      if (!original_set)
      {
        std::pair<std::set<EquivalenceSet*>::iterator,bool> exists = 
          alt_sets.insert(this);
        // If we already traversed it then we don't need to do it again 
        if (!exists.second)
          return false;
      }
      if (!is_logical_owner())
      {
        // First check to see if our subsets are up to date
        if (eq_state == INVALID_STATE)
          request_remote_subsets(applied_events);
        if (subsets.empty())
        {
          remote_tracker.record_remote(logical_owner_space, this);
          return false;
        }
      }
      // If we've been refined, we need to get the names of 
      // the sub equivalence sets to try
      if (is_refined())
      {
        check_for_unrefined_remainder(eq, remote_tracker.source);
        std::vector<EquivalenceSet*> subsets_copy(subsets); 
        eq.release();
        // Remove ourselves if we recursed
        if (!original_set)
          alt_sets.erase(this);
        for (std::vector<EquivalenceSet*>::const_iterator it = 
              subsets_copy.begin(); it != subsets_copy.end(); it++) 
          (*it)->filter_set(remote_tracker, alt_sets, op, view, mask,
              applied_events, remove_restriction, false/*original set*/);
        eq.reacquire();
        return true;
      }
      FieldMaskSet<LogicalView>::iterator finder = valid_instances.find(view);
      if (finder != valid_instances.end())
      {
        finder.filter(mask);
        if (!finder->second)
        {
          if (view->remove_nested_valid_ref(did))
            delete view;
          valid_instances.erase(view);
        }
      }
      if (remove_restriction)
      {
        restricted_fields -= mask;
#ifdef DEBUG_LEGION
        assert(view->is_instance_view());
#endif
        InstanceView *inst_view = view->as_instance_view();
        FieldMaskSet<InstanceView>::iterator restricted_finder = 
          restricted_instances.find(inst_view);
        if (restricted_finder != restricted_instances.end())
        {
          restricted_finder.filter(mask);
          if (!restricted_finder->second)
          {
            if (view->remove_nested_valid_ref(did))
              delete view;
            restricted_instances.erase(inst_view);
          }
        }
      }
      return false;
    }

    //--------------------------------------------------------------------------
    void EquivalenceSet::request_remote_subsets(std::set<RtEvent> &applied)
    //--------------------------------------------------------------------------
    {
#ifdef DEBUG_LEGION
      assert(!is_logical_owner());
      assert(eq_state == INVALID_STATE);
      assert(!transition_event.exists());
#endif
      // It's not actually ok to block here or we risk a hang so if we're
      // not already valid and haven't requested a valid copy yet then
      // go ahead and do that and record the event as an applied event 
      // to ensure we get the update for the next user
      transition_event = Runtime::create_rt_user_event();
      eq_state = PENDING_VALID_STATE;
      Serializer rez;
      {
        RezCheck z(rez);
        rez.serialize(did);
      }
      runtime->send_equivalence_set_subset_request(logical_owner_space,rez);
      applied.insert(transition_event);
    }
    
    //--------------------------------------------------------------------------
    void EquivalenceSet::record_instances(const FieldMask &record_mask,
                                 const InstanceSet &target_instances, 
                                 const std::vector<InstanceView*> &target_views,
                                          ReferenceMutator &mutator)
    //--------------------------------------------------------------------------
    {
      for (unsigned idx = 0; idx < target_views.size(); idx++)
      {
        const FieldMask valid_mask = 
          target_instances[idx].get_valid_fields() & record_mask;
        if (!valid_mask)
          continue;
        InstanceView *target = target_views[idx];
        // Add it to the set
        FieldMaskSet<LogicalView>::iterator finder = 
          valid_instances.find(target);
        if (finder == valid_instances.end())
        {
          target->add_nested_valid_ref(did, &mutator);
          valid_instances.insert(target, valid_mask);
        }
        else
          finder.merge(valid_mask);
      }
    }

    //--------------------------------------------------------------------------
    void EquivalenceSet::issue_update_copies_and_fills(
                                 CopyFillAggregator *&aggregator,
                                 const RtEvent guard_event,
                                 Operation *op, const unsigned index,
                                 const bool track_events,
                                 FieldMask update_mask,
                                 const InstanceSet &target_instances,
                                 const std::vector<InstanceView*> &target_views,
                                 IndexSpaceExpression *update_expr,
                                 const bool skip_check,
                                 const int dst_index /*= -1*/) const
    //--------------------------------------------------------------------------
    {
      if (update_expr->is_empty())
        return;
      if (!skip_check)
      {
        // Scan through and figure out which fields are already valid
        for (unsigned idx = 0; idx < target_views.size(); idx++)
        {
          FieldMaskSet<LogicalView>::const_iterator finder = 
            valid_instances.find(target_views[idx]);
          if (finder == valid_instances.end())
            continue;
          const FieldMask &needed_mask = 
            target_instances[idx].get_valid_fields();
          const FieldMask already_valid = needed_mask & finder->second;
          if (!already_valid)
            continue;
          update_mask -= already_valid;
          // If we're already valid for all the fields then we're done
          if (!update_mask)
            return;
        }
      }
#ifdef DEBUG_LEGION
      assert(!!update_mask);
#endif
      // Find the valid views that we need for issuing the updates  
      FieldMaskSet<LogicalView> valid_views;
      for (FieldMaskSet<LogicalView>::const_iterator it = 
            valid_instances.begin(); it != valid_instances.end(); it++)
      {
        const FieldMask overlap = it->second & update_mask;
        if (!overlap)
          continue;
        valid_views.insert(it->first, overlap);
      }
      // Can happen with uninitialized data, we handle this case
      // before calling this method
      if (valid_views.empty())
        return;
      if (target_instances.size() == 1)
      {
        if (aggregator == NULL)
          aggregator = (dst_index >= 0) ?
            new CopyFillAggregator(runtime->forest, op, index, dst_index,
                                   guard_event, track_events) :
            new CopyFillAggregator(runtime->forest, op, index,
                                   guard_event, track_events); 
        aggregator->record_updates(target_views[0], valid_views, 
                                   update_mask, update_expr);
      }
      else if (valid_views.size() == 1)
      {
        for (unsigned idx = 0; idx < target_views.size(); idx++)
        {
          const FieldMask &mask = target_instances[idx].get_valid_fields();
          if (aggregator == NULL)
            aggregator = (dst_index >= 0) ?
              new CopyFillAggregator(runtime->forest, op, index, dst_index,
                                     guard_event, track_events) :
              new CopyFillAggregator(runtime->forest, op, index,
                                     guard_event, track_events);
          aggregator->record_updates(target_views[idx], valid_views,
                                     mask, update_expr);
        }
      }
      else
      {
        for (unsigned idx = 0; idx < target_views.size(); idx++)
        {
          const FieldMask &dst_mask = target_instances[idx].get_valid_fields();
          // Can happen in cases with uninitialized data
          if (dst_mask * update_mask)
            continue;
          FieldMaskSet<LogicalView> src_views;
          for (FieldMaskSet<LogicalView>::const_iterator it = 
                valid_views.begin(); it != valid_views.end(); it++)
          {
            const FieldMask overlap = dst_mask & it->second;
            if (!overlap)
              continue;
            src_views.insert(it->first, overlap);
          }
          if (aggregator == NULL)
            aggregator = (dst_index >= 0) ?
              new CopyFillAggregator(runtime->forest, op, index, dst_index,
                                     guard_event, track_events) :
              new CopyFillAggregator(runtime->forest, op, index,
                                     guard_event, track_events);
          aggregator->record_updates(target_views[idx], src_views,
                                     dst_mask, update_expr);
        }
      }
    }

    //--------------------------------------------------------------------------
    void EquivalenceSet::filter_valid_instances(const FieldMask &filter_mask)
    //--------------------------------------------------------------------------
    {
#ifdef DEBUG_LEGION
      assert(!!filter_mask);
#endif
      std::vector<LogicalView*> to_erase;
      for (FieldMaskSet<LogicalView>::iterator it = 
            valid_instances.begin(); it != valid_instances.end(); it++)
      {
        const FieldMask overlap = it->second & filter_mask;
        if (!overlap)
          continue;
        it.filter(overlap);
        if (!it->second)
          to_erase.push_back(it->first);
      }
      if (!to_erase.empty())
      {
        for (std::vector<LogicalView*>::const_iterator it = 
              to_erase.begin(); it != to_erase.end(); it++)
        {
          valid_instances.erase(*it);
          if ((*it)->remove_nested_valid_ref(did))
            delete (*it);
        }
      }
    }

    //--------------------------------------------------------------------------
    void EquivalenceSet::filter_reduction_instances(const FieldMask &to_filter)
    //--------------------------------------------------------------------------
    {
#ifdef DEBUG_LEGION
      assert(!!to_filter);
#endif
      int fidx = to_filter.find_first_set();
      while (fidx >= 0)
      {
        std::map<unsigned,std::vector<ReductionView*> >::iterator
          finder = reduction_instances.find(fidx);
#ifdef DEBUG_LEGION
        assert(finder != reduction_instances.end());
#endif
        for (std::vector<ReductionView*>::const_iterator it = 
              finder->second.begin(); it != finder->second.end(); it++)
          if ((*it)->remove_nested_valid_ref(did))
            delete (*it);
        reduction_instances.erase(finder);
        fidx = to_filter.find_next_set(fidx+1);
      }
      reduction_fields -= to_filter;
    }

    //--------------------------------------------------------------------------
    void EquivalenceSet::apply_reductions(const FieldMask &reduce_mask,
                                          CopyFillAggregator *&aggregator,
                                          const RtEvent guard_event,
                                          Operation *op, const unsigned index,
                                          const bool trace_events)
    //--------------------------------------------------------------------------
    {
#ifdef DEBUG_LEGION
      assert(!!reduce_mask);
#endif
      if (set_expr->is_empty())
        return;
      int fidx = reduce_mask.find_first_set();
      while (fidx >= 0)
      {
        std::map<unsigned,std::vector<ReductionView*> >::iterator finder = 
          reduction_instances.find(fidx);
#ifdef DEBUG_LEGION
        assert(finder != reduction_instances.end());
#endif
        // Find the target targets and record them
        for (FieldMaskSet<LogicalView>::const_iterator it = 
              valid_instances.begin(); it != valid_instances.end(); it++)
        {
          if (!it->second.is_set(fidx))
            continue;
          // Shouldn't have any deferred views here
          InstanceView *dst_view = it->first->as_instance_view();
          if (aggregator == NULL)
            aggregator = new CopyFillAggregator(runtime->forest, op, index,
                                                guard_event, trace_events);
          aggregator->record_reductions(dst_view, finder->second, fidx, 
                                        fidx, set_expr);
        }
        // Remove the reduction views from those available
        for (std::vector<ReductionView*>::const_iterator it = 
              finder->second.begin(); it != finder->second.end(); it++)
          if ((*it)->remove_nested_valid_ref(did))
            delete (*it);
        reduction_instances.erase(finder);
        fidx = reduce_mask.find_next_set(fidx+1);
      }
      // Record that we advanced the version number in this case
      advance_version_numbers(reduce_mask);
      // These reductions have been applied so we are done
      reduction_fields -= reduce_mask;
    }

    //--------------------------------------------------------------------------
    void EquivalenceSet::copy_out(const FieldMask &restricted_mask,
                                  const InstanceSet &src_instances,
                                  const std::vector<InstanceView*> &src_views,
                                  Operation *op, const unsigned index,
                                  CopyFillAggregator *&aggregator) const
    //--------------------------------------------------------------------------
    {
#ifdef DEBUG_LEGION
      assert(!!restricted_mask);
#endif
      if (set_expr->is_empty())
        return;
      if (valid_instances.size() == 1)
      {
        // Only 1 destination
        FieldMaskSet<LogicalView>::const_iterator first = 
          valid_instances.begin();
#ifdef DEBUG_LEGION
        assert(!(restricted_mask - first->second));
#endif
        InstanceView *dst_view = first->first->as_instance_view();
        FieldMaskSet<LogicalView> srcs;
        for (unsigned idx = 0; idx < src_views.size(); idx++)
        {
          if (first->first == src_views[idx])
            continue;
          const FieldMask overlap = 
            src_instances[idx].get_valid_fields() & restricted_mask;
          if (!overlap)
            continue;
          srcs.insert(src_views[idx], overlap);
        }
        if (!srcs.empty())
        {
          if (aggregator == NULL)
            aggregator = new CopyFillAggregator(runtime->forest, op, index,
                                      RtEvent::NO_RT_EVENT, true/*track*/);
          aggregator->record_updates(dst_view, srcs, restricted_mask, set_expr);
        }
      }
      else if (src_instances.size() == 1)
      {
        // Only 1 source
#ifdef DEBUG_LEGION
        assert(!(restricted_mask - src_instances[0].get_valid_fields()));
#endif
        FieldMaskSet<LogicalView> srcs;
        srcs.insert(src_views[0], restricted_mask);
        for (FieldMaskSet<LogicalView>::const_iterator it = 
              valid_instances.begin(); it != valid_instances.end(); it++)
        {
          if (it->first == src_views[0])
            continue;
          const FieldMask overlap = it->second & restricted_mask;
          if (!overlap)
            continue;
          InstanceView *dst_view = it->first->as_instance_view();
          if (aggregator == NULL)
            aggregator = new CopyFillAggregator(runtime->forest, op, index,
                                      RtEvent::NO_RT_EVENT, true/*track*/);
          aggregator->record_updates(dst_view, srcs, overlap, set_expr);
        }
      }
      else
      {
        // General case for cross-products
        for (FieldMaskSet<LogicalView>::const_iterator it = 
              valid_instances.begin(); it != valid_instances.end(); it++)
        {
          const FieldMask dst_overlap = it->second & restricted_mask;
          if (!dst_overlap)
            continue;
          InstanceView *dst_view = it->first->as_instance_view();
          FieldMaskSet<LogicalView> srcs;
          for (unsigned idx = 0; idx < src_views.size(); idx++)
          {
            if (dst_view == src_views[idx])
              continue;
            const FieldMask src_overlap = 
              src_instances[idx].get_valid_fields() & dst_overlap;
            if (!src_overlap)
              continue;
            srcs.insert(src_views[idx], src_overlap);
          }
          if (!srcs.empty())
          {
            if (aggregator == NULL)
              aggregator = new CopyFillAggregator(runtime->forest, op, index,
                                        RtEvent::NO_RT_EVENT, true/*track*/);
            aggregator->record_updates(dst_view, srcs, dst_overlap, set_expr);
          }
        }
      }
    }

    //--------------------------------------------------------------------------
    void EquivalenceSet::copy_out(const FieldMask &restricted_mask, 
                                   LogicalView *src_view, 
                                   Operation *op, const unsigned index,
                                   CopyFillAggregator *&aggregator) const
    //--------------------------------------------------------------------------
    {
      if (set_expr->is_empty())
        return;
      FieldMaskSet<LogicalView> srcs;
      srcs.insert(src_view, restricted_mask);
      for (FieldMaskSet<LogicalView>::const_iterator it = 
            valid_instances.begin(); it != valid_instances.end(); it++)
      {
        if (it->first == src_view)
          continue;
        const FieldMask overlap = it->second & restricted_mask;
        if (!overlap)
          continue;
        InstanceView *dst_view = it->first->as_instance_view();
        if (aggregator == NULL)
          aggregator = new CopyFillAggregator(runtime->forest, op, index,
                                    RtEvent::NO_RT_EVENT, true/*track*/);
        aggregator->record_updates(dst_view, srcs, overlap, set_expr);
      }
    }

    //--------------------------------------------------------------------------
    void EquivalenceSet::advance_version_numbers(FieldMask advance_mask)
    //--------------------------------------------------------------------------
    {
      std::vector<VersionID> to_remove; 
      for (LegionMap<VersionID,FieldMask>::aligned::iterator it = 
            version_numbers.begin(); it != version_numbers.end(); it++)
      {
        const FieldMask overlap = it->second & advance_mask;
        if (!overlap)
          continue;
        LegionMap<VersionID,FieldMask>::aligned::iterator finder = 
          version_numbers.find(it->first + 1);
        if (finder == version_numbers.end())
          version_numbers[it->first + 1] = overlap;
        else
          finder->second |= overlap;
        it->second -= overlap;
        if (!it->second)
          to_remove.push_back(it->first);
        advance_mask -= overlap;
        if (!advance_mask)
          break;
      }
      if (!to_remove.empty())
      {
        for (std::vector<VersionID>::const_iterator it = 
              to_remove.begin(); it != to_remove.end(); it++)
          version_numbers.erase(*it);
      }
      if (!!advance_mask)
        version_numbers[init_version] = advance_mask;
    }

    //--------------------------------------------------------------------------
    void EquivalenceSet::perform_refinements(void)
    //--------------------------------------------------------------------------
    {
      RtUserEvent to_trigger;
      std::vector<RefinementThunk*> to_perform;
      bool first = true;
      do 
      {
        std::set<RtEvent> refinements_done;
        std::vector<EquivalenceSet*> to_add;
        for (std::vector<RefinementThunk*>::const_iterator it = 
              to_perform.begin(); it != to_perform.end(); it++)
        {
#ifdef DEBUG_LEGION
          assert((*it)->owner == this);
#endif
          EquivalenceSet *result = (*it)->get_refinement();
          // Add our resource reference too
          result->add_nested_resource_ref(did);
          to_add.push_back(result);
          const RtEvent done = (*it)->perform_refinement();
          if (done.exists())
            refinements_done.insert(done);
        }
        if (!refinements_done.empty())
        {
          const RtEvent wait_on = Runtime::merge_events(refinements_done);
          wait_on.wait();
        }
        AutoLock eq(eq_lock);
#ifdef DEBUG_LEGION
        assert(is_logical_owner());
        assert(refinement_event.exists());
#endif
        // On the first iteration update our data structures to 
        // reflect that we now have all the valid data
        if (first)
        {
#ifdef DEBUG_LEGION
          assert(eq_state == PENDING_REFINED_STATE);
#endif
          // First we need to spin until we know that there are
          // no more acquires done for this equivalence set
          while (!update_guards.empty())
          {
            // If there are any mapping guards then defer ourselves
            // until a later time when there aren't any mapping guards
#ifdef DEBUG_LEGION
            assert(!transition_event.exists());
#endif
            transition_event = Runtime::create_rt_user_event();
            const RtEvent wait_on = transition_event;
            eq.release();
<<<<<<< HEAD
            std::set<RtEvent> preconditions;
            const FieldMask request_mask(LEGION_FIELD_MASK_FIELD_ALL_ONES);
            const RegionUsage usage(READ_WRITE, EXCLUSIVE, 0/*redop*/);
            request_valid_copy(NULL/*op*/, request_mask, usage,
                               preconditions, preconditions,
                               runtime->address_space,false/*runtime relaxed*/);
            const RtEvent wait_on = Runtime::merge_events(preconditions);
            if (wait_on.exists())
              wait_on.wait();
            // Reacquire the lock
=======
            wait_on.wait();
>>>>>>> fdcb57db
            eq.reacquire();
          }
          // Once we get here we can mark that we're doing a refinement
          eq_state = REFINING_STATE;
          first = false;
        }
#ifdef DEBUG_LEGION
        assert(eq_state == REFINING_STATE);
#endif
        if (!to_add.empty())
          subsets.insert(subsets.end(), to_add.begin(), to_add.end());
        // Add these refinements to our subsets and delete the thunks
        if (!to_perform.empty())
        {
          for (std::vector<RefinementThunk*>::const_iterator it = 
                to_perform.begin(); it != to_perform.end(); it++)
            if ((*it)->remove_reference())
              delete (*it);
          to_perform.clear();
        }
        if (pending_refinements.empty())
        {
          // If we have too many subsets refine them 
          if ((unrefined_remainder == NULL) &&
              (disjoint_partition_refinement == NULL) && 
              (subsets.size() > LEGION_MAX_BVH_FANOUT))
          {
            KDTree *tree = NULL;
            switch (set_expr->get_num_dims())
            {
              case 1:
                {
                  tree = new KDNode<1>(set_expr, runtime, 0/*dim*/);
                  break;
                }
              case 2:
                {
                  tree = new KDNode<2>(set_expr, runtime, 0/*dim*/);
                  break;
                }
              case 3:
                {
                  tree = new KDNode<3>(set_expr, runtime, 0/*dim*/);
                  break;
                }
              default:
                assert(false);
            }
            // Refine the tree to make the new subsets
            std::vector<EquivalenceSet*> new_subsets(subsets);
            if (tree->refine(new_subsets))
            {
              // Add new references
              for (std::vector<EquivalenceSet*>::const_iterator it =
                    new_subsets.begin(); it != new_subsets.end(); it++)
                (*it)->add_nested_resource_ref(did);
              // Remove old references
              for (std::vector<EquivalenceSet*>::const_iterator it = 
                    subsets.begin(); it != subsets.end(); it++)
                if ((*it)->remove_nested_resource_ref(did))
                  delete (*it);
              // Swap the two sets since we only care about the new one
              subsets.swap(new_subsets);
            }
            // Clean up the tree
            delete tree;
          }
          // Check to see if we no longer have any more refeinements
          // to perform. If not, then we need to clear our data structures
          // and remove any valid references that we might be holding
          if ((unrefined_remainder == NULL) &&
              (disjoint_partition_refinement == NULL))
          {
            // If we're doing refining then send updates to any
            // remote sets informing them of the complete set of subsets
            std::set<RtEvent> remote_subsets_informed;
            if (!remote_subsets.empty())
            {
              for (std::set<AddressSpaceID>::const_iterator it = 
                    remote_subsets.begin(); it != remote_subsets.end(); it++)
              {
                const RtUserEvent informed = Runtime::create_rt_user_event();
                Serializer rez;
                {
                  RezCheck z(rez);
                  rez.serialize(did);
                  rez.serialize(informed);
                  rez.serialize<size_t>(subsets.size());
                  for (std::vector<EquivalenceSet*>::const_iterator it = 
                        subsets.begin(); it != subsets.end(); it++)
                    rez.serialize((*it)->did);
                }
                runtime->send_equivalence_set_subset_update(*it, rez);
                remote_subsets_informed.insert(informed);
              }
            }
            if (!valid_instances.empty())
            {
              for (FieldMaskSet<LogicalView>::const_iterator it = 
                    valid_instances.begin(); it != valid_instances.end(); it++)
                if (it->first->remove_nested_valid_ref(did))
                  delete it->first;
              valid_instances.clear();
            }
            if (!reduction_instances.empty())
            {
              for (std::map<unsigned,std::vector<ReductionView*> >::
                    const_iterator rit = reduction_instances.begin();
                    rit != reduction_instances.end(); rit++)
              {
                for (std::vector<ReductionView*>::const_iterator it = 
                      rit->second.begin(); it != rit->second.end(); it++)
                  if ((*it)->remove_nested_valid_ref(did))
                    delete (*it);
              }
              reduction_instances.clear();
              reduction_fields.clear();
            }
            if (!restricted_instances.empty())
            {
              for (FieldMaskSet<InstanceView>::const_iterator it = 
                    restricted_instances.begin(); it != 
                    restricted_instances.end(); it++)
                if (it->first->remove_nested_valid_ref(did))
                  delete it->first;
              restricted_instances.clear();
              restricted_fields.clear();
            }
            version_numbers.clear();
            // Wait for everyone to be informed before we record
            // that we are done refining
            if (!remote_subsets_informed.empty())
            {
              const RtEvent wait_on = 
                Runtime::merge_events(remote_subsets_informed);
              if (wait_on.exists() && !wait_on.has_triggered())
              {
                eq.release();
                wait_on.wait();
                eq.reacquire();
              }
            }
          }
          // Go back to the refined state and trigger our done event
          eq_state = REFINED_STATE;
          to_trigger = refinement_event;
          refinement_event = RtUserEvent::NO_RT_USER_EVENT;
        }
        else // there are more refinements to do so we go around again
          to_perform.swap(pending_refinements);
      } while (!to_perform.empty());
#ifdef DEBUG_LEGION
      assert(to_trigger.exists());
#endif
      Runtime::trigger_event(to_trigger);
    }

    //--------------------------------------------------------------------------
    void EquivalenceSet::record_subset(EquivalenceSet *set)
    //--------------------------------------------------------------------------
    {
      // This method is only called when adding extra levels to the 
      // equivalence set BVH data structure in order to reduce large
      // fanout. We don't need the lock and we shouldn't have any
      // remote copies of this equivalence set
#ifdef DEBUG_LEGION
      assert(is_logical_owner());
      assert(!has_remote_instances());
#endif
      set->add_nested_resource_ref(did);
      subsets.push_back(set);
      eq_state = REFINED_STATE;
    }

    //--------------------------------------------------------------------------
    void EquivalenceSet::finalize_disjoint_refinement(void)
    //--------------------------------------------------------------------------
    {
#ifdef DEBUG_LEGION
      assert(unrefined_remainder == NULL);
      assert(disjoint_partition_refinement != NULL);
#endif
      // We're not going to be able to finish up this disjoint
      // partition refinement so restore this to the state
      // for normal traversal
      // Figure out if we finished refining or whether there
      // is still an unrefined remainder
      IndexPartNode *partition = 
        disjoint_partition_refinement->partition;
      const size_t total_children = partition->color_space->get_volume();
      if (disjoint_partition_refinement->children.size() < total_children)
      {
        // Summarize all the children with a union and then subtract
        std::set<IndexSpaceExpression*> all_children;
        for (std::map<IndexSpaceNode*,EquivalenceSet*>::const_iterator
              it = disjoint_partition_refinement->children.begin(); 
              it != disjoint_partition_refinement->children.end(); it++)
          all_children.insert(it->first);
        IndexSpaceExpression *union_expr = 
          runtime->forest->union_index_spaces(all_children);
        IndexSpaceExpression *diff_expr = 
          runtime->forest->subtract_index_spaces(set_expr, union_expr);
        if ((diff_expr != NULL) && !diff_expr->is_empty())
          unrefined_remainder = diff_expr;
      }
      else if (!partition->is_complete())
      {
        // We had all the children, but the partition is not 
        // complete so we actually need to do the subtraction
        IndexSpaceExpression *diff_expr = 
          runtime->forest->subtract_index_spaces(set_expr, 
              partition->get_union_expression());
        if ((diff_expr != NULL) && !diff_expr->is_empty())
          unrefined_remainder = diff_expr;
      }
      delete disjoint_partition_refinement;
      disjoint_partition_refinement = NULL;
    }

    //--------------------------------------------------------------------------
    void EquivalenceSet::send_equivalence_set(AddressSpaceID target)
    //--------------------------------------------------------------------------
    {
#ifdef DEBUG_LEGION
      assert(is_owner());
      // We should have had a request for this already
      assert(!has_remote_instance(target));
#endif
      update_remote_instances(target);
      Serializer rez;
      {
        RezCheck z(rez);
        rez.serialize(did);
        rez.serialize(logical_owner_space);
        set_expr->pack_expression(rez, target);
        if (index_space_node != NULL)
          rez.serialize(index_space_node->handle);
        else
          rez.serialize(IndexSpace::NO_SPACE);
      }
      runtime->send_equivalence_set_response(target, rez);
    }

    //--------------------------------------------------------------------------
    void EquivalenceSet::add_pending_refinement(RefinementThunk *thunk)
    //--------------------------------------------------------------------------
    {
#ifdef DEBUG_LEGION
      assert(is_logical_owner());
#endif
      thunk->add_reference();
      pending_refinements.push_back(thunk);
      if ((eq_state == MAPPING_STATE) || (eq_state == REFINED_STATE))
      {
#ifdef DEBUG_LEGION
        assert(!transition_event.exists());
        assert(!refinement_event.exists());
#endif
        refinement_event = Runtime::create_rt_user_event();
        eq_state = PENDING_REFINED_STATE;
        // Launch the refinement task to be performed
        RefinementTaskArgs args(this);
        // If we have outstanding guard events then make a transition event
        // for them to trigger when the last one has been removed such
        // that the refinement task will not start before it's ready
        if (!update_guards.empty())
          transition_event = Runtime::create_rt_user_event();
        runtime->issue_runtime_meta_task(args, 
            LG_THROUGHPUT_DEFERRED_PRIORITY, transition_event);
      }
    }

    //--------------------------------------------------------------------------
    void EquivalenceSet::process_subset_request(AddressSpaceID source,
                                                RtEvent deferral_event)
    //--------------------------------------------------------------------------
    {
      AutoTryLock eq(eq_lock);
      if (!eq.has_lock())
      {
        // We didn't get the lock so build a continuation
        // We need a name for our completion event that we can use for
        // the atomic compare and swap below
        if (!deferral_event.exists())
        {
          // If we haven't already been deferred then we need to 
          // add ourselves to the back of the list of deferrals
          deferral_event = Runtime::create_rt_user_event();
          volatile Realm::Event::id_t *ptr = 
            (volatile Realm::Event::id_t*)&next_deferral_precondition.id;
          RtEvent continuation_pre;
          do {
            continuation_pre.id = *ptr;
          } while (!__sync_bool_compare_and_swap(ptr,
                    continuation_pre.id, deferral_event.id));
          DeferSubsetRequestArgs args(this, source, deferral_event);
          runtime->issue_runtime_meta_task(args, 
                          LG_LATENCY_DEFERRED_PRIORITY, continuation_pre);
        }
        else
        {
          // We've already been deferred and our precondition has already
          // triggered so just launch ourselves again whenever the lock
          // should be ready to try again
          DeferSubsetRequestArgs args(this, source, deferral_event);
          runtime->issue_runtime_meta_task(args,
                   LG_LATENCY_DEFERRED_PRIORITY, eq.try_next());
        }
        return;
      }
      // If we're in the process of doing a refinement, wait for
      // that to be done before we do anything else
      if (eq_state == REFINING_STATE)
      {
#ifdef DEBUG_LEGION
        assert(refinement_event.exists());
#endif
        DeferSubsetRequestArgs args(this, source, deferral_event);       
        runtime->issue_runtime_meta_task(args,
            LG_LATENCY_DEFERRED_PRIORITY, refinement_event);
        return;
      }
#ifdef DEBUG_LEGION
      assert(is_logical_owner());
      assert(remote_subsets.find(source) == remote_subsets.end());
#endif
      // Record the remote subsets
      remote_subsets.insert(source);
      // Remote copies of the subsets either have to be empty or a 
      // full copy of the subsets with no partial refinements
      if (!subsets.empty())
      {
        // Check to see if we are fully refined, if we are then we
        // can send the actual copy of our subsets, otherwise we'll
        // fall through and just report an empty copy of our subsets
        if ((disjoint_partition_refinement == NULL) &&
            (unrefined_remainder == NULL))
        {
          Serializer rez;
          {
            RezCheck z(rez);
            rez.serialize(did);
            rez.serialize<size_t>(subsets.size());
            for (std::vector<EquivalenceSet*>::const_iterator it = 
                  subsets.begin(); it != subsets.end(); it++)
              rez.serialize((*it)->did);
          }
          runtime->send_equivalence_set_subset_response(source, rez);
          return;
        }
      }
      // If we make it here then we just send a message with an 
      // empty set of subsets to allow forward progress to be made
      Serializer rez;
      {
        RezCheck z(rez);
        rez.serialize(did);
        rez.serialize<size_t>(0);
      }
      runtime->send_equivalence_set_subset_response(source, rez);
    }

    //--------------------------------------------------------------------------
    void EquivalenceSet::process_subset_response(Deserializer &derez)
    //--------------------------------------------------------------------------
    {
      size_t num_subsets;
      derez.deserialize(num_subsets);
      std::vector<EquivalenceSet*> new_subsets(num_subsets); 
      if (num_subsets > 0)
      {
        std::set<RtEvent> wait_for;
        for (unsigned idx = 0; idx < num_subsets; idx++)
        {
          DistributedID subdid;
          derez.deserialize(subdid);
          RtEvent ready;
          new_subsets[idx] = 
            runtime->find_or_request_equivalence_set(subdid, ready);
          if (ready.exists())
            wait_for.insert(ready);
        }
        if (!wait_for.empty())
        {
          const RtEvent wait_on = Runtime::merge_events(wait_for);
          wait_on.wait();
        }
        // Add our references
        for (std::vector<EquivalenceSet*>::const_iterator it = 
              new_subsets.begin(); it != new_subsets.end(); it++)
          (*it)->add_nested_resource_ref(did);
      }
      AutoLock eq(eq_lock);
#ifdef DEBUG_LEGION
      assert(!is_logical_owner());
      assert(subsets.empty());
      assert(eq_state == PENDING_VALID_STATE);
      assert(transition_event.exists());
      assert(!transition_event.has_triggered());
#endif
      if (!new_subsets.empty()) 
        subsets.swap(new_subsets);
      // Update the state
      eq_state = VALID_STATE;
      // Trigger the transition state to wake up any waiters
      Runtime::trigger_event(transition_event);
      transition_event = RtUserEvent::NO_RT_USER_EVENT;
    }

    //--------------------------------------------------------------------------
    void EquivalenceSet::process_subset_update(Deserializer &derez)
    //--------------------------------------------------------------------------
    {
      size_t num_subsets;
      derez.deserialize(num_subsets);
      if (num_subsets == 0)
        return;
      std::vector<EquivalenceSet*> new_subsets(num_subsets); 
      std::set<RtEvent> wait_for;
      for (unsigned idx = 0; idx < num_subsets; idx++)
      {
        DistributedID subdid;
        derez.deserialize(subdid);
        RtEvent ready;
        new_subsets[idx] = 
          runtime->find_or_request_equivalence_set(subdid, ready);
        if (ready.exists())
          wait_for.insert(ready);
      }
      if (!wait_for.empty())
      {
        const RtEvent wait_on = Runtime::merge_events(wait_for);
        wait_on.wait();
      }
      // Add our references
      for (std::vector<EquivalenceSet*>::const_iterator it = 
            new_subsets.begin(); it != new_subsets.end(); it++)
        (*it)->add_nested_resource_ref(did);
      AutoLock eq(eq_lock);
#ifdef DEBUG_LEGION
      assert(!is_logical_owner());
      assert(eq_state == VALID_STATE);
      assert(!transition_event.exists());
      assert(subsets.empty());
#endif
      subsets.swap(new_subsets);
    }

    //--------------------------------------------------------------------------
    /*static*/ void EquivalenceSet::handle_refinement(const void *args)
    //--------------------------------------------------------------------------
    {
      const RefinementTaskArgs *rargs = (const RefinementTaskArgs*)args;
      rargs->target->perform_refinements();
    }

    //--------------------------------------------------------------------------
    /*static*/ void EquivalenceSet::handle_remote_references(const void *args)
    //--------------------------------------------------------------------------
    {
      const RemoteRefTaskArgs *rargs = (const RemoteRefTaskArgs*)args;
      LocalReferenceMutator mutator; 
      for (std::map<LogicalView*,unsigned>::const_iterator it = 
            rargs->refs_to_add->begin(); it != rargs->refs_to_add->end(); it++)
        it->first->add_nested_valid_ref(rargs->set->did, &mutator, it->second);
      delete rargs->refs_to_add;
      const RtEvent done_pre = mutator.get_done_event();
      Runtime::trigger_event(rargs->done_event, done_pre);
    }

    //--------------------------------------------------------------------------
    /*static*/ void EquivalenceSet::handle_ray_trace(const void *args)
    //--------------------------------------------------------------------------
    {
      const DeferRayTraceArgs *dargs = (const DeferRayTraceArgs*)args;
      // If we don't defer this again, then we can trigger our deferral event
      // Otherwise it is up to the next iteration to do the deferral
      dargs->set->ray_trace_equivalence_sets(dargs->target, dargs->expr, 
            dargs->handle, dargs->origin, dargs->done, dargs->deferral);
    }

    //--------------------------------------------------------------------------
    /*static*/ void EquivalenceSet::handle_subset_request(const void *args)
    //--------------------------------------------------------------------------
    {
      const DeferSubsetRequestArgs *dargs = (const DeferSubsetRequestArgs*)args;
      dargs->set->process_subset_request(dargs->source, dargs->deferral);
    }

    //--------------------------------------------------------------------------
    /*static*/ void EquivalenceSet::handle_equivalence_set_request(
                   Deserializer &derez, Runtime *runtime, AddressSpaceID source)
    //--------------------------------------------------------------------------
    {
      DerezCheck z(derez);
      DistributedID did;
      derez.deserialize(did);
      DistributedCollectable *dc = runtime->find_distributed_collectable(did);
#ifdef DEBUG_LEGION
      EquivalenceSet *set = dynamic_cast<EquivalenceSet*>(dc);
      assert(set != NULL);
#else
      EquivalenceSet *set = static_cast<EquivalenceSet*>(dc);
#endif
      set->send_equivalence_set(source);
    }

    //--------------------------------------------------------------------------
    /*static*/ void EquivalenceSet::handle_equivalence_set_response(
                   Deserializer &derez, Runtime *runtime, AddressSpaceID source)
    //--------------------------------------------------------------------------
    {
      DerezCheck z(derez);
      DistributedID did;
      derez.deserialize(did);
      AddressSpaceID logical_owner;
      derez.deserialize(logical_owner);
      IndexSpaceExpression *expr = 
        IndexSpaceExpression::unpack_expression(derez, runtime->forest, source);
      IndexSpace handle;
      derez.deserialize(handle);

      void *location;
      EquivalenceSet *set = NULL;
      // We only actually need the index space node on the owner and the
      // logical owner otherwise we can skip it
      IndexSpaceNode *node = NULL;
      if (handle.exists() && (logical_owner == runtime->address_space))
        node = runtime->forest->get_node(handle);
      if (runtime->find_pending_collectable_location(did, location))
        set = new(location) EquivalenceSet(runtime, did, source, logical_owner,
                                           expr, node, false/*register now*/);
      else
        set = new EquivalenceSet(runtime, did, source, logical_owner,
                                 expr, node, false/*register now*/);
      // Once construction is complete then we do the registration
      set->register_with_runtime(NULL/*no remote registration needed*/);
    }

    //--------------------------------------------------------------------------
    /*static*/ void EquivalenceSet::handle_subset_request(
                   Deserializer &derez, Runtime *runtime, AddressSpaceID source)
    //--------------------------------------------------------------------------
    {
      DerezCheck z(derez);
      DistributedID did;
      derez.deserialize(did);
      RtEvent ready;
      EquivalenceSet *set = runtime->find_or_request_equivalence_set(did,ready);
      if (ready.exists() && !ready.has_triggered())
        ready.wait();
      set->process_subset_request(source, RtEvent::NO_RT_EVENT);
    }

    //--------------------------------------------------------------------------
    /*static*/ void EquivalenceSet::handle_subset_response(
                                          Deserializer &derez, Runtime *runtime)
    //--------------------------------------------------------------------------
    {
      DerezCheck z(derez);
      DistributedID did;
      derez.deserialize(did);
      DistributedCollectable *dc = runtime->find_distributed_collectable(did);
#ifdef DEBUG_LEGION
      EquivalenceSet *set = dynamic_cast<EquivalenceSet*>(dc);
      assert(set != NULL);
#else
      EquivalenceSet *set = static_cast<EquivalenceSet*>(dc);
#endif
      set->process_subset_response(derez);
    }

    //--------------------------------------------------------------------------
    /*static*/ void EquivalenceSet::handle_subset_update(
                                          Deserializer &derez, Runtime *runtime)
    //--------------------------------------------------------------------------
    {
      DerezCheck z(derez);
      DistributedID did;
      derez.deserialize(did);
      RtUserEvent to_trigger;
      derez.deserialize(to_trigger);
      DistributedCollectable *dc = runtime->find_distributed_collectable(did);
#ifdef DEBUG_LEGION
      EquivalenceSet *set = dynamic_cast<EquivalenceSet*>(dc);
      assert(set != NULL);
#else
      EquivalenceSet *set = static_cast<EquivalenceSet*>(dc);
#endif
      set->process_subset_update(derez);
      Runtime::trigger_event(to_trigger);
    }

    //--------------------------------------------------------------------------
    /*static*/ void EquivalenceSet::handle_ray_trace_request(
                   Deserializer &derez, Runtime *runtime, AddressSpaceID source)
    //--------------------------------------------------------------------------
    {
      DerezCheck z(derez);
      DistributedID did;
      derez.deserialize(did);
      RtEvent ready;
      EquivalenceSet *set = runtime->find_or_request_equivalence_set(did,ready);

      VersionManager *target;
      derez.deserialize(target);
      IndexSpaceExpression *expr = 
        IndexSpaceExpression::unpack_expression(derez, runtime->forest, source);
      IndexSpace handle;
      derez.deserialize(handle);
      AddressSpaceID origin;
      derez.deserialize(origin);
      RtUserEvent done_event;
      derez.deserialize(done_event);
      set->ray_trace_equivalence_sets(target, expr, handle, origin, done_event);
    }

    //--------------------------------------------------------------------------
    /*static*/ void EquivalenceSet::handle_ray_trace_response(
                                          Deserializer &derez, Runtime *runtime)
    //--------------------------------------------------------------------------
    {
      DerezCheck z(derez);
      DistributedID did;
      derez.deserialize(did);
      VersionManager *target;
      derez.deserialize(target);
      RtUserEvent done_event;
      derez.deserialize(done_event);

      RtEvent ready;
      EquivalenceSet *set = runtime->find_or_request_equivalence_set(did,ready);
      if (ready.exists() && !ready.has_triggered())
        ready.wait();
      target->record_equivalence_set(set);
      Runtime::trigger_event(done_event);
    }

    //--------------------------------------------------------------------------
<<<<<<< HEAD
    /*static*/ void EquivalenceSet::handle_valid_request(Deserializer &derez,
                                        Runtime *runtime, AddressSpaceID source)  
    //--------------------------------------------------------------------------
    {
      DerezCheck z(derez);
      DistributedID did;
      derez.deserialize(did);
      RtEvent ready_event;
      EquivalenceSet *set = 
        runtime->find_or_request_equivalence_set(did, ready_event);
      FieldMask request_mask;
      derez.deserialize(request_mask);
      RegionUsage usage;
      derez.deserialize(usage);
      PendingRequest *pending_request;
      derez.deserialize(pending_request);
      bool runtime_relaxed;
      derez.deserialize(runtime_relaxed);

      std::set<RtEvent> fake_ready, fake_applied;
      if (ready_event.exists() && !ready_event.has_triggered())
        ready_event.wait();
      set->request_valid_copy(NULL/*dummy op*/, request_mask, usage, fake_ready,
                        fake_applied, source, runtime_relaxed, pending_request);
#ifdef DEBUG_LEGION
      assert(fake_ready.empty());
      assert(fake_applied.empty());
#endif
    }

    //--------------------------------------------------------------------------
    /*static*/ void EquivalenceSet::handle_valid_response(Deserializer &derez,
                                                          Runtime *runtime)
    //--------------------------------------------------------------------------
    {
      DerezCheck z(derez);
      DistributedID did;
      derez.deserialize(did);
      RtEvent ready_event;
      EquivalenceSet *set = 
        runtime->find_or_request_equivalence_set(did, ready_event);
      PendingRequest *pending_request;
      derez.deserialize(pending_request);
      unsigned pending_updates, pending_invalidates;
      derez.deserialize(pending_updates);
      derez.deserialize(pending_invalidates);
      bool has_exclusive_mask;
      derez.deserialize(has_exclusive_mask);
      if (has_exclusive_mask)
        derez.deserialize(pending_request->exclusive_mask);
      bool has_single_redop_mask;
      derez.deserialize(has_single_redop_mask);
      if (has_single_redop_mask)
        derez.deserialize(pending_request->single_redop_mask);

      if (ready_event.exists() && !ready_event.has_triggered())
        ready_event.wait();
      set->record_pending_counts(pending_request, pending_updates, 
                                 pending_invalidates, true/*need lock*/);
    }

    //--------------------------------------------------------------------------
    /*static*/ void EquivalenceSet::handle_update_request(Deserializer &derez,
                                                          Runtime *runtime)
    //--------------------------------------------------------------------------
    {
      DerezCheck z(derez);
      DistributedID did;
      derez.deserialize(did);
      RtEvent ready_event;
      EquivalenceSet *set = 
        runtime->find_or_request_equivalence_set(did, ready_event);
      AddressSpaceID invalid_space;
      derez.deserialize(invalid_space);
      FieldMask update_mask;
      derez.deserialize(update_mask);
      PendingRequest *pending_request;
      derez.deserialize(pending_request);
      bool invalidate;
      derez.deserialize(invalidate);
      ReductionOpID skip_redop;
      derez.deserialize(skip_redop);

      if (ready_event.exists() && !ready_event.has_triggered())
        ready_event.wait();
      unsigned dummy_updates = 0;
      set->request_update(runtime->address_space, invalid_space,
                          update_mask, pending_request, dummy_updates,
                          invalidate, skip_redop, true/*needs lock*/);
#ifdef DEBUG_LEGION
      assert(dummy_updates == 1);
#endif
    }

    //--------------------------------------------------------------------------
    /*static*/ void EquivalenceSet::handle_update_response(Deserializer &derez,
                                                           Runtime *runtime)
    //--------------------------------------------------------------------------
    {
      DerezCheck z(derez);
      DistributedID did;
      derez.deserialize(did);
      RtEvent ready_event;
      EquivalenceSet *set = 
        runtime->find_or_request_equivalence_set(did, ready_event);
      PendingRequest *pending_request;
      derez.deserialize(pending_request);

      if (ready_event.exists() && !ready_event.has_triggered())
        ready_event.wait();
      set->process_update_response(pending_request, derez);
    }

    //--------------------------------------------------------------------------
    /*static*/ void EquivalenceSet::handle_invalidate_request(
                                          Deserializer &derez, Runtime *runtime)
    //--------------------------------------------------------------------------
    {
      DerezCheck z(derez);
      DistributedID did;
      derez.deserialize(did);
      RtEvent ready_event;
      EquivalenceSet *set = 
        runtime->find_or_request_equivalence_set(did, ready_event);
      AddressSpaceID source;
      derez.deserialize(source);
      FieldMask invalidate_mask;
      derez.deserialize(invalidate_mask);
      PendingRequest *pending_request;
      derez.deserialize(pending_request);
      bool meta_only;
      derez.deserialize(meta_only);

      if (ready_event.exists() && !ready_event.has_triggered())
        ready_event.wait();
      unsigned dummy_invalidates = 0;
      set->request_invalidate(runtime->address_space, source, invalidate_mask,
          pending_request, dummy_invalidates , meta_only, true/*needs lock*/);
#ifdef DEBUG_LEGION
      assert(dummy_invalidates == 1);
#endif
    }

    //--------------------------------------------------------------------------
    /*static*/ void EquivalenceSet::handle_invalidate_response(
                                          Deserializer &derez, Runtime *runtime)
    //--------------------------------------------------------------------------
    {
      DerezCheck z(derez);
      DistributedID did;
      derez.deserialize(did);
      RtEvent ready_event;
      EquivalenceSet *set = 
        runtime->find_or_request_equivalence_set(did, ready_event);
      PendingRequest *pending_request;
      derez.deserialize(pending_request);
      bool meta_only;
      derez.deserialize<bool>(meta_only);

      if (ready_event.exists() && !ready_event.has_triggered())
        ready_event.wait();
      set->record_invalidation(pending_request, meta_only, true/*needs lock*/);
    }

    //--------------------------------------------------------------------------
    /*static*/ void EquivalenceSet::handle_reduction_application(
=======
    /*static*/ void EquivalenceSet::handle_remote_refinement(
>>>>>>> fdcb57db
                                          Deserializer &derez, Runtime *runtime)
    //--------------------------------------------------------------------------
    {
      DerezCheck z(derez);
      DistributedID did;
      derez.deserialize(did);
      RtEvent ready;
      EquivalenceSet *set = runtime->find_or_request_equivalence_set(did,ready);
      RtUserEvent done_event;
      derez.deserialize(done_event);
      LocalReferenceMutator mutator;
      if (ready.exists() && !ready.has_triggered())
        ready.wait();
      set->unpack_state(derez, mutator);
      const RtEvent done_pre = mutator.get_done_event();
      Runtime::trigger_event(done_event, done_pre);
    }

    /////////////////////////////////////////////////////////////
    // Version Manager 
    ///////////////////////////////////////////////////////////// 

    //--------------------------------------------------------------------------
    VersionManager::VersionManager(RegionTreeNode *n, ContextID c)
      : ctx(c), node(n), runtime(n->context->runtime), version_number(0),
        has_equivalence_sets(false)
    //--------------------------------------------------------------------------
    {
    }

    //--------------------------------------------------------------------------
    VersionManager::VersionManager(const VersionManager &rhs)
      : ctx(rhs.ctx), node(rhs.node), runtime(rhs.runtime)
    //--------------------------------------------------------------------------
    {
      // should never be called
      assert(false);
    }

    //--------------------------------------------------------------------------
    VersionManager::~VersionManager(void)
    //--------------------------------------------------------------------------
    {
    }

    //--------------------------------------------------------------------------
    VersionManager& VersionManager::operator=(const VersionManager &rhs)
    //--------------------------------------------------------------------------
    {
      // should never be called
      assert(false);
      return *this;
    }

    //--------------------------------------------------------------------------
    void VersionManager::reset(void)
    //--------------------------------------------------------------------------
    {
      AutoLock m_lock(manager_lock);
      if (!equivalence_sets.empty())
      {
        for (std::set<EquivalenceSet*>::const_iterator it = 
              equivalence_sets.begin(); it != equivalence_sets.end(); it++)
        {
          if ((*it)->remove_base_resource_ref(VERSION_MANAGER_REF))
            delete (*it);
        }
        equivalence_sets.clear();
      }
#ifdef DEBUG_LEGION
      assert(!equivalence_sets_ready.exists() || 
              equivalence_sets_ready.has_triggered());
#endif
      equivalence_sets_ready = RtUserEvent::NO_RT_USER_EVENT;
      version_number = 0;
      has_equivalence_sets = false;
    }

    //--------------------------------------------------------------------------
    RtEvent VersionManager::perform_versioning_analysis(InnerContext *context,
              VersionInfo *version_info, RegionNode *region_node, Operation *op)
    //--------------------------------------------------------------------------
    {
#ifdef DEBUG_LEGION
      assert(node == region_node);
#endif
      // If we don't have equivalence classes for this region yet we 
      // either need to compute them or request them from the owner
      RtUserEvent compute_event;
      if (!has_equivalence_sets)
      {
        // Retake the lock and see if we lost the race
        AutoLock m_lock(manager_lock);
        if (!has_equivalence_sets)
        {
          // Record that we need to update this equivalence set
          if (version_info != NULL)
            waiting_infos.push_back(version_info);
          if (!equivalence_sets_ready.exists()) 
          {
            equivalence_sets_ready = Runtime::create_rt_user_event();
            compute_event = equivalence_sets_ready;
          }
          else
            return equivalence_sets_ready;
        }
      }
      if (compute_event.exists())
      {
        IndexSpaceExpression *expr = region_node->row_source; 
        IndexSpace handle = region_node->row_source->handle;
        RtEvent ready = context->compute_equivalence_sets(this, 
            region_node->get_tree_id(), handle, expr, runtime->address_space);
        if (ready.exists() && !ready.has_triggered())
        {
          // Launch task to finalize the sets once they are ready
          LgFinalizeEqSetsArgs args(this, op->get_unique_op_id());
          runtime->issue_runtime_meta_task(args, 
                             LG_LATENCY_DEFERRED_PRIORITY, ready);
          return compute_event;
        }
        else
        {
          finalize_equivalence_sets();
          return RtEvent::NO_RT_EVENT; 
        }
      }
      else if (version_info != NULL)
      {
        // Grab the lock in read-only mode in case any updates come later
        AutoLock m_lock(manager_lock,1,false/*exclusive*/);
        version_info->record_equivalence_sets(this, version_number, 
                                              equivalence_sets);
      }
      return RtEvent::NO_RT_EVENT;
    }

    //--------------------------------------------------------------------------
    void VersionManager::record_equivalence_set(EquivalenceSet *set)
    //--------------------------------------------------------------------------
    {
      set->add_base_resource_ref(VERSION_MANAGER_REF);
      AutoLock m_lock(manager_lock);
#ifdef DEBUG_LEGION
      assert(equivalence_sets.find(set) == equivalence_sets.end());
#endif
      equivalence_sets.insert(set);
    }

    //--------------------------------------------------------------------------
    void VersionManager::finalize_equivalence_sets(void)
    //--------------------------------------------------------------------------
    {
      AutoLock m_lock(manager_lock);
#ifdef DEBUG_LEGION
      assert(!has_equivalence_sets);
      assert(equivalence_sets_ready.exists());
#endif
      has_equivalence_sets = true;
      if (!waiting_infos.empty())
      {
        for (std::vector<VersionInfo*>::const_iterator it = 
              waiting_infos.begin(); it != waiting_infos.end(); it++)
          (*it)->record_equivalence_sets(this, version_number,equivalence_sets);
        waiting_infos.clear();
      }
      Runtime::trigger_event(equivalence_sets_ready);
      equivalence_sets_ready = RtUserEvent::NO_RT_USER_EVENT;
    }

    //--------------------------------------------------------------------------
    void VersionManager::update_equivalence_sets(const unsigned previous_number,
                                  const std::set<EquivalenceSet*> &to_add,
                                  const std::vector<EquivalenceSet*> &to_delete)
    //--------------------------------------------------------------------------
    {
      AutoLock m_lock(manager_lock);
#ifdef DEBUG_LEGION
      assert(previous_number <= version_number);
#endif
      if (previous_number < version_number)
        return;
      // Increment the version number so that we don't get stale updates
      version_number++;
      // Remove any sets from the old set that aren't in the new one
      for (std::vector<EquivalenceSet*>::const_iterator it = 
            to_delete.begin(); it != to_delete.end(); it++)
      {
        std::set<EquivalenceSet*>::iterator finder = equivalence_sets.find(*it);
        if (finder != equivalence_sets.end())
        {
          equivalence_sets.erase(finder);
          if ((*it)->remove_base_resource_ref(VERSION_MANAGER_REF))
            delete (*it);
        }
      }
      // Add in all the alt_sets and add references where necessary
      for (std::set<EquivalenceSet*>::const_iterator it = 
            to_add.begin(); it != to_add.end(); it++)
      {
        std::pair<std::set<EquivalenceSet*>::iterator,bool> result = 
          equivalence_sets.insert(*it);
        if (result.second)
          (*it)->add_base_resource_ref(VERSION_MANAGER_REF);
      }
    }

    //--------------------------------------------------------------------------
    void VersionManager::print_physical_state(RegionTreeNode *node,
                                              const FieldMask &capture_mask,
                                              TreeStateLogger *logger)
    //--------------------------------------------------------------------------
    {
      logger->log("Equivalence Sets:");
      logger->down();
      // TODO: log equivalence sets
      assert(false);
      logger->up();
    } 

    //--------------------------------------------------------------------------
    /*static*/ void VersionManager::handle_finalize_eq_sets(const void *args)
    //--------------------------------------------------------------------------
    {
      const LgFinalizeEqSetsArgs *fargs = (const LgFinalizeEqSetsArgs*)args;
      fargs->manager->finalize_equivalence_sets();
    }

    /////////////////////////////////////////////////////////////
    // RegionTreePath 
    /////////////////////////////////////////////////////////////

    //--------------------------------------------------------------------------
    RegionTreePath::RegionTreePath(void) 
      : min_depth(0), max_depth(0)
    //--------------------------------------------------------------------------
    {
    }

    //--------------------------------------------------------------------------
    void RegionTreePath::initialize(unsigned min, unsigned max)
    //--------------------------------------------------------------------------
    {
#ifdef DEBUG_LEGION
      assert(min <= max);
#endif
      min_depth = min;
      max_depth = max;
      path.resize(max_depth+1, INVALID_COLOR);
    }

    //--------------------------------------------------------------------------
    void RegionTreePath::register_child(unsigned depth, 
                                        const LegionColor color)
    //--------------------------------------------------------------------------
    {
#ifdef DEBUG_LEGION
      assert(min_depth <= depth);
      assert(depth <= max_depth);
#endif
      path[depth] = color;
    }

    //--------------------------------------------------------------------------
    void RegionTreePath::record_aliased_children(unsigned depth,
                                                 const FieldMask &mask)
    //--------------------------------------------------------------------------
    {
#ifdef DEBUG_LEGION
      assert(min_depth <= depth);
      assert(depth <= max_depth);
#endif
      LegionMap<unsigned,FieldMask>::aligned::iterator finder = 
        interfering_children.find(depth);
      if (finder == interfering_children.end())
        interfering_children[depth] = mask;
      else
        finder->second |= mask;
    }

    //--------------------------------------------------------------------------
    void RegionTreePath::clear(void)
    //--------------------------------------------------------------------------
    {
      path.clear();
      min_depth = 0;
      max_depth = 0;
    }

#ifdef DEBUG_LEGION
    //--------------------------------------------------------------------------
    bool RegionTreePath::has_child(unsigned depth) const
    //--------------------------------------------------------------------------
    {
      assert(min_depth <= depth);
      assert(depth <= max_depth);
      return (path[depth] != INVALID_COLOR);
    }

    //--------------------------------------------------------------------------
    LegionColor RegionTreePath::get_child(unsigned depth) const
    //--------------------------------------------------------------------------
    {
      assert(min_depth <= depth);
      assert(depth <= max_depth);
      assert(has_child(depth));
      return path[depth];
    }
#endif

    //--------------------------------------------------------------------------
    const FieldMask* RegionTreePath::get_aliased_children(unsigned depth) const
    //--------------------------------------------------------------------------
    {
      if (interfering_children.empty())
        return NULL;
      LegionMap<unsigned,FieldMask>::aligned::const_iterator finder = 
        interfering_children.find(depth);
      if (finder == interfering_children.end())
        return NULL;
      return &(finder->second);
    }

    /////////////////////////////////////////////////////////////
    // InstanceRef 
    /////////////////////////////////////////////////////////////

    //--------------------------------------------------------------------------
    InstanceRef::InstanceRef(bool comp)
      : ready_event(ApEvent::NO_AP_EVENT), manager(NULL), local(true)
    //--------------------------------------------------------------------------
    {
    }

    //--------------------------------------------------------------------------
    InstanceRef::InstanceRef(const InstanceRef &rhs)
      : valid_fields(rhs.valid_fields), ready_event(rhs.ready_event),
        manager(rhs.manager), local(rhs.local)
    //--------------------------------------------------------------------------
    {
    }

    //--------------------------------------------------------------------------
    InstanceRef::InstanceRef(PhysicalManager *man, const FieldMask &m,ApEvent r)
      : valid_fields(m), ready_event(r), manager(man), local(true)
    //--------------------------------------------------------------------------
    {
    }

    //--------------------------------------------------------------------------
    InstanceRef::~InstanceRef(void)
    //--------------------------------------------------------------------------
    {
    }

    //--------------------------------------------------------------------------
    InstanceRef& InstanceRef::operator=(const InstanceRef &rhs)
    //--------------------------------------------------------------------------
    {
      valid_fields = rhs.valid_fields;
      ready_event = rhs.ready_event;
      local = rhs.local;
      manager = rhs.manager;
      return *this;
    }

    //--------------------------------------------------------------------------
    bool InstanceRef::operator==(const InstanceRef &rhs) const
    //--------------------------------------------------------------------------
    {
      if (valid_fields != rhs.valid_fields)
        return false;
      if (ready_event != rhs.ready_event)
        return false;
      if (manager != rhs.manager)
        return false;
      return true;
    }

    //--------------------------------------------------------------------------
    bool InstanceRef::operator!=(const InstanceRef &rhs) const
    //--------------------------------------------------------------------------
    {
      return !(*this == rhs);
    }

    //--------------------------------------------------------------------------
    MappingInstance InstanceRef::get_mapping_instance(void) const
    //--------------------------------------------------------------------------
    {
      return MappingInstance(manager);
    }

    //--------------------------------------------------------------------------
    bool InstanceRef::is_virtual_ref(void) const
    //--------------------------------------------------------------------------
    {
      if (manager == NULL)
        return true;
      return manager->is_virtual_manager(); 
    }

    //--------------------------------------------------------------------------
    void InstanceRef::add_valid_reference(ReferenceSource source) const
    //--------------------------------------------------------------------------
    {
#ifdef DEBUG_LEGION
      assert(manager != NULL);
#endif
      manager->add_base_valid_ref(source);
    }

    //--------------------------------------------------------------------------
    void InstanceRef::remove_valid_reference(ReferenceSource source) const
    //--------------------------------------------------------------------------
    {
#ifdef DEBUG_LEGION
      assert(manager != NULL);
#endif
      if (manager->remove_base_valid_ref(source))
        delete manager;
    }

    //--------------------------------------------------------------------------
    Memory InstanceRef::get_memory(void) const
    //--------------------------------------------------------------------------
    {
#ifdef DEBUG_LEGION
      assert(manager != NULL);
#endif
      return manager->get_memory();
    }

    //--------------------------------------------------------------------------
    bool InstanceRef::is_field_set(FieldID fid) const
    //--------------------------------------------------------------------------
    {
#ifdef DEBUG_LEGION
      assert(manager != NULL);
#endif
      unsigned index = manager->field_space_node->get_field_index(fid);
      return valid_fields.is_set(index);
    }

    //--------------------------------------------------------------------------
    LegionRuntime::Accessor::RegionAccessor<
      LegionRuntime::Accessor::AccessorType::Generic> 
        InstanceRef::get_accessor(void) const
    //--------------------------------------------------------------------------
    {
#ifdef DEBUG_LEGION
      assert(manager != NULL);
#endif
      return manager->get_accessor();
    }

    //--------------------------------------------------------------------------
    LegionRuntime::Accessor::RegionAccessor<
      LegionRuntime::Accessor::AccessorType::Generic>
        InstanceRef::get_field_accessor(FieldID fid) const
    //--------------------------------------------------------------------------
    {
#ifdef DEBUG_LEGION
      assert(manager != NULL);
#endif
      return manager->get_field_accessor(fid);
    }

    //--------------------------------------------------------------------------
    void InstanceRef::pack_reference(Serializer &rez) const
    //--------------------------------------------------------------------------
    {
      rez.serialize(valid_fields);
      rez.serialize(ready_event);
      if (manager != NULL)
        rez.serialize(manager->did);
      else
        rez.serialize<DistributedID>(0);
    }

    //--------------------------------------------------------------------------
    void InstanceRef::unpack_reference(Runtime *runtime,
                                       Deserializer &derez, RtEvent &ready)
    //--------------------------------------------------------------------------
    {
      derez.deserialize(valid_fields);
      derez.deserialize(ready_event);
      DistributedID did;
      derez.deserialize(did);
      if (did == 0)
        return;
      manager = runtime->find_or_request_physical_manager(did, ready);
      local = false;
    } 

    /////////////////////////////////////////////////////////////
    // InstanceSet 
    /////////////////////////////////////////////////////////////
    
    //--------------------------------------------------------------------------
    InstanceSet::CollectableRef& InstanceSet::CollectableRef::operator=(
                                         const InstanceSet::CollectableRef &rhs)
    //--------------------------------------------------------------------------
    {
      valid_fields = rhs.valid_fields;
      ready_event = rhs.ready_event;
      local = rhs.local;
      manager = rhs.manager;
      return *this;
    }

    //--------------------------------------------------------------------------
    InstanceSet::InstanceSet(size_t init_size /*=0*/)
      : single((init_size <= 1)), shared(false)
    //--------------------------------------------------------------------------
    {
      if (init_size == 0)
        refs.single = NULL;
      else if (init_size == 1)
      {
        refs.single = new CollectableRef();
        refs.single->add_reference();
      }
      else
      {
        refs.multi = new InternalSet(init_size);
        refs.multi->add_reference();
      }
    }

    //--------------------------------------------------------------------------
    InstanceSet::InstanceSet(const InstanceSet &rhs)
      : single(rhs.single)
    //--------------------------------------------------------------------------
    {
      // Mark that the other one is sharing too
      if (single)
      {
        refs.single = rhs.refs.single;
        if (refs.single == NULL)
        {
          shared = false;
          return;
        }
        shared = true;
        rhs.shared = true;
        refs.single->add_reference();
      }
      else
      {
        refs.multi = rhs.refs.multi;
        shared = true;
        rhs.shared = true;
        refs.multi->add_reference();
      }
    }

    //--------------------------------------------------------------------------
    InstanceSet::~InstanceSet(void)
    //--------------------------------------------------------------------------
    {
      if (single)
      {
        if ((refs.single != NULL) && refs.single->remove_reference())
          delete (refs.single);
      }
      else
      {
        if (refs.multi->remove_reference())
          delete refs.multi;
      }
    }

    //--------------------------------------------------------------------------
    InstanceSet& InstanceSet::operator=(const InstanceSet &rhs)
    //--------------------------------------------------------------------------
    {
      // See if we need to delete our current one
      if (single)
      {
        if ((refs.single != NULL) && refs.single->remove_reference())
          delete (refs.single);
      }
      else
      {
        if (refs.multi->remove_reference())
          delete refs.multi;
      }
      // Now copy over the other one
      single = rhs.single; 
      if (single)
      {
        refs.single = rhs.refs.single;
        if (refs.single != NULL)
        {
          shared = true;
          rhs.shared = true;
          refs.single->add_reference();
        }
        else
          shared = false;
      }
      else
      {
        refs.multi = rhs.refs.multi;
        shared = true;
        rhs.shared = true;
        refs.multi->add_reference();
      }
      return *this;
    }

    //--------------------------------------------------------------------------
    void InstanceSet::make_copy(void)
    //--------------------------------------------------------------------------
    {
#ifdef DEBUG_LEGION
      assert(shared);
#endif
      if (single)
      {
        if (refs.single != NULL)
        {
          CollectableRef *next = 
            new CollectableRef(*refs.single);
          next->add_reference();
          if (refs.single->remove_reference())
            delete (refs.single);
          refs.single = next;
        }
      }
      else
      {
        InternalSet *next = new InternalSet(*refs.multi);
        next->add_reference();
        if (refs.multi->remove_reference())
          delete refs.multi;
        refs.multi = next;
      }
      shared = false;
    }

    //--------------------------------------------------------------------------
    bool InstanceSet::operator==(const InstanceSet &rhs) const
    //--------------------------------------------------------------------------
    {
      if (single != rhs.single)
        return false;
      if (single)
      {
        if (refs.single == rhs.refs.single)
          return true;
        if (((refs.single == NULL) && (rhs.refs.single != NULL)) ||
            ((refs.single != NULL) && (rhs.refs.single == NULL)))
          return false;
        return ((*refs.single) == (*rhs.refs.single));
      }
      else
      {
        if (refs.multi->vector.size() != rhs.refs.multi->vector.size())
          return false;
        for (unsigned idx = 0; idx < refs.multi->vector.size(); idx++)
        {
          if (refs.multi->vector[idx] != rhs.refs.multi->vector[idx])
            return false;
        }
        return true;
      }
    }

    //--------------------------------------------------------------------------
    bool InstanceSet::operator!=(const InstanceSet &rhs) const
    //--------------------------------------------------------------------------
    {
      return !((*this) == rhs);
    }

    //--------------------------------------------------------------------------
    InstanceRef& InstanceSet::operator[](unsigned idx)
    //--------------------------------------------------------------------------
    {
      if (shared)
        make_copy();
      if (single)
      {
#ifdef DEBUG_LEGION
        assert(idx == 0);
        assert(refs.single != NULL);
#endif
        return *(refs.single);
      }
#ifdef DEBUG_LEGION
      assert(idx < refs.multi->vector.size());
#endif
      return refs.multi->vector[idx];
    }

    //--------------------------------------------------------------------------
    const InstanceRef& InstanceSet::operator[](unsigned idx) const
    //--------------------------------------------------------------------------
    {
      // No need to make a copy if shared here since this is read-only
      if (single)
      {
#ifdef DEBUG_LEGION
        assert(idx == 0);
        assert(refs.single != NULL);
#endif
        return *(refs.single);
      }
#ifdef DEBUG_LEGION
      assert(idx < refs.multi->vector.size());
#endif
      return refs.multi->vector[idx];
    }

    //--------------------------------------------------------------------------
    bool InstanceSet::empty(void) const
    //--------------------------------------------------------------------------
    {
      if (single && (refs.single == NULL))
        return true;
      else if (!single && refs.multi->empty())
        return true;
      return false;
    }

    //--------------------------------------------------------------------------
    size_t InstanceSet::size(void) const
    //--------------------------------------------------------------------------
    {
      if (single)
      {
        if (refs.single == NULL)
          return 0;
        return 1;
      }
      if (refs.multi == NULL)
        return 0;
      return refs.multi->vector.size();
    }

    //--------------------------------------------------------------------------
    void InstanceSet::resize(size_t new_size)
    //--------------------------------------------------------------------------
    {
      if (single)
      {
        if (new_size == 0)
        {
          if ((refs.single != NULL) && refs.single->remove_reference())
            delete (refs.single);
          refs.single = NULL;
          shared = false;
        }
        else if (new_size > 1)
        {
          // Switch to multi
          InternalSet *next = new InternalSet(new_size);
          if (refs.single != NULL)
          {
            next->vector[0] = *(refs.single);
            if (refs.single->remove_reference())
              delete (refs.single);
          }
          next->add_reference();
          refs.multi = next;
          single = false;
          shared = false;
        }
        else if (refs.single == NULL)
        {
          // New size is 1 but we were empty before
          CollectableRef *next = new CollectableRef();
          next->add_reference();
          refs.single = next;
          single = true;
          shared = false;
        }
      }
      else
      {
        if (new_size == 0)
        {
          if (refs.multi->remove_reference())
            delete refs.multi;
          refs.single = NULL;
          single = true;
          shared = false;
        }
        else if (new_size == 1)
        {
          CollectableRef *next = 
            new CollectableRef(refs.multi->vector[0]);
          if (refs.multi->remove_reference())
            delete (refs.multi);
          next->add_reference();
          refs.single = next;
          single = true;
          shared = false;
        }
        else
        {
          size_t current_size = refs.multi->vector.size();
          if (current_size != new_size)
          {
            if (shared)
            {
              // Make a copy
              InternalSet *next = new InternalSet(new_size);
              // Copy over the elements
              for (unsigned idx = 0; idx < 
                   ((current_size < new_size) ? current_size : new_size); idx++)
                next->vector[idx] = refs.multi->vector[idx];
              if (refs.multi->remove_reference())
                delete refs.multi;
              next->add_reference();
              refs.multi = next;
              shared = false;
            }
            else
            {
              // Resize our existing vector
              refs.multi->vector.resize(new_size);
            }
          }
          // Size is the same so there is no need to do anything
        }
      }
    }

    //--------------------------------------------------------------------------
    void InstanceSet::clear(void)
    //--------------------------------------------------------------------------
    {
      // No need to copy since we are removing our references and not mutating
      if (single)
      {
        if ((refs.single != NULL) && refs.single->remove_reference())
          delete (refs.single);
        refs.single = NULL;
      }
      else
      {
        if (shared)
        {
          // Small optimization here, if we're told to delete it, we know
          // that means we were the last user so we can re-use it
          if (refs.multi->remove_reference())
          {
            // Put a reference back on it since we're reusing it
            refs.multi->add_reference();
            refs.multi->vector.clear();
          }
          else
          {
            // Go back to single
            refs.multi = NULL;
            single = true;
          }
        }
        else
          refs.multi->vector.clear();
      }
      shared = false;
    }

    //--------------------------------------------------------------------------
    void InstanceSet::swap(InstanceSet &rhs)
    //--------------------------------------------------------------------------
    {
      // Swap references
      {
        InternalSet *other = rhs.refs.multi;
        rhs.refs.multi = refs.multi;
        refs.multi = other;
      }
      // Swap single
      {
        bool other = rhs.single;
        rhs.single = single;
        single = other;
      }
      // Swap shared
      {
        bool other = rhs.shared;
        rhs.shared = shared;
        shared = other;
      }
    }

    //--------------------------------------------------------------------------
    void InstanceSet::add_instance(const InstanceRef &ref)
    //--------------------------------------------------------------------------
    {
      if (single)
      {
        // No need to check for shared, we're going to make new things anyway
        if (refs.single != NULL)
        {
          // Make the new multi version
          InternalSet *next = new InternalSet(2);
          next->vector[0] = *(refs.single);
          next->vector[1] = ref;
          if (refs.single->remove_reference())
            delete (refs.single);
          next->add_reference();
          refs.multi = next;
          single = false;
          shared = false;
        }
        else
        {
          refs.single = new CollectableRef(ref);
          refs.single->add_reference();
        }
      }
      else
      {
        if (shared)
          make_copy();
        refs.multi->vector.push_back(ref);
      }
    }

    //--------------------------------------------------------------------------
    bool InstanceSet::is_virtual_mapping(void) const
    //--------------------------------------------------------------------------
    {
      if (empty())
        return true;
      if (size() > 1)
        return false;
      return refs.single->is_virtual_ref();
    }

    //--------------------------------------------------------------------------
    void InstanceSet::pack_references(Serializer &rez) const
    //--------------------------------------------------------------------------
    {
      if (single)
      {
        if (refs.single == NULL)
        {
          rez.serialize<size_t>(0);
          return;
        }
        rez.serialize<size_t>(1);
        refs.single->pack_reference(rez);
      }
      else
      {
        rez.serialize<size_t>(refs.multi->vector.size());
        for (unsigned idx = 0; idx < refs.multi->vector.size(); idx++)
          refs.multi->vector[idx].pack_reference(rez);
      }
    }

    //--------------------------------------------------------------------------
    void InstanceSet::unpack_references(Runtime *runtime, Deserializer &derez, 
                                        std::set<RtEvent> &ready_events)
    //--------------------------------------------------------------------------
    {
      size_t num_refs;
      derez.deserialize(num_refs);
      if (num_refs == 0)
      {
        // No matter what, we can just clear out any references we have
        if (single)
        {
          if ((refs.single != NULL) && refs.single->remove_reference())
            delete (refs.single);
          refs.single = NULL;
        }
        else
        {
          if (refs.multi->remove_reference())
            delete refs.multi;
          single = true;
        }
      }
      else if (num_refs == 1)
      {
        // If we're in multi, go back to single
        if (!single)
        {
          if (refs.multi->remove_reference())
            delete refs.multi;
          refs.multi = NULL;
          single = true;
        }
        // Now we can unpack our reference, see if we need to make one
        if (refs.single == NULL)
        {
          refs.single = new CollectableRef();
          refs.single->add_reference();
        }
        RtEvent ready;
        refs.single->unpack_reference(runtime, derez, ready);
        if (ready.exists())
          ready_events.insert(ready);
      }
      else
      {
        // If we're in single, go to multi
        // otherwise resize our multi for the appropriate number of references
        if (single)
        {
          if ((refs.single != NULL) && refs.single->remove_reference())
            delete (refs.single);
          refs.multi = new InternalSet(num_refs);
          refs.multi->add_reference();
          single = false;
        }
        else
          refs.multi->vector.resize(num_refs);
        // Now do the unpacking
        for (unsigned idx = 0; idx < num_refs; idx++)
        {
          RtEvent ready;
          refs.multi->vector[idx].unpack_reference(runtime, derez, ready);
          if (ready.exists())
            ready_events.insert(ready);
        }
      }
      // We are always not shared when we are done
      shared = false;
    }

    //--------------------------------------------------------------------------
    void InstanceSet::add_valid_references(ReferenceSource source) const
    //--------------------------------------------------------------------------
    {
      if (single)
      {
        if (refs.single != NULL)
          refs.single->add_valid_reference(source);
      }
      else
      {
        for (unsigned idx = 0; idx < refs.multi->vector.size(); idx++)
          refs.multi->vector[idx].add_valid_reference(source);
      }
    }

    //--------------------------------------------------------------------------
    void InstanceSet::remove_valid_references(ReferenceSource source) const
    //--------------------------------------------------------------------------
    {
      if (single)
      {
        if (refs.single != NULL)
          refs.single->remove_valid_reference(source);
      }
      else
      {
        for (unsigned idx = 0; idx < refs.multi->vector.size(); idx++)
          refs.multi->vector[idx].remove_valid_reference(source);
      }
    }

    //--------------------------------------------------------------------------
    void InstanceSet::update_wait_on_events(std::set<ApEvent> &wait_on) const 
    //--------------------------------------------------------------------------
    {
      if (single)
      {
        if (refs.single != NULL)
        {
          ApEvent ready = refs.single->get_ready_event();
          if (ready.exists())
            wait_on.insert(ready);
        }
      }
      else
      {
        for (unsigned idx = 0; idx < refs.multi->vector.size(); idx++)
        {
          ApEvent ready = refs.multi->vector[idx].get_ready_event();
          if (ready.exists())
            wait_on.insert(ready);
        }
      }
    }

    //--------------------------------------------------------------------------
    LegionRuntime::Accessor::RegionAccessor<
      LegionRuntime::Accessor::AccessorType::Generic> InstanceSet::
                                           get_field_accessor(FieldID fid) const
    //--------------------------------------------------------------------------
    {
      if (single)
      {
#ifdef DEBUG_LEGION
        assert(refs.single != NULL);
#endif
        return refs.single->get_field_accessor(fid);
      }
      else
      {
        for (unsigned idx = 0; idx < refs.multi->vector.size(); idx++)
        {
          const InstanceRef &ref = refs.multi->vector[idx];
          if (ref.is_field_set(fid))
            return ref.get_field_accessor(fid);
        }
        assert(false);
        return refs.multi->vector[0].get_field_accessor(fid);
      }
    }

    /////////////////////////////////////////////////////////////
    // VersioningInvalidator 
    /////////////////////////////////////////////////////////////

    //--------------------------------------------------------------------------
    VersioningInvalidator::VersioningInvalidator(void)
      : ctx(0), invalidate_all(true)
    //--------------------------------------------------------------------------
    {
    }

    //--------------------------------------------------------------------------
    VersioningInvalidator::VersioningInvalidator(RegionTreeContext c)
      : ctx(c.get_id()), invalidate_all(!c.exists())
    //--------------------------------------------------------------------------
    {
    }

    //--------------------------------------------------------------------------
    bool VersioningInvalidator::visit_region(RegionNode *node)
    //--------------------------------------------------------------------------
    {
      if (invalidate_all)
        node->invalidate_version_managers();
      else
        node->invalidate_version_state(ctx);
      return true;
    }

    //--------------------------------------------------------------------------
    bool VersioningInvalidator::visit_partition(PartitionNode *node)
    //--------------------------------------------------------------------------
    {
      // There is no version information on partitions
      return true;
    }

  }; // namespace Internal 
}; // namespace Legion
<|MERGE_RESOLUTION|>--- conflicted
+++ resolved
@@ -196,40 +196,8 @@
 #endif
         equivalence_sets.erase(*it);
       }
-<<<<<<< HEAD
-    }
-
-    //--------------------------------------------------------------------------
-    void VersionInfo::make_ready(const RegionRequirement &req, 
-                                 const FieldMask &ready_mask,
-                                 std::set<RtEvent> &ready_events,
-                                 const bool runtime_relaxed /*= false*/)
-    //--------------------------------------------------------------------------
-    {
-      // We only need an exclusive mode for this operation if we're 
-      // writing otherwise, we know we can do things with a shared copy
-      for (std::set<EquivalenceSet*>::const_iterator it = 
-            equivalence_sets.begin(); it != equivalence_sets.end(); it++)
-        (*it)->request_valid_copy(op, ready_mask, RegionUsage(req), 
-                                  ready_events, applied_events,
-                                  (*it)->local_space, runtime_relaxed);
-    }
-
-    //--------------------------------------------------------------------------
-    void VersionInfo::finalize_mapping(std::set<RtEvent> &map_applied_events,
-                                       bool block/*=false*/)
-    //--------------------------------------------------------------------------
-    {
-#ifdef DEBUG_LEGION
-      assert(op != NULL);
-#endif
-      // It's not safe to remove our mapping guards until all our applied
-      // events have triggered since they indicate that effects have propagated
-      if (!applied_events.empty())
-=======
       for (std::set<EquivalenceSet*>::const_iterator it = 
             to_add.begin(); it != to_add.end(); it++)
->>>>>>> fdcb57db
       {
 #ifdef DEBUG_LEGION
         assert(equivalence_sets.find(*it) == equivalence_sets.end());
@@ -4746,19 +4714,8 @@
     }
 
     //--------------------------------------------------------------------------
-<<<<<<< HEAD
-    void EquivalenceSet::request_valid_copy(Operation *op, 
-                                            FieldMask request_mask,
-                                            const RegionUsage usage,
-                                            std::set<RtEvent> &ready_events, 
-                                            std::set<RtEvent> &applied_events,
-                                            AddressSpaceID request_space,
-                                            const bool runtime_relaxed,
-                                            PendingRequest *pending_request)
-=======
     /*static*/ void RemoteEqTracker::handle_remote_overwrites(
                                           Deserializer &derez, Runtime *runtime)
->>>>>>> fdcb57db
     //--------------------------------------------------------------------------
     {
       DerezCheck z(derez);
@@ -4852,122 +4809,6 @@
       }
       if (term_event.exists())
       {
-<<<<<<< HEAD
-#ifdef DEBUG_LEGION
-        assert(pending_request == NULL);
-#endif
-        // Check to see which fields we need to request
-        if (IS_REDUCE(usage))
-        {
-#ifdef DEBUG_LEGION
-          assert(usage.redop != 0);
-#endif
-          // Check to see if we are single or multiple reduce with
-          // the right reduction operator
-          FieldMask valid_mask = 
-                      request_mask & (single_redop_fields | multi_redop_fields);
-          if (!!valid_mask)
-          {
-            LegionMap<ReductionOpID,FieldMask>::aligned::const_iterator
-              finder = redop_modes.find(usage.redop);
-            if (finder != redop_modes.end())
-            {
-              valid_mask &= finder->second;
-              if (!!valid_mask)
-                request_mask -= valid_mask;
-            }
-          }
-        }
-        else if (IS_READ_ONLY(usage))
-        {
-          // For read-only we'll be happy with 
-          // exclusive, shared, or single reduce
-          const FieldMask valid_mask = request_mask & 
-            (exclusive_fields | shared_fields | single_redop_fields);
-          if (!!valid_mask)
-          {
-            request_mask -= valid_mask;
-            // If we overlap on single reduce record that we mutated this
-            // already to prevent it from being invalidated underneath us
-            if (!!single_redop_fields)
-            {
-              const FieldMask redop_overlap = valid_mask & single_redop_fields;
-              if (!!redop_overlap)
-                record_mutated_guard(op, redop_overlap);
-            }
-          }
-        }
-        else if (runtime_relaxed)
-        {
-          // for relaxed read-write we need to be in 
-          const FieldMask valid_mask = request_mask & relaxed_fields;
-          if (!!valid_mask)
-            request_mask -= valid_mask;
-        }
-        else
-        {
-          // for write privileges then we need to be exclusive or single reduce
-          const FieldMask valid_mask = request_mask & 
-            (exclusive_fields | single_redop_fields);
-          if (!!valid_mask)
-          {
-            request_mask -= valid_mask;
-            // If we overlap on single reduce record that we mutated this
-            // already to prevent it from being invalidated underneath us
-            if (!!single_redop_fields)
-            {
-              const FieldMask redop_overlap = valid_mask & single_redop_fields;
-              if (!!redop_overlap)
-                record_mutated_guard(op, redop_overlap);
-            }
-          }
-        }
-        // If not all our fields are valid send a request to the owner
-        if (!!request_mask)
-        {
-          // Check to see if there are already any pending requests
-          // that we need to check against
-          if (!outstanding_requests.empty() &&
-              !(request_mask * outstanding_requests.get_valid_mask()))
-          {
-            for (FieldMaskSet<PendingRequest>::const_iterator it = 
-                  outstanding_requests.begin(); it != 
-                  outstanding_requests.end(); it++)
-            {
-              const FieldMask overlap = request_mask & it->second;
-              if (!overlap)
-                continue;
-              ready_events.insert(it->first->ready_event);
-              applied_events.insert(it->first->applied_event);
-              request_mask -= overlap;
-              if (!request_mask)
-                break;
-            }
-          }
-          // If we still have fields to request then issue our request
-          if (!!request_mask)
-          {
-            RtUserEvent ready = Runtime::create_rt_user_event();
-            RtUserEvent applied = Runtime::create_rt_user_event(); 
-            PendingRequest *request = 
-              new PendingRequest(op, ready, applied, usage, runtime_relaxed);
-            Serializer rez;
-            {
-              RezCheck z(rez);
-              rez.serialize(did);
-              rez.serialize(request_mask);
-              rez.serialize(usage);
-              rez.serialize(request);
-              rez.serialize<bool>(runtime_relaxed);
-            }
-            runtime->send_equivalence_set_valid_request(logical_owner_space,
-                                                        rez);
-            outstanding_requests.insert(request, request_mask);
-            ready_events.insert(ready);
-            applied_events.insert(applied);
-          }
-        }
-=======
         InstanceView *inst_view = overwrite_view->as_instance_view();
         const ApEvent ready = inst_view->register_user(usage, 
                 overwrite_mask, local_expr, op_id, index, term_event,
@@ -5036,7 +4877,6 @@
       {
         const RtEvent wait_on = Runtime::merge_events(ready_events);
         wait_on.wait();
->>>>>>> fdcb57db
       }
       for (std::vector<EquivalenceSet*>::const_iterator it = 
             eq_sets.begin(); it != eq_sets.end(); it++)
@@ -5094,494 +4934,6 @@
       set_expr->add_expression_reference();
       if (index_space_node != NULL)
       {
-<<<<<<< HEAD
-        // If the request is local then check to see which fields are already
-        // valid, if its remote this check was already done on the remote node
-        const FieldMask orig_mask = request_mask;
-        if (request_space == logical_owner_space)
-        {
-          // First see which ones we already have outstanding requests for
-          if (!outstanding_requests.empty() && 
-              !(request_mask * outstanding_requests.get_valid_mask()))
-          {
-            for (FieldMaskSet<PendingRequest>::const_iterator it = 
-                  outstanding_requests.begin(); it != 
-                  outstanding_requests.end(); it++)
-            {
-              const FieldMask overlap = request_mask & it->second;
-              if (!overlap)
-                continue;
-              ready_events.insert(it->first->ready_event);
-              applied_events.insert(it->first->applied_event);
-              request_mask -= overlap;
-              if (!request_mask)
-                break;
-            }
-          }
-          if (!!request_mask)
-          {
-            if (IS_REDUCE(usage))
-            {
-              // Check to see if we have it in a reduction mode
-              FieldMask redop_mask;
-              if (!(request_mask * single_redop_fields))
-              {
-                LegionMap<AddressSpaceID,FieldMask>::aligned::const_iterator
-                  finder = single_reduction_copies.find(logical_owner_space);
-                if (finder != single_reduction_copies.end())
-                  redop_mask |= finder->second & request_mask;
-              }
-              if (!(request_mask * multi_redop_fields))
-              {
-                LegionMap<AddressSpaceID,FieldMask>::aligned::const_iterator
-                  finder = multi_reduction_copies.find(logical_owner_space);
-                if (finder != multi_reduction_copies.end())
-                  redop_mask |= finder->second & request_mask;
-              }
-              if (!!redop_mask)
-              {
-                // Has to be in the right reduction mode too
-                LegionMap<ReductionOpID,FieldMask>::aligned::const_iterator
-                  redop_finder = redop_modes.find(usage.redop);
-                if (redop_finder != redop_modes.end())
-                  request_mask -= (redop_finder->second & redop_mask);
-              }
-            }
-            else if (runtime_relaxed && !IS_READ_ONLY(usage))
-            { 
-              // If we're already relaxed then that is fine too
-              if (!(request_mask * relaxed_fields))
-              {
-                LegionMap<AddressSpaceID,FieldMask>::aligned::const_iterator
-                  finder = shared_copies.find(logical_owner_space);
-                if (finder != shared_copies.end())
-                  request_mask -= finder->second & relaxed_fields;
-              }
-              // If we are already in exclusive mode then we can 
-              // also just go straight to relaxed mode
-              if (!(request_mask * exclusive_fields))
-              {
-                LegionMap<AddressSpaceID,FieldMask>::aligned::iterator
-                  finder = exclusive_copies.find(logical_owner_space);
-                if (finder != exclusive_copies.end())
-                {
-                  const FieldMask overlap = finder->second & request_mask;
-                  if (!!overlap)
-                  {
-                    // Update all the state to reflext that we're now
-                    // in a relaxed mode for these fields
-                    shared_copies[logical_owner_space] |= overlap;
-                    finder->second -= overlap;
-                    if (!finder->second)
-                      exclusive_copies.erase(finder);
-                    exclusive_fields -= overlap;
-                    relaxed_fields |= overlap;
-                    // These fields have now been handled
-                    request_mask -= overlap;
-                  }
-                }
-              }
-            }
-            else 
-            {
-              // Check to see if we have it in exclusive mode
-              if (!(request_mask * exclusive_fields))
-              {
-                LegionMap<AddressSpaceID,FieldMask>::aligned::const_iterator
-                  finder = exclusive_copies.find(logical_owner_space);
-                if (finder != exclusive_copies.end())
-                  request_mask -= finder->second;
-              }
-              // Check to see if we have it in single redop mode too
-              if (!(request_mask * single_redop_fields))
-              {
-                LegionMap<AddressSpaceID,FieldMask>::aligned::const_iterator
-                  finder = single_reduction_copies.find(logical_owner_space);
-                if (finder != single_reduction_copies.end())
-                {
-                  const FieldMask redop_overlap = request_mask & finder->second;
-                  if (!!redop_overlap)
-                  {
-                    request_mask -= redop_overlap;
-                    // If we overlap on single reduce record that we mutated 
-                    // this to prevent it from being invalidated underneath us
-                    record_mutated_guard(op, redop_overlap);
-                  }
-                }
-              }
-              // Read-only can also be in shared mode
-              // Relaxed can also be in relaxed mode
-              if (IS_READ_ONLY(usage) && !(request_mask * shared_fields))
-              {
-                LegionMap<AddressSpaceID,FieldMask>::aligned::const_iterator
-                  finder = shared_copies.find(logical_owner_space);
-                if (finder != shared_copies.end())
-                  request_mask -= finder->second & shared_fields;
-              }
-            }
-            if (!!request_mask)
-            {
-#ifdef DEBUG_LEGION
-              assert(pending_request == NULL);
-#endif
-              RtUserEvent ready = Runtime::create_rt_user_event();
-              RtUserEvent applied = Runtime::create_rt_user_event(); 
-              pending_request = 
-                new PendingRequest(op, ready, applied, usage, runtime_relaxed);
-              outstanding_requests.insert(pending_request, request_mask); 
-              ready_events.insert(ready);
-              applied_events.insert(applied);
-            }
-          }
-        }
-        // If we still have fields that aren't valid then we need to 
-        // send messages to remote nodes for updates and invalidations
-        if (!!request_mask)
-        {
-#ifdef DEBUG_LEGION
-          assert(pending_request != NULL);
-#endif
-          unsigned pending_updates = 0;
-          unsigned pending_invalidates = 0;
-          if (IS_REDUCE(usage))
-          {
-            FieldMask same_redop_mask;
-            // If we're in single or multi reduce mode with the same reduction 
-            // operation then we can go to multi-reduce mode for the requester
-            LegionMap<ReductionOpID,FieldMask>::aligned::const_iterator 
-              redop_finder = redop_modes.find(usage.redop);
-            if (redop_finder != redop_modes.end())
-            {
-              same_redop_mask = redop_finder->second & request_mask;
-              if (!!same_redop_mask)
-              {
-                // Remove these fields from the request mask
-                request_mask -= same_redop_mask;
-                upgrade_single_to_multi(same_redop_mask, request_space, 
-                        pending_request, pending_updates, usage.redop,
-                        single_redop_fields, single_reduction_copies,
-                        multi_redop_fields, multi_reduction_copies);
-              }
-            }
-            // See if we still have request fields
-            if (!!request_mask)
-            {
-              FieldMask filter_mask = request_mask;
-              // No matter what mode we're in now we're going to single-reduce
-              // Issue updates from all exclusive and reduction copies
-              // and send invalidations to any shared copies
-              // Keep track of which fields we've issue updates from for
-              // when we get to any shared nodes in case we need to issue
-              // an update from one of them as well
-              filter_single_copies(filter_mask, exclusive_fields, 
-                                   exclusive_copies, request_space, 
-                                   pending_request, pending_updates,
-                                   pending_invalidates, 
-                                   true/*needs updates*/);
-              // For now we'll collapse the entire list of shared users down
-              // to one copy in order to maintain precise information
-              filter_multi_copies(filter_mask, shared_fields, shared_copies,
-                                  request_space, pending_request, 
-                                  pending_updates, pending_invalidates,
-                                  true/*needs updates*/,
-                                  true/*updates from all*/);
-              filter_multi_copies(filter_mask, relaxed_fields, shared_copies,
-                                  request_space, pending_request,
-                                  pending_updates, pending_invalidates,
-                                  true/*needs udpates*/,
-                                  false/*updates from all*/);
-              const FieldMask redop_overlap = filter_mask & 
-                                  (single_redop_fields | multi_redop_fields);
-              if (!!redop_overlap)
-              {
-                filter_single_copies(filter_mask, single_redop_fields, 
-                    single_reduction_copies, request_space, 
-                    pending_request, pending_updates, 
-                    pending_invalidates, true/*needs updates*/);
-                filter_multi_copies(filter_mask, multi_redop_fields,
-                    multi_reduction_copies, request_space,
-                    pending_request, pending_updates, pending_invalidates,
-                    true/*needs updates*/, true/*updates from all*/);
-                filter_redop_modes(redop_overlap); 
-              }
-#ifdef DEBUG_LEGION
-              assert(!filter_mask); // should have seen them all
-#endif
-              // Now put everything in single reduce mode
-              record_single_reduce(request_space, request_mask, usage.redop); 
-            }
-          }
-          else
-          {
-            // If we're discarding everything from before we don't need
-            // updates we just need to send invalidates to everyone
-            const bool needs_updates = !IS_DISCARD(usage);
-            // Any reduction modes are going to exclusive regardless of
-            // whether we are reading or writing 
-            FieldMask redop_overlap = request_mask &
-                              (single_redop_fields | multi_redop_fields);
-            if (!!redop_overlap)
-            {
-              if (needs_updates)
-              {
-                if (runtime_relaxed)
-                {
-                  // The runtime relaxed case here is a little scary
-                  // We are going to relay on all copies of this applying
-                  // reductions to different instances in parallel
-                  filter_redop_modes(redop_overlap);
-                  FieldMask multi_overlap = request_mask & multi_redop_fields;
-                  if (!!multi_overlap)
-                  {
-                    record_relaxed_copy(request_space, multi_overlap);
-                    request_mask -= multi_overlap;
-                    filter_multi_copies(multi_overlap, multi_redop_fields,
-                                        multi_reduction_copies, request_space,
-                                        pending_request, pending_updates,
-                                        pending_invalidates,
-                                        true/*needs updates*/,
-                                        true/*updates from all*/);
-                  }
-                  FieldMask single_overlap = request_mask & single_redop_fields;
-                  if (!!single_overlap)
-                  {
-                    request_mask -= single_overlap;
-                    record_relaxed_copy(request_space, single_overlap);
-                    filter_single_copies(single_overlap, single_redop_fields,
-                                         single_reduction_copies, request_space,
-                                         pending_request, pending_updates,
-                                         pending_invalidates,
-                                         true/*needs updates*/);
-                  }
-                }
-                else
-                {
-                  // If we have reductions, then we need to go to 
-                  // single reduce mode until someone actually goes
-                  // ahead and applies the reductions
-                  FieldMask multi_overlap = request_mask & multi_redop_fields;
-                  if (!!multi_overlap)
-                  {
-                    record_single_reduce(request_space, multi_overlap, 
-                                         0/*redop already recorded*/); 
-                    request_mask -= multi_overlap;
-                    filter_multi_copies(multi_overlap, multi_redop_fields,
-                                        multi_reduction_copies, request_space,
-                                        pending_request, pending_updates,
-                                        pending_invalidates,
-                                        true/*needs updates*/,
-                                        true/*updates from all*/);
-                  }
-                  FieldMask single_overlap = request_mask & single_redop_fields;
-                  if (!!single_overlap)
-                  {
-                    request_mask -= single_overlap;
-                    update_single_copies(single_overlap, request_space,
-                                         pending_request, pending_updates,
-                                         pending_invalidates,
-                                         true/*needs updates*/,
-                                         single_redop_fields,
-                                         single_reduction_copies);
-                  }
-                }
-              }
-              else
-              {
-                // If we're discarding then we can just filter these
-                // things out and go to exclusive mode
-                filter_redop_modes(redop_overlap);
-                if (runtime_relaxed)
-                  record_relaxed_copy(request_space, redop_overlap);
-                else
-                  record_exclusive_copy(request_space, redop_overlap);
-                request_mask -= redop_overlap;
-                // These next two methods will remove fields from the 
-                // 'redop_overlap' mask so we do them last
-                filter_single_copies(redop_overlap, single_redop_fields,
-                                     single_reduction_copies, request_space,
-                                     pending_request, pending_updates,
-                                     pending_invalidates,
-                                     false/*needs updates*/);
-                filter_multi_copies(redop_overlap, multi_redop_fields,
-                                    multi_reduction_copies, request_space,
-                                    pending_request, pending_updates,
-                                    pending_invalidates, false/*needs updates*/,
-                                    false/*updates from all*/);
-              }
-            }
-            if (!!request_mask)
-            {
-              if (IS_READ_ONLY(usage))
-              {
-#ifdef DEBUG_LEGION
-                // Should not have read-only discard
-                assert(needs_updates);
-#endif
-                // Any fields in relaxed mode can just immediately
-                // jump to shared mode since we know they are equivalent
-                if (!!relaxed_fields)
-                {
-                  const FieldMask relaxed_mask = relaxed_fields & request_mask;
-                  if (!!relaxed_mask)
-                  {
-                    shared_fields |= relaxed_mask;
-                    relaxed_fields -= relaxed_mask;
-                    // If it's already valid then we can remove it
-                    LegionMap<AddressSpaceID,FieldMask>::aligned::const_iterator
-                      finder = shared_copies.find(request_space);
-                    if (finder != shared_copies.end())
-                      request_mask -= (finder->second & relaxed_mask);
-                  }
-                }
-                // Upgrade exclusive to shared
-                if (!!request_mask)
-                {
-                  upgrade_single_to_multi(request_mask, request_space,
-                        pending_request, pending_updates, 0/*redop*/,
-                        exclusive_fields, exclusive_copies,
-                        shared_fields, shared_copies);
-                  // If we still have fields we can record a new shared user
-                  if (!!request_mask)
-                    record_shared_copy(request_space, request_mask);
-                }
-              }
-              else if (runtime_relaxed)
-              {
-                // Make a copy of this before doing the invalidations
-                // we can't record it yet because we need to clean out
-                // the shared_copies data structure first
-                const FieldMask relaxed_mask = request_mask;
-                // Invalidate any shared
-                filter_multi_copies(request_mask, shared_fields, shared_copies,
-                                    request_space, pending_request,
-                                    pending_updates, pending_invalidates,
-                                    needs_updates, false/*updates from all*/);
-                // Invalidate any exclusive copies
-                filter_single_copies(request_mask, exclusive_fields,
-                                     exclusive_copies, request_space,
-                                     pending_request, pending_updates,
-                                     pending_invalidates, needs_updates);
-                // If we still have fields that need updates then we need to
-                // request that update now from the set of shared copies
-                if (!!request_mask)
-                {
-#ifdef DEBUG_LEGION
-                  assert(!(request_mask - relaxed_fields));
-#endif
-                  LegionMap<AddressSpaceID,FieldMask>::aligned::const_iterator
-                    finder = shared_copies.find(request_space);
-                  if (finder != shared_copies.end())
-                    request_mask -= finder->second;
-                  if (!!request_mask)
-                  {
-                    for (LegionMap<AddressSpaceID,FieldMask>::aligned::
-                          const_iterator it = shared_copies.begin(); it !=
-                          shared_copies.end(); it++)
-                    {
-                      const FieldMask overlap = it->second & request_mask;
-                      if (!overlap)
-                        continue;
-                      request_update(it->first, request_space, overlap,
-                                     pending_request, pending_updates,
-                                     false/*invalidate*/);
-                      request_mask -= overlap;
-                      if (!request_mask)
-                        break;
-                    }
-                  }
-                }
-                // Now we can record ourselves as a relaxed copy
-                if (!!relaxed_mask)
-                  record_relaxed_copy(request_space, relaxed_mask);
-              }
-              else
-              {
-                // Must be in shared or exclusive mode going to exclusive mode
-                const FieldMask shared_overlap = shared_fields & request_mask;
-                if (!!shared_overlap)
-                {
-                  filter_multi_copies(request_mask, shared_fields,shared_copies,
-                                    request_space, pending_request, 
-                                    pending_updates, pending_invalidates,
-                                    needs_updates, true/*updates from all*/);
-                  record_exclusive_copy(request_space, shared_overlap);
-                }
-                const FieldMask relaxed_overlap = relaxed_fields & request_mask;
-                if (!!relaxed_overlap)
-                {
-                  filter_multi_copies(request_mask,relaxed_fields,shared_copies,
-                                    request_space, pending_request, 
-                                    pending_updates, pending_invalidates,
-                                    needs_updates, false/*updates from all*/);
-                  record_exclusive_copy(request_space, relaxed_overlap);
-                }
-                if (!!request_mask)
-                  update_single_copies(request_mask, request_space,
-                                       pending_request, pending_updates, 
-                                       pending_invalidates, needs_updates,
-                                       exclusive_fields, exclusive_copies);
-              }
-            }
-          }
-          // Now either make a new request if this was from the owner
-          // or send back an update message to the requester with
-          // the expected number of updates
-          if (request_space != local_space)
-          {
-            Serializer rez;
-            {
-              RezCheck z(rez);
-              rez.serialize(did);
-              rez.serialize(pending_request);
-              rez.serialize(pending_updates);
-              rez.serialize(pending_invalidates);
-              // Pack any exclusive fields
-              FieldMask excl_mask;
-              if (!!exclusive_fields)
-              {
-                LegionMap<AddressSpaceID,FieldMask>::aligned::const_iterator
-                  finder = exclusive_copies.find(request_space);
-                if (finder != exclusive_copies.end())
-                  excl_mask = finder->second & orig_mask;
-              }
-              if (!!relaxed_fields)
-              {
-                LegionMap<AddressSpaceID,FieldMask>::aligned::const_iterator
-                  finder = shared_copies.find(request_space);
-                if (finder != shared_copies.end())
-                  excl_mask |= finder->second & orig_mask & relaxed_fields;
-              }
-              if (!!excl_mask)
-              {
-                rez.serialize<bool>(true);
-                rez.serialize(excl_mask);
-              }
-              else
-                rez.serialize<bool>(false);
-              // Pack any exclusive redop fields
-              LegionMap<AddressSpaceID,FieldMask>::aligned::const_iterator
-                finder = single_reduction_copies.find(request_space);
-              if (finder != single_reduction_copies.end())
-              {
-                const FieldMask redop_mask = finder->second & orig_mask;
-                if (!!redop_mask)
-                {
-                  rez.serialize<bool>(true);
-                  rez.serialize(redop_mask);
-                }
-                else
-                  rez.serialize<bool>(false);
-              }
-              else
-                rez.serialize<bool>(false);
-            }
-            runtime->send_equivalence_set_valid_response(request_space, rez);
-          }
-          else 
-            record_pending_counts(pending_request, pending_updates, 
-                                  pending_invalidates, false/*need lock*/);
-        }
-=======
 #ifdef DEBUG_LEGION
         // These two index space expressions should be equivalent
         // Although they don't have to be the same
@@ -5594,7 +4946,6 @@
         //                                      index_space_node)->is_empty());
 #endif
         index_space_node->add_nested_resource_ref(did);
->>>>>>> fdcb57db
       }
       if (is_logical_owner() && !is_owner())
         remote_subsets.insert(owner_space);
@@ -5681,22 +5032,7 @@
     }
 
     //--------------------------------------------------------------------------
-<<<<<<< HEAD
-    void EquivalenceSet::record_relaxed_copy(AddressSpaceID request_space,
-                                             const FieldMask &request_mask)
-    //--------------------------------------------------------------------------
-    {
-      shared_copies[request_space] |= request_mask;
-      relaxed_fields |= request_mask;
-    }
-
-    //--------------------------------------------------------------------------
-    void EquivalenceSet::record_single_reduce(AddressSpaceID request_space,
-                                              const FieldMask &request_mask,
-                                              ReductionOpID redop)
-=======
     RtEvent EquivalenceSet::RefinementThunk::perform_refinement(void)
->>>>>>> fdcb57db
     //--------------------------------------------------------------------------
     {
 #ifdef DEBUG_LEGION
@@ -5753,217 +5089,17 @@
     void EquivalenceSet::notify_valid(ReferenceMutator *mutator)
     //--------------------------------------------------------------------------
     {
-<<<<<<< HEAD
-      if (needs_lock)
-      {
-        AutoLock eq(eq_lock);
-        request_update(valid_space, invalid_space, update_mask, pending_request,
-                       pending_updates, invalidate, skip_redop, false);
-        return;
-      }
-#ifdef DEBUG_LEGION
-      assert(valid_space != invalid_space);
-#endif
-      // Increment the number of updates that the requestor should expect
-      pending_updates++;
-      if (valid_space != local_space)
-      {
-        // Send the request to the valid node  
-        Serializer rez;
-        {
-          RezCheck z(rez);
-          rez.serialize(did);
-          rez.serialize(invalid_space);
-          rez.serialize(update_mask);
-          rez.serialize(pending_request);
-          rez.serialize<bool>(invalidate);
-          rez.serialize(skip_redop);
-        }
-        runtime->send_equivalence_set_update_request(valid_space, rez);
-      }
-      else
-      {
-        // We're on the valid node 
-#ifdef DEBUG_LEGION
-        assert(invalid_space != local_space);
-#endif
-        // Before we going packing things up and sending them off
-        // see if we need to defer this response until all the current
-        // interfering guards of this equivalence class are done
-        // This is important since it's not safe for other copies
-        // to use the meta-data until all the effects of the operations
-        // mapping here are applied. This is especially important
-        // for multiple readers are mapping the same equivalence set
-        // at the same time.
-        if (!mapping_guards.empty() && 
-            !(mutated_guard_summary * update_mask))
-        {
-          // If this is an invalidate request then we need to wait for
-          // all the guards to have mapped before we can perform it
-          // Otherwise if it is just a read update then we just need 
-          // to wait for any mutated guards to finish
-          for (LegionMap<Operation*,MappingGuard>::aligned::const_iterator 
-                it = mapping_guards.begin(); it != mapping_guards.end(); it++)
-          {
-            // If we're disjoint from all it's mutated fields then
-            // we don't need to wait for it
-            if (it->second.mutated_mask * update_mask)
-              continue;
-            // Now we need to defer this until later
-            DeferredRequest *deferred = 
-              new DeferredRequest(invalid_space, pending_request, 
-                                  invalidate, skip_redop);
-            deferred_requests.insert(deferred, update_mask);
-            return;
-          }
-        }
-        // Make an event that will be triggered once the message is
-        // handled on the remote node
-        RtUserEvent handled_event = Runtime::create_rt_user_event();
-        // Pack up the message
-        Serializer rez;
-        pack_state(rez, handled_event, pending_request, 
-                   update_mask, skip_redop, invalidate);
-        // Do any invalidation meta-updates before we send the message
-        if (!is_logical_owner())
-        {
-          if (invalidate)
-          {
-            exclusive_fields -= update_mask;
-            shared_fields -= update_mask;
-            relaxed_fields -= update_mask;
-            if (!!single_redop_fields || !!multi_redop_fields)
-            {
-              const FieldMask redop_overlap = update_mask &
-                (single_redop_fields | multi_redop_fields);
-              if (!!redop_overlap)
-              {
-                single_redop_fields -= redop_overlap;
-                multi_redop_fields -= redop_overlap;
-                if (!single_redop_fields && !multi_redop_fields)
-                  redop_modes.clear();
-                else
-                  filter_redop_modes(redop_overlap);
-              }
-            }
-          }
-          else
-          {
-            // Any of our exclusive or single redop fields are now multi
-            const FieldMask exclusive_overlap = exclusive_fields & update_mask;
-            if (!!exclusive_overlap)
-            {
-              exclusive_fields -= exclusive_overlap;
-              shared_fields |= exclusive_overlap;
-            }
-            const FieldMask redop_overlap = single_redop_fields & update_mask;
-            if (!!redop_overlap)
-            {
-              single_redop_fields -= redop_overlap;
-              multi_redop_fields |= redop_overlap;
-            }
-          }
-        }
-        // If we still have clean-up to do then launch that task now
-        if (handled_event.exists())
-        {
-          // Add a resource reference to this to prevent it being collected
-          add_base_resource_ref(REMOTE_DID_REF);
-          RemoteRefTaskArgs args(this, handled_event);
-          runtime->issue_runtime_meta_task(args, 
-              LG_THROUGHPUT_WORK_PRIORITY, handled_event);
-        }
-        runtime->send_equivalence_set_update_response(invalid_space, rez);
-      }
-=======
       // should never be called
       assert(false);
->>>>>>> fdcb57db
     }
 
     //--------------------------------------------------------------------------
     void EquivalenceSet::notify_invalid(ReferenceMutator *mutator)
     //--------------------------------------------------------------------------
     {
-<<<<<<< HEAD
-      if (needs_lock)
-      {
-        AutoLock eq(eq_lock);
-        return record_reduction_application(reduced_mask, false/*needs lock*/);
-      }
-      // All of these fields are going from single reduce mode to exclusive mode
-      // (unless they are in relaxed mode in which case we stay in relaxed mode) 
-      if (relaxed_fields * reduced_mask)
-      {
-#ifdef DEBUG_LEGION
-        // We should be in single redop mode for all these fields
-        // if we're applying the reduction for it
-        assert(!(reduced_mask - single_redop_fields));
-#endif
-        single_redop_fields -= reduced_mask;
-        filter_redop_modes(reduced_mask);
-        exclusive_fields |= reduced_mask;
-      }
-      else
-      {
-#ifdef DEBUG_LEGION
-        // Should all be in relaxed mode
-        assert(!(reduced_mask - relaxed_fields));
-#endif
-        // No need to tell anyone about applied reductions from relaxed mode
-        return RtEvent::NO_RT_EVENT;
-      }
-      if (is_logical_owner())
-      {
-        // Move the fields to the exclusive mode and record that 
-        // whoever currently has the valid copy of the meta data
-        // now has an exclusive copy of that metadata
-        std::vector<AddressSpaceID> to_delete;
-        for (LegionMap<AddressSpaceID,FieldMask>::aligned::iterator it =
-              single_reduction_copies.begin(); it != 
-              single_reduction_copies.end(); it++)
-        {
-          const FieldMask overlap = it->second & reduced_mask;
-          if (!overlap)
-            continue;
-          exclusive_copies[it->first] |= overlap;
-          it->second -= overlap;
-          if (!it->second)
-            to_delete.push_back(it->first);
-          reduced_mask -= overlap;
-          if (!reduced_mask)
-            break;
-        }
-        if (!to_delete.empty())
-        {
-          for (std::vector<AddressSpaceID>::const_iterator it = 
-                to_delete.begin(); it != to_delete.end(); it++)
-            single_reduction_copies.erase(*it);
-        }
-        // Effects are applied
-        return RtEvent::NO_RT_EVENT;
-      }
-      else
-      {
-        // Send the notification to the owner
-        RtUserEvent recorded = Runtime::create_rt_user_event();
-        Serializer rez;
-        {
-          RezCheck z(rez);
-          rez.serialize(did);
-          rez.serialize(reduced_mask);
-          rez.serialize(recorded);
-        }
-        runtime->send_equivalence_set_reduction_application(
-                                    logical_owner_space, rez);
-        return recorded;
-      }
-    }
-=======
       // should never be called
       assert(false);
     } 
->>>>>>> fdcb57db
 
     //--------------------------------------------------------------------------
     void EquivalenceSet::clone_from(EquivalenceSet *parent)
@@ -6425,19 +5561,7 @@
               unrefined_remainder = diff;
             }
           }
-<<<<<<< HEAD
-        }
-        // We only need to invalidate meta-state on remote nodes
-        // since the update logic will handle it on the owner node
-        if (!is_logical_owner())
-        {
-          exclusive_fields -= invalidate_mask;
-          shared_fields -= invalidate_mask;
-          relaxed_fields -= invalidate_mask;
-          if (!!single_redop_fields || !!multi_redop_fields)
-=======
           else
->>>>>>> fdcb57db
           {
             // Just record this as one of the results
             if (source != runtime->address_space)
@@ -6560,92 +5684,8 @@
         for (LegionMap<VersionID,FieldMask>::aligned::const_iterator it = 
               version_numbers.begin(); it != version_numbers.end(); it++)
         {
-<<<<<<< HEAD
-          // Read-only or read-write
-          // Handle the especially nasty case first of dealing
-          // with any reduction use cases where we need to stay
-          // in single reduce mode until someone does a reduction
-          if (!!pending_request->single_redop_mask)
-          {
-#ifdef DEBUG_LEGION
-            assert(pending_request->single_redop_mask * 
-                    pending_request->exclusive_mask);
-#endif
-            // We think we are in single reduction mode, check to
-            // see if someone actually did the reductions. We'll
-            // know that they did because there will be no
-            // reductions present for these fields
-            FieldMask &single_redop_mask = pending_request->single_redop_mask;
-            // None of these fields will be shared
-            update_mask -= single_redop_mask;
-            // Record that we mutated these fields to prevent
-            // anyone else from invalidating them out from under us
-            // Note that we do this even for fields for which 
-            // reductions have already been applied to prevent us
-            // from losing information about valid instances when
-            // the later invalidation comes since this will force
-            // it to wait and then move the information about any
-            // newly made valid instances
-            // The one case where the "op" can be NULL is if we are
-            // refining and in that case we already know that no one
-            // is going to be recording things out from under us
-            if (pending_request->op != NULL)
-              record_mutated_guard(pending_request->op, single_redop_mask);
-            const FieldMask done_reductions = 
-              single_redop_mask - reduction_fields; 
-            single_redop_mask &= reduction_fields;
-            if (!!single_redop_mask)
-            {
-#ifdef DEBUG_LEGION
-              assert(single_redop_fields * single_redop_mask);
-#endif
-              single_redop_fields |= single_redop_mask;
-              // Use 0 as a proxy for no actual reduction
-              redop_modes[0] |= single_redop_mask;
-            }
-            if (!!done_reductions)
-            {
-              // The owner thinks we're in single redop mode
-              // so we'll put ourselves in an equivalence exclusive mode
-              // Either we'll see a later invalidation or we'll 
-              // remain the exclusive owner, either way we'll
-              // eventually end up in the same mode that the owner
-              // thinks that we are in
-#ifdef DEBUG_LEGION
-              assert(exclusive_fields * done_reductions);
-#endif
-              exclusive_fields |= done_reductions;
-            }
-          }
-          // The rest of this is easy
-          // Record exclusive and shared fields as we would expect
-          if (!!pending_request->exclusive_mask)
-          {
-#ifdef DEBUG_LEGION
-            assert(exclusive_fields * pending_request->exclusive_mask);
-#endif
-            // If we asked for these in a relaxed mode then we go into
-            // the relaxed mode instead of the exclusive mode
-            if (pending_request->runtime_relaxed)
-              relaxed_fields |= pending_request->exclusive_mask;
-            else
-              exclusive_fields |= pending_request->exclusive_mask;
-            update_mask -= pending_request->exclusive_mask;
-          }
-          if (!!update_mask)
-          {
-#ifdef DEBUG_LEGION
-            assert(shared_fields * update_mask);
-#endif
-            shared_fields |= update_mask;
-            // Relaxed fields can silently update to shared
-            if (!!relaxed_fields)
-              relaxed_fields -= update_mask;
-          }
-=======
           rez.serialize(it->first);
           rez.serialize(it->second);
->>>>>>> fdcb57db
         }
       }
     }
@@ -6656,41 +5696,6 @@
     //--------------------------------------------------------------------------
     {
 #ifdef DEBUG_LEGION
-<<<<<<< HEAD
-      assert(pending_request->remaining_updates == 0);
-      assert(pending_request->remaining_invalidates == 0);
-#endif
-      if (!pending_request->applied_events.empty())
-        Runtime::trigger_event(pending_request->applied_event,
-            Runtime::merge_events(pending_request->applied_events));
-      else
-        Runtime::trigger_event(pending_request->applied_event);
-      delete pending_request;
-    }
-
-#ifdef DEBUG_LEGION
-    //--------------------------------------------------------------------------
-    void EquivalenceSet::sanity_check(void) const
-    //--------------------------------------------------------------------------
-    {
-      // All the summary masks should be disjoint
-      assert(exclusive_fields * shared_fields);
-      assert(exclusive_fields * single_redop_fields);
-      assert(exclusive_fields * multi_redop_fields);
-      assert(exclusive_fields * relaxed_fields);
-      assert(shared_fields * single_redop_fields);
-      assert(shared_fields * multi_redop_fields);
-      assert(shared_fields * relaxed_fields);
-      assert(single_redop_fields * multi_redop_fields);
-      assert(single_redop_fields * relaxed_fields);
-      assert(multi_redop_fields * relaxed_fields);
-      // Reduction modes should all be present
-      if (!!single_redop_fields || !! multi_redop_fields)
-      {
-        FieldMask summary;
-        for (LegionMap<ReductionOpID,FieldMask>::aligned::const_iterator
-              it = redop_modes.begin(); it != redop_modes.end(); it++)
-=======
       assert(is_logical_owner());
       assert(valid_instances.empty());
       assert(reduction_instances.empty());
@@ -6712,7 +5717,6 @@
         derez.deserialize(mask);
         valid_instances.insert(view, mask);
         if (ready.exists() && !ready.has_triggered())
->>>>>>> fdcb57db
         {
           deferred_reference_events.insert(ready);
           if (deferred_references == NULL)
@@ -6755,11 +5759,6 @@
           else
             view->add_nested_valid_ref(did, &mutator);
         }
-<<<<<<< HEAD
-        else
-          assert(exclusive_copies.empty());
-        if (!!shared_fields || !!relaxed_fields)
-=======
       }
       size_t num_restrict_insts;
       derez.deserialize(num_restrict_insts);
@@ -6767,7 +5766,6 @@
       {
         derez.deserialize(restricted_fields);
         for (unsigned idx = 0; idx < num_restrict_insts; idx++)
->>>>>>> fdcb57db
         {
           DistributedID valid_did;
           derez.deserialize(valid_did);
@@ -6789,12 +5787,8 @@
             else
               finder->second++;
           }
-<<<<<<< HEAD
-          assert(summary == (shared_fields | relaxed_fields));
-=======
           else
             view->add_nested_valid_ref(did, &mutator);
->>>>>>> fdcb57db
         }
       }
       size_t num_versions;
@@ -8445,20 +7439,7 @@
             transition_event = Runtime::create_rt_user_event();
             const RtEvent wait_on = transition_event;
             eq.release();
-<<<<<<< HEAD
-            std::set<RtEvent> preconditions;
-            const FieldMask request_mask(LEGION_FIELD_MASK_FIELD_ALL_ONES);
-            const RegionUsage usage(READ_WRITE, EXCLUSIVE, 0/*redop*/);
-            request_valid_copy(NULL/*op*/, request_mask, usage,
-                               preconditions, preconditions,
-                               runtime->address_space,false/*runtime relaxed*/);
-            const RtEvent wait_on = Runtime::merge_events(preconditions);
-            if (wait_on.exists())
-              wait_on.wait();
-            // Reacquire the lock
-=======
             wait_on.wait();
->>>>>>> fdcb57db
             eq.reacquire();
           }
           // Once we get here we can mark that we're doing a refinement
@@ -9098,176 +8079,7 @@
     }
 
     //--------------------------------------------------------------------------
-<<<<<<< HEAD
-    /*static*/ void EquivalenceSet::handle_valid_request(Deserializer &derez,
-                                        Runtime *runtime, AddressSpaceID source)  
-    //--------------------------------------------------------------------------
-    {
-      DerezCheck z(derez);
-      DistributedID did;
-      derez.deserialize(did);
-      RtEvent ready_event;
-      EquivalenceSet *set = 
-        runtime->find_or_request_equivalence_set(did, ready_event);
-      FieldMask request_mask;
-      derez.deserialize(request_mask);
-      RegionUsage usage;
-      derez.deserialize(usage);
-      PendingRequest *pending_request;
-      derez.deserialize(pending_request);
-      bool runtime_relaxed;
-      derez.deserialize(runtime_relaxed);
-
-      std::set<RtEvent> fake_ready, fake_applied;
-      if (ready_event.exists() && !ready_event.has_triggered())
-        ready_event.wait();
-      set->request_valid_copy(NULL/*dummy op*/, request_mask, usage, fake_ready,
-                        fake_applied, source, runtime_relaxed, pending_request);
-#ifdef DEBUG_LEGION
-      assert(fake_ready.empty());
-      assert(fake_applied.empty());
-#endif
-    }
-
-    //--------------------------------------------------------------------------
-    /*static*/ void EquivalenceSet::handle_valid_response(Deserializer &derez,
-                                                          Runtime *runtime)
-    //--------------------------------------------------------------------------
-    {
-      DerezCheck z(derez);
-      DistributedID did;
-      derez.deserialize(did);
-      RtEvent ready_event;
-      EquivalenceSet *set = 
-        runtime->find_or_request_equivalence_set(did, ready_event);
-      PendingRequest *pending_request;
-      derez.deserialize(pending_request);
-      unsigned pending_updates, pending_invalidates;
-      derez.deserialize(pending_updates);
-      derez.deserialize(pending_invalidates);
-      bool has_exclusive_mask;
-      derez.deserialize(has_exclusive_mask);
-      if (has_exclusive_mask)
-        derez.deserialize(pending_request->exclusive_mask);
-      bool has_single_redop_mask;
-      derez.deserialize(has_single_redop_mask);
-      if (has_single_redop_mask)
-        derez.deserialize(pending_request->single_redop_mask);
-
-      if (ready_event.exists() && !ready_event.has_triggered())
-        ready_event.wait();
-      set->record_pending_counts(pending_request, pending_updates, 
-                                 pending_invalidates, true/*need lock*/);
-    }
-
-    //--------------------------------------------------------------------------
-    /*static*/ void EquivalenceSet::handle_update_request(Deserializer &derez,
-                                                          Runtime *runtime)
-    //--------------------------------------------------------------------------
-    {
-      DerezCheck z(derez);
-      DistributedID did;
-      derez.deserialize(did);
-      RtEvent ready_event;
-      EquivalenceSet *set = 
-        runtime->find_or_request_equivalence_set(did, ready_event);
-      AddressSpaceID invalid_space;
-      derez.deserialize(invalid_space);
-      FieldMask update_mask;
-      derez.deserialize(update_mask);
-      PendingRequest *pending_request;
-      derez.deserialize(pending_request);
-      bool invalidate;
-      derez.deserialize(invalidate);
-      ReductionOpID skip_redop;
-      derez.deserialize(skip_redop);
-
-      if (ready_event.exists() && !ready_event.has_triggered())
-        ready_event.wait();
-      unsigned dummy_updates = 0;
-      set->request_update(runtime->address_space, invalid_space,
-                          update_mask, pending_request, dummy_updates,
-                          invalidate, skip_redop, true/*needs lock*/);
-#ifdef DEBUG_LEGION
-      assert(dummy_updates == 1);
-#endif
-    }
-
-    //--------------------------------------------------------------------------
-    /*static*/ void EquivalenceSet::handle_update_response(Deserializer &derez,
-                                                           Runtime *runtime)
-    //--------------------------------------------------------------------------
-    {
-      DerezCheck z(derez);
-      DistributedID did;
-      derez.deserialize(did);
-      RtEvent ready_event;
-      EquivalenceSet *set = 
-        runtime->find_or_request_equivalence_set(did, ready_event);
-      PendingRequest *pending_request;
-      derez.deserialize(pending_request);
-
-      if (ready_event.exists() && !ready_event.has_triggered())
-        ready_event.wait();
-      set->process_update_response(pending_request, derez);
-    }
-
-    //--------------------------------------------------------------------------
-    /*static*/ void EquivalenceSet::handle_invalidate_request(
-                                          Deserializer &derez, Runtime *runtime)
-    //--------------------------------------------------------------------------
-    {
-      DerezCheck z(derez);
-      DistributedID did;
-      derez.deserialize(did);
-      RtEvent ready_event;
-      EquivalenceSet *set = 
-        runtime->find_or_request_equivalence_set(did, ready_event);
-      AddressSpaceID source;
-      derez.deserialize(source);
-      FieldMask invalidate_mask;
-      derez.deserialize(invalidate_mask);
-      PendingRequest *pending_request;
-      derez.deserialize(pending_request);
-      bool meta_only;
-      derez.deserialize(meta_only);
-
-      if (ready_event.exists() && !ready_event.has_triggered())
-        ready_event.wait();
-      unsigned dummy_invalidates = 0;
-      set->request_invalidate(runtime->address_space, source, invalidate_mask,
-          pending_request, dummy_invalidates , meta_only, true/*needs lock*/);
-#ifdef DEBUG_LEGION
-      assert(dummy_invalidates == 1);
-#endif
-    }
-
-    //--------------------------------------------------------------------------
-    /*static*/ void EquivalenceSet::handle_invalidate_response(
-                                          Deserializer &derez, Runtime *runtime)
-    //--------------------------------------------------------------------------
-    {
-      DerezCheck z(derez);
-      DistributedID did;
-      derez.deserialize(did);
-      RtEvent ready_event;
-      EquivalenceSet *set = 
-        runtime->find_or_request_equivalence_set(did, ready_event);
-      PendingRequest *pending_request;
-      derez.deserialize(pending_request);
-      bool meta_only;
-      derez.deserialize<bool>(meta_only);
-
-      if (ready_event.exists() && !ready_event.has_triggered())
-        ready_event.wait();
-      set->record_invalidation(pending_request, meta_only, true/*needs lock*/);
-    }
-
-    //--------------------------------------------------------------------------
-    /*static*/ void EquivalenceSet::handle_reduction_application(
-=======
     /*static*/ void EquivalenceSet::handle_remote_refinement(
->>>>>>> fdcb57db
                                           Deserializer &derez, Runtime *runtime)
     //--------------------------------------------------------------------------
     {
