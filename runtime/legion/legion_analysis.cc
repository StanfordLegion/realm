--- conflicted
+++ resolved
@@ -7599,31 +7599,7 @@
     //--------------------------------------------------------------------------
     void EquivalenceSet::perform_refinements(void)
     //--------------------------------------------------------------------------
-<<<<<<< HEAD
-    { 
-      if (need_remote_updates)
-      {
-        std::set<RtEvent> preconditions;
-        const FieldMask request_mask(LEGION_FIELD_MASK_FIELD_ALL_ONES);
-        const RegionUsage usage(READ_WRITE, EXCLUSIVE, 0/*redop*/);
-        request_valid_copy(NULL/*op*/, request_mask, usage,
-                           preconditions, preconditions,
-                           runtime->address_space, false/*runtime relaxed*/);
-        RefinementTaskArgs args(this, false/*needs remote updates*/);
-        if (!preconditions.empty())
-        {
-          const RtEvent wait_for = Runtime::merge_events(preconditions);
-          runtime->issue_runtime_meta_task(args, 
-              LG_THROUGHPUT_DEFERRED_PRIORITY, wait_for);
-        }
-        else
-          runtime->issue_runtime_meta_task(args, 
-              LG_THROUGHPUT_DEFERRED_PRIORITY);
-        return;
-      }
-=======
-    {
->>>>>>> 8b1b367b
+    {
       RtUserEvent to_trigger;
       std::vector<RefinementThunk*> to_perform;
       bool first = true;
@@ -7713,7 +7689,8 @@
             const FieldMask request_mask(LEGION_FIELD_MASK_FIELD_ALL_ONES);
             const RegionUsage usage(READ_WRITE, EXCLUSIVE, 0/*redop*/);
             request_valid_copy(NULL/*op*/, request_mask, usage,
-                      preconditions, preconditions,runtime->address_space);
+                               preconditions, preconditions,
+                               runtime->address_space,false/*runtime relaxed*/);
             const RtEvent wait_on = Runtime::merge_events(preconditions);
             if (wait_on.exists())
               wait_on.wait();
