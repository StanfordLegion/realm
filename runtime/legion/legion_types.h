--- conflicted
+++ resolved
@@ -389,18 +389,13 @@
       LG_FREE_INSTANCE_TASK_ID,
       LG_DEFER_CONSENSUS_MATCH_TASK_ID,
       LG_YIELD_TASK_ID,
-<<<<<<< HEAD
       LG_DEFER_TRACE_UPDATE_TASK_ID,
-      LG_MESSAGE_ID, // These two must be the last two
-      LG_RETRY_SHUTDOWN_TASK_ID,
-=======
       // this marks the beginning of task IDs tracked by the shutdown algorithm
       LG_BEGIN_SHUTDOWN_TASK_IDS,
       LG_RETRY_SHUTDOWN_TASK_ID = LG_BEGIN_SHUTDOWN_TASK_IDS,
       // Message ID goes at the end so we can append additional 
       // message IDs here for the profiler
       LG_MESSAGE_ID,
->>>>>>> 8844dc02
       LG_LAST_TASK_ID, // This one should always be last
     }; 
 
@@ -534,11 +529,7 @@
         "Free Instance",                                          \
         "Defer Consensus Match",                                  \
         "Yield",                                                  \
-<<<<<<< HEAD
         "Defer Trace Update",                                     \
-        "Remote Message",                                         \
-=======
->>>>>>> 8844dc02
         "Retry Shutdown",                                         \
         "Remote Message",                                         \
       };
