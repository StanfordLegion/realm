/* Copyright 2023 Stanford University, NVIDIA Corporation
 *
 * Licensed under the Apache License, Version 2.0 (the "License");
 * you may not use this file except in compliance with the License.
 * You may obtain a copy of the License at
 *
 *     http://www.apache.org/licenses/LICENSE-2.0
 *
 * Unless required by applicable law or agreed to in writing, software
 * distributed under the License is distributed on an "AS IS" BASIS,
 * WITHOUT WARRANTIES OR CONDITIONS OF ANY KIND, either express or implied.
 * See the License for the specific language governing permissions and
 * limitations under the License.
 */

#ifndef __LEGION_TYPES_H__
#define __LEGION_TYPES_H__

/**
 * \file legion_types.h
 */

#include <stdio.h>
#include <stdlib.h>
#include <assert.h>
#include <string.h>
#include <stdint.h>
#include <limits.h>

#include <map>
#include <set>
#include <list>
#include <deque>
#include <vector>
#include <typeinfo>
#include <type_traits>

#include "legion/legion_config.h"
#include "legion/legion_template_help.h"

// Make sure we have the appropriate defines in place for including realm
#include "realm.h"
#include "realm/dynamic_templates.h"

// this may be set before including legion.h to eliminate deprecation warnings
//  for just the Legion API
#ifndef LEGION_DEPRECATED
#if __cplusplus >= 201402L
#define LEGION_DEPRECATED(x) [[deprecated(x)]]
#else
#define LEGION_DEPRECATED(x)
#endif
#endif

// If we're doing full LEGION_SPY then turn off event pruning
#ifdef LEGION_SPY
#ifndef LEGION_DISABLE_EVENT_PRUNING
#define LEGION_DISABLE_EVENT_PRUNING
#endif
#endif

// forward declarations from bitmask.h
template<typename T, unsigned int MAX,
         unsigned SHIFT, unsigned MASK> class BitMask;
template<typename T, unsigned int MAX,
         unsigned SHIFT, unsigned MASK> class TLBitMask;
#ifdef __SSE2__
template<unsigned int MAX> class SSEBitMask;
template<unsigned int MAX> class SSETLBitMask;
#endif
#ifdef __AVX__
template<unsigned int MAX> class AVXBitMask;
template<unsigned int MAX> class AVXTLBitMask;
#endif
#ifdef __ALTIVEC__
template<unsigned int MAX> class PPCBitMask;
template<unsigned int MAX> class PPCTLBitMask;
#endif
#ifdef __ARM_NEON
template<unsigned int MAX> class NeonBitMask;
template<unsigned int MAX> class NeonTLBitMask;
#endif
template<typename DT, unsigned BLOAT, bool BIDIR> class CompoundBitMask;

namespace BindingLib { class Utility; } // BindingLib namespace

namespace Legion { 

  typedef ::legion_error_t LegionErrorType;
  typedef ::legion_privilege_mode_t PrivilegeMode;
  typedef ::legion_allocate_mode_t AllocateMode;
  typedef ::legion_coherence_property_t CoherenceProperty;
  typedef ::legion_region_flags_t RegionFlags;
  typedef ::legion_projection_type_t ProjectionType;
  typedef ::legion_partition_kind_t PartitionKind;
  typedef ::legion_external_resource_t ExternalResource;
  typedef ::legion_timing_measurement_t TimingMeasurement;
  typedef ::legion_dependence_type_t DependenceType;
  typedef ::legion_mappable_type_id_t MappableType;
  typedef ::legion_file_mode_t LegionFileMode;
  typedef ::legion_execution_constraint_t ExecutionConstraintKind;
  typedef ::legion_layout_constraint_t LayoutConstraintKind;
  typedef ::legion_equality_kind_t EqualityKind;
  typedef ::legion_dimension_kind_t DimensionKind;
  typedef ::legion_isa_kind_t ISAKind;
  typedef ::legion_resource_constraint_t ResourceKind;
  typedef ::legion_launch_constraint_t LaunchKind;
  typedef ::legion_specialized_constraint_t SpecializedKind;

  // Forward declarations for user level objects
  // legion.h
  class IndexSpace;
  template<int DIM, typename T> class IndexSpaceT;
  class IndexPartition;
  template<int DIM, typename T> class IndexPartitionT;
  class FieldSpace;
  class LogicalRegion;
  template<int DIM, typename T> class LogicalRegionT;
  class LogicalPartition;
  template<int DIM, typename T> class LogicalPartitionT;
  class IndexAllocator;
  class FieldAllocator;
  class UntypedBuffer;
  class ArgumentMap;
  class Lock;
  struct LockRequest;
  class Grant;
  class PhaseBarrier;
  struct RegionRequirement;
  struct OutputRequirement;
  struct IndexSpaceRequirement;
  struct FieldSpaceRequirement;
  struct TaskLauncher;
  struct IndexTaskLauncher;
  typedef IndexTaskLauncher IndexLauncher; // for backwards compatibility
  struct InlineLauncher;
  struct CopyLauncher;
  struct AcquireLauncher;
  struct ReleaseLauncher;
  struct FillLauncher;
  struct LayoutConstraintRegistrar;
  struct TaskVariantRegistrar;
  class Future;
  class FutureMap;
  class Predicate;
  class PhysicalRegion;
  class OutputRegion;
  class ExternalResources;
  class UntypedDeferredValue;
  template<typename>
    class DeferredValue;
  template<typename, bool>
    class DeferredReduction;
  template<typename, int, typename, bool>
    class DeferredBuffer;
  template<typename COORD_T>
    class UntypedDeferredBuffer;
  template<PrivilegeMode,typename,int,typename,typename,bool> 
    class FieldAccessor;
  template<typename, bool, int, typename, typename, bool>
    class ReductionAccessor;
  template<typename, int, typename, typename, bool>
    class PaddingAccessor;
#ifdef LEGION_MULTI_REGION_ACCESSOR
  template<typename, int,typename,typename,bool,bool,int>
    class MultiRegionAccessor;
#endif
  template<typename,int,typename,typename>
    class UnsafeFieldAccessor;
  namespace ArraySyntax {
    template<typename, PrivilegeMode> class AccessorRefHelper;
    template<typename> class AffineRefHelper;
  }
  class PieceIterator;
  template<int,typename>
  class PieceIteratorT;
  template<PrivilegeMode,typename,int,typename>
  class SpanIterator;
  class IndexIterator;
  template<typename T> struct ColoredPoints; 
  struct InputArgs;
  struct RegistrationCallbackArgs;
  class ProjectionFunctor;
  class ShardingFunctor;
  class Task;
  class Copy;
  class InlineMapping;
  class Acquire;
  class Release;
  class Close;
  class Fill;
  class Partition;
  class MustEpoch;
  class PointTransformFunctor;
  class Runtime;
  class LegionHandshake;
  class MPILegionHandshake;
  // For backwards compatibility
  typedef Runtime HighLevelRuntime;
  // Helper for saving instantiated template functions
  struct SerdezRedopFns;
  // Some typedefs for making things nicer for users with C++11 support
  template<typename FT, int N, typename T = ::legion_coord_t>
  using GenericAccessor = Realm::GenericAccessor<FT,N,T>;
  template<typename FT, int N, typename T = ::legion_coord_t>
  using AffineAccessor = Realm::AffineAccessor<FT,N,T>;
  template<typename FT, int N, typename T = ::legion_coord_t>
  using MultiAffineAccessor = Realm::MultiAffineAccessor<FT,N,T>;

  // Forward declarations for compiler level objects
  // legion.h
  class ColoringSerializer;
  class DomainColoringSerializer;

  // Forward declarations for wrapper tasks
  // legion.h
  class LegionTaskWrapper;
  class LegionSerialization;

  // Forward declarations for C wrapper objects
  // legion_c_util.h
  class TaskResult;
  class CObjectWrapper;

  // legion_domain.h
  class DomainPoint;
  class Domain;
  class IndexSpaceAllocator; 

  // legion_utilities.h
  class Serializer;
  class Deserializer;

  // legion_constraint.h
  class ISAConstraint;
  class ProcessorConstraint;
  class ResourceConstraint;
  class LaunchConstraint;
  class ColocationConstraint;
  class ExecutionConstraintSet;

  class SpecializedConstraint;
  class MemoryConstraint;
  class FieldConstraint;
  class PaddingConstraint;
  class OrderingConstraint;
  class TilingConstraint;
  class DimensionConstraint;
  class AlignmentConstraint;
  class OffsetConstraint;
  class PointerConstraint;
  class LayoutConstraintSet;
  class TaskLayoutConstraintSet;

  namespace Mapping {
    class PhysicalInstance;
    class CollectiveView;
    class MapperEvent;
    class ProfilingRequestSet;
    class Mapper;
    class MapperRuntime;
    class AutoLock;
    class DefaultMapper;
    class ShimMapper;
    class TestMapper;
    class DebugMapper;
    class ReplayMapper;

    // The following types are effectively overlaid on the Realm versions
    // to allow for Legion-specific profiling measurements
    enum ProfilingMeasurementID {
      PMID_LEGION_FIRST = Realm::PMID_REALM_LAST,
      PMID_RUNTIME_OVERHEAD,
    };
  };
  
  namespace Internal { 

    enum OpenState {
      NOT_OPEN                = 0,
      OPEN_READ_ONLY          = 1,
      OPEN_READ_WRITE         = 2, // unknown dirty information below
      OPEN_SINGLE_REDUCE      = 3, // only one open child with reductions below
      OPEN_MULTI_REDUCE       = 4, // multiple open children with same reduction
      // Only projection states below here
      OPEN_READ_ONLY_PROJ     = 5, // read-only projection
      OPEN_READ_WRITE_PROJ    = 6, // read-write projection
      OPEN_REDUCE_PROJ        = 7, // reduction-only projection
    }; 

    // Internal reduction operators
    // Currently we don't use any, but 0 is reserved
    enum {
      REDOP_ID_AVAILABLE    = 1,
    }; 

    // Realm dependent partitioning kinds
    enum DepPartOpKind {
      DEP_PART_UNION = 0, // a single union
      DEP_PART_UNIONS = 1, // many parallel unions
      DEP_PART_UNION_REDUCTION = 2, // union reduction to a single space
      DEP_PART_INTERSECTION = 3, // a single intersection
      DEP_PART_INTERSECTIONS = 4, // many parallel intersections
      DEP_PART_INTERSECTION_REDUCTION = 5, // intersection reduction to a space
      DEP_PART_DIFFERENCE = 6, // a single difference
      DEP_PART_DIFFERENCES = 7, // many parallel differences
      DEP_PART_EQUAL = 8, // an equal partition operation
      DEP_PART_BY_FIELD = 9, // create a partition from a field
      DEP_PART_BY_IMAGE = 10, // create partition by image
      DEP_PART_BY_IMAGE_RANGE = 11, // create partition by image range
      DEP_PART_BY_PREIMAGE = 12, // create partition by preimage
      DEP_PART_BY_PREIMAGE_RANGE = 13, // create partition by preimage range
      DEP_PART_ASSOCIATION = 14, // create an association
      DEP_PART_WEIGHTS = 15, // create partition by weights
    };

    // Enumeration of Legion runtime tasks
    enum LgTaskID {
      LG_SCHEDULER_ID,
      LG_POST_END_ID,
      LG_TRIGGER_READY_ID,
      LG_TRIGGER_EXECUTION_ID,
      LG_TRIGGER_RESOLUTION_ID,
      LG_TRIGGER_COMMIT_ID,
      LG_DEFERRED_EXECUTION_ID,
      LG_DEFERRED_COMPLETION_ID,
      LG_DEFERRED_COMMIT_ID,
      LG_PRE_PIPELINE_ID,
      LG_TRIGGER_DEPENDENCE_ID,
      LG_TRIGGER_COMPLETION_ID,
      LG_TRIGGER_OP_ID,
      LG_TRIGGER_TASK_ID,
      LG_DEFER_MAPPER_SCHEDULER_TASK_ID,
      LG_MUST_INDIV_ID,
      LG_MUST_INDEX_ID,
      LG_MUST_MAP_ID,
      LG_MUST_DIST_ID,
      LG_MUST_LAUNCH_ID,
      LG_CONTRIBUTE_COLLECTIVE_ID,
      LG_FUTURE_CALLBACK_TASK_ID,
      LG_CALLBACK_RELEASE_TASK_ID,
      LG_FUTURE_BROADCAST_TASK_ID,
      LG_TOP_FINISH_TASK_ID,
      LG_MAPPER_TASK_ID,
      LG_DISJOINTNESS_TASK_ID,
      LG_PART_INDEPENDENCE_TASK_ID,
      LG_SPACE_INDEPENDENCE_TASK_ID,
      LG_ISSUE_FRAME_TASK_ID,
      LG_MAPPER_CONTINUATION_TASK_ID,
      LG_TASK_IMPL_SEMANTIC_INFO_REQ_TASK_ID,
      LG_INDEX_SPACE_SEMANTIC_INFO_REQ_TASK_ID,
      LG_INDEX_PART_SEMANTIC_INFO_REQ_TASK_ID,
      LG_FIELD_SPACE_SEMANTIC_INFO_REQ_TASK_ID,
      LG_FIELD_SEMANTIC_INFO_REQ_TASK_ID,
      LG_DEFER_FIELD_INFOS_TASK_ID,
      LG_DEFER_COMPUTE_EQ_SETS_TASK_ID,
      LG_REGION_SEMANTIC_INFO_REQ_TASK_ID,
      LG_PARTITION_SEMANTIC_INFO_REQ_TASK_ID,
      LG_INDEX_SPACE_DEFER_CHILD_TASK_ID,
      LG_INDEX_PART_DEFER_CHILD_TASK_ID,
      LG_DEFERRED_ENQUEUE_TASK_ID,
      LG_DEFER_MAPPER_MESSAGE_TASK_ID,
      LG_REMOTE_VIEW_CREATION_TASK_ID,
      LG_DEFERRED_DISTRIBUTE_TASK_ID,
      LG_DEFER_PERFORM_MAPPING_TASK_ID,
      LG_DEFERRED_LAUNCH_TASK_ID,
      LG_MISSPECULATE_TASK_ID,
      LG_DEFER_TRIGGER_TASK_COMPLETE_TASK_ID,
      LG_DEFER_MATERIALIZED_VIEW_TASK_ID,
      LG_DEFER_REDUCTION_VIEW_TASK_ID,
      LG_DEFER_PHI_VIEW_REGISTRATION_TASK_ID,
      LG_CONTROL_REP_LAUNCH_TASK_ID,
      LG_DEFER_COMPOSITE_COPY_TASK_ID,
      LG_TIGHTEN_INDEX_SPACE_TASK_ID,
      LG_REMOTE_PHYSICAL_REQUEST_TASK_ID,
      LG_REMOTE_PHYSICAL_RESPONSE_TASK_ID,
      LG_REPLAY_SLICE_TASK_ID,
      LG_TRANSITIVE_REDUCTION_TASK_ID,
      LG_DELETE_TEMPLATE_TASK_ID,
      LG_DEFER_MAKE_OWNER_TASK_ID,
      LG_DEFER_APPLY_STATE_TASK_ID,
      LG_COPY_FILL_AGGREGATION_TASK_ID,
      LG_COPY_FILL_DELETION_TASK_ID,
      LG_FINALIZE_EQ_SETS_TASK_ID,
      LG_DEFERRED_COPY_ACROSS_TASK_ID,
      LG_DEFER_REMOTE_OP_DELETION_TASK_ID,
      LG_DEFER_REMOTE_INSTANCE_TASK_ID,
      LG_DEFER_REMOTE_REDUCTION_TASK_ID,
      LG_DEFER_REMOTE_UPDATE_TASK_ID,
      LG_DEFER_REMOTE_ACQUIRE_TASK_ID,
      LG_DEFER_REMOTE_RELEASE_TASK_ID,
      LG_DEFER_REMOTE_COPIES_ACROSS_TASK_ID,
      LG_DEFER_REMOTE_OVERWRITE_TASK_ID,
      LG_DEFER_REMOTE_FILTER_TASK_ID,
      LG_DEFER_PERFORM_TRAVERSAL_TASK_ID,
      LG_DEFER_PERFORM_ANALYSIS_TASK_ID,
      LG_DEFER_PERFORM_REMOTE_TASK_ID,
      LG_DEFER_PERFORM_UPDATE_TASK_ID,
      LG_DEFER_PERFORM_REGISTRATION_TASK_ID,
      LG_DEFER_PERFORM_OUTPUT_TASK_ID,
      LG_DEFER_PHYSICAL_MANAGER_TASK_ID,
      LG_DEFER_DELETE_PHYSICAL_MANAGER_TASK_ID,
      LG_DEFER_VERIFY_PARTITION_TASK_ID,
      LG_DEFER_RELEASE_ACQUIRED_TASK_ID,
      LG_DEFER_COPY_ACROSS_TASK_ID,
      LG_DEFER_DISJOINT_COMPLETE_TASK_ID,
      LG_DEFER_COLLECTIVE_MESSAGE_TASK_ID,
      LG_DEFER_FINALIZE_PENDING_SET_TASK_ID,
      LG_FREE_EAGER_INSTANCE_TASK_ID,
      LG_MALLOC_INSTANCE_TASK_ID,
      LG_FREE_INSTANCE_TASK_ID,
      LG_DEFER_TRACE_PRECONDITION_TASK_ID,
      LG_DEFER_TRACE_POSTCONDITION_TASK_ID,
      LG_DEFER_TRACE_FINALIZE_SETS_TASK_ID,
      LG_DEFER_TRACE_UPDATE_TASK_ID,
      LG_FINALIZE_OUTPUT_ID,
      LG_FREE_EXTERNAL_TASK_ID,
      LG_DEFER_CONCURRENT_ANALYSIS_TASK_ID,
      LG_DEFER_CONSENSUS_MATCH_TASK_ID,
      LG_DEFER_COLLECTIVE_TASK_ID,
      LG_DEFER_RECORD_COMPLETE_REPLAY_TASK_ID,
      LG_DEFER_ISSUE_FILL_TASK_ID,
      LG_DEFER_MUST_EPOCH_RETURN_TASK_ID,
      LG_YIELD_TASK_ID,
      // this marks the beginning of task IDs tracked by the shutdown algorithm
      LG_BEGIN_SHUTDOWN_TASK_IDS,
      LG_RETRY_SHUTDOWN_TASK_ID = LG_BEGIN_SHUTDOWN_TASK_IDS,
      // Message ID goes at the end so we can append additional 
      // message IDs here for the profiler and separate meta-tasks
      LG_MESSAGE_ID,
      LG_LAST_TASK_ID, // This one should always be last
    };  

    // Make this a macro so we can keep it close to 
    // declaration of the task IDs themselves
#define LG_TASK_DESCRIPTIONS(name)                               \
      const char *name[LG_LAST_TASK_ID] = {                      \
        "Scheduler",                                              \
        "Post-Task Execution",                                    \
        "Trigger Ready",                                          \
        "Trigger Execution",                                      \
        "Trigger Resolution",                                     \
        "Trigger Commit",                                         \
        "Deferred Execution",                                     \
        "Deferred Completion",                                    \
        "Deferred Commit",                                        \
        "Prepipeline Stage",                                      \
        "Logical Dependence Analysis",                            \
        "Trigger Completion",                                     \
        "Trigger Operation Mapping",                              \
        "Trigger Task Mapping",                                   \
        "Defer Mapper Scheduler",                                 \
        "Must Individual Task Dependence Analysis",               \
        "Must Index Task Dependence Analysis",                    \
        "Must Task Physical Dependence Analysis",                 \
        "Must Task Distribution",                                 \
        "Must Task Launch",                                       \
        "Contribute Collective",                                  \
        "Future Callback",                                        \
        "Future Callback Release",                                \
        "Future Broadcast",                                       \
        "Top Finish",                                             \
        "Mapper Task",                                            \
        "Disjointness Test",                                      \
        "Partition Independence Test",                            \
        "Index Space Independence Test",                          \
        "Issue Frame",                                            \
        "Mapper Continuation",                                    \
        "Task Impl Semantic Request",                             \
        "Index Space Semantic Request",                           \
        "Index Partition Semantic Request",                       \
        "Field Space Semantic Request",                           \
        "Field Semantic Request",                                 \
        "Defer Field Infos Request",                              \
        "Defer Compute Equivalence Sets",                         \
        "Region Semantic Request",                                \
        "Partition Semantic Request",                             \
        "Defer Index Space Child Request",                        \
        "Defer Index Partition Child Request",                    \
        "Deferred Enqueue Task",                                  \
        "Deferred Mapper Message",                                \
        "Remote View Creation",                                   \
        "Deferred Distribute Task",                               \
        "Defer Task Perform Mapping",                             \
        "Deferred Task Launch",                                   \
        "Handle Mapping Misspeculation",                          \
        "Defer Trigger Task Complete",                            \
        "Defer Materialized View Registration",                   \
        "Defer Reduction View Registration",                      \
        "Defer Phi View Registration",                            \
        "Control Replication Launch",                             \
        "Defer Composite Copy",                                   \
        "Tighten Index Space",                                    \
        "Remote Physical Context Request",                        \
        "Remote Physical Context Response",                       \
        "Replay Physical Trace",                                  \
        "Template Transitive Reduction",                          \
        "Delete Physical Template",                               \
        "Defer Equivalence Set Make Owner",                       \
        "Defer Equivalence Set Apply State",                      \
        "Copy Fill Aggregation",                                  \
        "Copy Fill Deletion",                                     \
        "Finalize Equivalence Sets",                              \
        "Deferred Copy Across",                                   \
        "Defer Remote Op Deletion",                               \
        "Defer Remote Instance Request",                          \
        "Defer Remote Reduction Request",                         \
        "Defer Remote Update Equivalence Set",                    \
        "Defer Remote Acquire",                                   \
        "Defer Remote Release",                                   \
        "Defer Remote Copy Across",                               \
        "Defer Remote Overwrite Equivalence Set",                 \
        "Defer Remote Filter Equivalence Set",                    \
        "Defer Physical Analysis Traversal Stage",                \
        "Defer Physical Analysis Analyze Equivalence Set Stage",  \
        "Defer Physical Analysis Remote Stage",                   \
        "Defer Physical Analysis Update Stage",                   \
        "Defer Physical Analysis Registration Stage",             \
        "Defer Physical Analysis Output Stage",                   \
        "Defer Physical Manager Registration",                    \
        "Defer Physical Manager Deletion",                        \
        "Defer Verify Partition",                                 \
        "Defer Release Acquired Instances",                       \
        "Defer Copy-Across Execution for Preimages",              \
        "Defer Disjoint Complete Response",                       \
        "Defer Collective Instance Message",                      \
        "Defer Finalize Pending Equivalence Set",                 \
        "Free Eager Instance",                                    \
        "Malloc Instance",                                        \
        "Free Instance",                                          \
        "Defer Trace Precondition Test",                          \
        "Defer Trace Postcondition Test",                         \
        "Defer Trace Finalize Condition Set Updates",             \
        "Defer Trace Update",                                     \
        "Finalize Output Region Instance",                        \
        "Free External Allocation",                               \
        "Defer Concurrent Analysis",                              \
        "Defer Consensus Match",                                  \
        "Defer Collective Async",                                 \
        "Defer Record Complete Replay",                           \
        "Defer Issue Fill",                                       \
        "Defer Must Epoch Return Resources",                      \
        "Yield",                                                  \
        "Retry Shutdown",                                         \
        "Remote Message",                                         \
      };

    enum MappingCallKind {
      GET_MAPPER_NAME_CALL,
      GET_MAPER_SYNC_MODEL_CALL,
      SELECT_TASK_OPTIONS_CALL,
      PREMAP_TASK_CALL,
      SLICE_TASK_CALL,
      MAP_TASK_CALL,
      MAP_REPLICATE_TASK_CALL,
      SELECT_VARIANT_CALL,
      POSTMAP_TASK_CALL,
      TASK_SELECT_SOURCES_CALL,
      TASK_SPECULATE_CALL,
      TASK_REPORT_PROFILING_CALL,
      TASK_SELECT_SHARDING_FUNCTOR_CALL,
      MAP_INLINE_CALL,
      INLINE_SELECT_SOURCES_CALL,
      INLINE_REPORT_PROFILING_CALL,
      MAP_COPY_CALL,
      COPY_SELECT_SOURCES_CALL,
      COPY_SPECULATE_CALL,
      COPY_REPORT_PROFILING_CALL,
      COPY_SELECT_SHARDING_FUNCTOR_CALL,
      CLOSE_SELECT_SOURCES_CALL,
      CLOSE_REPORT_PROFILING_CALL,
      CLOSE_SELECT_SHARDING_FUNCTOR_CALL,
      MAP_ACQUIRE_CALL,
      ACQUIRE_SPECULATE_CALL,
      ACQUIRE_REPORT_PROFILING_CALL,
      ACQUIRE_SELECT_SHARDING_FUNCTOR_CALL,
      MAP_RELEASE_CALL,
      RELEASE_SELECT_SOURCES_CALL,
      RELEASE_SPECULATE_CALL,
      RELEASE_REPORT_PROFILING_CALL,
      RELEASE_SELECT_SHARDING_FUNCTOR_CALL,
      SELECT_PARTITION_PROJECTION_CALL,
      MAP_PARTITION_CALL,
      PARTITION_SELECT_SOURCES_CALL,
      PARTITION_REPORT_PROFILING_CALL,
      PARTITION_SELECT_SHARDING_FUNCTOR_CALL,
      FILL_SELECT_SHARDING_FUNCTOR_CALL,
      MAP_FUTURE_MAP_REDUCTION_CALL,
      CONFIGURE_CONTEXT_CALL,
      SELECT_TUNABLE_VALUE_CALL,
      MUST_EPOCH_SELECT_SHARDING_FUNCTOR_CALL,
      MAP_MUST_EPOCH_CALL,
      MAP_DATAFLOW_GRAPH_CALL,
      MEMOIZE_OPERATION_CALL,
      SELECT_TASKS_TO_MAP_CALL,
      SELECT_STEAL_TARGETS_CALL,
      PERMIT_STEAL_REQUEST_CALL,
      HANDLE_MESSAGE_CALL,
      HANDLE_TASK_RESULT_CALL,
      APPLICATION_MAPPER_CALL,
      LAST_MAPPER_CALL,
    };

#define MAPPER_CALL_NAMES(name)                     \
    const char *name[LAST_MAPPER_CALL] = {          \
      "get_mapper_name",                            \
      "get_mapper_sync_model",                      \
      "select_task_options",                        \
      "premap_task",                                \
      "slice_task",                                 \
      "map_task",                                   \
      "map_replicate_task",                         \
      "select_task_variant",                        \
      "postmap_task",                               \
      "select_task_sources",                        \
      "speculate (for task)",                       \
      "report profiling (for task)",                \
      "select sharding functor (for task)",         \
      "map_inline",                                 \
      "select_inline_sources",                      \
      "report profiling (for inline)",              \
      "map_copy",                                   \
      "select_copy_sources",                        \
      "speculate (for copy)",                       \
      "report_profiling (for copy)",                \
      "select sharding functor (for copy)",         \
      "select_close_sources",                       \
      "report_profiling (for close)",               \
      "select sharding functor (for close)",        \
      "map_acquire",                                \
      "speculate (for acquire)",                    \
      "report_profiling (for acquire)",             \
      "select sharding functor (for acquire)",      \
      "map_release",                                \
      "select_release_sources",                     \
      "speculate (for release)",                    \
      "report_profiling (for release)",             \
      "select sharding functor (for release)",      \
      "select partition projection",                \
      "map_partition",                              \
      "select_partition_sources",                   \
      "report_profiling (for partition)",           \
      "select sharding functor (for partition)",    \
      "select sharding functor (for fill)",         \
      "map future map reduction",                   \
      "configure_context",                          \
      "select_tunable_value",                       \
      "select sharding functor (for must epoch)",   \
      "map_must_epoch",                             \
      "map_dataflow_graph",                         \
      "memoize_operation",                          \
      "select_tasks_to_map",                        \
      "select_steal_targets",                       \
      "permit_steal_request",                       \
      "handle_message",                             \
      "handle_task_result",                         \
      "application mapper call",                    \
    }

    // Methodology for assigning priorities to meta-tasks:
    // Minimum and low priority are for things like profiling
    // that we don't want to interfere with normal execution.
    // Resource priority is reserved for tasks that have been 
    // granted resources like reservations. Running priority
    // is the highest and guarantees that we drain out any 
    // previously running tasks over starting new ones. The rest
    // of the priorities are classified as either 'throughput'
    // or 'latency' sensitive. Under each of these two major
    // categories there are four sub-priorities:
    //  - work: general work to be done
    //  - deferred: work that was already scheduled but 
    //              for which a continuation had to be 
    //              made so we don't want to wait behind
    //              work that hasn't started yet
    //  - messsage: a message from a remote node that we
    //              should handle sooner than our own
    //              work since work on the other node is
    //              blocked waiting on our response
    //  - response: a response message from a remote node
    //              that we should handle to unblock work
    //              on our own node
    enum LgPriority {
      LG_MIN_PRIORITY = INT_MIN,
      LG_LOW_PRIORITY = -1,
      // Throughput priorities
      LG_THROUGHPUT_WORK_PRIORITY = 0,
      LG_THROUGHPUT_DEFERRED_PRIORITY = 1,
      LG_THROUGHPUT_MESSAGE_PRIORITY = 2,
      LG_THROUGHPUT_RESPONSE_PRIORITY = 3,
      // Latency priorities
      LG_LATENCY_WORK_PRIORITY = 4,
      LG_LATENCY_DEFERRED_PRIORITY = 5,
      LG_LATENCY_MESSAGE_PRIORITY = 6,
      LG_LATENCY_RESPONSE_PRIORITY = 7,
      // Resource priorities
      LG_RESOURCE_PRIORITY = 8,
      // Running priorities
      LG_RUNNING_PRIORITY = 9,
    };

    enum VirtualChannelKind {
      // The default and work virtual channels are unordered
      DEFAULT_VIRTUAL_CHANNEL = 0, // latency priority
      THROUGHPUT_VIRTUAL_CHANNEL = 1, // throughput priority
      LAST_UNORDERED_VIRTUAL_CHANNEL = THROUGHPUT_VIRTUAL_CHANNEL,
      // All the rest of these are ordered (latency-priority) channels
      MAPPER_VIRTUAL_CHANNEL = 1, 
      TASK_VIRTUAL_CHANNEL = 2,
      INDEX_SPACE_VIRTUAL_CHANNEL = 3,
      FIELD_SPACE_VIRTUAL_CHANNEL = 4,
      REFERENCE_VIRTUAL_CHANNEL = 6,
      UPDATE_VIRTUAL_CHANNEL = 7, // deferred-priority
      SUBSET_VIRTUAL_CHANNEL = 8,
      COLLECTIVE_VIRTUAL_CHANNEL = 9,
      LAYOUT_CONSTRAINT_VIRTUAL_CHANNEL = 10,
      EXPRESSION_VIRTUAL_CHANNEL = 11,
      MIGRATION_VIRTUAL_CHANNEL = 12,
      TRACING_VIRTUAL_CHANNEL = 13,
      MAX_NUM_VIRTUAL_CHANNELS = 14, // this one must be last
    };

    enum MessageKind {
      TASK_MESSAGE,
      STEAL_MESSAGE,
      ADVERTISEMENT_MESSAGE,
      SEND_REGISTRATION_CALLBACK,
      SEND_REMOTE_TASK_REPLAY,
      SEND_REMOTE_TASK_PROFILING_RESPONSE,
      SEND_SHARED_OWNERSHIP,
      SEND_INDEX_SPACE_REQUEST,
      SEND_INDEX_SPACE_RESPONSE,
      SEND_INDEX_SPACE_RETURN,
      SEND_INDEX_SPACE_SET,
      SEND_INDEX_SPACE_CHILD_REQUEST,
      SEND_INDEX_SPACE_CHILD_RESPONSE,
      SEND_INDEX_SPACE_COLORS_REQUEST,
      SEND_INDEX_SPACE_COLORS_RESPONSE,
      SEND_INDEX_SPACE_REMOTE_EXPRESSION_REQUEST,
      SEND_INDEX_SPACE_REMOTE_EXPRESSION_RESPONSE,
      SEND_INDEX_SPACE_GENERATE_COLOR_REQUEST,
      SEND_INDEX_SPACE_GENERATE_COLOR_RESPONSE,
      SEND_INDEX_SPACE_RELEASE_COLOR,
      SEND_INDEX_PARTITION_NOTIFICATION,
      SEND_INDEX_PARTITION_REQUEST,
      SEND_INDEX_PARTITION_RESPONSE,
      SEND_INDEX_PARTITION_RETURN,
      SEND_INDEX_PARTITION_CHILD_REQUEST,
      SEND_INDEX_PARTITION_CHILD_RESPONSE,
      SEND_INDEX_PARTITION_DISJOINT_UPDATE,
      SEND_INDEX_PARTITION_SHARD_RECTS_REQUEST,
      SEND_INDEX_PARTITION_SHARD_RECTS_RESPONSE,
      SEND_INDEX_PARTITION_REMOTE_INTERFERENCE_REQUEST,
      SEND_INDEX_PARTITION_REMOTE_INTERFERENCE_RESPONSE,
      SEND_FIELD_SPACE_NODE,
      SEND_FIELD_SPACE_REQUEST,
      SEND_FIELD_SPACE_RETURN,
      SEND_FIELD_SPACE_ALLOCATOR_REQUEST,
      SEND_FIELD_SPACE_ALLOCATOR_RESPONSE,
      SEND_FIELD_SPACE_ALLOCATOR_INVALIDATION,
      SEND_FIELD_SPACE_ALLOCATOR_FLUSH,
      SEND_FIELD_SPACE_ALLOCATOR_FREE,
      SEND_FIELD_SPACE_INFOS_REQUEST,
      SEND_FIELD_SPACE_INFOS_RESPONSE,
      SEND_FIELD_ALLOC_REQUEST,
      SEND_FIELD_SIZE_UPDATE,
      SEND_FIELD_FREE,
      SEND_FIELD_FREE_INDEXES,
      SEND_FIELD_SPACE_LAYOUT_INVALIDATION,
      SEND_LOCAL_FIELD_ALLOC_REQUEST,
      SEND_LOCAL_FIELD_ALLOC_RESPONSE,
      SEND_LOCAL_FIELD_FREE,
      SEND_LOCAL_FIELD_UPDATE,
      SEND_TOP_LEVEL_REGION_REQUEST,
      SEND_TOP_LEVEL_REGION_RETURN,
      INDEX_SPACE_DESTRUCTION_MESSAGE,
      INDEX_PARTITION_DESTRUCTION_MESSAGE,
      FIELD_SPACE_DESTRUCTION_MESSAGE,
      LOGICAL_REGION_DESTRUCTION_MESSAGE,
      INDIVIDUAL_REMOTE_FUTURE_SIZE,
      INDIVIDUAL_REMOTE_COMPLETE,
      INDIVIDUAL_REMOTE_COMMIT,
      SLICE_REMOTE_MAPPED,
      SLICE_REMOTE_COMPLETE,
      SLICE_REMOTE_COMMIT,
      SLICE_VERIFY_CONCURRENT_EXECUTION,
      SLICE_FIND_INTRA_DEP,
      SLICE_RECORD_INTRA_DEP,
      SLICE_REMOTE_COLLECTIVE_RENDEZVOUS,
      DISTRIBUTED_REMOTE_REGISTRATION,
      DISTRIBUTED_DOWNGRADE_REQUEST,
      DISTRIBUTED_DOWNGRADE_RESPONSE,
      DISTRIBUTED_DOWNGRADE_SUCCESS,
      DISTRIBUTED_DOWNGRADE_UPDATE,
      DISTRIBUTED_GLOBAL_ACQUIRE_REQUEST,
      DISTRIBUTED_GLOBAL_ACQUIRE_RESPONSE,
      DISTRIBUTED_VALID_ACQUIRE_REQUEST,
      DISTRIBUTED_VALID_ACQUIRE_RESPONSE,
      SEND_ATOMIC_RESERVATION_REQUEST,
      SEND_ATOMIC_RESERVATION_RESPONSE,
<<<<<<< HEAD
      SEND_CREATED_REGION_CONTEXTS,
=======
      SEND_PADDED_RESERVATION_REQUEST,
      SEND_PADDED_RESERVATION_RESPONSE,
      SEND_BACK_LOGICAL_STATE,
>>>>>>> cb7d433f
      SEND_MATERIALIZED_VIEW,
      SEND_FILL_VIEW,
      SEND_FILL_VIEW_VALUE,
      SEND_PHI_VIEW,
      SEND_REDUCTION_VIEW,
      SEND_REPLICATED_VIEW,
      SEND_ALLREDUCE_VIEW,
      SEND_INSTANCE_MANAGER,
      SEND_MANAGER_UPDATE,
      SEND_COLLECTIVE_DISTRIBUTE_FILL,
      SEND_COLLECTIVE_DISTRIBUTE_POINT,
      SEND_COLLECTIVE_DISTRIBUTE_POINTWISE,
      SEND_COLLECTIVE_DISTRIBUTE_REDUCTION,
      SEND_COLLECTIVE_DISTRIBUTE_BROADCAST,
      SEND_COLLECTIVE_DISTRIBUTE_REDUCECAST,
      SEND_COLLECTIVE_DISTRIBUTE_HOURGLASS,
      SEND_COLLECTIVE_DISTRIBUTE_ALLREDUCE,
      SEND_COLLECTIVE_HAMMER_REDUCTION,
      SEND_COLLECTIVE_FUSE_GATHER,
      SEND_COLLECTIVE_USER_REQUEST,
      SEND_COLLECTIVE_USER_RESPONSE,
      SEND_COLLECTIVE_REGISTER_USER,
      SEND_COLLECTIVE_REMOTE_INSTANCES_REQUEST,
      SEND_COLLECTIVE_REMOTE_INSTANCES_RESPONSE,
      SEND_COLLECTIVE_NEAREST_INSTANCES_REQUEST,
      SEND_COLLECTIVE_NEAREST_INSTANCES_RESPONSE,
      SEND_COLLECTIVE_REMOTE_REGISTRATION,
      SEND_COLLECTIVE_FINALIZE_MAPPING,
      SEND_COLLECTIVE_VIEW_CREATION,
      SEND_COLLECTIVE_VIEW_DELETION,
      SEND_COLLECTIVE_VIEW_RELEASE,
      SEND_COLLECTIVE_VIEW_NOTIFICATION,
      SEND_COLLECTIVE_VIEW_MAKE_VALID,
      SEND_COLLECTIVE_VIEW_MAKE_INVALID,
      SEND_COLLECTIVE_VIEW_INVALIDATE_REQUEST,
      SEND_COLLECTIVE_VIEW_INVALIDATE_RESPONSE,
      SEND_COLLECTIVE_VIEW_ADD_REMOTE_REFERENCE,
      SEND_COLLECTIVE_VIEW_REMOVE_REMOTE_REFERENCE,
      SEND_CREATE_TOP_VIEW_REQUEST,
      SEND_CREATE_TOP_VIEW_RESPONSE,
      SEND_VIEW_REQUEST,
      SEND_VIEW_REGISTER_USER,
      SEND_VIEW_FIND_COPY_PRE_REQUEST,
      SEND_VIEW_ADD_COPY_USER,
      SEND_VIEW_FIND_LAST_USERS_REQUEST,
      SEND_VIEW_FIND_LAST_USERS_RESPONSE,
      SEND_VIEW_REPLICATION_REQUEST,
      SEND_VIEW_REPLICATION_RESPONSE,
      SEND_VIEW_REPLICATION_REMOVAL,
      SEND_MANAGER_REQUEST,
      SEND_FUTURE_RESULT,
      SEND_FUTURE_RESULT_SIZE,
      SEND_FUTURE_SUBSCRIPTION,
      SEND_FUTURE_CREATE_INSTANCE_REQUEST,
      SEND_FUTURE_CREATE_INSTANCE_RESPONSE,
      SEND_FUTURE_MAP_REQUEST,
      SEND_FUTURE_MAP_RESPONSE,
      SEND_REPL_DISJOINT_COMPLETE_REQUEST,
      SEND_REPL_DISJOINT_COMPLETE_RESPONSE,
      SEND_REPL_INTRA_SPACE_DEP,
      SEND_REPL_BROADCAST_UPDATE,
      SEND_REPL_TRACE_EVENT_REQUEST,
      SEND_REPL_TRACE_EVENT_RESPONSE,
      SEND_REPL_TRACE_FRONTIER_REQUEST,
      SEND_REPL_TRACE_FRONTIER_RESPONSE,
      SEND_REPL_TRACE_UPDATE,
      SEND_REPL_IMPLICIT_REQUEST,
      SEND_REPL_IMPLICIT_RESPONSE,
      SEND_REPL_FIND_COLLECTIVE_VIEW,
      SEND_MAPPER_MESSAGE,
      SEND_MAPPER_BROADCAST,
      SEND_TASK_IMPL_SEMANTIC_REQ,
      SEND_INDEX_SPACE_SEMANTIC_REQ,
      SEND_INDEX_PARTITION_SEMANTIC_REQ,
      SEND_FIELD_SPACE_SEMANTIC_REQ,
      SEND_FIELD_SEMANTIC_REQ,
      SEND_LOGICAL_REGION_SEMANTIC_REQ,
      SEND_LOGICAL_PARTITION_SEMANTIC_REQ,
      SEND_TASK_IMPL_SEMANTIC_INFO,
      SEND_INDEX_SPACE_SEMANTIC_INFO,
      SEND_INDEX_PARTITION_SEMANTIC_INFO,
      SEND_FIELD_SPACE_SEMANTIC_INFO,
      SEND_FIELD_SEMANTIC_INFO,
      SEND_LOGICAL_REGION_SEMANTIC_INFO,
      SEND_LOGICAL_PARTITION_SEMANTIC_INFO,
      SEND_REMOTE_CONTEXT_REQUEST,
      SEND_REMOTE_CONTEXT_RESPONSE,
      SEND_REMOTE_CONTEXT_PHYSICAL_REQUEST,
      SEND_REMOTE_CONTEXT_PHYSICAL_RESPONSE,
      SEND_REMOTE_CONTEXT_FIND_COLLECTIVE_VIEW_REQUEST,
      SEND_REMOTE_CONTEXT_FIND_COLLECTIVE_VIEW_RESPONSE,
      SEND_COMPUTE_EQUIVALENCE_SETS_REQUEST,
      SEND_COMPUTE_EQUIVALENCE_SETS_RESPONSE,
      SEND_CANCEL_EQUIVALENCE_SETS_SUBSCRIPTION,
      SEND_FINISH_EQUIVALENCE_SETS_SUBSCRIPTION,
      SEND_EQUIVALENCE_SET_REQUEST,
      SEND_EQUIVALENCE_SET_RESPONSE,
      SEND_EQUIVALENCE_SET_REPLICATION_REQUEST,
      SEND_EQUIVALENCE_SET_REPLICATION_RESPONSE,
      SEND_EQUIVALENCE_SET_REPLICATION_INVALIDATION,
      SEND_EQUIVALENCE_SET_MIGRATION,
      SEND_EQUIVALENCE_SET_OWNER_UPDATE,
      SEND_EQUIVALENCE_SET_MAKE_OWNER,
      SEND_EQUIVALENCE_SET_CLONE_REQUEST,
      SEND_EQUIVALENCE_SET_CLONE_RESPONSE,
      SEND_EQUIVALENCE_SET_CAPTURE_REQUEST,
      SEND_EQUIVALENCE_SET_CAPTURE_RESPONSE,
      SEND_EQUIVALENCE_SET_REMOTE_REQUEST_INSTANCES,
      SEND_EQUIVALENCE_SET_REMOTE_REQUEST_INVALID,
      SEND_EQUIVALENCE_SET_REMOTE_REQUEST_ANTIVALID,
      SEND_EQUIVALENCE_SET_REMOTE_UPDATES,
      SEND_EQUIVALENCE_SET_REMOTE_ACQUIRES,
      SEND_EQUIVALENCE_SET_REMOTE_RELEASES,
      SEND_EQUIVALENCE_SET_REMOTE_COPIES_ACROSS,
      SEND_EQUIVALENCE_SET_REMOTE_OVERWRITES,
      SEND_EQUIVALENCE_SET_REMOTE_FILTERS,
      SEND_EQUIVALENCE_SET_REMOTE_CLONES,
      SEND_EQUIVALENCE_SET_REMOTE_INSTANCES,
      SEND_INSTANCE_REQUEST,
      SEND_INSTANCE_RESPONSE,
      SEND_EXTERNAL_CREATE_REQUEST,
      SEND_EXTERNAL_CREATE_RESPONSE,
      SEND_EXTERNAL_ATTACH,
      SEND_EXTERNAL_DETACH,
      SEND_GC_PRIORITY_UPDATE,
      SEND_GC_REQUEST,
      SEND_GC_RESPONSE,
      SEND_GC_ACQUIRE,
      SEND_GC_FAILED,
      SEND_GC_MISMATCH,
      SEND_GC_NOTIFY,
      SEND_GC_DEBUG_REQUEST,
      SEND_GC_DEBUG_RESPONSE,
      SEND_GC_RECORD_EVENT,
      SEND_ACQUIRE_REQUEST,
      SEND_ACQUIRE_RESPONSE,
      SEND_VARIANT_BROADCAST,
      SEND_CONSTRAINT_REQUEST,
      SEND_CONSTRAINT_RESPONSE,
      SEND_CONSTRAINT_RELEASE,
      SEND_TOP_LEVEL_TASK_REQUEST,
      SEND_TOP_LEVEL_TASK_COMPLETE,
      SEND_MPI_RANK_EXCHANGE,
      SEND_REPLICATE_LAUNCH,
      SEND_REPLICATE_POST_MAPPED,
      SEND_REPLICATE_POST_EXECUTION,
      SEND_REPLICATE_TRIGGER_COMPLETE,
      SEND_REPLICATE_TRIGGER_COMMIT,
      SEND_CONTROL_REPLICATE_COLLECTIVE_MESSAGE,
      SEND_LIBRARY_MAPPER_REQUEST,
      SEND_LIBRARY_MAPPER_RESPONSE,
      SEND_LIBRARY_TRACE_REQUEST,
      SEND_LIBRARY_TRACE_RESPONSE,
      SEND_LIBRARY_PROJECTION_REQUEST,
      SEND_LIBRARY_PROJECTION_RESPONSE,
      SEND_LIBRARY_SHARDING_REQUEST,
      SEND_LIBRARY_SHARDING_RESPONSE,
      SEND_LIBRARY_TASK_REQUEST,
      SEND_LIBRARY_TASK_RESPONSE,
      SEND_LIBRARY_REDOP_REQUEST,
      SEND_LIBRARY_REDOP_RESPONSE,
      SEND_LIBRARY_SERDEZ_REQUEST,
      SEND_LIBRARY_SERDEZ_RESPONSE,
      SEND_REMOTE_OP_REPORT_UNINIT,
      SEND_REMOTE_OP_PROFILING_COUNT_UPDATE,
      SEND_REMOTE_OP_COMPLETION_EFFECT,
      SEND_REMOTE_TRACE_UPDATE,
      SEND_REMOTE_TRACE_RESPONSE,
      SEND_FREE_EXTERNAL_ALLOCATION,
      SEND_CREATE_FUTURE_INSTANCE_REQUEST,
      SEND_CREATE_FUTURE_INSTANCE_RESPONSE,
      SEND_FREE_FUTURE_INSTANCE,
      SEND_REMOTE_DISTRIBUTED_ID_REQUEST,
      SEND_REMOTE_DISTRIBUTED_ID_RESPONSE,
      SEND_CONCURRENT_RESERVATION_CREATION,
      SEND_CONCURRENT_EXECUTION_ANALYSIS,
      SEND_SHUTDOWN_NOTIFICATION,
      SEND_SHUTDOWN_RESPONSE,
      LAST_SEND_KIND, // This one must be last
    };

#define LG_MESSAGE_DESCRIPTIONS(name)                                 \
      const char *name[LAST_SEND_KIND] = {                            \
        "Task Message",                                               \
        "Steal Message",                                              \
        "Advertisement Message",                                      \
        "Send Registration Callback",                                 \
        "Send Remote Task Replay",                                    \
        "Send Remote Task Profiling Response",                        \
        "Send Shared Ownership",                                      \
        "Send Index Space Request",                                   \
        "Send Index Space Response",                                  \
        "Send Index Space Return",                                    \
        "Send Index Space Set",                                       \
        "Send Index Space Child Request",                             \
        "Send Index Space Child Response",                            \
        "Send Index Space Colors Request",                            \
        "Send Index Space Colors Response",                           \
        "Send Index Space Remote Expression Request",                 \
        "Send Index Space Remote Expression Response",                \
        "Send Index Space Generate Color Request",                    \
        "Send Index Space Generate Color Response",                   \
        "Send Index Space Release Color",                             \
        "Send Index Partition Notification",                          \
        "Send Index Partition Request",                               \
        "Send Index Partition Response",                              \
        "Send Index Partition Return",                                \
        "Send Index Partition Child Request",                         \
        "Send Index Partition Child Response",                        \
        "Send Index Partition Disjoint Update",                       \
        "Send Index Partition Shard Rects Request",                   \
        "Send Index Partition Shard Rects Response",                  \
        "Send Index Partition Remote Interference Request",           \
        "Send Index Partition Remote Interference Response",          \
        "Send Field Space Node",                                      \
        "Send Field Space Request",                                   \
        "Send Field Space Return",                                    \
        "Send Field Space Allocator Request",                         \
        "Send Field Space Allocator Response",                        \
        "Send Field Space Allocator Invalidation",                    \
        "Send Field Space Allocator Flush",                           \
        "Send Field Space Allocator Free",                            \
        "Send Field Space Infos Request",                             \
        "Send Field Space Infos Response",                            \
        "Send Field Alloc Request",                                   \
        "Send Field Size Update",                                     \
        "Send Field Free",                                            \
        "Send Field Free Indexes",                                    \
        "Send Field Space Layout Invalidation",                       \
        "Send Local Field Alloc Request",                             \
        "Send Local Field Alloc Response",                            \
        "Send Local Field Free",                                      \
        "Send Local Field Update",                                    \
        "Send Top Level Region Request",                              \
        "Send Top Level Region Return",                               \
        "Index Space Destruction",                                    \
        "Index Partition Destruction",                                \
        "Field Space Destruction",                                    \
        "Logical Region Destruction",                                 \
        "Individual Remote Future Size",                              \
        "Individual Remote Complete",                                 \
        "Individual Remote Commit",                                   \
        "Slice Remote Mapped",                                        \
        "Slice Remote Complete",                                      \
        "Slice Remote Commit",                                        \
        "Slice Verify Concurrent Execution",                          \
        "Slice Find Intra-Space Dependence",                          \
        "Slice Record Intra-Space Dependence",                        \
        "Slice Remote Collective Rendezvous",                         \
        "Distributed Remote Registration",                            \
        "Distributed Downgrade Request",                              \
        "Distributed Downgrade Response",                             \
        "Distributed Downgrade Success",                              \
        "Distributed Downgrade Update",                               \
        "Distributed Global Acquire Request",                         \
        "Distributed Global Acquire Response",                        \
        "Distributed Valid Acquire Request",                          \
        "Distributed Valid Acquire Response",                         \
        "Send Atomic Reservation Request",                            \
        "Send Atomic Reservation Response",                           \
<<<<<<< HEAD
        "Send Created Region Contexts",                               \
=======
        "Send Padded Reservation Request",                            \
        "Send Padded Reservation Response",                           \
        "Send Back Logical State",                                    \
>>>>>>> cb7d433f
        "Send Materialized View",                                     \
        "Send Fill View",                                             \
        "Send Fill View Value",                                       \
        "Send Phi View",                                              \
        "Send Reduction View",                                        \
        "Send Replicated View",                                       \
        "Send Allreduce View",                                        \
        "Send Instance Manager",                                      \
        "Send Manager Update",                                        \
        "Send Collective Distribute Fill",                            \
        "Send Collective Distribute Point",                           \
        "Send Collective Distribute Pointwise",                       \
        "Send Collective Distribute Reduction",                       \
        "Send Collective Distribute Broadcast",                       \
        "Send Collective Distribute Reducecast",                      \
        "Send Collective Distribute Hourglass",                       \
        "Send Collective Distribute Allreduce",                       \
        "Send Collective Hammer Reduction",                           \
        "Send Collective Fuse Gather",                                \
        "Send Collective User Request",                               \
        "Send Collective User Response",                              \
        "Send Collective Individual Register User",                   \
        "Send Collective Remote Instances Request",                   \
        "Send Collective Remote Instances Response",                  \
        "Send Collective Nearest Instances Request",                  \
        "Send Collective Nearest Instances Response",                 \
        "Send Collective Remote Registration",                        \
        "Send Collective Finalize Mapping",                           \
        "Send Collective View Creation",                              \
        "Send Collective View Deletion",                              \
        "Send Collective View Release",                               \
        "Send Collective View Deletion Notification",                 \
        "Send Collective View Make Valid",                            \
        "Send Collective View Make Invalid",                          \
        "Send Collective View Invalidate Request",                    \
        "Send Collective View Invalidate Response",                   \
        "Send Collective View Add Remote Reference",                  \
        "Send Collective View Remove Remote Reference",               \
        "Send Create Top View Request",                               \
        "Send Create Top View Response",                              \
        "Send View Request",                                          \
        "Send View Register User",                                    \
        "Send View Find Copy Preconditions Request",                  \
        "Send View Add Copy User",                                    \
        "Send View Find Last Users Request",                          \
        "Send View Find Last Users Response",                         \
        "Send View Replication Request",                              \
        "Send View Replication Response",                             \
        "Send View Replication Removal",                              \
        "Send Manager Request",                                       \
        "Send Future Result",                                         \
        "Send Future Result Size",                                    \
        "Send Future Subscription",                                   \
        "Send Future Create Instance Request",                        \
        "Send Future Create Instance Response",                       \
        "Send Future Map Future Request",                             \
        "Send Future Map Future Response",                            \
        "Send Replicate Disjoint Complete Request",                   \
        "Send Replicate Disjoint Complete Response",                  \
        "Send Replicate Intra Space Dependence",                      \
        "Send Replicate Broadcast Update",                            \
        "Send Replicate Trace Event Request",                         \
        "Send Replicate Trace Event Response",                        \
        "Send Replicate Trace Frontier Request",                      \
        "Send Replicate Trace Frontier Response",                     \
        "Send Replicate Trace Update",                                \
        "Send Replicate Implicit Request",                            \
        "Send Replicate Implicit Response",                           \
        "Send Replicate Find or Create Collective View",              \
        "Send Mapper Message",                                        \
        "Send Mapper Broadcast",                                      \
        "Send Task Impl Semantic Req",                                \
        "Send Index Space Semantic Req",                              \
        "Send Index Partition Semantic Req",                          \
        "Send Field Space Semantic Req",                              \
        "Send Field Semantic Req",                                    \
        "Send Logical Region Semantic Req",                           \
        "Send Logical Partition Semantic Req",                        \
        "Send Task Impl Semantic Info",                               \
        "Send Index Space Semantic Info",                             \
        "Send Index Partition Semantic Info",                         \
        "Send Field Space Semantic Info",                             \
        "Send Field Semantic Info",                                   \
        "Send Logical Region Semantic Info",                          \
        "Send Logical Partition Semantic Info",                       \
        "Send Remote Context Request",                                \
        "Send Remote Context Response",                               \
        "Send Remote Context Physical Request",                       \
        "Send Remote Context Physical Response",                      \
        "Send Remote Context Find Collective View Request",           \
        "Send Remote Context Find Collective View Response",          \
        "Send Compute Equivalence Sets Request",                      \
        "Send Compute Equivalence Sets Response",                     \
        "Send Cancel Equivalence Sets Subscription",                  \
        "Send Finish Equivalence Sets Subscription",                  \
        "Send Equivalence Set Request",                               \
        "Send Equivalence Set Response",                              \
        "Send Equivalence Set Replication Request",                   \
        "Send Equivalence Set Replication Response",                  \
        "Send Equivalence Set Replication Invalidation",              \
        "Send Equivalence Set Migration",                             \
        "Send Equivalence Set Owner Update",                          \
        "Send Equivalence Set Make Owner",                            \
        "Send Equivalence Set Clone Request",                         \
        "Send Equivalence Set Clone Response",                        \
        "Send Equivalence Set Tracing Capture Request",               \
        "Send Equivalence Set Tracing Capture Response",              \
        "Send Equivalence Set Remote Request Instances",              \
        "Send Equivalence Set Remote Request Invalid",                \
        "Send Equivalence Set Remote Request Antivalid",              \
        "Send Equivalence Set Remote Updates",                        \
        "Send Equivalence Set Remote Acquires",                       \
        "Send Equivalence Set Remote Releases",                       \
        "Send Equivalence Set Remote Copies Across",                  \
        "Send Equivalence Set Remote Overwrites",                     \
        "Send Equivalence Set Remote Filters",                        \
        "Send Equivalence Set Remote Clones",                         \
        "Send Equivalence Set Remote Instances",                      \
        "Send Instance Request",                                      \
        "Send Instance Response",                                     \
        "Send External Create Request",                               \
        "Send External Create Response",                              \
        "Send External Attach",                                       \
        "Send External Detach",                                       \
        "Send GC Priority Update",                                    \
        "Send GC Request",                                            \
        "Send GC Response",                                           \
        "Send GC Acquire Request",                                    \
        "Send GC Acquire Failed",                                     \
        "Send GC Packed Reference Mismatch",                          \
        "Send GC Notify Collected",                                   \
        "Send GC Debug Request",                                      \
        "Send GC Debug Response",                                     \
        "Send GC Record Event",                                       \
        "Send Acquire Request",                                       \
        "Send Acquire Response",                                      \
        "Send Task Variant Broadcast",                                \
        "Send Constraint Request",                                    \
        "Send Constraint Response",                                   \
        "Send Constraint Release",                                    \
        "Top Level Task Request",                                     \
        "Top Level Task Complete",                                    \
        "Send MPI Rank Exchange",                                     \
        "Send Replication Launch",                                    \
        "Send Replication Post Mapped",                               \
        "Send Replication Post Execution",                            \
        "Send Replication Trigger Complete",                          \
        "Send Replication Trigger Commit",                            \
        "Send Control Replication Collective Message",                \
        "Send Library Mapper Request",                                \
        "Send Library Mapper Response",                               \
        "Send Library Trace Request",                                 \
        "Send Library Trace Response",                                \
        "Send Library Projection Request",                            \
        "Send Library Projection Response",                           \
        "Send Library Sharding Request",                              \
        "Send Library Sharding Response",                             \
        "Send Library Task Request",                                  \
        "Send Library Task Response",                                 \
        "Send Library Redop Request",                                 \
        "Send Library Redop Response",                                \
        "Send Library Serdez Request",                                \
        "Send Library Serdez Response",                               \
        "Remote Op Report Uninitialized",                             \
        "Remote Op Profiling Count Update",                           \
        "Remote Op Completion Effect",                                \
        "Send Remote Trace Update",                                   \
        "Send Remote Trace Response",                                 \
        "Send Free External Allocation",                              \
        "Send Create Future Instance Request",                        \
        "Send Create Future Instance Response",                       \
        "Send Free Future Instance",                                  \
        "Send Remote Distributed ID Request",                         \
        "Send Remote Distributed ID Response",                        \
        "Send Concurrent Reservation Creation",                       \
        "Send Concurrent Execution Analysis",                         \
        "Send Shutdown Notification",                                 \
        "Send Shutdown Response",                                     \
      };

    // Runtime task numbering 
    enum {
      LG_INITIALIZE_TASK_ID   = Realm::Processor::TASK_ID_PROCESSOR_INIT,
      LG_SHUTDOWN_TASK_ID     = Realm::Processor::TASK_ID_PROCESSOR_SHUTDOWN,
      LG_TASK_ID              = Realm::Processor::TASK_ID_FIRST_AVAILABLE,
#ifdef LEGION_SEPARATE_META_TASKS
      LG_LEGION_PROFILING_ID  = LG_TASK_ID+LG_LAST_TASK_ID+LAST_SEND_KIND,
      LG_STARTUP_TASK_ID      = LG_TASK_ID+LG_LAST_TASK_ID+LAST_SEND_KIND+1,
      LG_ENDPOINT_TASK_ID     = LG_TASK_ID+LG_LAST_TASK_ID+LAST_SEND_KIND+2,
      LG_APP_PROC_TASK_ID     = LG_TASK_ID+LG_LAST_TASK_ID+LAST_SEND_KIND+3,
      LG_TASK_ID_AVAILABLE    = LG_APP_PROC_TASK_ID+LG_LAST_TASK_ID,
#else
      LG_LEGION_PROFILING_ID  = LG_TASK_ID+1,
      LG_STARTUP_TASK_ID      = LG_TASK_ID+2,
      LG_ENDPOINT_TASK_ID     = LG_TASK_ID+3,
      LG_APP_PROC_TASK_ID     = LG_TASK_ID+4,
      LG_TASK_ID_AVAILABLE    = LG_TASK_ID+5,
#endif
    };

    enum RuntimeCallKind {
      PACK_BASE_TASK_CALL, 
      UNPACK_BASE_TASK_CALL,
      TASK_PRIVILEGE_CHECK_CALL,
      CLONE_TASK_CALL,
      COMPUTE_POINT_REQUIREMENTS_CALL,
      INTRA_TASK_ALIASING_CALL,
      ACTIVATE_SINGLE_CALL,
      DEACTIVATE_SINGLE_CALL,
      SELECT_INLINE_VARIANT_CALL,
      INLINE_CHILD_TASK_CALL,
      PACK_SINGLE_TASK_CALL,
      UNPACK_SINGLE_TASK_CALL,
      PACK_REMOTE_CONTEXT_CALL,
      HAS_CONFLICTING_INTERNAL_CALL,
      FIND_CONFLICTING_CALL,
      FIND_CONFLICTING_INTERNAL_CALL,
      CHECK_REGION_DEPENDENCE_CALL,
      FIND_PARENT_REGION_REQ_CALL,
      FIND_PARENT_REGION_CALL,
      CHECK_PRIVILEGE_CALL,
      TRIGGER_SINGLE_CALL,
      INITIALIZE_MAP_TASK_CALL,
      FINALIZE_MAP_TASK_CALL,
      VALIDATE_VARIANT_SELECTION_CALL,
      MAP_ALL_REGIONS_CALL,
      INITIALIZE_REGION_TREE_CONTEXTS_CALL,
      INVALIDATE_REGION_TREE_CONTEXTS_CALL,
      CREATE_INSTANCE_TOP_VIEW_CALL,
      LAUNCH_TASK_CALL,
      ACTIVATE_MULTI_CALL,
      DEACTIVATE_MULTI_CALL,
      SLICE_INDEX_SPACE_CALL,
      CLONE_MULTI_CALL,
      MULTI_TRIGGER_EXECUTION_CALL,
      PACK_MULTI_CALL,
      UNPACK_MULTI_CALL,
      ACTIVATE_INDIVIDUAL_CALL,
      DEACTIVATE_INDIVIDUAL_CALL,
      INDIVIDUAL_PERFORM_MAPPING_CALL,
      INDIVIDUAL_RETURN_VIRTUAL_CALL,
      INDIVIDUAL_TRIGGER_COMPLETE_CALL,
      INDIVIDUAL_TRIGGER_COMMIT_CALL,
      INDIVIDUAL_POST_MAPPED_CALL,
      INDIVIDUAL_PACK_TASK_CALL,
      INDIVIDUAL_UNPACK_TASK_CALL,
      INDIVIDUAL_PACK_REMOTE_COMPLETE_CALL,
      INDIVIDUAL_UNPACK_REMOTE_COMPLETE_CALL,
      POINT_ACTIVATE_CALL,
      POINT_DEACTIVATE_CALL,
      POINT_TASK_COMPLETE_CALL,
      POINT_TASK_COMMIT_CALL,
      POINT_PACK_TASK_CALL,
      POINT_UNPACK_TASK_CALL,
      POINT_TASK_POST_MAPPED_CALL,
      REMOTE_TASK_ACTIVATE_CALL,
      REMOTE_TASK_DEACTIVATE_CALL,
      REMOTE_UNPACK_CONTEXT_CALL,
      INDEX_ACTIVATE_CALL,
      INDEX_DEACTIVATE_CALL,
      INDEX_COMPUTE_FAT_PATH_CALL,
      INDEX_PREMAP_TASK_CALL,
      INDEX_DISTRIBUTE_CALL,
      INDEX_PERFORM_MAPPING_CALL,
      INDEX_COMPLETE_CALL,
      INDEX_COMMIT_CALL,
      INDEX_PERFORM_INLINING_CALL,
      INDEX_CLONE_AS_SLICE_CALL,
      INDEX_HANDLE_FUTURE,
      INDEX_RETURN_SLICE_MAPPED_CALL,
      INDEX_RETURN_SLICE_COMPLETE_CALL,
      INDEX_RETURN_SLICE_COMMIT_CALL,
      SLICE_ACTIVATE_CALL,
      SLICE_DEACTIVATE_CALL,
      SLICE_APPLY_VERSION_INFO_CALL,
      SLICE_DISTRIBUTE_CALL,
      SLICE_PERFORM_MAPPING_CALL,
      SLICE_LAUNCH_CALL,
      SLICE_MAP_AND_LAUNCH_CALL,
      SLICE_PACK_TASK_CALL,
      SLICE_UNPACK_TASK_CALL,
      SLICE_CLONE_AS_SLICE_CALL,
      SLICE_HANDLE_FUTURE_CALL,
      SLICE_CLONE_AS_POINT_CALL,
      SLICE_ENUMERATE_POINTS_CALL,
      SLICE_MAPPED_CALL,
      SLICE_COMPLETE_CALL,
      SLICE_COMMIT_CALL,
      REALM_SPAWN_META_CALL,
      REALM_SPAWN_TASK_CALL,
      REALM_CREATE_INSTANCE_CALL,
      REALM_ISSUE_COPY_CALL,
      REALM_ISSUE_FILL_CALL,
      REGION_TREE_LOGICAL_ANALYSIS_CALL,
      REGION_TREE_LOGICAL_FENCE_CALL,
      REGION_TREE_VERSIONING_ANALYSIS_CALL,
      REGION_TREE_ADVANCE_VERSION_NUMBERS_CALL,
      REGION_TREE_INITIALIZE_CONTEXT_CALL,
      REGION_TREE_INVALIDATE_CONTEXT_CALL,
      REGION_TREE_PREMAP_ONLY_CALL,
      REGION_TREE_PHYSICAL_REGISTER_ONLY_CALL,
      REGION_TREE_PHYSICAL_REGISTER_USERS_CALL,
      REGION_TREE_PHYSICAL_PERFORM_CLOSE_CALL,
      REGION_TREE_PHYSICAL_CLOSE_CONTEXT_CALL,
      REGION_TREE_PHYSICAL_COPY_ACROSS_CALL,
      REGION_TREE_PHYSICAL_REDUCE_ACROSS_CALL,
      REGION_TREE_PHYSICAL_CONVERT_MAPPING_CALL,
      REGION_TREE_PHYSICAL_FILL_FIELDS_CALL,
      REGION_TREE_PHYSICAL_ATTACH_EXTERNAL_CALL,
      REGION_TREE_PHYSICAL_DETACH_EXTERNAL_CALL,
      REGION_NODE_REGISTER_LOGICAL_USER_CALL,
      REGION_NODE_CLOSE_LOGICAL_NODE_CALL,
      REGION_NODE_SIPHON_LOGICAL_CHILDREN_CALL,
      REGION_NODE_SIPHON_LOGICAL_PROJECTION_CALL,
      REGION_NODE_PERFORM_LOGICAL_CLOSES_CALL,
      REGION_NODE_FIND_VALID_INSTANCE_VIEWS_CALL,
      REGION_NODE_FIND_VALID_REDUCTION_VIEWS_CALL,
      REGION_NODE_ISSUE_UPDATE_COPIES_CALL,
      REGION_NODE_SORT_COPY_INSTANCES_CALL,
      REGION_NODE_ISSUE_GROUPED_COPIES_CALL,
      REGION_NODE_ISSUE_UPDATE_REDUCTIONS_CALL,
      REGION_NODE_PREMAP_REGION_CALL,
      REGION_NODE_REGISTER_REGION_CALL,
      REGION_NODE_CLOSE_STATE_CALL,
      CURRENT_STATE_RECORD_VERSION_NUMBERS_CALL,
      CURRENT_STATE_ADVANCE_VERSION_NUMBERS_CALL,
      PHYSICAL_STATE_CAPTURE_STATE_CALL,
      PHYSICAL_STATE_APPLY_PATH_ONLY_CALL,
      PHYSICAL_STATE_APPLY_STATE_CALL,
      PHYSICAL_STATE_MAKE_LOCAL_CALL,
      MATERIALIZED_VIEW_FIND_LOCAL_PRECONDITIONS_CALL,
      MATERIALIZED_VIEW_FIND_LOCAL_COPY_PRECONDITIONS_CALL,
      MATERIALIZED_VIEW_FILTER_PREVIOUS_USERS_CALL,
      MATERIALIZED_VIEW_FILTER_CURRENT_USERS_CALL,
      MATERIALIZED_VIEW_FILTER_LOCAL_USERS_CALL,
      REDUCTION_VIEW_PERFORM_REDUCTION_CALL,
      REDUCTION_VIEW_PERFORM_DEFERRED_REDUCTION_CALL,
      REDUCTION_VIEW_PERFORM_DEFERRED_REDUCTION_ACROSS_CALL,
      REDUCTION_VIEW_FIND_COPY_PRECONDITIONS_CALL,
      REDUCTION_VIEW_FIND_USER_PRECONDITIONS_CALL,
      REDUCTION_VIEW_FILTER_LOCAL_USERS_CALL,
      PHYSICAL_TRACE_EXECUTE_CALL,
      PHYSICAL_TRACE_PRECONDITION_CHECK_CALL,
      PHYSICAL_TRACE_OPTIMIZE_CALL,
      LAST_RUNTIME_CALL_KIND, // This one must be last
    };

#define RUNTIME_CALL_DESCRIPTIONS(name)                               \
    const char *name[LAST_RUNTIME_CALL_KIND] = {                      \
      "Pack Base Task",                                               \
      "Unpack Base Task",                                             \
      "Task Privilege Check",                                         \
      "Clone Base Task",                                              \
      "Compute Point Requirements",                                   \
      "Intra-Task Aliasing",                                          \
      "Activate Single",                                              \
      "Deactivate Single",                                            \
      "Select Inline Variant",                                        \
      "Inline Child Task",                                            \
      "Pack Single Task",                                             \
      "Unpack Single Task",                                           \
      "Pack Remote Context",                                          \
      "Has Conflicting Internal",                                     \
      "Find Conflicting",                                             \
      "Find Conflicting Internal",                                    \
      "Check Region Dependence",                                      \
      "Find Parent Region Requirement",                               \
      "Find Parent Region",                                           \
      "Check Privilege",                                              \
      "Trigger Single",                                               \
      "Initialize Map Task",                                          \
      "Finalized Map Task",                                           \
      "Validate Variant Selection",                                   \
      "Map All Regions",                                              \
      "Initialize Region Tree Contexts",                              \
      "Invalidate Region Tree Contexts",                              \
      "Create Instance Top View",                                     \
      "Launch Task",                                                  \
      "Activate Multi",                                               \
      "Deactivate Multi",                                             \
      "Slice Index Space",                                            \
      "Clone Multi Call",                                             \
      "Multi Trigger Execution",                                      \
      "Pack Multi",                                                   \
      "Unpack Multi",                                                 \
      "Activate Individual",                                          \
      "Deactivate Individual",                                        \
      "Individual Perform Mapping",                                   \
      "Individual Return Virtual",                                    \
      "Individual Trigger Complete",                                  \
      "Individual Trigger Commit",                                    \
      "Individual Post Mapped",                                       \
      "Individual Pack Task",                                         \
      "Individual Unpack Task",                                       \
      "Individual Pack Remote Complete",                              \
      "Individual Unpack Remote Complete",                            \
      "Activate Point",                                               \
      "Deactivate Point",                                             \
      "Point Task Complete",                                          \
      "Point Task Commit",                                            \
      "Point Task Pack",                                              \
      "Point Task Unpack",                                            \
      "Point Task Post Mapped",                                       \
      "Remote Task Activate",                                         \
      "Remote Task Deactivate",                                       \
      "Remote Unpack Context",                                        \
      "Index Activate",                                               \
      "Index Deactivate",                                             \
      "Index Compute Fat Path",                                       \
      "Index PreMap Task",                                            \
      "Index Distribute",                                             \
      "Index Perform Mapping",                                        \
      "Index Complete",                                               \
      "Index Commit",                                                 \
      "Index Perform Inlining",                                       \
      "Index Clone As Slice",                                         \
      "Index Handle Future",                                          \
      "Index Return Slice Mapped",                                    \
      "Index Return Slice Complete",                                  \
      "Index Return Slice Commit",                                    \
      "Slice Activate",                                               \
      "Slice Deactivate",                                             \
      "Slice Apply Version Info",                                     \
      "Slice Distribute",                                             \
      "Slice Perform Mapping",                                        \
      "Slice Launch",                                                 \
      "Slice Map and Launch",                                         \
      "Slice Pack Task",                                              \
      "Slice Unpack Task",                                            \
      "Slice Clone As Slice",                                         \
      "Slice Handle Future",                                          \
      "Slice Cone as Point",                                          \
      "Slice Enumerate Points",                                       \
      "Slice Mapped",                                                 \
      "Slice Complete",                                               \
      "Slice Commit",                                                 \
      "Realm Spawn Meta",                                             \
      "Realm Spawn Task",                                             \
      "Realm Create Instance",                                        \
      "Realm Issue Copy",                                             \
      "Realm Issue Fill",                                             \
      "Region Tree Logical Analysis",                                 \
      "Region Tree Logical Fence",                                    \
      "Region Tree Versioning Analysis",                              \
      "Region Tree Advance Version Numbers",                          \
      "Region Tree Initialize Context",                               \
      "Region Tree Invalidate Context",                               \
      "Region Tree Premap Only",                                      \
      "Region Tree Physical Register Only",                           \
      "Region Tree Physical Register Users",                          \
      "Region Tree Physical Perform Close",                           \
      "Region Tree Physical Close Context",                           \
      "Region Tree Physical Copy Across",                             \
      "Region Tree Physical Reduce Across",                           \
      "Region Tree Physical Convert Mapping",                         \
      "Region Tree Physical Fill Fields",                             \
      "Region Tree Physical Attach External",                         \
      "Region Tree Physical Detach External",                         \
      "Region Node Register Logical User",                            \
      "Region Node Close Logical Node",                               \
      "Region Node Siphon Logical Children",                          \
      "Region Node Siphon Logical Projection",                        \
      "Region Node Perform Logical Closes",                           \
      "Region Node Find Valid Instance Views",                        \
      "Region Node Find Valid Reduction Views",                       \
      "Region Node Issue Update Copies",                              \
      "Region Node Sort Copy Instances",                              \
      "Region Node Issue Grouped Copies",                             \
      "Region Node Issue Update Reductions",                          \
      "Region Node Premap Region",                                    \
      "Region Node Register Region",                                  \
      "Region Node Close State",                                      \
      "Logical State Record Verison Numbers",                         \
      "Logical State Advance Version Numbers",                        \
      "Physical State Capture State",                                 \
      "Physical State Apply Path Only",                               \
      "Physical State Apply State",                                   \
      "Physical State Make Local",                                    \
      "Materialized View Find Local Preconditions",                   \
      "Materialized View Find Local Copy Preconditions",              \
      "Materialized View Filter Previous Users",                      \
      "Materialized View Filter Current Users",                       \
      "Materialized View Filter Local Users",                         \
      "Reduction View Perform Reduction",                             \
      "Reduction View Perform Deferred Reduction",                    \
      "Reduction View Perform Deferred Reduction Across",             \
      "Reduction View Find Copy Preconditions",                       \
      "Reduction View Find User Preconditions",                       \
      "Reduction View Filter Local Users",                            \
      "Physical Trace Execute",                                       \
      "Physical Trace Precondition Check",                            \
      "Physical Trace Optimize",                                      \
    };

    enum SemanticInfoKind {
      INDEX_SPACE_SEMANTIC,
      INDEX_PARTITION_SEMANTIC,
      FIELD_SPACE_SEMANTIC,
      FIELD_SEMANTIC,
      LOGICAL_REGION_SEMANTIC,
      LOGICAL_PARTITION_SEMANTIC,
      TASK_SEMANTIC,
    };

    // Static locations for where collectives are allocated
    // These are just arbitrary numbers but they should appear
    // with at most one logical static collective kind
    // Ones that have been commented out are free to be reused
    enum CollectiveIndexLocation {
      //COLLECTIVE_LOC_0 = 0, 
      //COLLECTIVE_LOC_1 = 1,
      COLLECTIVE_LOC_2 = 2,
      COLLECTIVE_LOC_3 = 3,
      COLLECTIVE_LOC_4 = 4, 
      COLLECTIVE_LOC_5 = 5,
      COLLECTIVE_LOC_6 = 6,
      COLLECTIVE_LOC_7 = 7,
      COLLECTIVE_LOC_8 = 8, 
      COLLECTIVE_LOC_9 = 9,
      COLLECTIVE_LOC_10 = 10,
      COLLECTIVE_LOC_11 = 11, 
      COLLECTIVE_LOC_12 = 12, 
      COLLECTIVE_LOC_13 = 13,
      COLLECTIVE_LOC_14 = 14,
      COLLECTIVE_LOC_15 = 15,
      COLLECTIVE_LOC_16 = 16,
      COLLECTIVE_LOC_17 = 17, 
      COLLECTIVE_LOC_18 = 18, 
      COLLECTIVE_LOC_19 = 19,
      COLLECTIVE_LOC_20 = 20,
      COLLECTIVE_LOC_21 = 21, 
      COLLECTIVE_LOC_22 = 22, 
      COLLECTIVE_LOC_23 = 23,
      COLLECTIVE_LOC_24 = 24,
      COLLECTIVE_LOC_25 = 25,
      COLLECTIVE_LOC_26 = 26,
      COLLECTIVE_LOC_27 = 27, 
      COLLECTIVE_LOC_28 = 28, 
      COLLECTIVE_LOC_29 = 29,
      COLLECTIVE_LOC_30 = 30,
      COLLECTIVE_LOC_31 = 31, 
      COLLECTIVE_LOC_32 = 32,
      COLLECTIVE_LOC_33 = 33,
      COLLECTIVE_LOC_34 = 34,
      COLLECTIVE_LOC_35 = 35,
      COLLECTIVE_LOC_36 = 36,
      COLLECTIVE_LOC_37 = 37, 
      COLLECTIVE_LOC_38 = 38, 
      COLLECTIVE_LOC_39 = 39,
      COLLECTIVE_LOC_40 = 40,
      COLLECTIVE_LOC_41 = 41,
      COLLECTIVE_LOC_42 = 42,
      COLLECTIVE_LOC_43 = 43,
      COLLECTIVE_LOC_44 = 44,
      COLLECTIVE_LOC_45 = 45,
      COLLECTIVE_LOC_46 = 46,
      COLLECTIVE_LOC_47 = 47,
      COLLECTIVE_LOC_48 = 48,
      COLLECTIVE_LOC_49 = 49,
      //COLLECTIVE_LOC_50 = 50,
      COLLECTIVE_LOC_51 = 51,
      COLLECTIVE_LOC_52 = 52,
      COLLECTIVE_LOC_53 = 53,
      COLLECTIVE_LOC_54 = 54,
      COLLECTIVE_LOC_55 = 55,
      COLLECTIVE_LOC_56 = 56,
      COLLECTIVE_LOC_57 = 57,
      COLLECTIVE_LOC_58 = 58,
      COLLECTIVE_LOC_59 = 59,
      COLLECTIVE_LOC_60 = 60,
      COLLECTIVE_LOC_61 = 61,
      COLLECTIVE_LOC_62 = 62,
      COLLECTIVE_LOC_63 = 63,
      COLLECTIVE_LOC_64 = 64,
      COLLECTIVE_LOC_65 = 65,
      COLLECTIVE_LOC_66 = 66,
      COLLECTIVE_LOC_67 = 67,
      COLLECTIVE_LOC_68 = 68,
      COLLECTIVE_LOC_69 = 69,
      COLLECTIVE_LOC_70 = 70,
      COLLECTIVE_LOC_71 = 71,
      COLLECTIVE_LOC_72 = 72,
      COLLECTIVE_LOC_73 = 73,
      COLLECTIVE_LOC_74 = 74,
      COLLECTIVE_LOC_75 = 75,
      COLLECTIVE_LOC_76 = 76,
      COLLECTIVE_LOC_77 = 77,
      COLLECTIVE_LOC_78 = 78,
      //COLLECTIVE_LOC_79 = 79,
      COLLECTIVE_LOC_80 = 80,
      COLLECTIVE_LOC_81 = 81,
      COLLECTIVE_LOC_82 = 82,
      COLLECTIVE_LOC_83 = 83,
      COLLECTIVE_LOC_84 = 84,
      COLLECTIVE_LOC_85 = 85,
      COLLECTIVE_LOC_86 = 86,
      COLLECTIVE_LOC_87 = 87,
      COLLECTIVE_LOC_88 = 88,
      COLLECTIVE_LOC_89 = 89,
      COLLECTIVE_LOC_90 = 90,
      COLLECTIVE_LOC_91 = 91,
      COLLECTIVE_LOC_92 = 92,
      COLLECTIVE_LOC_93 = 93,
      COLLECTIVE_LOC_94 = 94,
      COLLECTIVE_LOC_95 = 95,
      COLLECTIVE_LOC_96 = 96,
      COLLECTIVE_LOC_97 = 97,
      COLLECTIVE_LOC_98 = 98,
      COLLECTIVE_LOC_99 = 99,
      COLLECTIVE_LOC_100 = 100,
      COLLECTIVE_LOC_101 = 101,
      COLLECTIVE_LOC_102 = 102,
      COLLECTIVE_LOC_103 = 103,
      COLLECTIVE_LOC_104 = 104,
    };

    // legion_types.h
    class LocalLock;
    class AutoLock;
    class AutoTryLock;
    class LgEvent; // base event type for legion
    class ApEvent; // application event
    class ApUserEvent; // application user event
    class ApBarrier; // application barrier
    class RtEvent; // runtime event
    class RtUserEvent; // runtime user event
    class RtBarrier;

    // legion_utilities.h
    struct RegionUsage; 
    template<typename T> class Fraction;
    template<typename T, unsigned LOG2MAX> class BitPermutation;

    // Forward declarations for runtime level objects
    // runtime.h
    class Collectable;
    class FieldAllocatorImpl;
    class ArgumentMapImpl;
    class FutureImpl;
    class FutureInstance;
    class FutureMapImpl;
    class ReplFutureMapImpl;
    class PhysicalRegionImpl;
    class OutputRegionImpl;
    class ExternalResourcesImpl;
    class PieceIteratorImpl;
    class GrantImpl;
    class PredicateImpl;
    class LegionHandshakeImpl;
    class ProcessorManager;
    class MemoryManager;
    class VirtualChannel;
    class MessageManager;
    class ShutdownManager;
    class TaskImpl;
    class VariantImpl;
    class LayoutConstraints;
    class ProjectionFunction;
    class ShardingFunction;
    class Runtime;
    // A small interface class for handling profiling responses
    struct ProfilingResponseBase;
    class ProfilingResponseHandler {
    public:
      virtual void handle_profiling_response(
                const ProfilingResponseBase *base,
                const Realm::ProfilingResponse &response,
                const void *orig, size_t orig_length) = 0;
    };
    struct ProfilingResponseBase {
    public:
      ProfilingResponseBase(ProfilingResponseHandler *h)
        : handler(h) { }
    public:
      ProfilingResponseHandler *const handler;
    };

    // legion_ops.h
    class Provenance;
    class Operation;
    class MemoizableOp;
    class PredicatedOp;
    class MapOp;
    class CopyOp;
    class IndexCopyOp;
    class PointCopyOp;
    class FenceOp;
    class FrameOp;
    class CreationOp;
    class DeletionOp;
    class InternalOp;
    class CloseOp;
    class MergeCloseOp;
    class PostCloseOp;
    class VirtualCloseOp;
    class RefinementOp;
    class AdvisementOp;
    class AcquireOp;
    class ReleaseOp;
    class DynamicCollectiveOp;
    class FuturePredOp;
    class NotPredOp;
    class AndPredOp;
    class OrPredOp;
    class MustEpochOp;
    class PendingPartitionOp;
    class DependentPartitionOp;
    class PointDepPartOp;
    class FillOp;
    class IndexFillOp;
    class PointFillOp;
    class DiscardOp;
    class AttachOp;
    class IndexAttachOp;
    class PointAttachOp;
    class DetachOp;
    class IndexDetachOp;
    class PointDetachOp;
    class TimingOp;
    class TunableOp;
    class AllReduceOp;
    class ExternalMappable;
    class RemoteOp;
    class RemoteMapOp;
    class RemoteCopyOp;
    class RemoteCloseOp;
    class RemoteAcquireOp;
    class RemoteReleaseOp;
    class RemoteFillOp;
    class RemotePartitionOp;
    class RemoteReplayOp;
    class RemoteSummaryOp;
    template<typename OP>
    class Memoizable;
    template<typename OP>
    class Predicated;


    // legion_tasks.h
    class ExternalTask;
    class TaskOp;
    class RemoteTaskOp;
    class SingleTask;
    class MultiTask;
    class IndividualTask;
    class PointTask;
    class ShardTask;
    class IndexTask;
    class SliceTask;
    class RemoteTask;

    // legion_context.h
    class TaskContext;
    class InnerContext;;
    class TopLevelContext;
    class ReplicateContext;
    class RemoteContext;
    class LeafContext;

    // legion_trace.h
    class LegionTrace;
    class StaticTrace;
    class DynamicTrace;
    class TraceCaptureOp;
    class TraceCompleteOp;
    class TraceReplayOp;
    class TraceBeginOp;
    class TraceSummaryOp;
    class PhysicalTrace;
    class TraceViewSet;
    class TraceConditionSet;
    class PhysicalTemplate;
    class ShardedPhysicalTemplate;
    class Instruction;
    class GetTermEvent;
    class ReplayMapping;
    class CreateApUserEvent;
    class TriggerEvent;
    class MergeEvent;
    class AssignFenceCompletion;
    class IssueCopy;
    class IssueFill;
    class IssueAcross;
    class GetOpTermEvent;
    class SetOpSyncEvent;
    class SetEffects;
    class CompleteReplay;
    class AcquireReplay;
    class ReleaseReplay;
    class BarrierArrival;
    class BarrierAdvance;

    // region_tree.h
    class RegionTreeForest;
    class CopyAcrossExecutor;
    class CopyAcrossUnstructured;
    class IndexSpaceExpression;
    class IndexSpaceExprRef;
    class IndexSpaceOperation;
    template<int DIM, typename T> class IndexSpaceOperationT;
    template<int DIM, typename T> class IndexSpaceUnion;
    template<int DIM, typename T> class IndexSpaceIntersection;
    template<int DIM, typename T> class IndexSpaceDifference;
    class ExpressionTrieNode;
    class IndexTreeNode;
    class IndexSpaceNode;
    template<int DIM, typename T> class IndexSpaceNodeT;
    class IndexPartNode;
    template<int DIM, typename T> class IndexPartNodeT;
    class FieldSpaceNode;
    class RegionTreeNode;
    class RegionNode;
    class PartitionNode;
    class ColorSpaceIterator;
    template<int DIM, typename T> class ColorSpaceIteratorT;
    template<int DIM, typename T, typename RT = void> class KDNode;

    class RegionTreeContext;
    class RegionTreePath;
    class PathTraverser;
    class NodeTraverser;

    class ProjectionEpoch;
    class LogicalState;
    class PhysicalAnalysis;
    class EquivalenceSet;
    class PendingEquivalenceSet;
    class EqSetTracker;
    class VersionManager;
    class VersionInfo;
    class RayTracer;

    class Collectable;
    class Notifiable;
    class ImplicitReferenceTracker;
    class DistributedCollectable;
    class LayoutDescription;
    class InstanceManager; // base class for all instances
    class CopyAcrossHelper;
    class LogicalView; // base class for instance and reduction
    class InstanceKey;
    class InstanceView;
    class CollectableView; // pure virtual class
    class IndividualView;
    class CollectiveView;
    class MaterializedView;
    class ReplicatedView;
    class ReductionView;
    class AllreduceView;
    class DeferredView;
    class FillView;
    class PhiView;
    class MappingRef;
    class InstanceRef;
    class InstanceSet;
    class InnerTaskView;
    class VirtualManager;
    class PhysicalManager;
    class InstanceBuilder;

    class RegionAnalyzer;
    class RegionMapper;

    struct GenericUser;
    struct LogicalUser;
    struct PhysicalUser;
    struct LogicalTraceInfo;
    struct PhysicalTraceInfo;
    class LogicalCloser;
    class TreeCloseImpl;
    class TreeClose;
    struct CloseInfo; 
    struct FieldDataDescriptor;
    struct PendingRemoteExpression;

    // legion_spy.h
    class TreeStateLogger;

    // legion_profiling.h
    class LegionProfiler;
    class LegionProfInstance;

    // mapper_manager.h
    class MappingCallInfo;
    class MapperManager;
    class SerializingManager;
    class ConcurrentManager;
    typedef Mapping::MapperEvent MapperEvent;
    typedef Mapping::ProfilingMeasurementID ProfilingMeasurementID;

    // legion_replication.h
    class ShardedMapping;
    class ReplIndividualTask;
    class ReplIndexTask;
    class ReplMergeCloseOp;
    class ReplRefinementOp;
    class ReplFillOp;
    class ReplIndexFillOp;
    class ReplDiscardOp;
    class ReplCopyOp;
    class ReplIndexCopyOp;
    class ReplDeletionOp;
    class ReplPendingPartitionOp;
    class ReplDependentPartitionOp;
    class ReplMustEpochOp;
    class ReplTimingOp;
    class ReplTunableOp;
    class ReplAllReduceOp;
    class ReplFenceOp;
    class ReplMapOp;
    class ReplAttachOp;
    class ReplIndexAttachOp;
    class ReplDetachOp;
    class ReplIndexDetachOp;
    class ReplAcquireOp;
    class ReplReleaseOp;
    class ReplTraceOp;
    class ReplTraceCaptureOp;
    class ReplTraceCompleteOp;
    class ReplTraceReplayOp;
    class ReplTraceBeginOp;
    class ReplTraceSummaryOp;
    class ShardMapping;
    class CollectiveMapping;
    class ShardManager;
    class ShardCollective;
    class GatherCollective;
    template<bool>
    class AllGatherCollective;
    template<typename T> class BarrierExchangeCollective;
    template<typename T> class ValueBroadcast;
    class CrossProductCollective;
    class ShardingGatherCollective;
    class FieldDescriptorExchange;
    class FieldDescriptorGather;
    class FutureBroadcast;
    class FutureExchange;
    class FutureNameExchange;
    class MustEpochMappingBroadcast;
    class MustEpochMappingExchange;

    // Nasty global variable for TLS support of figuring out
    // our context implicitly
    extern __thread TaskContext *implicit_context;
    // Same thing for the runtime
    extern __thread Runtime *implicit_runtime;
    // Another nasty global variable for tracking the fast
    // reservations that we are holding
    extern __thread AutoLock *local_lock_list;
    // One more nasty global variable that we use for tracking
    // the provenance of meta-task operations for profiling
    // purposes, this has no bearing on correctness
    extern __thread ::legion_unique_id_t implicit_provenance;
    // Use this to track if we're inside of a registration 
    // callback function which we know to be deduplicated
    enum RegistrationCallbackMode {
      NO_REGISTRATION_CALLBACK = 0,
      LOCAL_REGISTRATION_CALLBACK = 1,
      GLOBAL_REGISTRATION_CALLBACK = 2,
    };
    extern __thread unsigned inside_registration_callback;
    // This data structure tracks references to any live
    // temporary index space expressions that have been
    // handed back by the region tree inside the execution
    // of a meta-task or a runtime API call. It also tracks
    // changes to remote distributed collectable that can be
    // delayed and batched together.
    extern __thread ImplicitReferenceTracker *implicit_reference_tracker; 
#ifdef DEBUG_LEGION_WAITS
    extern __thread int meta_task_id;
#endif
#ifdef DEBUG_LEGION_CALLERS
    extern __thread LgTaskID implicit_task_kind;
    extern __thread LgTaskID implicit_task_caller;
#endif

    /**
     * \class LgTaskArgs
     * The base class for all Legion Task arguments
     */
    template<typename T>
    struct LgTaskArgs {
    public:
      LgTaskArgs(::legion_unique_id_t uid)
        : provenance(uid),
#ifdef DEBUG_LEGION_CALLERS
          lg_call_id(implicit_task_kind),
#endif
          lg_task_id(T::TASK_ID) { }
    public:
      // In this order for alignment reasons
      const ::legion_unique_id_t provenance;
#ifdef DEBUG_LEGION_CALLERS
      const LgTaskID lg_call_id;
#endif
      const LgTaskID lg_task_id;
    };

#define FRIEND_ALL_RUNTIME_CLASSES                          \
    friend class Legion::Runtime;                           \
    friend class Internal::Runtime;                         \
    friend class Internal::FutureImpl;                      \
    friend class Internal::FutureMapImpl;                   \
    friend class Internal::PhysicalRegionImpl;              \
    friend class Internal::ExternalResourcesImpl;           \
    friend class Internal::TaskImpl;                        \
    friend class Internal::VariantImpl;                     \
    friend class Internal::ProcessorManager;                \
    friend class Internal::MemoryManager;                   \
    friend class Internal::Operation;                       \
    friend class Internal::PredicatedOp;                    \
    friend class Internal::MapOp;                           \
    friend class Internal::CopyOp;                          \
    friend class Internal::IndexCopyOp;                     \
    friend class Internal::PointCopyOp;                     \
    friend class Internal::FenceOp;                         \
    friend class Internal::DynamicCollectiveOp;             \
    friend class Internal::FuturePredOp;                    \
    friend class Internal::CreationOp;                      \
    friend class Internal::DeletionOp;                      \
    friend class Internal::CloseOp;                         \
    friend class Internal::MergeCloseOp;                    \
    friend class Internal::PostCloseOp;                     \
    friend class Internal::VirtualCloseOp;                  \
    friend class Internal::RefinementOp;                    \
    friend class Internal::AdvisementOp;                    \
    friend class Internal::AcquireOp;                       \
    friend class Internal::ReleaseOp;                       \
    friend class Internal::PredicateImpl;                   \
    friend class Internal::NotPredOp;                       \
    friend class Internal::AndPredOp;                       \
    friend class Internal::OrPredOp;                        \
    friend class Internal::MustEpochOp;                     \
    friend class Internal::PendingPartitionOp;              \
    friend class Internal::DependentPartitionOp;            \
    friend class Internal::PointDepPartOp;                  \
    friend class Internal::FillOp;                          \
    friend class Internal::IndexFillOp;                     \
    friend class Internal::PointFillOp;                     \
    friend class Internal::DiscardOp;                       \
    friend class Internal::AttachOp;                        \
    friend class Internal::IndexAttachOp;                   \
    friend class Internal::ReplIndexAttachOp;               \
    friend class Internal::PointAttachOp;                   \
    friend class Internal::DetachOp;                        \
    friend class Internal::IndexDetachOp;                   \
    friend class Internal::ReplIndexDetachOp;               \
    friend class Internal::PointDetachOp;                   \
    friend class Internal::TimingOp;                        \
    friend class Internal::TunableOp;                       \
    friend class Internal::AllReduceOp;                     \
    friend class Internal::TraceSummaryOp;                  \
    friend class Internal::ExternalMappable;                \
    friend class Internal::ExternalTask;                    \
    friend class Internal::TaskOp;                          \
    friend class Internal::SingleTask;                      \
    friend class Internal::MultiTask;                       \
    friend class Internal::IndividualTask;                  \
    friend class Internal::PointTask;                       \
    friend class Internal::IndexTask;                       \
    friend class Internal::SliceTask;                       \
    friend class Internal::ReplIndividualTask;              \
    friend class Internal::ReplIndexTask;                   \
    friend class Internal::ReplFillOp;                      \
    friend class Internal::ReplIndexFillOp;                 \
    friend class Internal::ReplDiscardOp;                   \
    friend class Internal::ReplCopyOp;                      \
    friend class Internal::ReplIndexCopyOp;                 \
    friend class Internal::ReplDeletionOp;                  \
    friend class Internal::ReplPendingPartitionOp;          \
    friend class Internal::ReplDependentPartitionOp;        \
    friend class Internal::ReplMustEpochOp;                 \
    friend class Internal::ReplMapOp;                       \
    friend class Internal::ReplTimingOp;                    \
    friend class Internal::ReplTunableOp;                   \
    friend class Internal::ReplAllReduceOp;                 \
    friend class Internal::ReplFenceOp;                     \
    friend class Internal::ReplAttachOp;                    \
    friend class Internal::ReplDetachOp;                    \
    friend class Internal::ReplAcquireOp;                   \
    friend class Internal::ReplReleaseOp;                   \
    template<typename OP>                                   \
    friend class Internal::Memoizable;                      \
    friend class Internal::ShardManager;                    \
    friend class Internal::RegionTreeForest;                \
    friend class Internal::IndexSpaceNode;                  \
    template<int, typename>                                 \
    friend class Internal::IndexSpaceNodeT;                 \
    friend class Internal::IndexPartNode;                   \
    friend class Internal::FieldSpaceNode;                  \
    friend class Internal::RegionTreeNode;                  \
    friend class Internal::RegionNode;                      \
    friend class Internal::PartitionNode;                   \
    friend class Internal::LogicalView;                     \
    friend class Internal::InstanceView;                    \
    friend class Internal::DeferredView;                    \
    friend class Internal::ReductionView;                   \
    friend class Internal::MaterializedView;                \
    friend class Internal::FillView;                        \
    friend class Internal::LayoutDescription;               \
    friend class Internal::InstanceManager;                 \
    friend class Internal::PhysicalManager;                 \
    friend class Internal::TreeStateLogger;                 \
    friend class Internal::MapperManager;                   \
    friend class Internal::InstanceRef;                     \
    friend class Internal::LegionHandshakeImpl;             \
    friend class Internal::ArgumentMapImpl;                 \
    friend class Internal::FutureMapImpl;                   \
    friend class Internal::ReplFutureMapImpl;               \
    friend class Internal::TaskContext;                     \
    friend class Internal::InnerContext;                    \
    friend class Internal::TopLevelContext;                 \
    friend class Internal::RemoteContext;                   \
    friend class Internal::LeafContext;                     \
    friend class Internal::ReplicateContext;                \
    friend class Internal::InstanceBuilder;                 \
    friend class Internal::FutureNameExchange;              \
    friend class Internal::MustEpochMappingExchange;        \
    friend class Internal::MustEpochMappingBroadcast;       \
    friend class BindingLib::Utility;                       \
    friend class CObjectWrapper;                  

#define LEGION_EXTERN_LOGGER_DECLARATIONS      \
    extern Realm::Logger log_run;              \
    extern Realm::Logger log_task;             \
    extern Realm::Logger log_index;            \
    extern Realm::Logger log_field;            \
    extern Realm::Logger log_region;           \
    extern Realm::Logger log_inst;             \
    extern Realm::Logger log_variant;          \
    extern Realm::Logger log_allocation;       \
    extern Realm::Logger log_migration;        \
    extern Realm::Logger log_prof;             \
    extern Realm::Logger log_garbage;          \
    extern Realm::Logger log_spy;              \
    extern Realm::Logger log_shutdown;         \
    extern Realm::Logger log_tracing;

  }; // Internal namespace

  // Typedefs that are needed everywhere
  typedef Realm::Runtime RealmRuntime;
  typedef Realm::Machine Machine;
  typedef Realm::Memory Memory;
  typedef Realm::Processor Processor;
  typedef Realm::ProcessorGroup ProcessorGroup;
  typedef Realm::CodeDescriptor CodeDescriptor;
  typedef Realm::Reservation Reservation;
  typedef Realm::CompletionQueue CompletionQueue;
  typedef ::legion_reduction_op_id_t ReductionOpID;
  typedef Realm::ReductionOpUntyped ReductionOp;
  typedef ::legion_custom_serdez_id_t CustomSerdezID;
  typedef Realm::CustomSerdezUntyped SerdezOp;
  typedef Realm::Machine::ProcessorMemoryAffinity ProcessorMemoryAffinity;
  typedef Realm::Machine::MemoryMemoryAffinity MemoryMemoryAffinity;
  typedef Realm::DynamicTemplates::TagType TypeTag;
  typedef Realm::Logger Logger;
  typedef ::legion_coord_t coord_t;
  typedef std::map<CustomSerdezID, 
                   const Realm::CustomSerdezUntyped *> SerdezOpTable;
  typedef std::map<Realm::ReductionOpID, 
          const Realm::ReductionOpUntyped *> ReductionOpTable;
  typedef void (*SerdezInitFnptr)(const ReductionOp*, void *&, size_t&);
  typedef void (*SerdezFoldFnptr)(const ReductionOp*, void *&, 
                                  size_t&, const void*);
  typedef std::map<Realm::ReductionOpID, SerdezRedopFns> SerdezRedopTable;
  typedef ::legion_projection_type_t HandleType;
  typedef ::legion_address_space_t AddressSpace;
  typedef ::legion_task_priority_t TaskPriority;
  typedef ::legion_task_priority_t RealmPriority;
  typedef ::legion_garbage_collection_priority_t GCPriority;
  typedef ::legion_color_t Color;
  typedef ::legion_field_id_t FieldID;
  typedef ::legion_trace_id_t TraceID;
  typedef ::legion_mapper_id_t MapperID;
  typedef ::legion_context_id_t ContextID;
  typedef ::legion_instance_id_t InstanceID;
  typedef ::legion_index_space_id_t IndexSpaceID;
  typedef ::legion_index_partition_id_t IndexPartitionID;
  typedef ::legion_index_tree_id_t IndexTreeID;
  typedef ::legion_field_space_id_t FieldSpaceID;
  typedef ::legion_generation_id_t GenerationID;
  typedef ::legion_type_handle TypeHandle;
  typedef ::legion_projection_id_t ProjectionID;
  typedef ::legion_sharding_id_t ShardingID;
  typedef ::legion_region_tree_id_t RegionTreeID;
  typedef ::legion_distributed_id_t DistributedID;
  typedef ::legion_address_space_t AddressSpaceID;
  typedef ::legion_tunable_id_t TunableID;
  typedef ::legion_local_variable_id_t LocalVariableID;
  typedef ::legion_mapping_tag_id_t MappingTagID;
  typedef ::legion_semantic_tag_t SemanticTag;
  typedef ::legion_variant_id_t VariantID;
  typedef ::legion_code_descriptor_id_t CodeDescriptorID;
  typedef ::legion_unique_id_t UniqueID;
  typedef ::legion_version_id_t VersionID;
  typedef ::legion_projection_epoch_id_t ProjectionEpochID;
  typedef ::legion_task_id_t TaskID;
  typedef ::legion_layout_constraint_id_t LayoutConstraintID;
  typedef ::legion_shard_id_t ShardID;
  typedef ::legion_internal_color_t LegionColor;
  typedef void (*RegistrationCallbackFnptr)(Machine machine, 
                Runtime *rt, const std::set<Processor> &local_procs);
  typedef void (*RegistrationWithArgsCallbackFnptr)(
                const RegistrationCallbackArgs &args);
  typedef LogicalRegion (*RegionProjectionFnptr)(LogicalRegion parent, 
      const DomainPoint&, Runtime *rt);
  typedef LogicalRegion (*PartitionProjectionFnptr)(LogicalPartition parent, 
      const DomainPoint&, Runtime *rt);
  typedef bool (*PredicateFnptr)(const void*, size_t, 
      const std::vector<Future> futures);
  typedef void (*RealmFnptr)(const void*,size_t,
                             const void*,size_t,Processor);
  // Magical typedefs 
  // (don't forget to update ones in old HighLevel namespace in legion.inl)
  typedef Internal::TaskContext* Context;
  // Anothing magical typedef
  namespace Mapping {
    typedef Internal::MappingCallInfo* MapperContext;
    typedef Internal::InstanceManager* PhysicalInstanceImpl;
    typedef Internal::CollectiveView*  CollectiveViewImpl;
    // This type import is experimental to facilitate coordination and
    // synchronization between different mappers and may be revoked later
    // as we develop new abstractions for mappers to interact
    typedef Internal::LocalLock LocalLock;
  };

  namespace Internal { 
    // The invalid color
    const LegionColor INVALID_COLOR = LLONG_MAX;
    // This is only needed internally
    typedef Realm::RegionInstance PhysicalInstance;
    typedef Realm::CopySrcDstField CopySrcDstField;
    typedef unsigned long long CollectiveID;
    typedef unsigned long long IndexSpaceExprID;
    struct ContextCoordinate;
    typedef ContextCoordinate TraceLocalID;
    typedef std::vector<ContextCoordinate> TaskTreeCoordinates;
    // Helper for encoding templates
    struct NT_TemplateHelper : 
      public Realm::DynamicTemplates::ListProduct2<Realm::DIMCOUNTS, 
                                                   Realm::DIMTYPES> {
    typedef Realm::DynamicTemplates::ListProduct2<Realm::DIMCOUNTS, 
                                                  Realm::DIMTYPES> SUPER;
    public:
      template<int N, typename T> __CUDA_HD__
      static inline constexpr TypeTag encode_tag(void) {
#if __cplusplus >= 201402L
        constexpr TypeTag type =
          SUPER::template encode_tag<Realm::DynamicTemplates::Int<N>, T>();
        static_assert(type != 0, "All types should be non-zero for Legion");
        return type;
#else
        return SUPER::template encode_tag<Realm::DynamicTemplates::Int<N>, T>();
#endif
      }
      template<int N, typename T>
      static inline void check_type(const TypeTag t) {
#ifdef DEBUG_LEGION
#ifndef NDEBUG
        const TypeTag t1 = encode_tag<N,T>();
#endif
        assert(t1 == t);
#endif
      }
      struct DimHelper {
      public:
        template<typename N, typename T>
        static inline void demux(int *result) { *result = N::N; }
      };
      static inline int get_dim(const TypeTag t) {
        int result = 0;
        SUPER::demux<DimHelper>(t, &result);
        return result; 
      }
    };
    // Pull some of the mapper types into the internal space
    typedef Mapping::Mapper Mapper;
    typedef Mapping::PhysicalInstance MappingInstance;
    typedef Mapping::CollectiveView MappingCollective;
    // A little bit of logic here to figure out the 
    // kind of bit mask to use for FieldMask

// The folowing macros are used in the FieldMask instantiation of BitMask
// If you change one you probably have to change the others too
#define LEGION_FIELD_MASK_FIELD_TYPE          uint64_t 
#define LEGION_FIELD_MASK_FIELD_SHIFT         6
#define LEGION_FIELD_MASK_FIELD_MASK          0x3F
#define LEGION_FIELD_MASK_FIELD_ALL_ONES      0xFFFFFFFFFFFFFFFF

#if defined(__AVX__)
#if (LEGION_MAX_FIELDS > 256)
    typedef AVXTLBitMask<LEGION_MAX_FIELDS> FieldMask;
#elif (LEGION_MAX_FIELDS > 128)
    typedef AVXBitMask<LEGION_MAX_FIELDS> FieldMask;
#elif (LEGION_MAX_FIELDS > 64)
    typedef SSEBitMask<LEGION_MAX_FIELDS> FieldMask;
#else
    typedef BitMask<LEGION_FIELD_MASK_FIELD_TYPE,LEGION_MAX_FIELDS,
                    LEGION_FIELD_MASK_FIELD_SHIFT,
                    LEGION_FIELD_MASK_FIELD_MASK> FieldMask;
#endif
#elif defined(__SSE2__)
#if (LEGION_MAX_FIELDS > 128)
    typedef SSETLBitMask<LEGION_MAX_FIELDS> FieldMask;
#elif (LEGION_MAX_FIELDS > 64)
    typedef SSEBitMask<LEGION_MAX_FIELDS> FieldMask;
#else
    typedef BitMask<LEGION_FIELD_MASK_FIELD_TYPE,LEGION_MAX_FIELDS,
                    LEGION_FIELD_MASK_FIELD_SHIFT,
                    LEGION_FIELD_MASK_FIELD_MASK> FieldMask;
#endif
#elif defined(__ALTIVEC__)
#if (LEGION_MAX_FIELDS > 128)
    typedef PPCTLBitMask<LEGION_MAX_FIELDS> FieldMask;
#elif (LEGION_MAX_FIELDS > 64)
    typedef PPCBitMask<LEGION_MAX_FIELDS> FieldMask;
#else
    typedef BitMask<LEGION_FIELD_MASK_FIELD_TYPE,LEGION_MAX_FIELDS,
                    LEGION_FIELD_MASK_FIELD_SHIFT,
                    LEGION_FIELD_MASK_FIELD_MASK> FieldMask;
#endif
#elif defined(__ARM_NEON)
#if (LEGION_MAX_FIELDS > 128)
    typedef NeonTLBitMask<LEGION_MAX_FIELDS> FieldMask;
#elif (LEGION_MAX_FIELDS > 64)
    typedef NeonBitMask<LEGION_MAX_FIELDS> FieldMask;
#else
    typedef BitMask<LEGION_FIELD_MASK_FIELD_TYPE,LEGION_MAX_FIELDS,
                    LEGION_FIELD_MASK_FIELD_SHIFT,
                    LEGION_FIELD_MASK_FIELD_MASK> FieldMask;
#endif
#else
#if (LEGION_MAX_FIELDS > 64)
    typedef TLBitMask<LEGION_FIELD_MASK_FIELD_TYPE,LEGION_MAX_FIELDS,
                      LEGION_FIELD_MASK_FIELD_SHIFT,
                      LEGION_FIELD_MASK_FIELD_MASK> FieldMask;
#else
    typedef BitMask<LEGION_FIELD_MASK_FIELD_TYPE,LEGION_MAX_FIELDS,
                    LEGION_FIELD_MASK_FIELD_SHIFT,
                    LEGION_FIELD_MASK_FIELD_MASK> FieldMask;
#endif
#endif
    typedef BitPermutation<FieldMask,LEGION_FIELD_LOG2> FieldPermutation;
    typedef Fraction<unsigned long> InstFrac;
#undef LEGION_FIELD_MASK_FIELD_SHIFT
#undef LEGION_FIELD_MASK_FIELD_MASK

    // Similar logic as field masks for node masks

// The following macros are used in the NodeMask instantiation of BitMask
// If you change one you probably have to change the others too
#define LEGION_NODE_MASK_NODE_TYPE           uint64_t
#define LEGION_NODE_MASK_NODE_SHIFT          6
#define LEGION_NODE_MASK_NODE_MASK           0x3F
#define LEGION_NODE_MASK_NODE_ALL_ONES       0xFFFFFFFFFFFFFFFF

#if defined(__AVX__)
#if (LEGION_MAX_NUM_NODES > 256)
    typedef AVXTLBitMask<LEGION_MAX_NUM_NODES> NodeMask;
#elif (LEGION_MAX_NUM_NODES > 128)
    typedef AVXBitMask<LEGION_MAX_NUM_NODES> NodeMask;
#elif (LEGION_MAX_NUM_NODES > 64)
    typedef SSEBitMask<LEGION_MAX_NUM_NODES> NodeMask;
#else
    typedef BitMask<LEGION_NODE_MASK_NODE_TYPE,LEGION_MAX_NUM_NODES,
                    LEGION_NODE_MASK_NODE_SHIFT,
                    LEGION_NODE_MASK_NODE_MASK> NodeMask;
#endif
#elif defined(__SSE2__)
#if (LEGION_MAX_NUM_NODES > 128)
    typedef SSETLBitMask<LEGION_MAX_NUM_NODES> NodeMask;
#elif (LEGION_MAX_NUM_NODES > 64)
    typedef SSEBitMask<LEGION_MAX_NUM_NODES> NodeMask;
#else
    typedef BitMask<LEGION_NODE_MASK_NODE_TYPE,LEGION_MAX_NUM_NODES,
                    LEGION_NODE_MASK_NODE_SHIFT,
                    LEGION_NODE_MASK_NODE_MASK> NodeMask;
#endif
#elif defined(__ALTIVEC__)
#if (LEGION_MAX_NUM_NODES > 128)
    typedef PPCTLBitMask<LEGION_MAX_NUM_NODES> NodeMask;
#elif (LEGION_MAX_NUM_NODES > 64)
    typedef PPCBitMask<LEGION_MAX_NUM_NODES> NodeMask;
#else
    typedef BitMask<LEGION_NODE_MASK_NODE_TYPE,LEGION_MAX_NUM_NODES,
                    LEGION_NODE_MASK_NODE_SHIFT,
                    LEGION_NODE_MASK_NODE_MASK> NodeMask;
#endif
#elif defined(__ARM_NEON)
#if (LEGION_MAX_NUM_NODES > 128)
    typedef NeonTLBitMask<LEGION_MAX_NUM_NODES> NodeMask;
#elif (LEGION_MAX_NUM_NODES > 64)
    typedef NeonBitMask<LEGION_MAX_NUM_NODES> NodeMask;
#else
    typedef BitMask<LEGION_NODE_MASK_NODE_TYPE,LEGION_MAX_NUM_NODES,
                    LEGION_NODE_MASK_NODE_SHIFT,
                    LEGION_NODE_MASK_NODE_MASK> NodeMask;
#endif
#else
#if (LEGION_MAX_NUM_NODES > 64)
    typedef TLBitMask<LEGION_NODE_MASK_NODE_TYPE,LEGION_MAX_NUM_NODES,
                      LEGION_NODE_MASK_NODE_SHIFT,
                      LEGION_NODE_MASK_NODE_MASK> NodeMask;
#else
    typedef BitMask<LEGION_NODE_MASK_NODE_TYPE,LEGION_MAX_NUM_NODES,
                    LEGION_NODE_MASK_NODE_SHIFT,
                    LEGION_NODE_MASK_NODE_MASK> NodeMask;
#endif
#endif
    typedef CompoundBitMask<NodeMask,1/*bloat*/,true/*bidir*/> NodeSet;

#undef LEGION_NODE_MASK_NODE_SHIFT
#undef LEGION_NODE_MASK_NODE_MASK

// The following macros are used in the ProcessorMask instantiation of BitMask
// If you change one you probably have to change the others too
#define LEGION_PROC_MASK_PROC_TYPE           uint64_t
#define LEGION_PROC_MASK_PROC_SHIFT          6
#define LEGION_PROC_MASK_PROC_MASK           0x3F
#define LEGION_PROC_MASK_PROC_ALL_ONES       0xFFFFFFFFFFFFFFFF

#if defined(__AVX__)
#if (LEGION_MAX_NUM_PROCS > 256)
    typedef AVXTLBitMask<LEGION_MAX_NUM_PROCS> ProcessorMask;
#elif (LEGION_MAX_NUM_PROCS > 128)
    typedef AVXBitMask<LEGION_MAX_NUM_PROCS> ProcessorMask;
#elif (LEGION_MAX_NUM_PROCS > 64)
    typedef SSEBitMask<LEGION_MAX_NUM_PROCS> ProcessorMask;
#else
    typedef BitMask<LEGION_PROC_MASK_PROC_TYPE,LEGION_MAX_NUM_PROCS,
                    LEGION_PROC_MASK_PROC_SHIFT,
                    LEGION_PROC_MASK_PROC_MASK> ProcessorMask;
#endif
#elif defined(__SSE2__)
#if (LEGION_MAX_NUM_PROCS > 128)
    typedef SSETLBitMask<LEGION_MAX_NUM_PROCS> ProcessorMask;
#elif (LEGION_MAX_NUM_PROCS > 64)
    typedef SSEBitMask<LEGION_MAX_NUM_PROCS> ProcessorMask;
#else
    typedef BitMask<LEGION_PROC_MASK_PROC_TYPE,LEGION_MAX_NUM_PROCS,
                    LEGION_PROC_MASK_PROC_SHIFT,
                    LEGION_PROC_MASK_PROC_MASK> ProcessorMask;
#endif
#elif defined(__ALTIVEC__)
#if (LEGION_MAX_NUM_PROCS > 128)
    typedef PPCTLBitMask<LEGION_MAX_NUM_PROCS> ProcessorMask;
#elif (LEGION_MAX_NUM_PROCS > 64)
    typedef PPCBitMask<LEGION_MAX_NUM_PROCS> ProcessorMask;
#else
    typedef BitMask<LEGION_PROC_MASK_PROC_TYPE,LEGION_MAX_NUM_PROCS,
                    LEGION_PROC_MASK_PROC_SHIFT,
                    LEGION_PROC_MASK_PROC_MASK> ProcessorMask;
#endif
#elif defined(__ARM_NEON)
#if (LEGION_MAX_NUM_PROCS > 128)
    typedef NeonTLBitMask<LEGION_MAX_NUM_PROCS> ProcessorMask;
#elif (LEGION_MAX_NUM_PROCS > 64)
    typedef NeonBitMask<LEGION_MAX_NUM_PROCS> ProcessorMask;
#else
    typedef BitMask<LEGION_PROC_MASK_PROC_TYPE,LEGION_MAX_NUM_PROCS,
                    LEGION_PROC_MASK_PROC_SHIFT,
                    LEGION_PROC_MASK_PROC_MASK> ProcessorMask;
#endif
#else
#if (LEGION_MAX_NUM_PROCS > 64)
    typedef TLBitMask<LEGION_PROC_MASK_PROC_TYPE,LEGION_MAX_NUM_PROCS,
                      LEGION_PROC_MASK_PROC_SHIFT,
                      LEGION_PROC_MASK_PROC_MASK> ProcessorMask;
#else
    typedef BitMask<LEGION_PROC_MASK_PROC_TYPE,LEGION_MAX_NUM_PROCS,
                    LEGION_PROC_MASK_PROC_SHIFT,
                    LEGION_PROC_MASK_PROC_MASK> ProcessorMask;
#endif
#endif

#undef PROC_SHIFT
#undef PROC_MASK 

    // Legion derived event types
    class LgEvent : public Realm::Event {
    public:
      static const LgEvent NO_LG_EVENT;
    public:
      LgEvent(void) noexcept { id = 0; }
      LgEvent(const LgEvent &rhs) = default;
      explicit LgEvent(const Realm::Event e) { id = e.id; }
    public:
      inline LgEvent& operator=(const LgEvent &rhs) = default;
    public:
      // Override the wait method so we can have our own implementation
      inline void wait(void) const;
      inline void wait_faultaware(bool &poisoned) const;
    };

    class PredEvent : public LgEvent {
    public:
      static const PredEvent NO_PRED_EVENT;
    public:
      PredEvent(void) noexcept : LgEvent() { } 
      PredEvent(const PredEvent &rhs) = default;
      explicit PredEvent(const Realm::Event &e) : LgEvent(e) { }
    public:
      inline PredEvent& operator=(const PredEvent &rhs) = default;
    };

    class PredUserEvent : public PredEvent {
    public:
      static const PredUserEvent NO_PRED_USER_EVENT;
    public:
      PredUserEvent(void) noexcept : PredEvent() { }
      PredUserEvent(const PredUserEvent &rhs) = default;
      explicit PredUserEvent(const Realm::UserEvent &e) : PredEvent(e) { }
    public:
      inline PredUserEvent& operator=(const PredUserEvent &rhs) = default;
      inline operator Realm::UserEvent() const
        { Realm::UserEvent e; e.id = id; return e; }
    };

    class ApEvent : public LgEvent {
    public:
      static const ApEvent NO_AP_EVENT;
    public:
      ApEvent(void) noexcept : LgEvent() { }
      ApEvent(const ApEvent &rhs) = default;
      explicit ApEvent(const Realm::Event &e) : LgEvent(e) { }
      explicit ApEvent(const PredEvent &e) { id = e.id; }
    public:
      inline ApEvent& operator=(const ApEvent &rhs) = default;
      inline bool has_triggered_faultignorant(void) const
        { bool poisoned = false; 
          return has_triggered_faultaware(poisoned); }
      inline void wait_faultignorant(void) const
        { bool poisoned = false; LgEvent::wait_faultaware(poisoned); }
      // TODO: enable this to ensure we are always checking for faults
#if 0
    private:
      // Make these private because we always want to be conscious of faults
      // when testing or waiting on application events
      inline bool has_triggered(void) const { return LgEvent::has_triggered(); }
      inline void wait(void) const { LgEvent::wait(); }
#endif
    };

    class ApUserEvent : public ApEvent {
    public:
      static const ApUserEvent NO_AP_USER_EVENT;
    public:
      ApUserEvent(void) noexcept : ApEvent() { }
      ApUserEvent(const ApUserEvent &rhs) = default;
      explicit ApUserEvent(const Realm::UserEvent &e) : ApEvent(e) { }
    public:
      inline ApUserEvent& operator=(const ApUserEvent &rhs) = default;
      inline operator Realm::UserEvent() const
        { Realm::UserEvent e; e.id = id; return e; }
    };

    class ApBarrier : public ApEvent {
    public:
      static const ApBarrier NO_AP_BARRIER;
    public:
      ApBarrier(void) noexcept : ApEvent(), timestamp(0) { }
      ApBarrier(const ApBarrier &rhs) = default; 
      explicit ApBarrier(const Realm::Barrier &b) 
        : ApEvent(b), timestamp(b.timestamp) { }
    public:
      inline ApBarrier& operator=(const ApBarrier &rhs) = default;
      inline operator Realm::Barrier() const
        { Realm::Barrier b; b.id = id; 
          b.timestamp = timestamp; return b; }
    public:
      inline bool get_result(void *value, size_t value_size) const
        { Realm::Barrier b; b.id = id;
          b.timestamp = timestamp; return b.get_result(value, value_size); }
      inline void destroy_barrier(void)
        { Realm::Barrier b; b.id = id;
          b.timestamp = timestamp; b.destroy_barrier(); }
    public:
      Realm::Barrier::timestamp_t timestamp;
    };

    class RtEvent : public LgEvent {
    public:
      static const RtEvent NO_RT_EVENT;
    public:
      RtEvent(void) noexcept : LgEvent() { }
      RtEvent(const RtEvent &rhs) = default;
      explicit RtEvent(const Realm::Event &e) : LgEvent(e) { }
      explicit RtEvent(const PredEvent &e) { id = e.id; }
    public:
      inline RtEvent& operator=(const RtEvent &rhs) = default;
    };

    class RtUserEvent : public RtEvent {
    public:
      static const RtUserEvent NO_RT_USER_EVENT;
    public:
      RtUserEvent(void) noexcept : RtEvent() { }
      RtUserEvent(const RtUserEvent &rhs) = default;
      explicit RtUserEvent(const Realm::UserEvent &e) : RtEvent(e) { }
    public:
      inline RtUserEvent& operator=(const RtUserEvent &rhs) = default;
      inline operator Realm::UserEvent() const
        { Realm::UserEvent e; e.id = id; return e; }
    };

    class RtBarrier : public RtEvent {
    public:
      static const RtBarrier NO_RT_BARRIER;
    public:
      RtBarrier(void) noexcept : RtEvent(), timestamp(0) { }
      RtBarrier(const RtBarrier &rhs) = default;
      explicit RtBarrier(const Realm::Barrier &b)
        : RtEvent(b), timestamp(b.timestamp) { }
    public:
      inline RtBarrier& operator=(const RtBarrier &rhs) = default;
      inline operator Realm::Barrier() const
        { Realm::Barrier b; b.id = id; 
          b.timestamp = timestamp; return b; } 
    public:
      inline bool get_result(void *value, size_t value_size) const
        { Realm::Barrier b; b.id = id;
          b.timestamp = timestamp; return b.get_result(value, value_size); }
      inline RtBarrier get_previous_phase(void)
        { Realm::Barrier b; b.id = id;
          return RtBarrier(b.get_previous_phase()); }
      inline void destroy_barrier(void)
        { Realm::Barrier b; b.id = id;
          b.timestamp = timestamp; b.destroy_barrier(); }
    public:
      Realm::Barrier::timestamp_t timestamp;
    }; 

    // Local lock for accelerating lock taking
    class LocalLock {
    public:
      inline LocalLock(void) { } 
    public:
      inline LocalLock(const LocalLock &rhs)
      {
        // should never be called
        assert(false);
      }
      inline ~LocalLock(void) { }
    public:
      inline LocalLock& operator=(const LocalLock &rhs)
      {
        // should never be called
        assert(false);
        return *this;
      }
    private:
      // These are only accessible via AutoLock
      friend class AutoLock;
      friend class AutoTryLock;
      friend class Mapping::AutoLock;
      inline RtEvent lock(void)   { return RtEvent(wrlock()); }
      inline RtEvent wrlock(void) { return RtEvent(reservation.wrlock()); }
      inline RtEvent rdlock(void) { return RtEvent(reservation.rdlock()); }
      inline bool trylock(void) { return reservation.trylock(); }
      inline bool trywrlock(void) { return reservation.trywrlock(); }
      inline bool tryrdlock(void) { return reservation.tryrdlock(); }
      inline void unlock(void) { reservation.unlock(); }
    private:
      inline void advise_sleep_entry(Realm::UserEvent guard)
        { reservation.advise_sleep_entry(guard); }
      inline void advise_sleep_exit(void)
        { reservation.advise_sleep_exit(); }
    protected:
      Realm::FastReservation reservation;
    };

    /////////////////////////////////////////////////////////////
    // AutoLock 
    /////////////////////////////////////////////////////////////
    // An auto locking class for taking a lock and releasing it when
    // the object goes out of scope
    class AutoLock { 
    public:
      inline AutoLock(LocalLock &r, int mode = 0, bool excl = true)
        : local_lock(r), previous(Internal::local_lock_list), 
          exclusive(excl), held(true)
      {
#ifdef DEBUG_REENTRANT_LOCKS
        if (previous != NULL)
          previous->check_for_reentrant_locks(&local_lock);
#endif
        if (exclusive)
        {
          RtEvent ready = local_lock.wrlock();
          while (ready.exists())
          {
            ready.wait();
            ready = local_lock.wrlock();
          }
        }
        else
        {
          RtEvent ready = local_lock.rdlock();
          while (ready.exists())
          {
            ready.wait();
            ready = local_lock.rdlock();
          }
        }
        Internal::local_lock_list = this;
      }
    protected:
      // Helper constructor for AutoTryLock and Mapping::AutoLock
      inline AutoLock(int mode, bool excl, LocalLock &r)
        : local_lock(r), previous(Internal::local_lock_list), 
          exclusive(excl), held(false)
      {
#ifdef DEBUG_REENTRANT_LOCKS
        if (previous != NULL)
          previous->check_for_reentrant_locks(&local_lock);
#endif
      }
    public:
      AutoLock(AutoLock &&rhs) = delete;
      AutoLock(const AutoLock &rhs) = delete;
      inline ~AutoLock(void)
      {
        if (held)
        {
#ifdef DEBUG_LEGION
          assert(Internal::local_lock_list == this);
#endif
          local_lock.unlock();
          Internal::local_lock_list = previous;
        }
        else
          assert(Internal::local_lock_list == previous);
      }
    public:
      AutoLock& operator=(AutoLock &&rhs) = delete;
      AutoLock& operator=(const AutoLock &rhs) = delete;
    public:
      inline void release(void) 
      { 
#ifdef DEBUG_LEGION
        assert(held);
        assert(Internal::local_lock_list == this);
#endif
        local_lock.unlock(); 
        Internal::local_lock_list = previous;
        held = false; 
      }
      inline void reacquire(void)
      {
#ifdef DEBUG_LEGION
        assert(!held);
        assert(Internal::local_lock_list == previous);
#endif
#ifdef DEBUG_REENTRANT_LOCKS
        if (previous != NULL)
          previous->check_for_reentrant_locks(&local_lock);
#endif
        if (exclusive)
        {
          RtEvent ready = local_lock.wrlock();
          while (ready.exists())
          {
            ready.wait();
            ready = local_lock.wrlock();
          }
        }
        else
        {
          RtEvent ready = local_lock.rdlock();
          while (ready.exists())
          {
            ready.wait();
            ready = local_lock.rdlock();
          }
        }
        Internal::local_lock_list = this;
        held = true;
      }
    public:
      inline void advise_sleep_entry(Realm::UserEvent guard) const
      {
        if (held)
          local_lock.advise_sleep_entry(guard);
        if (previous != NULL)
          previous->advise_sleep_entry(guard);
      }
      inline void advise_sleep_exit(void) const
      {
        if (held)
          local_lock.advise_sleep_exit();
        if (previous != NULL)
          previous->advise_sleep_exit();
      }
#ifdef DEBUG_REENTRANT_LOCKS
      inline void check_for_reentrant_locks(LocalLock *to_acquire) const
      {
        assert(to_acquire != &local_lock);
        if (previous != NULL)
          previous->check_for_reentrant_locks(to_acquire);
      }
#endif
    protected:
      LocalLock &local_lock;
      AutoLock *const previous;
      const bool exclusive;
      bool held;
    };

    // AutoTryLock is an extension of AutoLock that supports try lock
    class AutoTryLock : public AutoLock {
    public:
      inline AutoTryLock(LocalLock &r, int mode = 0, bool excl = true)
        : AutoLock(mode, excl, r) 
      {
        if (exclusive)
          ready = local_lock.wrlock();
        else
          ready = local_lock.rdlock();
        held = !ready.exists();
        if (held)
          Internal::local_lock_list = this;
      }
      AutoTryLock(const AutoTryLock &rhs) = delete;
    public:
      AutoTryLock& operator=(const AutoTryLock &rhs) = delete;
    public:
      // Allow an easy test for whether we got the lock or not
      inline bool has_lock(void) const { return held; }
      inline RtEvent try_next(void) const { return ready; }
    protected:
      RtEvent ready;
    };
    
    // Special method that we need here for waiting on events

    //--------------------------------------------------------------------------
    inline void LgEvent::wait(void) const
    //--------------------------------------------------------------------------
    {
#ifdef DEBUG_LEGION_WAITS
      const int local_meta_task_id = Internal::meta_task_id;
      const long long start = Realm::Clock::current_time_in_microseconds();
#endif
      // Save the context locally
      Internal::TaskContext *local_ctx = Internal::implicit_context; 
      // Save the task provenance information
      UniqueID local_provenance = Internal::implicit_provenance;
#ifdef DEBUG_LEGION_CALLERS
      LgTaskID local_kind = Internal::implicit_task_kind;
      LgTaskID local_caller = Internal::implicit_task_caller;
#endif
      // Save whether we are in a registration callback
      unsigned local_callback = Internal::inside_registration_callback;
      // Save the reference tracker that we have
      ImplicitReferenceTracker *local_tracker = implicit_reference_tracker;
      Internal::implicit_reference_tracker = NULL;
      // Check to see if we have any local locks to notify
      if (Internal::local_lock_list != NULL)
      {
        // Make a copy of the local locks here
        AutoLock *local_lock_list_copy = Internal::local_lock_list;
        // Set this back to NULL until we are done waiting
        Internal::local_lock_list = NULL;
        // Make a user event and notify all the thread locks
        const Realm::UserEvent done = Realm::UserEvent::create_user_event();
        local_lock_list_copy->advise_sleep_entry(done);
        // Now we can do the wait
        if (!Processor::get_executing_processor().exists())
          Realm::Event::external_wait();
        else
          Realm::Event::wait();
        // When we wake up, notify that we are done and exited the wait
        local_lock_list_copy->advise_sleep_exit();
        // Trigger the user-event
        done.trigger();
        // Restore our local lock list
        Internal::local_lock_list = local_lock_list_copy; 
      }
      else // Just do the normal wait
      {
        if (!Processor::get_executing_processor().exists())
          Realm::Event::external_wait();
        else
          Realm::Event::wait();
      }
      // Write the context back
      Internal::implicit_context = local_ctx;
      // Write the provenance information back
      Internal::implicit_provenance = local_provenance;
#ifdef DEBUG_LEGION_CALLERS
      Internal::implicit_task_kind = local_kind;
      Internal::implicit_task_caller = local_caller;
#endif
      // Write the registration callback information back
      Internal::inside_registration_callback = local_callback;
#ifdef DEBUG_LEGION
      assert(Internal::implicit_reference_tracker == NULL);
#endif
      // Write the local reference tracker back
      Internal::implicit_reference_tracker = local_tracker;
#ifdef DEBUG_LEGION_WAITS
      Internal::meta_task_id = local_meta_task_id;
      const long long stop = Realm::Clock::current_time_in_microseconds();
      if (((stop - start) >= LIMIT) && (local_meta_task_id == BAD_TASK_ID))
        assert(false);
#endif
    }

    //--------------------------------------------------------------------------
    inline void LgEvent::wait_faultaware(bool &poisoned) const
    //--------------------------------------------------------------------------
    {
#ifdef DEBUG_LEGION_WAITS
      const int local_meta_task_id = Internal::meta_task_id;
      const long long start = Realm::Clock::current_time_in_microseconds();
#endif
      // Save the context locally
      Internal::TaskContext *local_ctx = Internal::implicit_context; 
      // Save the task provenance information
      UniqueID local_provenance = Internal::implicit_provenance;
#ifdef DEBUG_LEGION_CALLERS
      LgTaskID local_kind = Internal::implicit_task_kind;
      LgTaskID local_caller = Internal::implicit_task_caller;
#endif
      // Save whether we are in a registration callback
      unsigned local_callback = Internal::inside_registration_callback;
      // Save the reference tracker that we have
      ImplicitReferenceTracker *local_tracker = implicit_reference_tracker;
      Internal::implicit_reference_tracker = NULL;
      // Check to see if we have any local locks to notify
      if (Internal::local_lock_list != NULL)
      {
        // Make a copy of the local locks here
        AutoLock *local_lock_list_copy = Internal::local_lock_list;
        // Set this back to NULL until we are done waiting
        Internal::local_lock_list = NULL;
        // Make a user event and notify all the thread locks
        const Realm::UserEvent done = Realm::UserEvent::create_user_event();
        local_lock_list_copy->advise_sleep_entry(done);
        // Now we can do the wait
        if (!Processor::get_executing_processor().exists())
          Realm::Event::external_wait_faultaware(poisoned);
        else
          Realm::Event::wait_faultaware(poisoned);
        // When we wake up, notify that we are done and exited the wait
        local_lock_list_copy->advise_sleep_exit();
        // Trigger the user-event
        done.trigger();
        // Restore our local lock list
        Internal::local_lock_list = local_lock_list_copy; 
      }
      else // Just do the normal wait
      {
        if (!Processor::get_executing_processor().exists())
          Realm::Event::external_wait_faultaware(poisoned);
        else
          Realm::Event::wait_faultaware(poisoned);
      }
      // Write the context back
      Internal::implicit_context = local_ctx;
      // Write the provenance information back
      Internal::implicit_provenance = local_provenance;
#ifdef DEBUG_LEGION_CALLERS
      Internal::implicit_task_kind = local_kind;
      Internal::implicit_task_caller = local_caller;
#endif
      // Write the registration callback information back
      Internal::inside_registration_callback = local_callback;
#ifdef DEBUG_LEGION
      assert(Internal::implicit_reference_tracker == NULL);
#endif
      // Write the local reference tracker back
      Internal::implicit_reference_tracker = local_tracker;
#ifdef DEBUG_LEGION_WAITS
      Internal::meta_task_id = local_meta_task_id;
      const long long stop = Realm::Clock::current_time_in_microseconds();
      if (((stop - start) >= LIMIT) && (local_meta_task_id == BAD_TASK_ID))
        assert(false);
#endif
    }

  }; // namespace Internal 
  
  // A class for preventing serialization of Legion objects
  // which cannot be serialized
  template<typename T>
  class Unserializable {
  public:
    inline size_t legion_buffer_size(void);
    inline size_t legion_serialize(void *buffer);
    inline size_t legion_deserialize(const void *buffer);
  };

}; // Legion namespace

// now that we have things like LgEvent defined, we can include accessor.h to
// pick up ptr_t, which is used for compatibility-mode Coloring and friends
#include "legion/accessor.h"

namespace Legion {
  typedef LegionRuntime::Accessor::ByteOffset ByteOffset;

  typedef std::map<Color,ColoredPoints<ptr_t> > Coloring;
  typedef std::map<Color,Domain> DomainColoring;
  typedef std::map<Color,std::set<Domain> > MultiDomainColoring;
  typedef std::map<DomainPoint,ColoredPoints<ptr_t> > PointColoring;
  typedef std::map<DomainPoint,Domain> DomainPointColoring;
  typedef std::map<DomainPoint,std::set<Domain> > MultiDomainPointColoring;
};

#endif // __LEGION_TYPES_H__<|MERGE_RESOLUTION|>--- conflicted
+++ resolved
@@ -797,13 +797,9 @@
       DISTRIBUTED_VALID_ACQUIRE_RESPONSE,
       SEND_ATOMIC_RESERVATION_REQUEST,
       SEND_ATOMIC_RESERVATION_RESPONSE,
-<<<<<<< HEAD
-      SEND_CREATED_REGION_CONTEXTS,
-=======
       SEND_PADDED_RESERVATION_REQUEST,
       SEND_PADDED_RESERVATION_RESPONSE,
-      SEND_BACK_LOGICAL_STATE,
->>>>>>> cb7d433f
+      SEND_CREATED_REGION_CONTEXTS,
       SEND_MATERIALIZED_VIEW,
       SEND_FILL_VIEW,
       SEND_FILL_VIEW_VALUE,
@@ -1064,13 +1060,9 @@
         "Distributed Valid Acquire Response",                         \
         "Send Atomic Reservation Request",                            \
         "Send Atomic Reservation Response",                           \
-<<<<<<< HEAD
-        "Send Created Region Contexts",                               \
-=======
         "Send Padded Reservation Request",                            \
         "Send Padded Reservation Response",                           \
-        "Send Back Logical State",                                    \
->>>>>>> cb7d433f
+        "Send Created Region Contexts",                               \
         "Send Materialized View",                                     \
         "Send Fill View",                                             \
         "Send Fill View Value",                                       \
