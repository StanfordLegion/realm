/* Copyright 2020 Stanford University, NVIDIA Corporation
 *
 * Licensed under the Apache License, Version 2.0 (the "License");
 * you may not use this file except in compliance with the License.
 * You may obtain a copy of the License at
 *
 *     http://www.apache.org/licenses/LICENSE-2.0
 *
 * Unless required by applicable law or agreed to in writing, software
 * distributed under the License is distributed on an "AS IS" BASIS,
 * WITHOUT WARRANTIES OR CONDITIONS OF ANY KIND, either express or implied.
 * See the License for the specific language governing permissions and
 * limitations under the License.
 */

#ifndef __LEGION_TYPES_H__
#define __LEGION_TYPES_H__

/**
 * \file legion_types.h
 */

#include <stdio.h>
#include <stdlib.h>
#include <assert.h>
#include <string.h>
#include <stdint.h>
#include <limits.h>

#include <map>
#include <set>
#include <list>
#include <deque>
#include <vector>
#include <typeinfo>
#include <type_traits>

#include "legion/legion_config.h"
#include "legion/legion_template_help.h"

// Make sure we have the appropriate defines in place for including realm
#include "realm.h"
#include "realm/dynamic_templates.h"

// this may be set before including legion.h to eliminate deprecation warnings
//  for just the Legion API
#ifndef LEGION_DEPRECATED
#if __cplusplus >= 201402L
#define LEGION_DEPRECATED(x) [[deprecated(x)]]
#else
#define LEGION_DEPRECATED(x)
#endif
#endif

// If we're doing full LEGION_SPY then turn off event pruning
#ifdef LEGION_SPY
#ifndef LEGION_DISABLE_EVENT_PRUNING
#define LEGION_DISABLE_EVENT_PRUNING
#endif
#endif

// forward declarations from bitmask.h
template<typename T, unsigned int MAX,
         unsigned SHIFT, unsigned MASK> class BitMask;
template<typename T, unsigned int MAX,
         unsigned SHIFT, unsigned MASK> class TLBitMask;
#ifdef __SSE2__
template<unsigned int MAX> class SSEBitMask;
template<unsigned int MAX> class SSETLBitMask;
#endif
#ifdef __AVX__
template<unsigned int MAX> class AVXBitMask;
template<unsigned int MAX> class AVXTLBitMask;
#endif
#ifdef __ALTIVEC__
template<unsigned int MAX> class PPCBitMask;
template<unsigned int MAX> class PPCTLBitMask;
#endif
template<typename IT, typename DT, bool BIDIR> class IntegerSet;

namespace BindingLib { class Utility; } // BindingLib namespace

namespace Legion { 

  typedef ::legion_error_t LegionErrorType;
  typedef ::legion_privilege_mode_t PrivilegeMode;
  typedef ::legion_allocate_mode_t AllocateMode;
  typedef ::legion_coherence_property_t CoherenceProperty;
  typedef ::legion_region_flags_t RegionFlags;
  typedef ::legion_projection_type_t ProjectionType;
  typedef ::legion_partition_kind_t PartitionKind;
  typedef ::legion_external_resource_t ExternalResource;
  typedef ::legion_timing_measurement_t TimingMeasurement;
  typedef ::legion_dependence_type_t DependenceType;
  typedef ::legion_mappable_type_id_t MappableType;
  typedef ::legion_file_mode_t LegionFileMode;
  typedef ::legion_execution_constraint_t ExecutionConstraintKind;
  typedef ::legion_layout_constraint_t LayoutConstraintKind;
  typedef ::legion_equality_kind_t EqualityKind;
  typedef ::legion_dimension_kind_t DimensionKind;
  typedef ::legion_isa_kind_t ISAKind;
  typedef ::legion_resource_constraint_t ResourceKind;
  typedef ::legion_launch_constraint_t LaunchKind;
  typedef ::legion_specialized_constraint_t SpecializedKind;

  // Forward declarations for user level objects
  // legion.h
  class IndexSpace;
  template<int DIM, typename T> class IndexSpaceT;
  class IndexPartition;
  template<int DIM, typename T> class IndexPartitionT;
  class FieldSpace;
  class LogicalRegion;
  template<int DIM, typename T> class LogicalRegionT;
  class LogicalPartition;
  template<int DIM, typename T> class LogicalPartitionT;
  class IndexAllocator;
  class FieldAllocator;
  class TaskArgument;
  class ArgumentMap;
  class Lock;
  struct LockRequest;
  class Grant;
  class PhaseBarrier;
  struct RegionRequirement;
  struct OutputRequirement;
  struct IndexSpaceRequirement;
  struct FieldSpaceRequirement;
  struct TaskLauncher;
  struct IndexTaskLauncher;
  typedef IndexTaskLauncher IndexLauncher; // for backwards compatibility
  struct InlineLauncher;
  struct CopyLauncher;
  struct AcquireLauncher;
  struct ReleaseLauncher;
  struct FillLauncher;
  struct LayoutConstraintRegistrar;
  struct TaskVariantRegistrar;
  class Future;
  class FutureMap;
  class Predicate;
  class PhysicalRegion;
  class OutputRegion;
  template<PrivilegeMode,typename,int,typename,typename,bool> 
    class FieldAccessor;
  template<typename, bool, int, typename, typename, bool>
    class ReductionAccessor;
  template<typename, int,typename,typename,bool,bool,int>
    class MultiRegionAccessor;
  template<typename,int,typename,typename>
    class UnsafeFieldAccessor;
  namespace ArraySyntax {
    template<typename, PrivilegeMode> class AccessorRefHelper;
    template<typename> class AffineRefHelper;
  }
  class PieceIterator;
  template<int,typename>
  class PieceIteratorT;
  template<PrivilegeMode,typename,int,typename>
  class SpanIterator;
  class IndexIterator;
  template<typename T> struct ColoredPoints; 
  struct InputArgs;
  class ProjectionFunctor;
  class ShardingFunctor;
  class Task;
  class Copy;
  class InlineMapping;
  class Acquire;
  class Release;
  class Close;
  class Fill;
  class Partition;
  class MustEpoch;
  class Runtime;
  class LegionHandshake;
  class MPILegionHandshake;
  // For backwards compatibility
  typedef Runtime HighLevelRuntime;
  // Helper for saving instantiated template functions
  struct SerdezRedopFns;
  // Some typedefs for making things nicer for users with C++11 support
  template<typename FT, int N, typename T = ::legion_coord_t>
  using GenericAccessor = Realm::GenericAccessor<FT,N,T>;
  template<typename FT, int N, typename T = ::legion_coord_t>
  using AffineAccessor = Realm::AffineAccessor<FT,N,T>;
  template<typename FT, int N, typename T = ::legion_coord_t>
  using MultiAffineAccessor = Realm::MultiAffineAccessor<FT,N,T>;

  // Forward declarations for compiler level objects
  // legion.h
  class ColoringSerializer;
  class DomainColoringSerializer;

  // Forward declarations for wrapper tasks
  // legion.h
  class LegionTaskWrapper;
  class LegionSerialization;

  // Forward declarations for C wrapper objects
  // legion_c_util.h
  class TaskResult;
  class CObjectWrapper;

  // legion_domain.h
  class DomainPoint;
  class Domain;
  class IndexSpaceAllocator; 

  // legion_utilities.h
  class Serializer;
  class Deserializer;

  // legion_constraint.h
  class ISAConstraint;
  class ProcessorConstraint;
  class ResourceConstraint;
  class LaunchConstraint;
  class ColocationConstraint;
  class ExecutionConstraintSet;

  class SpecializedConstraint;
  class MemoryConstraint;
  class FieldConstraint;
  class OrderingConstraint;
  class SplittingConstraint;
  class DimensionConstraint;
  class AlignmentConstraint;
  class OffsetConstraint;
  class PointerConstraint;
  class LayoutConstraintSet;
  class TaskLayoutConstraintSet;

  namespace Mapping {
    class PhysicalInstance;
    class MapperEvent;
    class ProfilingRequestSet;
    class Mapper;
    class MapperRuntime;
    class DefaultMapper;
    class ShimMapper;
    class TestMapper;
    class DebugMapper;
    class ReplayMapper;

    // The following types are effectively overlaid on the Realm versions
    // to allow for Legion-specific profiling measurements
    enum ProfilingMeasurementID {
      PMID_LEGION_FIRST = Realm::PMID_REALM_LAST,
      PMID_RUNTIME_OVERHEAD,
    };
  };
  
  namespace Internal { 

    enum OpenState {
      NOT_OPEN                = 0,
      OPEN_READ_ONLY          = 1,
      OPEN_READ_WRITE         = 2, // unknown dirty information below
      OPEN_SINGLE_REDUCE      = 3, // only one open child with reductions below
      OPEN_MULTI_REDUCE       = 4, // multiple open children with same reduction
      // Only projection states below here
      OPEN_READ_ONLY_PROJ     = 5, // read-only projection
      OPEN_READ_WRITE_PROJ    = 6, // read-write projection
      OPEN_REDUCE_PROJ        = 7, // reduction-only projection
      OPEN_REDUCE_PROJ_DIRTY  = 8, // same as above but already open dirty 
    }; 

    // Internal reduction operators
    // Currently we don't use any, but 0 is reserved
    enum {
      REDOP_ID_AVAILABLE    = 1,
    }; 

    // Realm dependent partitioning kinds
    enum DepPartOpKind {
      DEP_PART_UNION = 0, // a single union
      DEP_PART_UNIONS = 1, // many parallel unions
      DEP_PART_UNION_REDUCTION = 2, // union reduction to a single space
      DEP_PART_INTERSECTION = 3, // a single intersection
      DEP_PART_INTERSECTIONS = 4, // many parallel intersections
      DEP_PART_INTERSECTION_REDUCTION = 5, // intersection reduction to a space
      DEP_PART_DIFFERENCE = 6, // a single difference
      DEP_PART_DIFFERENCES = 7, // many parallel differences
      DEP_PART_EQUAL = 8, // an equal partition operation
      DEP_PART_BY_FIELD = 9, // create a partition from a field
      DEP_PART_BY_IMAGE = 10, // create partition by image
      DEP_PART_BY_IMAGE_RANGE = 11, // create partition by image range
      DEP_PART_BY_PREIMAGE = 12, // create partition by preimage
      DEP_PART_BY_PREIMAGE_RANGE = 13, // create partition by preimage range
      DEP_PART_ASSOCIATION = 14, // create an association
      DEP_PART_WEIGHTS = 15, // create partition by weights
    };

    // Enumeration of Legion runtime tasks
    enum LgTaskID {
      LG_SCHEDULER_ID,
      LG_POST_END_ID,
      LG_DEFERRED_READY_TRIGGER_ID,
      LG_DEFERRED_EXECUTION_TRIGGER_ID,
      LG_DEFERRED_RESOLUTION_TRIGGER_ID,
      LG_DEFERRED_COMMIT_TRIGGER_ID,
      LG_DEFERRED_EXECUTE_ID,
      LG_DEFERRED_COMPLETE_ID,
      LG_DEFERRED_COMMIT_ID,
      LG_DEFERRED_COLLECT_ID,
      LG_PRE_PIPELINE_ID,
      LG_TRIGGER_DEPENDENCE_ID,
      LG_TRIGGER_COMPLETE_ID,
      LG_TRIGGER_OP_ID,
      LG_TRIGGER_TASK_ID,
      LG_DEFER_MAPPER_SCHEDULER_TASK_ID,
      LG_DEFERRED_RECYCLE_ID,
      LG_MUST_INDIV_ID,
      LG_MUST_INDEX_ID,
      LG_MUST_MAP_ID,
      LG_MUST_DIST_ID,
      LG_MUST_LAUNCH_ID,
      LG_DEFERRED_FUTURE_SET_ID,
      LG_DEFERRED_FUTURE_MAP_SET_ID,
      LG_RESOLVE_FUTURE_PRED_ID,
      LG_CONTRIBUTE_COLLECTIVE_ID,
      LG_FUTURE_CALLBACK_TASK_ID,
      LG_TOP_FINISH_TASK_ID,
      LG_MAPPER_TASK_ID,
      LG_DISJOINTNESS_TASK_ID,
      LG_DEFER_PHYSICAL_REGISTRATION_TASK_ID,
      LG_PART_INDEPENDENCE_TASK_ID,
      LG_SPACE_INDEPENDENCE_TASK_ID,
      LG_POST_DECREMENT_TASK_ID,
      LG_ISSUE_FRAME_TASK_ID,
      LG_MAPPER_CONTINUATION_TASK_ID,
      LG_TASK_IMPL_SEMANTIC_INFO_REQ_TASK_ID,
      LG_INDEX_SPACE_SEMANTIC_INFO_REQ_TASK_ID,
      LG_INDEX_PART_SEMANTIC_INFO_REQ_TASK_ID,
      LG_FIELD_SPACE_SEMANTIC_INFO_REQ_TASK_ID,
      LG_FIELD_SEMANTIC_INFO_REQ_TASK_ID,
      LG_DEFER_FIELD_INFOS_TASK_ID,
      LG_REGION_SEMANTIC_INFO_REQ_TASK_ID,
      LG_PARTITION_SEMANTIC_INFO_REQ_TASK_ID,
      LG_INDEX_SPACE_DEFER_CHILD_TASK_ID,
      LG_INDEX_PART_DEFER_CHILD_TASK_ID,
      LG_SELECT_TUNABLE_TASK_ID,
      LG_DEFERRED_ENQUEUE_OP_ID,
      LG_DEFERRED_ENQUEUE_TASK_ID,
      LG_DEFER_MAPPER_MESSAGE_TASK_ID,
      LG_REMOTE_VIEW_CREATION_TASK_ID,
      LG_DEFER_DISTRIBUTE_TASK_ID,
      LG_DEFER_PERFORM_MAPPING_TASK_ID,
      LG_DEFER_LAUNCH_TASK_ID,
      LG_MISSPECULATE_TASK_ID,
      LG_DEFER_FIND_COPY_PRE_TASK_ID,
      LG_DEFER_MATERIALIZED_VIEW_TASK_ID,
      LG_DEFER_REDUCTION_VIEW_TASK_ID,
      LG_DEFER_PHI_VIEW_REF_TASK_ID,
      LG_DEFER_PHI_VIEW_REGISTRATION_TASK_ID,
      LG_CONTROL_REP_LAUNCH_TASK_ID,
      LG_CONTROL_REP_DELETE_TASK_ID,
      LG_RECLAIM_FUTURE_MAP_TASK_ID,
      LG_DEFER_COMPOSITE_COPY_TASK_ID,
      LG_TIGHTEN_INDEX_SPACE_TASK_ID,
      LG_REMOTE_PHYSICAL_REQUEST_TASK_ID,
      LG_REMOTE_PHYSICAL_RESPONSE_TASK_ID,
      LG_REPLAY_SLICE_ID,
      LG_DELETE_TEMPLATE_ID,
      LG_REFINEMENT_TASK_ID,
      LG_REMOTE_REF_TASK_ID,
      LG_DEFER_RAY_TRACE_TASK_ID,
      LG_DEFER_RAY_TRACE_FINISH_TASK_ID,
      LG_DEFER_SUBSET_REQUEST_TASK_ID,
      LG_DEFER_MAKE_OWNER_TASK_ID,
      LG_DEFER_MERGE_OR_FORWARD_TASK_ID,
      LG_DEFER_EQ_RESPONSE_TASK_ID,
      LG_DEFER_REMOVE_EQ_REF_TASK_ID,
      LG_DEFER_REMOTE_REF_UPDATE_TASK_ID,
      LG_COPY_FILL_AGGREGATION_TASK_ID,
      LG_COPY_FILL_DELETION_TASK_ID,
      LG_FINALIZE_EQ_SETS_TASK_ID,
      LG_DEFERRED_COPY_ACROSS_TASK_ID,
      LG_DEFER_REMOTE_OP_DELETION_TASK_ID,
      LG_DEFER_REMOTE_INSTANCE_TASK_ID,
      LG_DEFER_REMOTE_REDUCTION_TASK_ID,
      LG_DEFER_REMOTE_UPDATE_TASK_ID,
      LG_DEFER_REMOTE_ACQUIRE_TASK_ID,
      LG_DEFER_REMOTE_RELEASE_TASK_ID,
      LG_DEFER_REMOTE_COPIES_ACROSS_TASK_ID,
      LG_DEFER_REMOTE_OVERWRITE_TASK_ID,
      LG_DEFER_REMOTE_FILTER_TASK_ID,
      LG_DEFER_PERFORM_TRAVERSAL_TASK_ID,
      LG_DEFER_PERFORM_REMOTE_TASK_ID,
      LG_DEFER_PERFORM_UPDATE_TASK_ID,
      LG_DEFER_PERFORM_OUTPUT_TASK_ID,
      LG_DEFER_INDIVIDUAL_MANAGER_TASK_ID,
      LG_DEFER_DELETE_INDIVIDUAL_MANAGER_TASK_ID,
      LG_DEFER_COLLECTIVE_MANAGER_TASK_ID,
      LG_DEFER_VERIFY_PARTITION_TASK_ID,
      LG_DEFER_RELEASE_ACQUIRED_TASK_ID,
      LG_FREE_EAGER_INSTANCE_TASK_ID,
      LG_MALLOC_INSTANCE_TASK_ID,
      LG_FREE_INSTANCE_TASK_ID,
      LG_DEFER_CONSENSUS_MATCH_TASK_ID,
      LG_YIELD_TASK_ID,
      LG_DEFER_TRACE_UPDATE_TASK_ID,
      LG_FIANLIZE_OUTPUT_ID,
      // this marks the beginning of task IDs tracked by the shutdown algorithm
      LG_BEGIN_SHUTDOWN_TASK_IDS,
      LG_RETRY_SHUTDOWN_TASK_ID = LG_BEGIN_SHUTDOWN_TASK_IDS,
      // Message ID goes at the end so we can append additional 
      // message IDs here for the profiler and separate meta-tasks
      LG_MESSAGE_ID,
      LG_LAST_TASK_ID, // This one should always be last
    };  

    // Make this a macro so we can keep it close to 
    // declaration of the task IDs themselves
#define LG_TASK_DESCRIPTIONS(name)                               \
      const char *name[LG_LAST_TASK_ID] = {                      \
        "Scheduler",                                              \
        "Post-Task Execution",                                    \
        "Deferred Ready Trigger",                                 \
        "Deferred Execution Trigger",                             \
        "Deferred Resolution Trigger",                            \
        "Deferred Commit Trigger",                                \
        "Deferred Execute",                                       \
        "Deferred Complete",                                      \
        "Deferred Commit",                                        \
        "Garbage Collection",                                     \
        "Prepipeline Stage",                                      \
        "Logical Dependence Analysis",                            \
        "Trigger Complete",                                       \
        "Operation Physical Dependence Analysis",                 \
        "Task Physical Dependence Analysis",                      \
        "Defer Mapper Scheduler",                                 \
        "Deferred Recycle",                                       \
        "Must Individual Task Dependence Analysis",               \
        "Must Index Task Dependence Analysis",                    \
        "Must Task Physical Dependence Analysis",                 \
        "Must Task Distribution",                                 \
        "Must Task Launch",                                       \
        "Deferred Future Set",                                    \
        "Deferred Future Map Set",                                \
        "Resolve Future Predicate",                               \
        "Contribute Collective",                                  \
        "Future Callback",                                        \
        "Top Finish",                                             \
        "Mapper Task",                                            \
        "Disjointness Test",                                      \
        "Defer Physical Registration",                            \
        "Partition Independence Test",                            \
        "Index Space Independence Test",                          \
        "Post Decrement Task",                                    \
        "Issue Frame",                                            \
        "Mapper Continuation",                                    \
        "Task Impl Semantic Request",                             \
        "Index Space Semantic Request",                           \
        "Index Partition Semantic Request",                       \
        "Field Space Semantic Request",                           \
        "Field Semantic Request",                                 \
        "Defer Field Infos Request",                              \
        "Region Semantic Request",                                \
        "Partition Semantic Request",                             \
        "Defer Index Space Child Request",                        \
        "Defer Index Partition Child Request",                    \
        "Select Tunable",                                         \
        "Deferred Enqueue Op",                                    \
        "Deferred Enqueue Task",                                  \
        "Deferred Mapper Message",                                \
        "Remote View Creation",                                   \
        "Defer Task Distribution",                                \
        "Defer Task Perform Mapping",                             \
        "Defer Task Launch",                                      \
        "Handle Mapping Misspeculation",                          \
        "Defer Find Copy Preconditions",                          \
        "Defer Materialized View Registration",                   \
        "Defer Reduction View Registration",                      \
        "Defer Phi View Reference",                               \
        "Defer Phi View Registration",                            \
        "Control Replication Launch",                             \
        "Control Replciation Delete",                             \
        "Reclaim Future Map",                                     \
        "Defer Composite Copy",                                   \
        "Tighten Index Space",                                    \
        "Remote Physical Context Request",                        \
        "Remote Physical Context Response",                       \
        "Replay Physical Trace",                                  \
        "Delete Physical Template",                               \
        "Refinement",                                             \
        "Remove Remote References",                               \
        "Defer Ray Trace",                                        \
        "Defer Ray Trace Finish",                                 \
        "Defer Subset Request",                                   \
        "Defer Make Owner",                                       \
        "Defer Merge or Forward",                                 \
        "Defer Equivalence Set Response",                         \
        "Defer Remove Equivalence Set Expression References",     \
        "Defer Remote Reference Update",                          \
        "Copy Fill Aggregation",                                  \
        "Copy Fill Deletion",                                     \
        "Finalize Equivalence Sets",                              \
        "Deferred Copy Across",                                   \
        "Defer Remote Op Deletion",                               \
        "Defer Remote Instance Request",                          \
        "Defer Remote Reduction Request",                         \
        "Defer Remote Update Equivalence Set",                    \
        "Defer Remote Acquire",                                   \
        "Defer Remote Release",                                   \
        "Defer Remote Copy Across",                               \
        "Defer Remote Overwrite Equivalence Set",                 \
        "Defer Remote Filter Equivalence Set",                    \
        "Defer Physical Analysis Traversal Stage",                \
        "Defer Physical Analysis Remote Stage",                   \
        "Defer Physical Analysis Update Stage",                   \
        "Defer Physical Analysis Output Stage",                   \
        "Defer Instance Manager Registration",                    \
        "Defer Reduction Manager Registration",                   \
        "Defer Verify Partition",                                 \
        "Defer Release Acquired Instances",                       \
        "Free Eager Instance",                                    \
        "Malloc Instance",                                        \
        "Free Instance",                                          \
        "Defer Consensus Match",                                  \
        "Yield",                                                  \
        "Defer Trace Update",                                     \
        "Finalize Output Region Instance",                        \
        "Retry Shutdown",                                         \
        "Remote Message",                                         \
      };

    enum MappingCallKind {
      GET_MAPPER_NAME_CALL,
      GET_MAPER_SYNC_MODEL_CALL,
      SELECT_TASK_OPTIONS_CALL,
      PREMAP_TASK_CALL,
      SLICE_TASK_CALL,
      MAP_TASK_CALL,
      MAP_REPLICATE_TASK_CALL,
      SELECT_VARIANT_CALL,
      POSTMAP_TASK_CALL,
      TASK_SELECT_SOURCES_CALL,
      TASK_SPECULATE_CALL,
      TASK_REPORT_PROFILING_CALL,
      TASK_SELECT_SHARDING_FUNCTOR_CALL,
      MAP_INLINE_CALL,
      INLINE_SELECT_SOURCES_CALL,
      INLINE_REPORT_PROFILING_CALL,
      MAP_COPY_CALL,
      COPY_SELECT_SOURCES_CALL,
      COPY_SPECULATE_CALL,
      COPY_REPORT_PROFILING_CALL,
      COPY_SELECT_SHARDING_FUNCTOR_CALL,
      CLOSE_SELECT_SOURCES_CALL,
      CLOSE_REPORT_PROFILING_CALL,
      CLOSE_SELECT_SHARDING_FUNCTOR_CALL,
      MAP_ACQUIRE_CALL,
      ACQUIRE_SPECULATE_CALL,
      ACQUIRE_REPORT_PROFILING_CALL,
      ACQUIRE_SELECT_SHARDING_FUNCTOR_CALL,
      MAP_RELEASE_CALL,
      RELEASE_SELECT_SOURCES_CALL,
      RELEASE_SPECULATE_CALL,
      RELEASE_REPORT_PROFILING_CALL,
      RELEASE_SELECT_SHARDING_FUNCTOR_CALL,
      SELECT_PARTITION_PROJECTION_CALL,
      MAP_PARTITION_CALL,
      PARTITION_SELECT_SOURCES_CALL,
      PARTITION_REPORT_PROFILING_CALL,
      PARTITION_SELECT_SHARDING_FUNCTOR_CALL,
      FILL_SELECT_SHARDING_FUNCTOR_CALL,
      CONFIGURE_CONTEXT_CALL,
      SELECT_TUNABLE_VALUE_CALL,
      MUST_EPOCH_SELECT_SHARDING_FUNCTOR_CALL,
      MAP_MUST_EPOCH_CALL,
      MAP_DATAFLOW_GRAPH_CALL,
      MEMOIZE_OPERATION_CALL,
      SELECT_TASKS_TO_MAP_CALL,
      SELECT_STEAL_TARGETS_CALL,
      PERMIT_STEAL_REQUEST_CALL,
      HANDLE_MESSAGE_CALL,
      HANDLE_TASK_RESULT_CALL,
      APPLICATION_MAPPER_CALL,
      LAST_MAPPER_CALL,
    };

#define MAPPER_CALL_NAMES(name)                     \
    const char *name[LAST_MAPPER_CALL] = {          \
      "get_mapper_name",                            \
      "get_mapper_sync_model",                      \
      "select_task_options",                        \
      "premap_task",                                \
      "slice_task",                                 \
      "map_task",                                   \
      "map_replicate_task",                         \
      "select_task_variant",                        \
      "postmap_task",                               \
      "select_task_sources",                        \
      "speculate (for task)",                       \
      "report profiling (for task)",                \
      "select sharding functor (for task)",         \
      "map_inline",                                 \
      "select_inline_sources",                      \
      "report profiling (for inline)",              \
      "map_copy",                                   \
      "select_copy_sources",                        \
      "speculate (for copy)",                       \
      "report_profiling (for copy)",                \
      "select sharding functor (for copy)",         \
      "select_close_sources",                       \
      "report_profiling (for close)",               \
      "select sharding functor (for close)",        \
      "map_acquire",                                \
      "speculate (for acquire)",                    \
      "report_profiling (for acquire)",             \
      "select sharding functor (for acquire)",      \
      "map_release",                                \
      "select_release_sources",                     \
      "speculate (for release)",                    \
      "report_profiling (for release)",             \
      "select sharding functor (for release)",      \
      "select partition projection",                \
      "map_partition",                              \
      "select_partition_sources",                   \
      "report_profiling (for partition)",           \
      "select sharding functor (for partition)",    \
      "select sharding functor (for fill)",         \
      "configure_context",                          \
      "select_tunable_value",                       \
      "select sharding functor (for must epoch)",   \
      "map_must_epoch",                             \
      "map_dataflow_graph",                         \
      "memoize_operation",                          \
      "select_tasks_to_map",                        \
      "select_steal_targets",                       \
      "permit_steal_request",                       \
      "handle_message",                             \
      "handle_task_result",                         \
      "application mapper call",                    \
    }

    // Methodology for assigning priorities to meta-tasks:
    // Minimum and low priority are for things like profiling
    // that we don't want to interfere with normal execution.
    // Resource priority is reserved for tasks that have been 
    // granted resources like reservations. Running priority
    // is the highest and guarantees that we drain out any 
    // previously running tasks over starting new ones. The rest
    // of the priorities are classified as either 'throughput'
    // or 'latency' sensitive. Under each of these two major
    // categories there are four sub-priorities:
    //  - work: general work to be done
    //  - deferred: work that was already scheduled but 
    //              for which a continuation had to be 
    //              made so we don't want to wait behind
    //              work that hasn't started yet
    //  - messsage: a message from a remote node that we
    //              should handle sooner than our own
    //              work since work on the other node is
    //              blocked waiting on our response
    //  - response: a response message from a remote node
    //              that we should handle to unblock work
    //              on our own node
    enum LgPriority {
      LG_MIN_PRIORITY = INT_MIN,
      LG_LOW_PRIORITY = -1,
      // Throughput priorities
      LG_THROUGHPUT_WORK_PRIORITY = 0,
      LG_THROUGHPUT_DEFERRED_PRIORITY = 1,
      LG_THROUGHPUT_MESSAGE_PRIORITY = 2,
      LG_THROUGHPUT_RESPONSE_PRIORITY = 3,
      // Latency priorities
      LG_LATENCY_WORK_PRIORITY = 4,
      LG_LATENCY_DEFERRED_PRIORITY = 5,
      LG_LATENCY_MESSAGE_PRIORITY = 6,
      LG_LATENCY_RESPONSE_PRIORITY = 7,
      // Resource priorities
      LG_RESOURCE_PRIORITY = 8,
      // Running priorities
      LG_RUNNING_PRIORITY = 9,
    };

    enum VirtualChannelKind {
      // The default and work virtual channels are unordered
      DEFAULT_VIRTUAL_CHANNEL = 0, // latency priority
      THROUGHPUT_VIRTUAL_CHANNEL = 1, // throughput priority
      // All the rest of these are ordered (latency-priority) channels
      MAPPER_VIRTUAL_CHANNEL = 1, 
      TASK_VIRTUAL_CHANNEL = 2,
      INDEX_SPACE_VIRTUAL_CHANNEL = 3,
      FIELD_SPACE_VIRTUAL_CHANNEL = 4,
      LOGICAL_TREE_VIRTUAL_CHANNEL = 5,
      REFERENCE_VIRTUAL_CHANNEL = 6,
      UPDATE_VIRTUAL_CHANNEL = 7, // deferred-priority
      SUBSET_VIRTUAL_CHANNEL = 8,
      CONTEXT_VIRTUAL_CHANNEL = 9,
      LAYOUT_CONSTRAINT_VIRTUAL_CHANNEL = 10,
      EXPRESSION_VIRTUAL_CHANNEL = 11,
      MIGRATION_VIRTUAL_CHANNEL = 12,
      TRACING_VIRTUAL_CHANNEL = 13,
      MAX_NUM_VIRTUAL_CHANNELS = 14, // this one must be last
    };

    enum MessageKind {
      TASK_MESSAGE,
      STEAL_MESSAGE,
      ADVERTISEMENT_MESSAGE,
      SEND_REGISTRATION_CALLBACK,
      SEND_REMOTE_TASK_REPLAY,
      SEND_REMOTE_TASK_PROFILING_RESPONSE,
      SEND_SHARED_OWNERSHIP,
      SEND_INDEX_SPACE_NODE,
      SEND_INDEX_SPACE_REQUEST,
      SEND_INDEX_SPACE_RETURN,
      SEND_INDEX_SPACE_SET,
      SEND_INDEX_SPACE_CHILD_REQUEST,
      SEND_INDEX_SPACE_CHILD_RESPONSE,
      SEND_INDEX_SPACE_COLORS_REQUEST,
      SEND_INDEX_SPACE_COLORS_RESPONSE,
      SEND_INDEX_SPACE_REMOTE_EXPRESSION_REQUEST,
      SEND_INDEX_SPACE_REMOTE_EXPRESSION_RESPONSE,
      SEND_INDEX_SPACE_REMOTE_EXPRESSION_INVALIDATION,
      SEND_INDEX_SPACE_GENERATE_COLOR_REQUEST,
      SEND_INDEX_SPACE_GENERATE_COLOR_RESPONSE,
      SEND_INDEX_SPACE_RELEASE_COLOR,
      SEND_INDEX_PARTITION_NOTIFICATION,
      SEND_INDEX_PARTITION_NODE,
      SEND_INDEX_PARTITION_REQUEST,
      SEND_INDEX_PARTITION_RETURN,
      SEND_INDEX_PARTITION_CHILD_REQUEST,
      SEND_INDEX_PARTITION_CHILD_RESPONSE,
      SEND_INDEX_PARTITION_DISJOINT_UPDATE,
      SEND_FIELD_SPACE_NODE,
      SEND_FIELD_SPACE_REQUEST,
      SEND_FIELD_SPACE_RETURN,
      SEND_FIELD_SPACE_ALLOCATOR_REQUEST,
      SEND_FIELD_SPACE_ALLOCATOR_RESPONSE,
      SEND_FIELD_SPACE_ALLOCATOR_INVALIDATION,
      SEND_FIELD_SPACE_ALLOCATOR_FLUSH,
      SEND_FIELD_SPACE_ALLOCATOR_FREE,
      SEND_FIELD_SPACE_INFOS_REQUEST,
      SEND_FIELD_SPACE_INFOS_RESPONSE,
      SEND_FIELD_ALLOC_REQUEST,
      SEND_FIELD_SIZE_UPDATE,
      SEND_FIELD_FREE,
      SEND_FIELD_FREE_INDEXES,
      SEND_FIELD_SPACE_LAYOUT_INVALIDATION,
      SEND_LOCAL_FIELD_ALLOC_REQUEST,
      SEND_LOCAL_FIELD_ALLOC_RESPONSE,
      SEND_LOCAL_FIELD_FREE,
      SEND_LOCAL_FIELD_UPDATE,
      SEND_TOP_LEVEL_REGION_REQUEST,
      SEND_TOP_LEVEL_REGION_RETURN,
      SEND_LOGICAL_REGION_NODE,
      INDEX_SPACE_DESTRUCTION_MESSAGE,
      INDEX_PARTITION_DESTRUCTION_MESSAGE,
      FIELD_SPACE_DESTRUCTION_MESSAGE,
      LOGICAL_REGION_DESTRUCTION_MESSAGE,
      INDIVIDUAL_REMOTE_COMPLETE,
      INDIVIDUAL_REMOTE_COMMIT,
      SLICE_REMOTE_MAPPED,
      SLICE_REMOTE_COMPLETE,
      SLICE_REMOTE_COMMIT,
      SLICE_FIND_INTRA_DEP,
      SLICE_RECORD_INTRA_DEP,
      SLICE_COLLECTIVE_REQUEST,
      SLICE_COLLECTIVE_RESPONSE,
      DISTRIBUTED_REMOTE_REGISTRATION,
      DISTRIBUTED_VALID_UPDATE,
      DISTRIBUTED_GC_UPDATE,
      DISTRIBUTED_CREATE_ADD,
      DISTRIBUTED_CREATE_REMOVE,
      DISTRIBUTED_UNREGISTER,
      SEND_ATOMIC_RESERVATION_REQUEST,
      SEND_ATOMIC_RESERVATION_RESPONSE,
      SEND_BACK_LOGICAL_STATE,
      SEND_MATERIALIZED_VIEW,
      SEND_FILL_VIEW,
      SEND_PHI_VIEW,
      SEND_SHARDED_VIEW,
      SEND_REDUCTION_VIEW,
      SEND_INSTANCE_MANAGER,
      SEND_MANAGER_UPDATE,
      SEND_COLLECTIVE_MANAGER,
      SEND_COLLECTIVE_MESSAGE,
      SEND_CREATE_SHADOW_REQUEST,
      SEND_CREATE_SHADOW_RESPONSE,
      SEND_CREATE_TOP_VIEW_REQUEST,
      SEND_CREATE_TOP_VIEW_RESPONSE,
      SEND_VIEW_REQUEST,
      SEND_VIEW_REGISTER_USER,
      SEND_VIEW_FIND_COPY_PRE_REQUEST,
      SEND_VIEW_FIND_COPY_PRE_RESPONSE,
      SEND_VIEW_ADD_COPY_USER,
      SEND_VIEW_REPLICATION_REQUEST,
      SEND_VIEW_REPLICATION_RESPONSE,
      SEND_VIEW_REPLICATION_REMOVAL,
      SEND_MANAGER_REQUEST,
      SEND_FUTURE_RESULT,
      SEND_FUTURE_SUBSCRIPTION,
      SEND_FUTURE_NOTIFICATION,
      SEND_FUTURE_BROADCAST,
      SEND_FUTURE_MAP_REQUEST,
      SEND_FUTURE_MAP_RESPONSE,
      SEND_REPL_FUTURE_MAP_REQUEST,
      SEND_REPL_FUTURE_MAP_RESPONSE,
      SEND_REPL_TOP_VIEW_REQUEST,
      SEND_REPL_TOP_VIEW_RESPONSE,
      SEND_REPL_EQ_REQUEST,
      SEND_REPL_EQ_RESPONSE,
      SEND_REPL_INTRA_SPACE_DEP,
      SEND_REPL_RESOURCE_UPDATE,
      SEND_REPL_TRACE_EVENT_REQUEST,
      SEND_REPL_TRACE_EVENT_RESPONSE,
      SEND_REPL_TRACE_UPDATE,
      SEND_REPL_IMPLICIT_REQUEST,
      SEND_REPL_IMPLICIT_RESPONSE,
      SEND_MAPPER_MESSAGE,
      SEND_MAPPER_BROADCAST,
      SEND_TASK_IMPL_SEMANTIC_REQ,
      SEND_INDEX_SPACE_SEMANTIC_REQ,
      SEND_INDEX_PARTITION_SEMANTIC_REQ,
      SEND_FIELD_SPACE_SEMANTIC_REQ,
      SEND_FIELD_SEMANTIC_REQ,
      SEND_LOGICAL_REGION_SEMANTIC_REQ,
      SEND_LOGICAL_PARTITION_SEMANTIC_REQ,
      SEND_TASK_IMPL_SEMANTIC_INFO,
      SEND_INDEX_SPACE_SEMANTIC_INFO,
      SEND_INDEX_PARTITION_SEMANTIC_INFO,
      SEND_FIELD_SPACE_SEMANTIC_INFO,
      SEND_FIELD_SEMANTIC_INFO,
      SEND_LOGICAL_REGION_SEMANTIC_INFO,
      SEND_LOGICAL_PARTITION_SEMANTIC_INFO,
      SEND_REMOTE_CONTEXT_REQUEST,
      SEND_REMOTE_CONTEXT_RESPONSE,
      SEND_REMOTE_CONTEXT_RELEASE,
      SEND_REMOTE_CONTEXT_FREE,
      SEND_REMOTE_CONTEXT_PHYSICAL_REQUEST,
      SEND_REMOTE_CONTEXT_PHYSICAL_RESPONSE,
      SEND_COMPUTE_EQUIVALENCE_SETS_REQUEST,
      SEND_EQUIVALENCE_SET_REQUEST,
      SEND_EQUIVALENCE_SET_RESPONSE,
      SEND_EQUIVALENCE_SET_SUBSET_REQUEST,
      SEND_EQUIVALENCE_SET_SUBSET_RESPONSE,
      SEND_EQUIVALENCE_SET_SUBSET_UPDATE,
      SEND_EQUIVALENCE_SET_RAY_TRACE_REQUEST,
      SEND_EQUIVALENCE_SET_RAY_TRACE_RESPONSE,
      SEND_EQUIVALENCE_SET_MIGRATION,
      SEND_EQUIVALENCE_SET_OWNER_UPDATE,
      SEND_EQUIVALENCE_SET_REMOTE_REFINEMENT,
      SEND_EQUIVALENCE_SET_REMOTE_REQUEST_INSTANCES,
      SEND_EQUIVALENCE_SET_REMOTE_REQUEST_INVALID,
      SEND_EQUIVALENCE_SET_REMOTE_UPDATES,
      SEND_EQUIVALENCE_SET_REMOTE_ACQUIRES,
      SEND_EQUIVALENCE_SET_REMOTE_RELEASES,
      SEND_EQUIVALENCE_SET_REMOTE_COPIES_ACROSS,
      SEND_EQUIVALENCE_SET_REMOTE_OVERWRITES,
      SEND_EQUIVALENCE_SET_REMOTE_FILTERS,
      SEND_EQUIVALENCE_SET_REMOTE_INSTANCES,
      SEND_EQUIVALENCE_SET_STALE_UPDATE,
      SEND_INSTANCE_REQUEST,
      SEND_INSTANCE_RESPONSE,
      SEND_EXTERNAL_CREATE_REQUEST,
      SEND_EXTERNAL_CREATE_RESPONSE,
      SEND_EXTERNAL_ATTACH,
      SEND_EXTERNAL_DETACH,
      SEND_GC_PRIORITY_UPDATE,
      SEND_NEVER_GC_RESPONSE,
      SEND_ACQUIRE_REQUEST,
      SEND_ACQUIRE_RESPONSE,
      SEND_VARIANT_BROADCAST,
      SEND_CONSTRAINT_REQUEST,
      SEND_CONSTRAINT_RESPONSE,
      SEND_CONSTRAINT_RELEASE,
      SEND_TOP_LEVEL_TASK_REQUEST,
      SEND_TOP_LEVEL_TASK_COMPLETE,
      SEND_MPI_RANK_EXCHANGE,
      SEND_REPLICATE_LAUNCH,
      SEND_REPLICATE_DELETE,
      SEND_REPLICATE_POST_MAPPED,
      SEND_REPLICATE_POST_EXECUTION,
      SEND_REPLICATE_TRIGGER_COMPLETE,
      SEND_REPLICATE_TRIGGER_COMMIT,
      SEND_CONTROL_REPLICATE_COLLECTIVE_MESSAGE,
      SEND_LIBRARY_MAPPER_REQUEST,
      SEND_LIBRARY_MAPPER_RESPONSE,
      SEND_LIBRARY_TRACE_REQUEST,
      SEND_LIBRARY_TRACE_RESPONSE,
      SEND_LIBRARY_PROJECTION_REQUEST,
      SEND_LIBRARY_PROJECTION_RESPONSE,
      SEND_LIBRARY_SHARDING_REQUEST,
      SEND_LIBRARY_SHARDING_RESPONSE,
      SEND_LIBRARY_TASK_REQUEST,
      SEND_LIBRARY_TASK_RESPONSE,
      SEND_LIBRARY_REDOP_REQUEST,
      SEND_LIBRARY_REDOP_RESPONSE,
      SEND_LIBRARY_SERDEZ_REQUEST,
      SEND_LIBRARY_SERDEZ_RESPONSE,
      SEND_REMOTE_OP_REPORT_UNINIT,
      SEND_REMOTE_OP_PROFILING_COUNT_UPDATE,
      SEND_REMOTE_TRACE_UPDATE,
      SEND_REMOTE_TRACE_RESPONSE,
      SEND_REMOTE_TRACE_EQ_REQUEST,
      SEND_REMOTE_TRACE_EQ_RESPONSE,
      SEND_SHUTDOWN_NOTIFICATION,
      SEND_SHUTDOWN_RESPONSE,
      LAST_SEND_KIND, // This one must be last
    };

#define LG_MESSAGE_DESCRIPTIONS(name)                                 \
      const char *name[LAST_SEND_KIND] = {                            \
        "Task Message",                                               \
        "Steal Message",                                              \
        "Advertisement Message",                                      \
        "Send Registration Callback",                                 \
        "Send Remote Task Replay",                                    \
        "Send Remote Task Profiling Response",                        \
        "Send Shared Ownership",                                      \
        "Send Index Space Node",                                      \
        "Send Index Space Request",                                   \
        "Send Index Space Return",                                    \
        "Send Index Space Set",                                       \
        "Send Index Space Child Request",                             \
        "Send Index Space Child Response",                            \
        "Send Index Space Colors Request",                            \
        "Send Index Space Colors Response",                           \
        "Send Index Space Remote Expression Request",                 \
        "Send Index Space Remote Expression Response",                \
        "Send Index Space Remote Expression Invalidation",            \
        "Send Index Space Generate Color Request",                    \
        "Send Index Space Generate Color Response",                   \
        "Send Index Space Release Color",                             \
        "Send Index Partition Notification",                          \
        "Send Index Partition Node",                                  \
        "Send Index Partition Request",                               \
        "Send Index Partition Return",                                \
        "Send Index Partition Child Request",                         \
        "Send Index Partition Child Response",                        \
        "Send Index Partition Disjoint Update",                       \
        "Send Field Space Node",                                      \
        "Send Field Space Request",                                   \
        "Send Field Space Return",                                    \
        "Send Field Space Allocator Request",                         \
        "Send Field Space Allocator Response",                        \
        "Send Field Space Allocator Invalidation",                    \
        "Send Field Space Allocator Flush",                           \
        "Send Field Space Allocator Free",                            \
        "Send Field Space Infos Request",                             \
        "Send Field Space Infos Response",                            \
        "Send Field Alloc Request",                                   \
        "Send Field Size Update",                                     \
        "Send Field Free",                                            \
        "Send Field Free Indexes",                                    \
        "Send Field Space Layout Invalidation",                       \
        "Send Local Field Alloc Request",                             \
        "Send Local Field Alloc Response",                            \
        "Send Local Field Free",                                      \
        "Send Local Field Update",                                    \
        "Send Top Level Region Request",                              \
        "Send Top Level Region Return",                               \
        "Send Logical Region Node",                                   \
        "Index Space Destruction",                                    \
        "Index Partition Destruction",                                \
        "Field Space Destruction",                                    \
        "Logical Region Destruction",                                 \
        "Individual Remote Complete",                                 \
        "Individual Remote Commit",                                   \
        "Slice Remote Mapped",                                        \
        "Slice Remote Complete",                                      \
        "Slice Remote Commit",                                        \
        "Slice Find Intra-Space Dependence",                          \
        "Slice Record Intra-Space Dependence",                        \
        "Slice Collective Instance Request",                          \
        "Slice Collective Instance Response",                         \
        "Distributed Remote Registration",                            \
        "Distributed Valid Update",                                   \
        "Distributed GC Update",                                      \
        "Distributed Create Add",                                     \
        "Distributed Create Remove",                                  \
        "Distributed Unregister",                                     \
        "Send Atomic Reservation Request",                            \
        "Send Atomic Reservation Response",                           \
        "Send Back Logical State",                                    \
        "Send Materialized View",                                     \
        "Send Fill View",                                             \
        "Send Phi View",                                              \
        "Send Sharded View",                                          \
        "Send Reduction View",                                        \
        "Send Instance Manager",                                      \
        "Send Manager Update",                                        \
        "Send Collective Instance Manager",                           \
        "Send Collective Instance Message",                           \
        "Send Create Shadow Reduction Instance Request",              \
        "Send Create Shadow Reduction Instance Response",             \
        "Send Create Top View Request",                               \
        "Send Create Top View Response",                              \
        "Send View Request",                                          \
        "Send View Register User",                                    \
        "Send View Find Copy Preconditions Request",                  \
        "Send View Find Copy Preconditions Response",                 \
        "Send View Add Copy User",                                    \
        "Send View Replication Request",                              \
        "Send View Replication Response",                             \
        "Send View Replication Removal",                              \
        "Send Manager Request",                                       \
        "Send Future Result",                                         \
        "Send Future Subscription",                                   \
        "Send Future Notification",                                   \
        "Send Future Broadcast",                                      \
        "Send Future Map Future Request",                             \
        "Send Future Map Future Response",                            \
        "Send Replicate Future Map Request",                          \
        "Send Replicate Future Map Response",                         \
        "Send Replicate Top View Request",                            \
        "Send Replicate Top View Response",                           \
        "Send Replicate Equivalence Set Request",                     \
        "Send Replicate Equivalence Set Response",                    \
        "Send Replicate Intra Space Dependence",                      \
        "Send Replicate Resource Update",                             \
        "Send Replicate Trace Event Request",                         \
        "Send Replicate Trace Event Response",                        \
        "Send Replicate Trace Update",                                \
        "Send Replicate Implicit Request",                            \
        "Send Replicate Implicit Response",                           \
        "Send Mapper Message",                                        \
        "Send Mapper Broadcast",                                      \
        "Send Task Impl Semantic Req",                                \
        "Send Index Space Semantic Req",                              \
        "Send Index Partition Semantic Req",                          \
        "Send Field Space Semantic Req",                              \
        "Send Field Semantic Req",                                    \
        "Send Logical Region Semantic Req",                           \
        "Send Logical Partition Semantic Req",                        \
        "Send Task Impl Semantic Info",                               \
        "Send Index Space Semantic Info",                             \
        "Send Index Partition Semantic Info",                         \
        "Send Field Space Semantic Info",                             \
        "Send Field Semantic Info",                                   \
        "Send Logical Region Semantic Info",                          \
        "Send Logical Partition Semantic Info",                       \
        "Send Remote Context Request",                                \
        "Send Remote Context Response",                               \
        "Send Remote Context Release",                                \
        "Send Remote Context Free",                                   \
        "Send Remote Context Physical Request",                       \
        "Send Remote Context Physical Response",                      \
        "Compute Equivalence Sets Request",                           \
        "Send Equivalence Set Request",                               \
        "Send Equivalence Set Response",                              \
        "Send Equivalence Set Subset Request",                        \
        "Send Equivalence Set Subset Response",                       \
        "Send Equivalence Set Subset Update",                         \
        "Send Equivalence Set Ray Trace Request",                     \
        "Send Equivalence Set Ray Trace Response",                    \
        "Send Equivalence Set Migration",                             \
        "Send Equivalence Set Owner Update",                          \
        "Send Equivalence Set Remote Refinement",                     \
        "Send Equivalence Set Remote Request Instances",              \
        "Send Equivalence Set Remote Request Invalid",                \
        "Send Equivalence Set Remote Updates",                        \
        "Send Equivalence Set Remote Acquires",                       \
        "Send Equivalence Set Remote Releases",                       \
        "Send Equivalence Set Remote Copies Across",                  \
        "Send Equivalence Set Remote Overwrites",                     \
        "Send Equivalence Set Remote Filters",                        \
        "Send Equivalence Set Remote Instances",                      \
        "Send Equivalence Set Stale Update",                          \
        "Send Instance Request",                                      \
        "Send Instance Response",                                     \
        "Send External Create Request",                               \
        "Send External Create Response",                              \
        "Send External Attach",                                       \
        "Send External Detach",                                       \
        "Send GC Priority Update",                                    \
        "Send Never GC Response",                                     \
        "Send Acquire Request",                                       \
        "Send Acquire Response",                                      \
        "Send Task Variant Broadcast",                                \
        "Send Constraint Request",                                    \
        "Send Constraint Response",                                   \
        "Send Constraint Release",                                    \
        "Top Level Task Request",                                     \
        "Top Level Task Complete",                                    \
        "Send MPI Rank Exchange",                                     \
        "Send Replication Launch",                                    \
        "Send Replication Delete",                                    \
        "Send Replication Post Mapped",                               \
        "Send Replication Post Execution",                            \
        "Send Replication Trigger Complete",                          \
        "Send Replication Trigger Commit",                            \
        "Send Control Replication Collective Message",                \
        "Send Library Mapper Request",                                \
        "Send Library Mapper Response",                               \
        "Send Library Trace Request",                                 \
        "Send Library Trace Response",                                \
        "Send Library Projection Request",                            \
        "Send Library Projection Response",                           \
        "Send Library Sharding Request",                              \
        "Send Library Sharding Response",                             \
        "Send Library Task Request",                                  \
        "Send Library Task Response",                                 \
        "Send Library Redop Request",                                 \
        "Send Library Redop Response",                                \
        "Send Library Serdez Request",                                \
        "Send Library Serdez Response",                               \
        "Remote Op Report Uninitialized",                             \
        "Remote Op Profiling Count Update",                           \
        "Send Remote Trace Update",                                   \
        "Send Remote Trace Response",                                 \
        "Send Remote Trace Equivalence Sets Request",                 \
        "Send Remote Trace Equivalence Sets Response",                \
        "Send Shutdown Notification",                                 \
        "Send Shutdown Response",                                     \
      };

    // Runtime task numbering 
    enum {
      LG_INITIALIZE_TASK_ID   = Realm::Processor::TASK_ID_PROCESSOR_INIT,
      LG_SHUTDOWN_TASK_ID     = Realm::Processor::TASK_ID_PROCESSOR_SHUTDOWN,
      LG_TASK_ID              = Realm::Processor::TASK_ID_FIRST_AVAILABLE,
#ifdef LEGION_SEPARATE_META_TASKS
      LG_LEGION_PROFILING_ID  = LG_TASK_ID+LG_LAST_TASK_ID+LAST_SEND_KIND,
      LG_STARTUP_TASK_ID      = LG_TASK_ID+LG_LAST_TASK_ID+LAST_SEND_KIND+1,
      LG_ENDPOINT_TASK_ID     = LG_TASK_ID+LG_LAST_TASK_ID+LAST_SEND_KIND+2,
      LG_APP_PROC_TASK_ID     = LG_TASK_ID+LG_LAST_TASK_ID+LAST_SEND_KIND+3,
      LG_TASK_ID_AVAILABLE    = LG_APP_PROC_TASK_ID+LG_LAST_TASK_ID,
#else
      LG_LEGION_PROFILING_ID  = LG_TASK_ID+1,
      LG_STARTUP_TASK_ID      = LG_TASK_ID+2,
      LG_ENDPOINT_TASK_ID     = LG_TASK_ID+3,
      LG_APP_PROC_TASK_ID     = LG_TASK_ID+4,
      LG_TASK_ID_AVAILABLE    = LG_TASK_ID+5,
#endif
    };

    enum RuntimeCallKind {
      PACK_BASE_TASK_CALL, 
      UNPACK_BASE_TASK_CALL,
      TASK_PRIVILEGE_CHECK_CALL,
      CLONE_TASK_CALL,
      COMPUTE_POINT_REQUIREMENTS_CALL,
      EARLY_MAP_REGIONS_CALL,
      INTRA_TASK_ALIASING_CALL,
      ACTIVATE_SINGLE_CALL,
      DEACTIVATE_SINGLE_CALL,
      SELECT_INLINE_VARIANT_CALL,
      INLINE_CHILD_TASK_CALL,
      PACK_SINGLE_TASK_CALL,
      UNPACK_SINGLE_TASK_CALL,
      PACK_REMOTE_CONTEXT_CALL,
      HAS_CONFLICTING_INTERNAL_CALL,
      FIND_CONFLICTING_CALL,
      FIND_CONFLICTING_INTERNAL_CALL,
      CHECK_REGION_DEPENDENCE_CALL,
      FIND_PARENT_REGION_REQ_CALL,
      FIND_PARENT_REGION_CALL,
      CHECK_PRIVILEGE_CALL,
      TRIGGER_SINGLE_CALL,
      INITIALIZE_MAP_TASK_CALL,
      FINALIZE_MAP_TASK_CALL,
      VALIDATE_VARIANT_SELECTION_CALL,
      MAP_ALL_REGIONS_CALL,
      INITIALIZE_REGION_TREE_CONTEXTS_CALL,
      INVALIDATE_REGION_TREE_CONTEXTS_CALL,
      CREATE_INSTANCE_TOP_VIEW_CALL,
      LAUNCH_TASK_CALL,
      ACTIVATE_MULTI_CALL,
      DEACTIVATE_MULTI_CALL,
      SLICE_INDEX_SPACE_CALL,
      CLONE_MULTI_CALL,
      MULTI_TRIGGER_EXECUTION_CALL,
      PACK_MULTI_CALL,
      UNPACK_MULTI_CALL,
      ACTIVATE_INDIVIDUAL_CALL,
      DEACTIVATE_INDIVIDUAL_CALL,
      INDIVIDUAL_PERFORM_MAPPING_CALL,
      INDIVIDUAL_RETURN_VIRTUAL_CALL,
      INDIVIDUAL_TRIGGER_COMPLETE_CALL,
      INDIVIDUAL_TRIGGER_COMMIT_CALL,
      INDIVIDUAL_POST_MAPPED_CALL,
      INDIVIDUAL_PACK_TASK_CALL,
      INDIVIDUAL_UNPACK_TASK_CALL,
      INDIVIDUAL_PACK_REMOTE_COMPLETE_CALL,
      INDIVIDUAL_UNPACK_REMOTE_COMPLETE_CALL,
      POINT_ACTIVATE_CALL,
      POINT_DEACTIVATE_CALL,
      POINT_TASK_COMPLETE_CALL,
      POINT_TASK_COMMIT_CALL,
      POINT_PACK_TASK_CALL,
      POINT_UNPACK_TASK_CALL,
      POINT_TASK_POST_MAPPED_CALL,
      REMOTE_TASK_ACTIVATE_CALL,
      REMOTE_TASK_DEACTIVATE_CALL,
      REMOTE_UNPACK_CONTEXT_CALL,
      INDEX_ACTIVATE_CALL,
      INDEX_DEACTIVATE_CALL,
      INDEX_COMPUTE_FAT_PATH_CALL,
      INDEX_EARLY_MAP_TASK_CALL,
      INDEX_DISTRIBUTE_CALL,
      INDEX_PERFORM_MAPPING_CALL,
      INDEX_COMPLETE_CALL,
      INDEX_COMMIT_CALL,
      INDEX_PERFORM_INLINING_CALL,
      INDEX_CLONE_AS_SLICE_CALL,
      INDEX_HANDLE_FUTURE,
      INDEX_RETURN_SLICE_MAPPED_CALL,
      INDEX_RETURN_SLICE_COMPLETE_CALL,
      INDEX_RETURN_SLICE_COMMIT_CALL,
      SLICE_ACTIVATE_CALL,
      SLICE_DEACTIVATE_CALL,
      SLICE_APPLY_VERSION_INFO_CALL,
      SLICE_DISTRIBUTE_CALL,
      SLICE_PERFORM_MAPPING_CALL,
      SLICE_LAUNCH_CALL,
      SLICE_MAP_AND_LAUNCH_CALL,
      SLICE_PACK_TASK_CALL,
      SLICE_UNPACK_TASK_CALL,
      SLICE_CLONE_AS_SLICE_CALL,
      SLICE_HANDLE_FUTURE_CALL,
      SLICE_CLONE_AS_POINT_CALL,
      SLICE_ENUMERATE_POINTS_CALL,
      SLICE_MAPPED_CALL,
      SLICE_COMPLETE_CALL,
      SLICE_COMMIT_CALL,
      REALM_SPAWN_META_CALL,
      REALM_SPAWN_TASK_CALL,
      REALM_CREATE_INSTANCE_CALL,
      REALM_ISSUE_COPY_CALL,
      REALM_ISSUE_FILL_CALL,
      REGION_TREE_LOGICAL_ANALYSIS_CALL,
      REGION_TREE_LOGICAL_FENCE_CALL,
      REGION_TREE_VERSIONING_ANALYSIS_CALL,
      REGION_TREE_ADVANCE_VERSION_NUMBERS_CALL,
      REGION_TREE_INITIALIZE_CONTEXT_CALL,
      REGION_TREE_INVALIDATE_CONTEXT_CALL,
      REGION_TREE_PREMAP_ONLY_CALL,
      REGION_TREE_PHYSICAL_REGISTER_ONLY_CALL,
      REGION_TREE_PHYSICAL_REGISTER_USERS_CALL,
      REGION_TREE_PHYSICAL_PERFORM_CLOSE_CALL,
      REGION_TREE_PHYSICAL_CLOSE_CONTEXT_CALL,
      REGION_TREE_PHYSICAL_COPY_ACROSS_CALL,
      REGION_TREE_PHYSICAL_REDUCE_ACROSS_CALL,
      REGION_TREE_PHYSICAL_CONVERT_MAPPING_CALL,
      REGION_TREE_PHYSICAL_FILL_FIELDS_CALL,
      REGION_TREE_PHYSICAL_ATTACH_EXTERNAL_CALL,
      REGION_TREE_PHYSICAL_DETACH_EXTERNAL_CALL,
      REGION_NODE_REGISTER_LOGICAL_USER_CALL,
      REGION_NODE_CLOSE_LOGICAL_NODE_CALL,
      REGION_NODE_SIPHON_LOGICAL_CHILDREN_CALL,
      REGION_NODE_SIPHON_LOGICAL_PROJECTION_CALL,
      REGION_NODE_PERFORM_LOGICAL_CLOSES_CALL,
      REGION_NODE_FIND_VALID_INSTANCE_VIEWS_CALL,
      REGION_NODE_FIND_VALID_REDUCTION_VIEWS_CALL,
      REGION_NODE_ISSUE_UPDATE_COPIES_CALL,
      REGION_NODE_SORT_COPY_INSTANCES_CALL,
      REGION_NODE_ISSUE_GROUPED_COPIES_CALL,
      REGION_NODE_ISSUE_UPDATE_REDUCTIONS_CALL,
      REGION_NODE_PREMAP_REGION_CALL,
      REGION_NODE_REGISTER_REGION_CALL,
      REGION_NODE_CLOSE_STATE_CALL,
      CURRENT_STATE_RECORD_VERSION_NUMBERS_CALL,
      CURRENT_STATE_ADVANCE_VERSION_NUMBERS_CALL,
      PHYSICAL_STATE_CAPTURE_STATE_CALL,
      PHYSICAL_STATE_APPLY_PATH_ONLY_CALL,
      PHYSICAL_STATE_APPLY_STATE_CALL,
      PHYSICAL_STATE_MAKE_LOCAL_CALL,
      MATERIALIZED_VIEW_FIND_LOCAL_PRECONDITIONS_CALL,
      MATERIALIZED_VIEW_FIND_LOCAL_COPY_PRECONDITIONS_CALL,
      MATERIALIZED_VIEW_FILTER_PREVIOUS_USERS_CALL,
      MATERIALIZED_VIEW_FILTER_CURRENT_USERS_CALL,
      MATERIALIZED_VIEW_FILTER_LOCAL_USERS_CALL,
      REDUCTION_VIEW_PERFORM_REDUCTION_CALL,
      REDUCTION_VIEW_PERFORM_DEFERRED_REDUCTION_CALL,
      REDUCTION_VIEW_PERFORM_DEFERRED_REDUCTION_ACROSS_CALL,
      REDUCTION_VIEW_FIND_COPY_PRECONDITIONS_CALL,
      REDUCTION_VIEW_FIND_USER_PRECONDITIONS_CALL,
      REDUCTION_VIEW_FILTER_LOCAL_USERS_CALL,
      PHYSICAL_TRACE_EXECUTE_CALL,
      PHYSICAL_TRACE_PRECONDITION_CHECK_CALL,
      PHYSICAL_TRACE_OPTIMIZE_CALL,
      LAST_RUNTIME_CALL_KIND, // This one must be last
    };

#define RUNTIME_CALL_DESCRIPTIONS(name)                               \
    const char *name[LAST_RUNTIME_CALL_KIND] = {                      \
      "Pack Base Task",                                               \
      "Unpack Base Task",                                             \
      "Task Privilege Check",                                         \
      "Clone Base Task",                                              \
      "Compute Point Requirements",                                   \
      "Early Map Regions",                                            \
      "Intra-Task Aliasing",                                          \
      "Activate Single",                                              \
      "Deactivate Single",                                            \
      "Select Inline Variant",                                        \
      "Inline Child Task",                                            \
      "Pack Single Task",                                             \
      "Unpack Single Task",                                           \
      "Pack Remote Context",                                          \
      "Has Conflicting Internal",                                     \
      "Find Conflicting",                                             \
      "Find Conflicting Internal",                                    \
      "Check Region Dependence",                                      \
      "Find Parent Region Requirement",                               \
      "Find Parent Region",                                           \
      "Check Privilege",                                              \
      "Trigger Single",                                               \
      "Initialize Map Task",                                          \
      "Finalized Map Task",                                           \
      "Validate Variant Selection",                                   \
      "Map All Regions",                                              \
      "Initialize Region Tree Contexts",                              \
      "Invalidate Region Tree Contexts",                              \
      "Create Instance Top View",                                     \
      "Launch Task",                                                  \
      "Activate Multi",                                               \
      "Deactivate Multi",                                             \
      "Slice Index Space",                                            \
      "Clone Multi Call",                                             \
      "Multi Trigger Execution",                                      \
      "Pack Multi",                                                   \
      "Unpack Multi",                                                 \
      "Activate Individual",                                          \
      "Deactivate Individual",                                        \
      "Individual Perform Mapping",                                   \
      "Individual Return Virtual",                                    \
      "Individual Trigger Complete",                                  \
      "Individual Trigger Commit",                                    \
      "Individual Post Mapped",                                       \
      "Individual Pack Task",                                         \
      "Individual Unpack Task",                                       \
      "Individual Pack Remote Complete",                              \
      "Individual Unpack Remote Complete",                            \
      "Activate Point",                                               \
      "Deactivate Point",                                             \
      "Point Task Complete",                                          \
      "Point Task Commit",                                            \
      "Point Task Pack",                                              \
      "Point Task Unpack",                                            \
      "Point Task Post Mapped",                                       \
      "Remote Task Activate",                                         \
      "Remote Task Deactivate",                                       \
      "Remote Unpack Context",                                        \
      "Index Activate",                                               \
      "Index Deactivate",                                             \
      "Index Compute Fat Path",                                       \
      "Index Early Map Task",                                         \
      "Index Distribute",                                             \
      "Index Perform Mapping",                                        \
      "Index Complete",                                               \
      "Index Commit",                                                 \
      "Index Perform Inlining",                                       \
      "Index Clone As Slice",                                         \
      "Index Handle Future",                                          \
      "Index Return Slice Mapped",                                    \
      "Index Return Slice Complete",                                  \
      "Index Return Slice Commit",                                    \
      "Slice Activate",                                               \
      "Slice Deactivate",                                             \
      "Slice Apply Version Info",                                     \
      "Slice Distribute",                                             \
      "Slice Perform Mapping",                                        \
      "Slice Launch",                                                 \
      "Slice Map and Launch",                                         \
      "Slice Pack Task",                                              \
      "Slice Unpack Task",                                            \
      "Slice Clone As Slice",                                         \
      "Slice Handle Future",                                          \
      "Slice Cone as Point",                                          \
      "Slice Enumerate Points",                                       \
      "Slice Mapped",                                                 \
      "Slice Complete",                                               \
      "Slice Commit",                                                 \
      "Realm Spawn Meta",                                             \
      "Realm Spawn Task",                                             \
      "Realm Create Instance",                                        \
      "Realm Issue Copy",                                             \
      "Realm Issue Fill",                                             \
      "Region Tree Logical Analysis",                                 \
      "Region Tree Logical Fence",                                    \
      "Region Tree Versioning Analysis",                              \
      "Region Tree Advance Version Numbers",                          \
      "Region Tree Initialize Context",                               \
      "Region Tree Invalidate Context",                               \
      "Region Tree Premap Only",                                      \
      "Region Tree Physical Register Only",                           \
      "Region Tree Physical Register Users",                          \
      "Region Tree Physical Perform Close",                           \
      "Region Tree Physical Close Context",                           \
      "Region Tree Physical Copy Across",                             \
      "Region Tree Physical Reduce Across",                           \
      "Region Tree Physical Convert Mapping",                         \
      "Region Tree Physical Fill Fields",                             \
      "Region Tree Physical Attach External",                         \
      "Region Tree Physical Detach External",                         \
      "Region Node Register Logical User",                            \
      "Region Node Close Logical Node",                               \
      "Region Node Siphon Logical Children",                          \
      "Region Node Siphon Logical Projection",                        \
      "Region Node Perform Logical Closes",                           \
      "Region Node Find Valid Instance Views",                        \
      "Region Node Find Valid Reduction Views",                       \
      "Region Node Issue Update Copies",                              \
      "Region Node Sort Copy Instances",                              \
      "Region Node Issue Grouped Copies",                             \
      "Region Node Issue Update Reductions",                          \
      "Region Node Premap Region",                                    \
      "Region Node Register Region",                                  \
      "Region Node Close State",                                      \
      "Logical State Record Verison Numbers",                         \
      "Logical State Advance Version Numbers",                        \
      "Physical State Capture State",                                 \
      "Physical State Apply Path Only",                               \
      "Physical State Apply State",                                   \
      "Physical State Make Local",                                    \
      "Materialized View Find Local Preconditions",                   \
      "Materialized View Find Local Copy Preconditions",              \
      "Materialized View Filter Previous Users",                      \
      "Materialized View Filter Current Users",                       \
      "Materialized View Filter Local Users",                         \
      "Reduction View Perform Reduction",                             \
      "Reduction View Perform Deferred Reduction",                    \
      "Reduction View Perform Deferred Reduction Across",             \
      "Reduction View Find Copy Preconditions",                       \
      "Reduction View Find User Preconditions",                       \
      "Reduction View Filter Local Users",                            \
      "Physical Trace Execute",                                       \
      "Physical Trace Precondition Check",                            \
      "Physical Trace Optimize",                                      \
    };

    enum SemanticInfoKind {
      INDEX_SPACE_SEMANTIC,
      INDEX_PARTITION_SEMANTIC,
      FIELD_SPACE_SEMANTIC,
      FIELD_SEMANTIC,
      LOGICAL_REGION_SEMANTIC,
      LOGICAL_PARTITION_SEMANTIC,
      TASK_SEMANTIC,
    };

    // Static locations for where collectives are allocated
    // These are just arbitrary numbers but they should appear
    // with at most one logical static collective kind
    // Ones that have been commented out are free to be reused
    enum CollectiveIndexLocation {
      COLLECTIVE_LOC_0 = 0, 
      COLLECTIVE_LOC_1 = 1,
      COLLECTIVE_LOC_2 = 2,
      COLLECTIVE_LOC_3 = 3,
      COLLECTIVE_LOC_4 = 4, 
      COLLECTIVE_LOC_5 = 5,
      COLLECTIVE_LOC_6 = 6,
      COLLECTIVE_LOC_7 = 7,
      COLLECTIVE_LOC_8 = 8, 
      COLLECTIVE_LOC_9 = 9,
      COLLECTIVE_LOC_10 = 10,
      COLLECTIVE_LOC_11 = 11, 
      COLLECTIVE_LOC_12 = 12, 
      COLLECTIVE_LOC_13 = 13,
      COLLECTIVE_LOC_14 = 14,
      COLLECTIVE_LOC_15 = 15,
      COLLECTIVE_LOC_16 = 16,
      COLLECTIVE_LOC_17 = 17, 
      //COLLECTIVE_LOC_18 = 18, 
      //COLLECTIVE_LOC_19 = 19,
      //COLLECTIVE_LOC_20 = 20,
      //COLLECTIVE_LOC_21 = 21, 
      //COLLECTIVE_LOC_22 = 22, 
      //COLLECTIVE_LOC_23 = 23,
      //COLLECTIVE_LOC_24 = 24,
      //COLLECTIVE_LOC_25 = 25,
      //COLLECTIVE_LOC_26 = 26,
      //COLLECTIVE_LOC_27 = 27, 
      //COLLECTIVE_LOC_28 = 28, 
      COLLECTIVE_LOC_29 = 29,
      COLLECTIVE_LOC_30 = 30,
      COLLECTIVE_LOC_31 = 31, 
      COLLECTIVE_LOC_32 = 32,
      COLLECTIVE_LOC_33 = 33,
      COLLECTIVE_LOC_34 = 34,
      COLLECTIVE_LOC_35 = 35,
      COLLECTIVE_LOC_36 = 36,
      COLLECTIVE_LOC_37 = 37, 
      COLLECTIVE_LOC_38 = 38, 
      COLLECTIVE_LOC_39 = 39,
      COLLECTIVE_LOC_40 = 40,
      COLLECTIVE_LOC_41 = 41,
      COLLECTIVE_LOC_42 = 42,
      COLLECTIVE_LOC_43 = 43,
      COLLECTIVE_LOC_44 = 44,
      COLLECTIVE_LOC_45 = 45,
      COLLECTIVE_LOC_46 = 46,
      COLLECTIVE_LOC_47 = 47,
      COLLECTIVE_LOC_48 = 48,
      COLLECTIVE_LOC_49 = 49,
      COLLECTIVE_LOC_50 = 50,
      COLLECTIVE_LOC_51 = 51,
      COLLECTIVE_LOC_52 = 52,
      COLLECTIVE_LOC_53 = 53,
      COLLECTIVE_LOC_54 = 54,
      COLLECTIVE_LOC_55 = 55,
      COLLECTIVE_LOC_56 = 56,
      COLLECTIVE_LOC_57 = 57,
      COLLECTIVE_LOC_58 = 58,
      COLLECTIVE_LOC_59 = 59,
      COLLECTIVE_LOC_60 = 60,
      COLLECTIVE_LOC_61 = 61,
      COLLECTIVE_LOC_62 = 62,
      COLLECTIVE_LOC_63 = 63,
      COLLECTIVE_LOC_64 = 64,
      COLLECTIVE_LOC_65 = 65,
      COLLECTIVE_LOC_66 = 66,
      COLLECTIVE_LOC_67 = 67,
      COLLECTIVE_LOC_68 = 68,
      COLLECTIVE_LOC_69 = 69,
      COLLECTIVE_LOC_70 = 70,
      COLLECTIVE_LOC_71 = 71,
      COLLECTIVE_LOC_72 = 72,
      COLLECTIVE_LOC_73 = 73,
      COLLECTIVE_LOC_74 = 74,
      COLLECTIVE_LOC_75 = 75,
      COLLECTIVE_LOC_76 = 76,
      COLLECTIVE_LOC_77 = 77,
      COLLECTIVE_LOC_78 = 78,
      COLLECTIVE_LOC_79 = 79,
      COLLECTIVE_LOC_80 = 80,
      COLLECTIVE_LOC_81 = 81,
      COLLECTIVE_LOC_82 = 82,
      COLLECTIVE_LOC_83 = 83,
      COLLECTIVE_LOC_84 = 84,
      COLLECTIVE_LOC_85 = 85,
      COLLECTIVE_LOC_86 = 86,
      COLLECTIVE_LOC_87 = 87,
      COLLECTIVE_LOC_88 = 88,
      COLLECTIVE_LOC_89 = 89,
      COLLECTIVE_LOC_90 = 90,
      COLLECTIVE_LOC_91 = 91,
      COLLECTIVE_LOC_92 = 92,
      COLLECTIVE_LOC_93 = 93,
      COLLECTIVE_LOC_94 = 94,
      COLLECTIVE_LOC_95 = 95,
      COLLECTIVE_LOC_96 = 96,
      COLLECTIVE_LOC_97 = 97,
      COLLECTIVE_LOC_98 = 98,
      COLLECTIVE_LOC_99 = 99,
    };

    // legion_types.h
    class LocalLock;
    class AutoLock;
    class AutoTryLock;
    class LgEvent; // base event type for legion
    class ApEvent; // application event
    class ApUserEvent; // application user event
    class ApBarrier; // application barrier
    class RtEvent; // runtime event
    class RtUserEvent; // runtime user event
    class RtBarrier;

    // legion_utilities.h
    struct RegionUsage; 
    template<typename T> class Fraction;
    template<typename T, unsigned LOG2MAX> class BitPermutation;

    // Forward declarations for runtime level objects
    // runtime.h
    class Collectable;
    class FieldAllocatorImpl;
    class ArgumentMapImpl;
    class FutureImpl;
    class FutureMapImpl;
    class ReplFutureMapImpl;
    class PhysicalRegionImpl;
    class OutputRegionImpl;
    class PieceIteratorImpl;
    class GrantImpl;
    class PredicateImpl;
    class LegionHandshakeImpl;
    class ProcessorManager;
    class MemoryManager;
    class VirtualChannel;
    class MessageManager;
    class ShutdownManager;
    class TaskImpl;
    class VariantImpl;
    class LayoutConstraints;
    class ProjectionFunction;
    class ShardingFunction;
    class Runtime;
    // A small interface class for handling profiling responses
    struct ProfilingResponseBase;
    class ProfilingResponseHandler {
    public:
      virtual void handle_profiling_response(
                const ProfilingResponseBase *base,
                const Realm::ProfilingResponse &response,
                const void *orig, size_t orig_length) = 0;
    };
    struct ProfilingResponseBase {
    public:
      ProfilingResponseBase(ProfilingResponseHandler *h)
        : handler(h) { }
    public:
      ProfilingResponseHandler *const handler;
    };

    // legion_ops.h
    class Operation;
    class SpeculativeOp;
    class Memoizable;
    class MapOp;
    class CopyOp;
    class IndexCopyOp;
    class PointCopyOp;
    class FenceOp;
    class FrameOp;
    class CreationOp;
    class DeletionOp;
    class InternalOp;
    class CloseOp;
    class MergeCloseOp;
    class PostCloseOp;
    class VirtualCloseOp;
    class AcquireOp;
    class ReleaseOp;
    class DynamicCollectiveOp;
    class FuturePredOp;
    class NotPredOp;
    class AndPredOp;
    class OrPredOp;
    class MustEpochOp;
    class PendingPartitionOp;
    class DependentPartitionOp;
    class PointDepPartOp;
    class FillOp;
    class IndexFillOp;
    class PointFillOp;
    class AttachOp;
    class DetachOp;
    class TimingOp;
    class AllReduceOp;
    class ExternalMappable;
    class RemoteOp;
    class RemoteMapOp;
    class RemoteCopyOp;
    class RemoteCloseOp;
    class RemoteAcquireOp;
    class RemoteReleaseOp;
    class RemoteFillOp;
    class RemotePartitionOp;
    class RemoteReplayOp;
    class RemoteSummaryOp;

    // legion_tasks.h
    class ExternalTask;
    class TaskOp;
    class RemoteTaskOp;
    class SingleTask;
    class MultiTask;
    class IndividualTask;
    class PointTask;
    class ShardTask;
    class IndexTask;
    class SliceTask;
    class RemoteTask;

    // legion_context.h
    class TaskContext;
    class InnerContext;;
    class TopLevelContext;
    class ReplicateContext;
    class RemoteContext;
    class LeafContext;
    class InlineContext;

    // Nasty global variable for TLS support of figuring out
    // our context implicitly
    extern __thread TaskContext *implicit_context;
    // Same thing for the runtime
    extern __thread Runtime *implicit_runtime;
    // Another nasty global variable for tracking the fast
    // reservations that we are holding
    extern __thread AutoLock *local_lock_list;
    // One more nasty global variable that we use for tracking
    // the provenance of meta-task operations for profiling
    // purposes, this has no bearing on correctness
    extern __thread ::legion_unique_id_t implicit_provenance;
    // Use this to track if we're inside of a registration 
    // callback function which we know to be deduplicated
    enum RegistrationCallbackMode {
      NO_REGISTRATION_CALLBACK = 0,
      LOCAL_REGISTRATION_CALLBACK = 1,
      GLOBAL_REGISTRATION_CALLBACK = 2,
    };
    extern __thread unsigned inside_registration_callback;
    // Use this global variable to track if we're an
    // implicit top-level task that needs to do external waits
    extern __thread bool external_implicit_task;
#ifdef DEBUG_LEGION_WAITS
    extern __thread int meta_task_id;
#endif

    /**
     * \class LgTaskArgs
     * The base class for all Legion Task arguments
     */
    template<typename T>
    struct LgTaskArgs {
    public:
      LgTaskArgs(::legion_unique_id_t uid)
        : provenance(uid), lg_task_id(T::TASK_ID) { }
    public:
      // In this order for alignment reasons
      const ::legion_unique_id_t provenance;
      const LgTaskID lg_task_id;
    };
    
    // legion_trace.h
    class LegionTrace;
    class StaticTrace;
    class DynamicTrace;
    class TraceCaptureOp;
    class TraceCompleteOp;
    class TraceReplayOp;
    class TraceBeginOp;
    class TraceSummaryOp;
    class PhysicalTrace;
    class TraceViewSet;
    class TraceConditionSet;
    class PhysicalTemplate;
    class ShardedPhysicalTemplate;
    class Instruction;
    class GetTermEvent;
    class CreateApUserEvent;
    class TriggerEvent;
    class MergeEvent;
    class AssignFenceCompletion;
    class IssueCopy;
    class IssueFill;
    class GetOpTermEvent;
    class SetOpSyncEvent;
    class SetEffects;
    class CompleteReplay;
<<<<<<< HEAD
    class BarrierArrival;
    class BarrierAdvance;
=======
    class AcquireRelease;
>>>>>>> c62f363b
#ifdef LEGION_GPU_REDUCTIONS
    class GPUReduction;
#endif

    // region_tree.h
    class RegionTreeForest;
    class IndexSpaceExpression;
    class IndexSpaceOperation;
    template<int DIM, typename T> class IndexSpaceOperationT;
    template<int DIM, typename T> class IndexSpaceUnion;
    template<int DIM, typename T> class IndexSpaceIntersection;
    template<int DIM, typename T> class IndexSpaceDifference;
    class ExpressionTrieNode;
    class IndexTreeNode;
    class IndexSpaceNode;
    template<int DIM, typename T> class IndexSpaceNodeT;
    class IndexPartNode;
    template<int DIM, typename T> class IndexPartNodeT;
    class FieldSpaceNode;
    class RegionTreeNode;
    class RegionNode;
    class PartitionNode;
    class ColorSpaceIterator;
    template<int DIM, typename T> class ColorSpaceIteratorT;

    class RegionTreeContext;
    class RegionTreePath;
    class PathTraverser;
    class NodeTraverser;

    class ProjectionEpoch;
    class LogicalState;
    class EquivalenceSet;
    class VersionManager;
    class VersionInfo;
    class RayTracer;

    class Collectable;
    class Notifiable;
    class ReferenceMutator;
    class LocalReferenceMutator;
    class NeverReferenceMutator;
    class DistributedCollectable;
    class LayoutDescription;
    class InstanceManager; // base class for all instances
    class CopyAcrossHelper;
    class LogicalView; // base class for instance and reduction
    class InstanceKey;
    class InstanceView;
    class CollectableView; // pure virtual class
    class DeferredView;
    class MaterializedView;
    class FillView;
    class PhiView;
    class ShardedView;
    class MappingRef;
    class InstanceRef;
    class InstanceSet;
    class InnerTaskView;
    class VirtualManager;
    class PhysicalManager;
    class IndividualManager;
    class CollectiveManager;
    class ReductionView;
    class InstanceBuilder;

    class RegionAnalyzer;
    class RegionMapper;

    struct GenericUser;
    struct LogicalUser;
    struct PhysicalUser;
    struct LogicalTraceInfo;
    struct PhysicalTraceInfo;
    class LogicalCloser;
    class TreeCloseImpl;
    class TreeClose;
    struct CloseInfo; 
    struct FieldDataDescriptor;

    // legion_spy.h
    class TreeStateLogger;

    // legion_profiling.h
    class LegionProfiler;
    class LegionProfInstance;

    // mapper_manager.h
    class MappingCallInfo;
    class MapperManager;
    class SerializingManager;
    class ConcurrentManager;
    typedef Mapping::MapperEvent MapperEvent;
    typedef Mapping::ProfilingMeasurementID ProfilingMeasurementID;

    // legion_replication.h
    class ReplIndividualTask;
    class ReplIndexTask;
    class ReplMergeCloseOp;
    class ReplFillOp;
    class ReplIndexFillOp;
    class ReplCopyOp;
    class ReplIndexCopyOp;
    class ReplDeletionOp;
    class ReplPendingPartitionOp;
    class ReplDependentPartitionOp;
    class ReplMustEpochOp;
    class ReplTimingOp;
    class ReplAllReduceOp;
    class ReplFenceOp;
    class ReplMapOp;
    class ReplAttachOp;
    class ReplDetachOp;
    class ReplTraceOp;
    class ReplTraceCaptureOp;
    class ReplTraceCompleteOp;
    class ReplTraceReplayOp;
    class ReplTraceBeginOp;
    class ReplTraceSummaryOp;
    class ShardMapping;
    class ShardManager;
    class ShardCollective;
    class GatherCollective;
    template<bool>
    class AllGatherCollective;
    template<typename T> class BarrierExchangeCollective;
    template<typename T> class ValueBroadcast;
    class CrossProductCollective;
    class ShardingGatherCollective;
    class FieldDescriptorExchange;
    class FieldDescriptorGather;
    class FutureBroadcast;
    class FutureExchange;
    class FutureNameExchange;
    class MustEpochMappingBroadcast;
    class MustEpochMappingExchange;

#define FRIEND_ALL_RUNTIME_CLASSES                          \
    friend class Legion::Runtime;                           \
    friend class Internal::Runtime;                         \
    friend class Internal::PhysicalRegionImpl;              \
    friend class Internal::TaskImpl;                        \
    friend class Internal::ProcessorManager;                \
    friend class Internal::MemoryManager;                   \
    friend class Internal::Operation;                       \
    friend class Internal::SpeculativeOp;                   \
    friend class Internal::MapOp;                           \
    friend class Internal::CopyOp;                          \
    friend class Internal::IndexCopyOp;                     \
    friend class Internal::PointCopyOp;                     \
    friend class Internal::FenceOp;                         \
    friend class Internal::DynamicCollectiveOp;             \
    friend class Internal::FuturePredOp;                    \
    friend class Internal::CreationOp;                      \
    friend class Internal::DeletionOp;                      \
    friend class Internal::CloseOp;                         \
    friend class Internal::MergeCloseOp;                    \
    friend class Internal::PostCloseOp;                     \
    friend class Internal::VirtualCloseOp;                  \
    friend class Internal::AcquireOp;                       \
    friend class Internal::ReleaseOp;                       \
    friend class Internal::PredicateImpl;                   \
    friend class Internal::NotPredOp;                       \
    friend class Internal::AndPredOp;                       \
    friend class Internal::OrPredOp;                        \
    friend class Internal::MustEpochOp;                     \
    friend class Internal::PendingPartitionOp;              \
    friend class Internal::DependentPartitionOp;            \
    friend class Internal::PointDepPartOp;                  \
    friend class Internal::FillOp;                          \
    friend class Internal::IndexFillOp;                     \
    friend class Internal::PointFillOp;                     \
    friend class Internal::AttachOp;                        \
    friend class Internal::DetachOp;                        \
    friend class Internal::TimingOp;                        \
    friend class Internal::AllReduceOp;                     \
    friend class Internal::TraceSummaryOp;                  \
    friend class Internal::ExternalMappable;                \
    friend class Internal::ExternalTask;                    \
    friend class Internal::TaskOp;                          \
    friend class Internal::SingleTask;                      \
    friend class Internal::MultiTask;                       \
    friend class Internal::IndividualTask;                  \
    friend class Internal::PointTask;                       \
    friend class Internal::IndexTask;                       \
    friend class Internal::SliceTask;                       \
    friend class Internal::ReplIndividualTask;              \
    friend class Internal::ReplIndexTask;                   \
    friend class Internal::ReplFillOp;                      \
    friend class Internal::ReplIndexFillOp;                 \
    friend class Internal::ReplCopyOp;                      \
    friend class Internal::ReplIndexCopyOp;                 \
    friend class Internal::ReplDeletionOp;                  \
    friend class Internal::ReplPendingPartitionOp;          \
    friend class Internal::ReplDependentPartitionOp;        \
    friend class Internal::ReplMustEpochOp;                 \
    friend class Internal::ReplMapOp;                       \
    friend class Internal::ReplTimingOp;                    \
    friend class Internal::ReplAllReduceOp;                 \
    friend class Internal::ReplFenceOp;                     \
    friend class Internal::ReplAttachOp;                    \
    friend class Internal::ReplDetachOp;                    \
    friend class Internal::RegionTreeForest;                \
    friend class Internal::IndexSpaceNode;                  \
    friend class Internal::IndexPartNode;                   \
    friend class Internal::FieldSpaceNode;                  \
    friend class Internal::RegionTreeNode;                  \
    friend class Internal::RegionNode;                      \
    friend class Internal::PartitionNode;                   \
    friend class Internal::LogicalView;                     \
    friend class Internal::InstanceView;                    \
    friend class Internal::DeferredView;                    \
    friend class Internal::ReductionView;                   \
    friend class Internal::MaterializedView;                \
    friend class Internal::FillView;                        \
    friend class Internal::LayoutDescription;               \
    friend class Internal::InstanceManager;                 \
    friend class Internal::IndividualManager;               \
    friend class Internal::CollectiveManager;               \
    friend class Internal::TreeStateLogger;                 \
    friend class Internal::MapperManager;                   \
    friend class Internal::InstanceRef;                     \
    friend class Internal::LegionHandshakeImpl;             \
    friend class Internal::ArgumentMapImpl;                 \
    friend class Internal::FutureMapImpl;                   \
    friend class Internal::ReplFutureMapImpl;               \
    friend class Internal::TaskContext;                     \
    friend class Internal::InnerContext;                    \
    friend class Internal::TopLevelContext;                 \
    friend class Internal::RemoteContext;                   \
    friend class Internal::LeafContext;                     \
    friend class Internal::InlineContext;                   \
    friend class Internal::ReplicateContext;                \
    friend class Internal::InstanceBuilder;                 \
    friend class Internal::FutureNameExchange;              \
    friend class Internal::MustEpochMappingExchange;        \
    friend class Internal::MustEpochMappingBroadcast;       \
    friend class BindingLib::Utility;                       \
    friend class CObjectWrapper;                  

#define LEGION_EXTERN_LOGGER_DECLARATIONS      \
    extern Realm::Logger log_run;              \
    extern Realm::Logger log_task;             \
    extern Realm::Logger log_index;            \
    extern Realm::Logger log_field;            \
    extern Realm::Logger log_region;           \
    extern Realm::Logger log_inst;             \
    extern Realm::Logger log_variant;          \
    extern Realm::Logger log_allocation;       \
    extern Realm::Logger log_migration;        \
    extern Realm::Logger log_prof;             \
    extern Realm::Logger log_garbage;          \
    extern Realm::Logger log_spy;              \
    extern Realm::Logger log_shutdown;         \
    extern Realm::Logger log_tracing;

  }; // Internal namespace

  // Typedefs that are needed everywhere
  typedef Realm::Runtime RealmRuntime;
  typedef Realm::Machine Machine;
  typedef Realm::Memory Memory;
  typedef Realm::Processor Processor;
  typedef Realm::ProcessorGroup ProcessorGroup;
  typedef Realm::CodeDescriptor CodeDescriptor;
  typedef Realm::Reservation Reservation;
  typedef Realm::CompletionQueue CompletionQueue;
  typedef ::legion_reduction_op_id_t ReductionOpID;
  typedef Realm::ReductionOpUntyped ReductionOp;
  typedef ::legion_custom_serdez_id_t CustomSerdezID;
  typedef Realm::CustomSerdezUntyped SerdezOp;
  typedef Realm::Machine::ProcessorMemoryAffinity ProcessorMemoryAffinity;
  typedef Realm::Machine::MemoryMemoryAffinity MemoryMemoryAffinity;
  typedef Realm::DynamicTemplates::TagType TypeTag;
  typedef Realm::Logger Logger;
  typedef ::legion_coord_t coord_t;
  typedef std::map<CustomSerdezID, 
                   const Realm::CustomSerdezUntyped *> SerdezOpTable;
  typedef std::map<Realm::ReductionOpID, 
          const Realm::ReductionOpUntyped *> ReductionOpTable;
  typedef void (*SerdezInitFnptr)(const ReductionOp*, void *&, size_t&);
  typedef void (*SerdezFoldFnptr)(const ReductionOp*, void *&, 
                                  size_t&, const void*);
  typedef std::map<Realm::ReductionOpID, SerdezRedopFns> SerdezRedopTable;
  typedef ::legion_projection_type_t HandleType;
  typedef ::legion_address_space_t AddressSpace;
  typedef ::legion_task_priority_t TaskPriority;
  typedef ::legion_garbage_collection_priority_t GCPriority;
  typedef ::legion_color_t Color;
  typedef ::legion_field_id_t FieldID;
  typedef ::legion_trace_id_t TraceID;
  typedef ::legion_mapper_id_t MapperID;
  typedef ::legion_context_id_t ContextID;
  typedef ::legion_instance_id_t InstanceID;
  typedef ::legion_index_space_id_t IndexSpaceID;
  typedef ::legion_index_partition_id_t IndexPartitionID;
  typedef ::legion_index_tree_id_t IndexTreeID;
  typedef ::legion_field_space_id_t FieldSpaceID;
  typedef ::legion_generation_id_t GenerationID;
  typedef ::legion_type_handle TypeHandle;
  typedef ::legion_projection_id_t ProjectionID;
  typedef ::legion_sharding_id_t ShardingID;
  typedef ::legion_region_tree_id_t RegionTreeID;
  typedef ::legion_distributed_id_t DistributedID;
  typedef ::legion_address_space_t AddressSpaceID;
  typedef ::legion_tunable_id_t TunableID;
  typedef ::legion_local_variable_id_t LocalVariableID;
  typedef ::legion_mapping_tag_id_t MappingTagID;
  typedef ::legion_semantic_tag_t SemanticTag;
  typedef ::legion_variant_id_t VariantID;
  typedef ::legion_code_descriptor_id_t CodeDescriptorID;
  typedef ::legion_unique_id_t UniqueID;
  typedef ::legion_version_id_t VersionID;
  typedef ::legion_projection_epoch_id_t ProjectionEpochID;
  typedef ::legion_task_id_t TaskID;
  typedef ::legion_layout_constraint_id_t LayoutConstraintID;
  typedef ::legion_replication_id_t ReplicationID;
  typedef ::legion_shard_id_t ShardID;
  typedef ::legion_internal_color_t LegionColor;
  typedef void (*RegistrationCallbackFnptr)(Machine machine, 
                Runtime *rt, const std::set<Processor> &local_procs);
  typedef LogicalRegion (*RegionProjectionFnptr)(LogicalRegion parent, 
      const DomainPoint&, Runtime *rt);
  typedef LogicalRegion (*PartitionProjectionFnptr)(LogicalPartition parent, 
      const DomainPoint&, Runtime *rt);
  typedef bool (*PredicateFnptr)(const void*, size_t, 
      const std::vector<Future> futures);
  typedef void (*RealmFnptr)(const void*,size_t,
                             const void*,size_t,Processor);
#ifdef LEGION_GPU_REDUCTIONS
  typedef std::map<ReductionOpID,TaskID> GPUReductionTable;
#endif
  // Magical typedefs 
  // (don't forget to update ones in old HighLevel namespace in legion.inl)
  typedef Internal::TaskContext* Context;
  // Anothing magical typedef
  namespace Mapping {
    typedef Internal::MappingCallInfo* MapperContext;
    typedef Internal::InstanceManager* PhysicalInstanceImpl;
  };

  namespace Internal { 
    // The invalid color
    const LegionColor INVALID_COLOR = LLONG_MAX;
    // This is only needed internally
    typedef Realm::RegionInstance PhysicalInstance;
    typedef unsigned long long CollectiveID;
    typedef unsigned long long IndexSpaceExprID;
    // Helper for encoding templates
    struct NT_TemplateHelper : 
      public Realm::DynamicTemplates::ListProduct2<Realm::DIMCOUNTS, 
                                                   Realm::DIMTYPES> {
    typedef Realm::DynamicTemplates::ListProduct2<Realm::DIMCOUNTS, 
                                                  Realm::DIMTYPES> SUPER;
    public:
      template<int N, typename T>
      static inline TypeTag encode_tag(void) {
        return SUPER::template encode_tag<Realm::DynamicTemplates::Int<N>, T>();
      }
      template<int N, typename T>
      static inline void check_type(const TypeTag t) {
#ifdef DEBUG_LEGION
#ifndef NDEBUG
        const TypeTag t1 = encode_tag<N,T>();
#endif
        assert(t1 == t);
#endif
      }
      struct DimHelper {
      public:
        template<typename N, typename T>
        static inline void demux(int *result) { *result = N::N; }
      };
      static inline int get_dim(const TypeTag t) {
        int result = 0;
        SUPER::demux<DimHelper>(t, &result);
        return result; 
      }
    };
    // Pull some of the mapper types into the internal space
    typedef Mapping::Mapper Mapper;
    typedef Mapping::PhysicalInstance MappingInstance;
    // A little bit of logic here to figure out the 
    // kind of bit mask to use for FieldMask

// The folowing macros are used in the FieldMask instantiation of BitMask
// If you change one you probably have to change the others too
#define LEGION_FIELD_MASK_FIELD_TYPE          uint64_t 
#define LEGION_FIELD_MASK_FIELD_SHIFT         6
#define LEGION_FIELD_MASK_FIELD_MASK          0x3F
#define LEGION_FIELD_MASK_FIELD_ALL_ONES      0xFFFFFFFFFFFFFFFF

#if defined(__AVX__)
#if (LEGION_MAX_FIELDS > 256)
    typedef AVXTLBitMask<LEGION_MAX_FIELDS> FieldMask;
#elif (LEGION_MAX_FIELDS > 128)
    typedef AVXBitMask<LEGION_MAX_FIELDS> FieldMask;
#elif (LEGION_MAX_FIELDS > 64)
    typedef SSEBitMask<LEGION_MAX_FIELDS> FieldMask;
#else
    typedef BitMask<LEGION_FIELD_MASK_FIELD_TYPE,LEGION_MAX_FIELDS,
                    LEGION_FIELD_MASK_FIELD_SHIFT,
                    LEGION_FIELD_MASK_FIELD_MASK> FieldMask;
#endif
#elif defined(__SSE2__)
#if (LEGION_MAX_FIELDS > 128)
    typedef SSETLBitMask<LEGION_MAX_FIELDS> FieldMask;
#elif (LEGION_MAX_FIELDS > 64)
    typedef SSEBitMask<LEGION_MAX_FIELDS> FieldMask;
#else
    typedef BitMask<LEGION_FIELD_MASK_FIELD_TYPE,LEGION_MAX_FIELDS,
                    LEGION_FIELD_MASK_FIELD_SHIFT,
                    LEGION_FIELD_MASK_FIELD_MASK> FieldMask;
#endif
#elif defined(__ALTIVEC__)
#if (LEGION_MAX_FIELDS > 128)
    typedef PPCTLBitMask<LEGION_MAX_FIELDS> FieldMask;
#elif (LEGION_MAX_FIELDS > 64)
    typedef PPCBitMask<LEGION_MAX_FIELDS> FieldMask;
#else
    typedef BitMask<LEGION_FIELD_MASK_FIELD_TYPE,LEGION_MAX_FIELDS,
                    LEGION_FIELD_MASK_FIELD_SHIFT,
                    LEGION_FIELD_MASK_FIELD_MASK> FieldMask;
#endif
#else
#if (LEGION_MAX_FIELDS > 64)
    typedef TLBitMask<LEGION_FIELD_MASK_FIELD_TYPE,LEGION_MAX_FIELDS,
                      LEGION_FIELD_MASK_FIELD_SHIFT,
                      LEGION_FIELD_MASK_FIELD_MASK> FieldMask;
#else
    typedef BitMask<LEGION_FIELD_MASK_FIELD_TYPE,LEGION_MAX_FIELDS,
                    LEGION_FIELD_MASK_FIELD_SHIFT,
                    LEGION_FIELD_MASK_FIELD_MASK> FieldMask;
#endif
#endif
    typedef BitPermutation<FieldMask,LEGION_FIELD_LOG2> FieldPermutation;
    typedef Fraction<unsigned long> InstFrac;
#undef LEGION_FIELD_MASK_FIELD_SHIFT
#undef LEGION_FIELD_MASK_FIELD_MASK

    // Similar logic as field masks for node masks

// The following macros are used in the NodeMask instantiation of BitMask
// If you change one you probably have to change the others too
#define LEGION_NODE_MASK_NODE_TYPE           uint64_t
#define LEGION_NODE_MASK_NODE_SHIFT          6
#define LEGION_NODE_MASK_NODE_MASK           0x3F
#define LEGION_NODE_MASK_NODE_ALL_ONES       0xFFFFFFFFFFFFFFFF

#if defined(__AVX__)
#if (LEGION_MAX_NUM_NODES > 256)
    typedef AVXTLBitMask<LEGION_MAX_NUM_NODES> NodeMask;
#elif (LEGION_MAX_NUM_NODES > 128)
    typedef AVXBitMask<LEGION_MAX_NUM_NODES> NodeMask;
#elif (LEGION_MAX_NUM_NODES > 64)
    typedef SSEBitMask<LEGION_MAX_NUM_NODES> NodeMask;
#else
    typedef BitMask<LEGION_NODE_MASK_NODE_TYPE,LEGION_MAX_NUM_NODES,
                    LEGION_NODE_MASK_NODE_SHIFT,
                    LEGION_NODE_MASK_NODE_MASK> NodeMask;
#endif
#elif defined(__SSE2__)
#if (LEGION_MAX_NUM_NODES > 128)
    typedef SSETLBitMask<LEGION_MAX_NUM_NODES> NodeMask;
#elif (LEGION_MAX_NUM_NODES > 64)
    typedef SSEBitMask<LEGION_MAX_NUM_NODES> NodeMask;
#else
    typedef BitMask<LEGION_NODE_MASK_NODE_TYPE,LEGION_MAX_NUM_NODES,
                    LEGION_NODE_MASK_NODE_SHIFT,
                    LEGION_NODE_MASK_NODE_MASK> NodeMask;
#endif
#elif defined(__ALTIVEC__)
#if (LEGION_MAX_NUM_NODES > 128)
    typedef PPCTLBitMask<LEGION_MAX_NUM_NODES> NodeMask;
#elif (LEGION_MAX_NUM_NODES > 64)
    typedef PPCBitMask<LEGION_MAX_NUM_NODES> NodeMask;
#else
    typedef BitMask<LEGION_NODE_MASK_NODE_TYPE,LEGION_MAX_NUM_NODES,
                    LEGION_NODE_MASK_NODE_SHIFT,
                    LEGION_NODE_MASK_NODE_MASK> NodeMask;
#endif
#else
#if (LEGION_MAX_NUM_NODES > 64)
    typedef TLBitMask<LEGION_NODE_MASK_NODE_TYPE,LEGION_MAX_NUM_NODES,
                      LEGION_NODE_MASK_NODE_SHIFT,
                      LEGION_NODE_MASK_NODE_MASK> NodeMask;
#else
    typedef BitMask<LEGION_NODE_MASK_NODE_TYPE,LEGION_MAX_NUM_NODES,
                    LEGION_NODE_MASK_NODE_SHIFT,
                    LEGION_NODE_MASK_NODE_MASK> NodeMask;
#endif
#endif
    typedef IntegerSet<AddressSpaceID,NodeMask,false/*bidir*/> NodeSet;

#undef LEGION_NODE_MASK_NODE_SHIFT
#undef LEGION_NODE_MASK_NODE_MASK

// The following macros are used in the ProcessorMask instantiation of BitMask
// If you change one you probably have to change the others too
#define LEGION_PROC_MASK_PROC_TYPE           uint64_t
#define LEGION_PROC_MASK_PROC_SHIFT          6
#define LEGION_PROC_MASK_PROC_MASK           0x3F
#define LEGION_PROC_MASK_PROC_ALL_ONES       0xFFFFFFFFFFFFFFFF

#if defined(__AVX__)
#if (LEGION_MAX_NUM_PROCS > 256)
    typedef AVXTLBitMask<LEGION_MAX_NUM_PROCS> ProcessorMask;
#elif (LEGION_MAX_NUM_PROCS > 128)
    typedef AVXBitMask<LEGION_MAX_NUM_PROCS> ProcessorMask;
#elif (LEGION_MAX_NUM_PROCS > 64)
    typedef SSEBitMask<LEGION_MAX_NUM_PROCS> ProcessorMask;
#else
    typedef BitMask<LEGION_PROC_MASK_PROC_TYPE,LEGION_MAX_NUM_PROCS,
                    LEGION_PROC_MASK_PROC_SHIFT,
                    LEGION_PROC_MASK_PROC_MASK> ProcessorMask;
#endif
#elif defined(__SSE2__)
#if (LEGION_MAX_NUM_PROCS > 128)
    typedef SSETLBitMask<LEGION_MAX_NUM_PROCS> ProcessorMask;
#elif (LEGION_MAX_NUM_PROCS > 64)
    typedef SSEBitMask<LEGION_MAX_NUM_PROCS> ProcessorMask;
#else
    typedef BitMask<LEGION_PROC_MASK_PROC_TYPE,LEGION_MAX_NUM_PROCS,
                    LEGION_PROC_MASK_PROC_SHIFT,
                    LEGION_PROC_MASK_PROC_MASK> ProcessorMask;
#endif
#elif defined(__ALTIVEC__)
#if (LEGION_MAX_NUM_PROCS > 128)
    typedef PPCTLBitMask<LEGION_MAX_NUM_PROCS> ProcessorMask;
#elif (LEGION_MAX_NUM_PROCS > 64)
    typedef PPCBitMask<LEGION_MAX_NUM_PROCS> ProcessorMask;
#else
    typedef BitMask<LEGION_PROC_MASK_PROC_TYPE,LEGION_MAX_NUM_PROCS,
                    LEGION_PROC_MASK_PROC_SHIFT,
                    LEGION_PROC_MASK_PROC_MASK> ProcessorMask;
#endif
#else
#if (LEGION_MAX_NUM_PROCS > 64)
    typedef TLBitMask<LEGION_PROC_MASK_PROC_TYPE,LEGION_MAX_NUM_PROCS,
                      LEGION_PROC_MASK_PROC_SHIFT,
                      LEGION_PROC_MASK_PROC_MASK> ProcessorMask;
#else
    typedef BitMask<LEGION_PROC_MASK_PROC_TYPE,LEGION_MAX_NUM_PROCS,
                    LEGION_PROC_MASK_PROC_SHIFT,
                    LEGION_PROC_MASK_PROC_MASK> ProcessorMask;
#endif
#endif

#undef PROC_SHIFT
#undef PROC_MASK 

    // Legion derived event types
    class LgEvent : public Realm::Event {
    public:
      static const LgEvent NO_LG_EVENT;
    public:
      LgEvent(void) { id = 0; }
      LgEvent(const LgEvent &rhs) { id = rhs.id; }
      explicit LgEvent(const Realm::Event e) { id = e.id; }
    public:
      inline LgEvent& operator=(const LgEvent &rhs)
        { id = rhs.id; return *this; }
    public:
      // Override the wait method so we can have our own implementation
      inline void wait(void) const;
    };

    class PredEvent : public LgEvent {
    public:
      static const PredEvent NO_PRED_EVENT;
    public:
      PredEvent(void) : LgEvent() { } 
      PredEvent(const PredEvent &rhs) { id = rhs.id; }
      explicit PredEvent(const Realm::UserEvent &e) : LgEvent(e) { }
    public:
      inline PredEvent& operator=(const PredEvent &rhs)
        { id = rhs.id; return *this; }
      inline operator Realm::UserEvent() const
        { Realm::UserEvent e; e.id = id; return e; }
    };

    class ApEvent : public LgEvent {
    public:
      static const ApEvent NO_AP_EVENT;
    public:
      ApEvent(void) : LgEvent() { }
      ApEvent(const ApEvent &rhs) { id = rhs.id; }
      explicit ApEvent(const Realm::Event &e) : LgEvent(e) { }
      explicit ApEvent(const PredEvent &e) { id = e.id; }
    public:
      inline ApEvent& operator=(const ApEvent &rhs)
        { id = rhs.id; return *this; }
      inline bool has_triggered_faultignorant(void) const
        { bool poisoned; return has_triggered_faultaware(poisoned); }
    };

    class ApUserEvent : public ApEvent {
    public:
      static const ApUserEvent NO_AP_USER_EVENT;
    public:
      ApUserEvent(void) : ApEvent() { }
      ApUserEvent(const ApUserEvent &rhs) : ApEvent(rhs) { }
      explicit ApUserEvent(const Realm::UserEvent &e) : ApEvent(e) { }
    public:
      inline ApUserEvent& operator=(const ApUserEvent &rhs)
        { id = rhs.id; return *this; }
      inline operator Realm::UserEvent() const
        { Realm::UserEvent e; e.id = id; return e; }
    };

    class ApBarrier : public ApEvent {
    public:
      static const ApBarrier NO_AP_BARRIER;
    public:
      ApBarrier(void) : ApEvent(), timestamp(0) { }
      ApBarrier(const ApBarrier &rhs) 
        : ApEvent(rhs), timestamp(rhs.timestamp) { }
      explicit ApBarrier(const Realm::Barrier &b) 
        : ApEvent(b), timestamp(b.timestamp) { }
    public:
      inline ApBarrier& operator=(const ApBarrier &rhs)
        { id = rhs.id; timestamp = rhs.timestamp; return *this; }
      inline operator Realm::Barrier() const
        { Realm::Barrier b; b.id = id; 
          b.timestamp = timestamp; return b; }
    public:
      inline bool get_result(void *value, size_t value_size) const
        { Realm::Barrier b; b.id = id;
          b.timestamp = timestamp; return b.get_result(value, value_size); }
      inline void destroy_barrier(void)
        { Realm::Barrier b; b.id = id;
          b.timestamp = timestamp; b.destroy_barrier(); }
    public:
      Realm::Barrier::timestamp_t timestamp;
    };

    class RtEvent : public LgEvent {
    public:
      static const RtEvent NO_RT_EVENT;
    public:
      RtEvent(void) : LgEvent() { }
      RtEvent(const RtEvent &rhs) { id = rhs.id; }
      explicit RtEvent(const Realm::Event &e) : LgEvent(e) { }
      explicit RtEvent(const PredEvent &e) { id = e.id; }
    public:
      inline RtEvent& operator=(const RtEvent &rhs)
        { id = rhs.id; return *this; }
    };

    class RtUserEvent : public RtEvent {
    public:
      static const RtUserEvent NO_RT_USER_EVENT;
    public:
      RtUserEvent(void) : RtEvent() { }
      RtUserEvent(const RtUserEvent &rhs) : RtEvent(rhs) { }
      explicit RtUserEvent(const Realm::UserEvent &e) : RtEvent(e) { }
    public:
      inline RtUserEvent& operator=(const RtUserEvent &rhs)
        { id = rhs.id; return *this; }
      inline operator Realm::UserEvent() const
        { Realm::UserEvent e; e.id = id; return e; }
    };

    class RtBarrier : public RtEvent {
    public:
      static const RtBarrier NO_RT_BARRIER;
    public:
      RtBarrier(void) : RtEvent(), timestamp(0) { }
      RtBarrier(const RtBarrier &rhs)
        : RtEvent(rhs), timestamp(rhs.timestamp) { }
      explicit RtBarrier(const Realm::Barrier &b)
        : RtEvent(b), timestamp(b.timestamp) { }
    public:
      inline RtBarrier& operator=(const RtBarrier &rhs)
        { id = rhs.id; timestamp = rhs.timestamp; return *this; }
      inline operator Realm::Barrier() const
        { Realm::Barrier b; b.id = id; 
          b.timestamp = timestamp; return b; } 
    public:
      inline bool get_result(void *value, size_t value_size) const
        { Realm::Barrier b; b.id = id;
          b.timestamp = timestamp; return b.get_result(value, value_size); }
      inline RtBarrier get_previous_phase(void)
        { Realm::Barrier b; b.id = id;
          return RtBarrier(b.get_previous_phase()); }
      inline void destroy_barrier(void)
        { Realm::Barrier b; b.id = id;
          b.timestamp = timestamp; b.destroy_barrier(); }
    public:
      Realm::Barrier::timestamp_t timestamp;
    }; 

    // Local lock for accelerating lock taking
    class LocalLock {
    public:
      inline LocalLock(void) { } 
    public:
      inline LocalLock(const LocalLock &rhs)
      {
        // should never be called
        assert(false);
      }
      inline ~LocalLock(void) { }
    public:
      inline LocalLock& operator=(const LocalLock &rhs)
      {
        // should never be called
        assert(false);
        return *this;
      }
    private:
      // These are only accessible via AutoLock
      friend class AutoLock;
      friend class AutoTryLock;
      inline RtEvent lock(void)   { return RtEvent(wrlock()); }
      inline RtEvent wrlock(void) { return RtEvent(reservation.wrlock()); }
      inline RtEvent rdlock(void) { return RtEvent(reservation.rdlock()); }
      inline bool trylock(void) { return reservation.trylock(); }
      inline bool trywrlock(void) { return reservation.trywrlock(); }
      inline bool tryrdlock(void) { return reservation.tryrdlock(); }
      inline void unlock(void) { reservation.unlock(); }
    private:
      inline void advise_sleep_entry(Realm::UserEvent guard)
        { reservation.advise_sleep_entry(guard); }
      inline void advise_sleep_exit(void)
        { reservation.advise_sleep_exit(); }
    protected:
      Realm::FastReservation reservation;
    };

    /////////////////////////////////////////////////////////////
    // AutoLock 
    /////////////////////////////////////////////////////////////
    // An auto locking class for taking a lock and releasing it when
    // the object goes out of scope
    class AutoLock { 
    public:
      inline AutoLock(LocalLock &r, int mode = 0, bool excl = true)
        : local_lock(r), previous(Internal::local_lock_list), 
          exclusive(excl), held(true)
      {
#ifdef DEBUG_REENTRANT_LOCKS
        if (previous != NULL)
          previous->check_for_reentrant_locks(&local_lock);
#endif
        if (exclusive)
        {
          RtEvent ready = local_lock.wrlock();
          while (ready.exists())
          {
            ready.wait();
            ready = local_lock.wrlock();
          }
        }
        else
        {
          RtEvent ready = local_lock.rdlock();
          while (ready.exists())
          {
            ready.wait();
            ready = local_lock.rdlock();
          }
        }
        Internal::local_lock_list = this;
      }
    protected:
      // Helper constructor for AutoTryLock
      inline AutoLock(int mode, bool excl, LocalLock &r)
        : local_lock(r), previous(Internal::local_lock_list), 
          exclusive(excl), held(false)
      {
#ifdef DEBUG_REENTRANT_LOCKS
        if (previous != NULL)
          previous->check_for_reentrant_locks(&local_lock);
#endif
        Internal::local_lock_list = this;
      }
    public:
      inline AutoLock(const AutoLock &rhs)
        : local_lock(rhs.local_lock), previous(NULL), exclusive(false)
      {
        // should never be called
        assert(false);
      }
      inline ~AutoLock(void)
      {
#ifdef DEBUG_LEGION
        assert(Internal::local_lock_list == this);
#endif
        if (held)
          local_lock.unlock();
        Internal::local_lock_list = previous;
      }
    public:
      inline AutoLock& operator=(const AutoLock &rhs)
      {
        // should never be called
        assert(false);
        return *this;
      }
    public:
      inline void release(void) 
      { 
#ifdef DEBUG_LEGION
        assert(held);
        assert(Internal::local_lock_list == this);
#endif
        local_lock.unlock(); 
        Internal::local_lock_list = previous;
        held = false; 
      }
      inline void reacquire(void)
      {
#ifdef DEBUG_LEGION
        assert(!held);
        assert(Internal::local_lock_list == previous);
#endif
#ifdef DEBUG_REENTRANT_LOCKS
        if (previous != NULL)
          previous->check_for_reentrant_locks(&local_lock);
#endif
        if (exclusive)
        {
          RtEvent ready = local_lock.wrlock();
          while (ready.exists())
          {
            ready.wait();
            ready = local_lock.wrlock();
          }
        }
        else
        {
          RtEvent ready = local_lock.rdlock();
          while (ready.exists())
          {
            ready.wait();
            ready = local_lock.rdlock();
          }
        }
        Internal::local_lock_list = this;
        held = true;
      }
    public:
      inline void advise_sleep_entry(Realm::UserEvent guard) const
      {
        if (held)
          local_lock.advise_sleep_entry(guard);
        if (previous != NULL)
          previous->advise_sleep_entry(guard);
      }
      inline void advise_sleep_exit(void) const
      {
        if (held)
          local_lock.advise_sleep_exit();
        if (previous != NULL)
          previous->advise_sleep_exit();
      }
#ifdef DEBUG_REENTRANT_LOCKS
      inline void check_for_reentrant_locks(LocalLock *to_acquire) const
      {
        assert(to_acquire != &local_lock);
        if (previous != NULL)
          previous->check_for_reentrant_locks(to_acquire);
      }
#endif
    protected:
      LocalLock &local_lock;
      AutoLock *const previous;
      const bool exclusive;
      bool held;
    };

    // AutoTryLock is an extension of AutoLock that supports try lock
    class AutoTryLock : public AutoLock {
    public:
      inline AutoTryLock(LocalLock &r, int mode = 0, bool excl = true)
        : AutoLock(mode, excl, r) 
      {
        if (exclusive)
          ready = local_lock.wrlock();
        else
          ready = local_lock.rdlock();
        held = !ready.exists();
      }
    public:
      // Allow an easy test for whether we got the lock or not
      inline bool has_lock(void) const { return held; }
      inline RtEvent try_next(void) const { return ready; }
    protected:
      RtEvent ready;
    };
    
    // Special method that we need here for waiting on events

    //--------------------------------------------------------------------------
    inline void LgEvent::wait(void) const
    //--------------------------------------------------------------------------
    {
#ifdef DEBUG_LEGION_WAITS
      const int local_meta_task_id = Internal::meta_task_id;
      const long long start = Realm::Clock::current_time_in_microseconds();
#endif
      // Save the context locally
      Internal::TaskContext *local_ctx = Internal::implicit_context; 
      // Save the task provenance information
      UniqueID local_provenance = Internal::implicit_provenance;
      // Save whether we are in a registration callback
      unsigned local_callback = Internal::inside_registration_callback;
      // Check to see if we have any local locks to notify
      if (Internal::local_lock_list != NULL)
      {
        // Make a copy of the local locks here
        AutoLock *local_lock_list_copy = Internal::local_lock_list;
        // Set this back to NULL until we are done waiting
        Internal::local_lock_list = NULL;
        // Make a user event and notify all the thread locks
        const Realm::UserEvent done = Realm::UserEvent::create_user_event();
        local_lock_list_copy->advise_sleep_entry(done);
        // Now we can do the wait
        if (external_implicit_task)
          Realm::Event::external_wait();
        else
          Realm::Event::wait();
        // When we wake up, notify that we are done and exited the wait
        local_lock_list_copy->advise_sleep_exit();
        // Trigger the user-event
        done.trigger();
        // Restore our local lock list
#ifdef DEBUG_LEGION
        assert(Internal::local_lock_list == NULL); 
#endif
        Internal::local_lock_list = local_lock_list_copy; 
      }
      else // Just do the normal wait
      {
        if (external_implicit_task)
          Realm::Event::external_wait();
        else
          Realm::Event::wait();
      }
      // Write the context back
      Internal::implicit_context = local_ctx;
      // Write the provenance information back
      Internal::implicit_provenance = local_provenance;
      // Write the registration callback information back
      Internal::inside_registration_callback = local_callback;
#ifdef DEBUG_LEGION_WAITS
      Internal::meta_task_id = local_meta_task_id;
      const long long stop = Realm::Clock::current_time_in_microseconds();
      if (((stop - start) >= LIMIT) && (local_meta_task_id == BAD_TASK_ID))
        assert(false);
#endif
    }

#ifdef LEGION_SPY
    // Need a custom version of these for Legion Spy to track instance events
    class CopySrcDstField : public Realm::CopySrcDstField {
    public:
      CopySrcDstField(void) : Realm::CopySrcDstField() { }
      CopySrcDstField(const CopySrcDstField &rhs)
        : Realm::CopySrcDstField(rhs) { inst_event = rhs.inst_event; }
      inline CopySrcDstField& operator=(const CopySrcDstField &rhs)
      { 
        Realm::CopySrcDstField::operator = (rhs); 
        inst_event = rhs.inst_event; 
        return *this; 
      }
    public:
      ApEvent inst_event;
    };
#else
    typedef Realm::CopySrcDstField CopySrcDstField;
#endif

  }; // namespace Internal 
  
  // A class for preventing serialization of Legion objects
  // which cannot be serialized
  template<typename T>
  class Unserializable {
  public:
    inline size_t legion_buffer_size(void);
    inline size_t legion_serialize(void *buffer);
    inline size_t legion_deserialize(const void *buffer);
  };

}; // Legion namespace

// now that we have things like LgEvent defined, we can include accessor.h to
// pick up ptr_t, which is used for compatibility-mode Coloring and friends
#include "legion/accessor.h"

namespace Legion {
  typedef LegionRuntime::Accessor::ByteOffset ByteOffset;

  typedef std::map<Color,ColoredPoints<ptr_t> > Coloring;
  typedef std::map<Color,Domain> DomainColoring;
  typedef std::map<Color,std::set<Domain> > MultiDomainColoring;
  typedef std::map<DomainPoint,ColoredPoints<ptr_t> > PointColoring;
  typedef std::map<DomainPoint,Domain> DomainPointColoring;
  typedef std::map<DomainPoint,std::set<Domain> > MultiDomainPointColoring;
};

#endif // __LEGION_TYPES_H__<|MERGE_RESOLUTION|>--- conflicted
+++ resolved
@@ -1739,12 +1739,9 @@
     class SetOpSyncEvent;
     class SetEffects;
     class CompleteReplay;
-<<<<<<< HEAD
+    class AcquireRelease;
     class BarrierArrival;
     class BarrierAdvance;
-=======
-    class AcquireRelease;
->>>>>>> c62f363b
 #ifdef LEGION_GPU_REDUCTIONS
     class GPUReduction;
 #endif
