/* Copyright 2021 Stanford University, NVIDIA Corporation
 *
 * Licensed under the Apache License, Version 2.0 (the "License");
 * you may not use this file except in compliance with the License.
 * You may obtain a copy of the License at
 *
 *     http://www.apache.org/licenses/LICENSE-2.0
 *
 * Unless required by applicable law or agreed to in writing, software
 * distributed under the License is distributed on an "AS IS" BASIS,
 * WITHOUT WARRANTIES OR CONDITIONS OF ANY KIND, either express or implied.
 * See the License for the specific language governing permissions and
 * limitations under the License.
 */

#ifndef __LEGION_TYPES_H__
#define __LEGION_TYPES_H__

/**
 * \file legion_types.h
 */

#include <stdio.h>
#include <stdlib.h>
#include <assert.h>
#include <string.h>
#include <stdint.h>
#include <limits.h>

#include <map>
#include <set>
#include <list>
#include <deque>
#include <vector>
#include <typeinfo>
#include <type_traits>

#include "legion/legion_config.h"
#include "legion/legion_template_help.h"

// Make sure we have the appropriate defines in place for including realm
#include "realm.h"
#include "realm/dynamic_templates.h"

// this may be set before including legion.h to eliminate deprecation warnings
//  for just the Legion API
#ifndef LEGION_DEPRECATED
#if __cplusplus >= 201402L
#define LEGION_DEPRECATED(x) [[deprecated(x)]]
#else
#define LEGION_DEPRECATED(x)
#endif
#endif

// If we're doing full LEGION_SPY then turn off event pruning
#ifdef LEGION_SPY
#ifndef LEGION_DISABLE_EVENT_PRUNING
#define LEGION_DISABLE_EVENT_PRUNING
#endif
#endif

// forward declarations from bitmask.h
template<typename T, unsigned int MAX,
         unsigned SHIFT, unsigned MASK> class BitMask;
template<typename T, unsigned int MAX,
         unsigned SHIFT, unsigned MASK> class TLBitMask;
#ifdef __SSE2__
template<unsigned int MAX> class SSEBitMask;
template<unsigned int MAX> class SSETLBitMask;
#endif
#ifdef __AVX__
template<unsigned int MAX> class AVXBitMask;
template<unsigned int MAX> class AVXTLBitMask;
#endif
#ifdef __ALTIVEC__
template<unsigned int MAX> class PPCBitMask;
template<unsigned int MAX> class PPCTLBitMask;
#endif
template<typename IT, typename DT, bool BIDIR> class IntegerSet;

namespace BindingLib { class Utility; } // BindingLib namespace

namespace Legion { 

  typedef ::legion_error_t LegionErrorType;
  typedef ::legion_privilege_mode_t PrivilegeMode;
  typedef ::legion_allocate_mode_t AllocateMode;
  typedef ::legion_coherence_property_t CoherenceProperty;
  typedef ::legion_region_flags_t RegionFlags;
  typedef ::legion_projection_type_t ProjectionType;
  typedef ::legion_partition_kind_t PartitionKind;
  typedef ::legion_external_resource_t ExternalResource;
  typedef ::legion_timing_measurement_t TimingMeasurement;
  typedef ::legion_dependence_type_t DependenceType;
  typedef ::legion_mappable_type_id_t MappableType;
  typedef ::legion_file_mode_t LegionFileMode;
  typedef ::legion_execution_constraint_t ExecutionConstraintKind;
  typedef ::legion_layout_constraint_t LayoutConstraintKind;
  typedef ::legion_equality_kind_t EqualityKind;
  typedef ::legion_dimension_kind_t DimensionKind;
  typedef ::legion_isa_kind_t ISAKind;
  typedef ::legion_resource_constraint_t ResourceKind;
  typedef ::legion_launch_constraint_t LaunchKind;
  typedef ::legion_specialized_constraint_t SpecializedKind;

  // Forward declarations for user level objects
  // legion.h
  class IndexSpace;
  template<int DIM, typename T> class IndexSpaceT;
  class IndexPartition;
  template<int DIM, typename T> class IndexPartitionT;
  class FieldSpace;
  class LogicalRegion;
  template<int DIM, typename T> class LogicalRegionT;
  class LogicalPartition;
  template<int DIM, typename T> class LogicalPartitionT;
  class IndexAllocator;
  class FieldAllocator;
  class TaskArgument;
  class ArgumentMap;
  class Lock;
  struct LockRequest;
  class Grant;
  class PhaseBarrier;
  struct RegionRequirement;
  struct OutputRequirement;
  struct IndexSpaceRequirement;
  struct FieldSpaceRequirement;
  struct TaskLauncher;
  struct IndexTaskLauncher;
  typedef IndexTaskLauncher IndexLauncher; // for backwards compatibility
  struct InlineLauncher;
  struct CopyLauncher;
  struct AcquireLauncher;
  struct ReleaseLauncher;
  struct FillLauncher;
  struct LayoutConstraintRegistrar;
  struct TaskVariantRegistrar;
  class Future;
  class FutureMap;
  class Predicate;
  class PhysicalRegion;
<<<<<<< HEAD
  class OutputRegion;
=======
  class ExternalResources;
>>>>>>> 5401170f
  template<PrivilegeMode,typename,int,typename,typename,bool> 
    class FieldAccessor;
  template<typename, bool, int, typename, typename, bool>
    class ReductionAccessor;
  template<typename, int,typename,typename,bool,bool,int>
    class MultiRegionAccessor;
  template<typename,int,typename,typename>
    class UnsafeFieldAccessor;
  namespace ArraySyntax {
    template<typename, PrivilegeMode> class AccessorRefHelper;
    template<typename> class AffineRefHelper;
  }
  class PieceIterator;
  template<int,typename>
  class PieceIteratorT;
  template<PrivilegeMode,typename,int,typename>
  class SpanIterator;
  class IndexIterator;
  template<typename T> struct ColoredPoints; 
  struct InputArgs;
  class ProjectionFunctor;
  class ShardingFunctor;
  class Task;
  class Copy;
  class InlineMapping;
  class Acquire;
  class Release;
  class Close;
  class Fill;
  class Partition;
  class MustEpoch;
  class Runtime;
  class LegionHandshake;
  class MPILegionHandshake;
  // For backwards compatibility
  typedef Runtime HighLevelRuntime;
  // Helper for saving instantiated template functions
  struct SerdezRedopFns;
  // Some typedefs for making things nicer for users with C++11 support
  template<typename FT, int N, typename T = ::legion_coord_t>
  using GenericAccessor = Realm::GenericAccessor<FT,N,T>;
  template<typename FT, int N, typename T = ::legion_coord_t>
  using AffineAccessor = Realm::AffineAccessor<FT,N,T>;
  template<typename FT, int N, typename T = ::legion_coord_t>
  using MultiAffineAccessor = Realm::MultiAffineAccessor<FT,N,T>;

  // Forward declarations for compiler level objects
  // legion.h
  class ColoringSerializer;
  class DomainColoringSerializer;

  // Forward declarations for wrapper tasks
  // legion.h
  class LegionTaskWrapper;
  class LegionSerialization;

  // Forward declarations for C wrapper objects
  // legion_c_util.h
  class TaskResult;
  class CObjectWrapper;

  // legion_domain.h
  class DomainPoint;
  class Domain;
  class IndexSpaceAllocator; 

  // legion_utilities.h
  class Serializer;
  class Deserializer;

  // legion_constraint.h
  class ISAConstraint;
  class ProcessorConstraint;
  class ResourceConstraint;
  class LaunchConstraint;
  class ColocationConstraint;
  class ExecutionConstraintSet;

  class SpecializedConstraint;
  class MemoryConstraint;
  class FieldConstraint;
  class OrderingConstraint;
  class SplittingConstraint;
  class DimensionConstraint;
  class AlignmentConstraint;
  class OffsetConstraint;
  class PointerConstraint;
  class LayoutConstraintSet;
  class TaskLayoutConstraintSet;

  namespace Mapping {
    class PhysicalInstance;
    class MapperEvent;
    class ProfilingRequestSet;
    class Mapper;
    class MapperRuntime;
    class DefaultMapper;
    class ShimMapper;
    class TestMapper;
    class DebugMapper;
    class ReplayMapper;

    // The following types are effectively overlaid on the Realm versions
    // to allow for Legion-specific profiling measurements
    enum ProfilingMeasurementID {
      PMID_LEGION_FIRST = Realm::PMID_REALM_LAST,
      PMID_RUNTIME_OVERHEAD,
    };
  };
  
  namespace Internal { 

    enum OpenState {
      NOT_OPEN                = 0,
      OPEN_READ_ONLY          = 1,
      OPEN_READ_WRITE         = 2, // unknown dirty information below
      OPEN_SINGLE_REDUCE      = 3, // only one open child with reductions below
      OPEN_MULTI_REDUCE       = 4, // multiple open children with same reduction
      // Only projection states below here
      OPEN_READ_ONLY_PROJ     = 5, // read-only projection
      OPEN_READ_WRITE_PROJ    = 6, // read-write projection
      OPEN_REDUCE_PROJ        = 7, // reduction-only projection
      OPEN_REDUCE_PROJ_DIRTY  = 8, // same as above but already open dirty 
    }; 

    // Internal reduction operators
    // Currently we don't use any, but 0 is reserved
    enum {
      REDOP_ID_AVAILABLE    = 1,
    }; 

    // Realm dependent partitioning kinds
    enum DepPartOpKind {
      DEP_PART_UNION = 0, // a single union
      DEP_PART_UNIONS = 1, // many parallel unions
      DEP_PART_UNION_REDUCTION = 2, // union reduction to a single space
      DEP_PART_INTERSECTION = 3, // a single intersection
      DEP_PART_INTERSECTIONS = 4, // many parallel intersections
      DEP_PART_INTERSECTION_REDUCTION = 5, // intersection reduction to a space
      DEP_PART_DIFFERENCE = 6, // a single difference
      DEP_PART_DIFFERENCES = 7, // many parallel differences
      DEP_PART_EQUAL = 8, // an equal partition operation
      DEP_PART_BY_FIELD = 9, // create a partition from a field
      DEP_PART_BY_IMAGE = 10, // create partition by image
      DEP_PART_BY_IMAGE_RANGE = 11, // create partition by image range
      DEP_PART_BY_PREIMAGE = 12, // create partition by preimage
      DEP_PART_BY_PREIMAGE_RANGE = 13, // create partition by preimage range
      DEP_PART_ASSOCIATION = 14, // create an association
      DEP_PART_WEIGHTS = 15, // create partition by weights
    };

    // Enumeration of Legion runtime tasks
    enum LgTaskID {
      LG_SCHEDULER_ID,
      LG_POST_END_ID,
      LG_DEFERRED_READY_TRIGGER_ID,
      LG_DEFERRED_EXECUTION_TRIGGER_ID,
      LG_DEFERRED_RESOLUTION_TRIGGER_ID,
      LG_DEFERRED_COMMIT_TRIGGER_ID,
      LG_DEFERRED_EXECUTE_ID,
      LG_DEFERRED_COMPLETE_ID,
      LG_DEFERRED_COMMIT_ID,
      LG_DEFERRED_COLLECT_ID,
      LG_PRE_PIPELINE_ID,
      LG_TRIGGER_DEPENDENCE_ID,
      LG_TRIGGER_COMPLETE_ID,
      LG_TRIGGER_OP_ID,
      LG_TRIGGER_TASK_ID,
      LG_DEFER_MAPPER_SCHEDULER_TASK_ID,
      LG_DEFERRED_RECYCLE_ID,
      LG_MUST_INDIV_ID,
      LG_MUST_INDEX_ID,
      LG_MUST_MAP_ID,
      LG_MUST_DIST_ID,
      LG_MUST_LAUNCH_ID,
      LG_DEFERRED_FUTURE_SET_ID,
      LG_DEFERRED_FUTURE_MAP_SET_ID,
      LG_RESOLVE_FUTURE_PRED_ID,
      LG_CONTRIBUTE_COLLECTIVE_ID,
      LG_FUTURE_CALLBACK_TASK_ID,
      LG_TOP_FINISH_TASK_ID,
      LG_MAPPER_TASK_ID,
      LG_DISJOINTNESS_TASK_ID,
      LG_DEFER_PHYSICAL_REGISTRATION_TASK_ID,
      LG_PART_INDEPENDENCE_TASK_ID,
      LG_SPACE_INDEPENDENCE_TASK_ID,
      LG_POST_DECREMENT_TASK_ID,
      LG_ISSUE_FRAME_TASK_ID,
      LG_MAPPER_CONTINUATION_TASK_ID,
      LG_TASK_IMPL_SEMANTIC_INFO_REQ_TASK_ID,
      LG_INDEX_SPACE_SEMANTIC_INFO_REQ_TASK_ID,
      LG_INDEX_PART_SEMANTIC_INFO_REQ_TASK_ID,
      LG_FIELD_SPACE_SEMANTIC_INFO_REQ_TASK_ID,
      LG_FIELD_SEMANTIC_INFO_REQ_TASK_ID,
      LG_DEFER_FIELD_INFOS_TASK_ID,
      LG_DEFER_COMPUTE_EQ_SETS_TASK_ID,
      LG_REGION_SEMANTIC_INFO_REQ_TASK_ID,
      LG_PARTITION_SEMANTIC_INFO_REQ_TASK_ID,
      LG_INDEX_SPACE_DEFER_CHILD_TASK_ID,
      LG_INDEX_PART_DEFER_CHILD_TASK_ID,
      LG_SELECT_TUNABLE_TASK_ID,
      LG_DEFERRED_ENQUEUE_OP_ID,
      LG_DEFERRED_ENQUEUE_TASK_ID,
      LG_DEFER_MAPPER_MESSAGE_TASK_ID,
      LG_REMOTE_VIEW_CREATION_TASK_ID,
      LG_DEFER_DISTRIBUTE_TASK_ID,
      LG_DEFER_PERFORM_MAPPING_TASK_ID,
      LG_DEFER_LAUNCH_TASK_ID,
      LG_MISSPECULATE_TASK_ID,
      LG_DEFER_TRIGGER_TASK_COMPLETE_TASK_ID,
      LG_DEFER_FIND_COPY_PRE_TASK_ID,
      LG_DEFER_MATERIALIZED_VIEW_TASK_ID,
      LG_DEFER_REDUCTION_VIEW_TASK_ID,
      LG_DEFER_PHI_VIEW_REF_TASK_ID,
      LG_DEFER_PHI_VIEW_REGISTRATION_TASK_ID,
      LG_CONTROL_REP_LAUNCH_TASK_ID,
      LG_CONTROL_REP_DELETE_TASK_ID,
      LG_RECLAIM_FUTURE_MAP_TASK_ID,
      LG_DEFER_COMPOSITE_COPY_TASK_ID,
      LG_TIGHTEN_INDEX_SPACE_TASK_ID,
      LG_REMOTE_PHYSICAL_REQUEST_TASK_ID,
      LG_REMOTE_PHYSICAL_RESPONSE_TASK_ID,
      LG_REPLAY_SLICE_ID,
      LG_DELETE_TEMPLATE_ID,
      LG_DEFER_MAKE_OWNER_TASK_ID,
      LG_DEFER_PENDING_REPLICATION_TASK_ID,
      LG_DEFER_APPLY_STATE_TASK_ID,
      LG_DEFER_RELEASE_REF_TASK_ID,
      LG_DEFER_REMOTE_REF_UPDATE_TASK_ID,
      LG_COPY_FILL_AGGREGATION_TASK_ID,
      LG_COPY_FILL_DELETION_TASK_ID,
      LG_FINALIZE_EQ_SETS_TASK_ID,
      LG_DEFERRED_COPY_ACROSS_TASK_ID,
      LG_DEFER_REMOTE_OP_DELETION_TASK_ID,
      LG_DEFER_REMOTE_INSTANCE_TASK_ID,
      LG_DEFER_REMOTE_REDUCTION_TASK_ID,
      LG_DEFER_REMOTE_UPDATE_TASK_ID,
      LG_DEFER_REMOTE_ACQUIRE_TASK_ID,
      LG_DEFER_REMOTE_RELEASE_TASK_ID,
      LG_DEFER_REMOTE_COPIES_ACROSS_TASK_ID,
      LG_DEFER_REMOTE_OVERWRITE_TASK_ID,
      LG_DEFER_REMOTE_FILTER_TASK_ID,
      LG_DEFER_PERFORM_TRAVERSAL_TASK_ID,
      LG_DEFER_PERFORM_REMOTE_TASK_ID,
      LG_DEFER_PERFORM_UPDATE_TASK_ID,
      LG_DEFER_PERFORM_OUTPUT_TASK_ID,
      LG_DEFER_INDIVIDUAL_MANAGER_TASK_ID,
      LG_DEFER_DELETE_INDIVIDUAL_MANAGER_TASK_ID,
      LG_DEFER_COLLECTIVE_MANAGER_TASK_ID,
      LG_DEFER_VERIFY_PARTITION_TASK_ID,
      LG_DEFER_REMOVE_REMOTE_REFS_TASK_ID,
      LG_DEFER_RELEASE_ACQUIRED_TASK_ID,
      LG_DEFER_DISJOINT_COMPLETE_TASK_ID,
      LG_DEFER_FINALIZE_PENDING_SET_TASK_ID,
      LG_FREE_EAGER_INSTANCE_TASK_ID,
      LG_MALLOC_INSTANCE_TASK_ID,
      LG_FREE_INSTANCE_TASK_ID,
      LG_DEFER_TRACE_PRECONDITION_TASK_ID,
      LG_DEFER_TRACE_POSTCONDITION_TASK_ID,
      LG_DEFER_TRACE_FINALIZE_SETS_TASK_ID,
      LG_DEFER_TRACE_UPDATE_TASK_ID,
      LG_FINALIZE_OUTPUT_ID,
      LG_DEFER_CONSENSUS_MATCH_TASK_ID,
      LG_YIELD_TASK_ID,
      // this marks the beginning of task IDs tracked by the shutdown algorithm
      LG_BEGIN_SHUTDOWN_TASK_IDS,
      LG_RETRY_SHUTDOWN_TASK_ID = LG_BEGIN_SHUTDOWN_TASK_IDS,
      // Message ID goes at the end so we can append additional 
      // message IDs here for the profiler and separate meta-tasks
      LG_MESSAGE_ID,
      LG_LAST_TASK_ID, // This one should always be last
    };  

    // Make this a macro so we can keep it close to 
    // declaration of the task IDs themselves
#define LG_TASK_DESCRIPTIONS(name)                               \
      const char *name[LG_LAST_TASK_ID] = {                      \
        "Scheduler",                                              \
        "Post-Task Execution",                                    \
        "Deferred Ready Trigger",                                 \
        "Deferred Execution Trigger",                             \
        "Deferred Resolution Trigger",                            \
        "Deferred Commit Trigger",                                \
        "Deferred Execute",                                       \
        "Deferred Complete",                                      \
        "Deferred Commit",                                        \
        "Garbage Collection",                                     \
        "Prepipeline Stage",                                      \
        "Logical Dependence Analysis",                            \
        "Trigger Complete",                                       \
        "Operation Physical Dependence Analysis",                 \
        "Task Physical Dependence Analysis",                      \
        "Defer Mapper Scheduler",                                 \
        "Deferred Recycle",                                       \
        "Must Individual Task Dependence Analysis",               \
        "Must Index Task Dependence Analysis",                    \
        "Must Task Physical Dependence Analysis",                 \
        "Must Task Distribution",                                 \
        "Must Task Launch",                                       \
        "Deferred Future Set",                                    \
        "Deferred Future Map Set",                                \
        "Resolve Future Predicate",                               \
        "Contribute Collective",                                  \
        "Future Callback",                                        \
        "Top Finish",                                             \
        "Mapper Task",                                            \
        "Disjointness Test",                                      \
        "Defer Physical Registration",                            \
        "Partition Independence Test",                            \
        "Index Space Independence Test",                          \
        "Post Decrement Task",                                    \
        "Issue Frame",                                            \
        "Mapper Continuation",                                    \
        "Task Impl Semantic Request",                             \
        "Index Space Semantic Request",                           \
        "Index Partition Semantic Request",                       \
        "Field Space Semantic Request",                           \
        "Field Semantic Request",                                 \
        "Defer Field Infos Request",                              \
        "Defer Compute Equivalence Sets",                         \
        "Region Semantic Request",                                \
        "Partition Semantic Request",                             \
        "Defer Index Space Child Request",                        \
        "Defer Index Partition Child Request",                    \
        "Select Tunable",                                         \
        "Deferred Enqueue Op",                                    \
        "Deferred Enqueue Task",                                  \
        "Deferred Mapper Message",                                \
        "Remote View Creation",                                   \
        "Defer Task Distribution",                                \
        "Defer Task Perform Mapping",                             \
        "Defer Task Launch",                                      \
        "Handle Mapping Misspeculation",                          \
        "Defer Trigger Task Complete",                            \
        "Defer Find Copy Preconditions",                          \
        "Defer Materialized View Registration",                   \
        "Defer Reduction View Registration",                      \
        "Defer Phi View Reference",                               \
        "Defer Phi View Registration",                            \
        "Control Replication Launch",                             \
        "Control Replciation Delete",                             \
        "Reclaim Future Map",                                     \
        "Defer Composite Copy",                                   \
        "Tighten Index Space",                                    \
        "Remote Physical Context Request",                        \
        "Remote Physical Context Response",                       \
        "Replay Physical Trace",                                  \
        "Delete Physical Template",                               \
        "Defer Equivalence Set Make Owner",                       \
        "Defer Pending Equivalence Set Replication",              \
        "Defer Equivalence Set Apply State",                      \
        "Defer Equivalence Set Remove References",                \
        "Defer Remote Reference Update",                          \
        "Copy Fill Aggregation",                                  \
        "Copy Fill Deletion",                                     \
        "Finalize Equivalence Sets",                              \
        "Deferred Copy Across",                                   \
        "Defer Remote Op Deletion",                               \
        "Defer Remote Instance Request",                          \
        "Defer Remote Reduction Request",                         \
        "Defer Remote Update Equivalence Set",                    \
        "Defer Remote Acquire",                                   \
        "Defer Remote Release",                                   \
        "Defer Remote Copy Across",                               \
        "Defer Remote Overwrite Equivalence Set",                 \
        "Defer Remote Filter Equivalence Set",                    \
        "Defer Physical Analysis Traversal Stage",                \
        "Defer Physical Analysis Remote Stage",                   \
        "Defer Physical Analysis Update Stage",                   \
        "Defer Physical Analysis Output Stage",                   \
        "Defer Instance Manager Registration",                    \
        "Defer Instance Manager Deletion",                        \
        "Defer Reduction Manager Registration",                   \
        "Defer Verify Partition",                                 \
        "Defer Remove Remote Region Tree Flow Back References",   \
        "Defer Release Acquired Instances",                       \
        "Defer Disjoint Complete Response",                       \
        "Defer Finalize Pending Equivalence Set",                 \
        "Free Eager Instance",                                    \
        "Malloc Instance",                                        \
        "Free Instance",                                          \
        "Defer Trace Precondition Test",                          \
        "Defer Trace Postcondition Test",                         \
        "Defer Trace Finalize Condition Set Updates",             \
        "Defer Trace Update",                                     \
        "Finalize Output Region Instance",                        \
        "Defer Consensus Match",                                  \
        "Yield",                                                  \
        "Retry Shutdown",                                         \
        "Remote Message",                                         \
      };

    enum MappingCallKind {
      GET_MAPPER_NAME_CALL,
      GET_MAPER_SYNC_MODEL_CALL,
      SELECT_TASK_OPTIONS_CALL,
      PREMAP_TASK_CALL,
      SLICE_TASK_CALL,
      MAP_TASK_CALL,
      MAP_REPLICATE_TASK_CALL,
      SELECT_VARIANT_CALL,
      POSTMAP_TASK_CALL,
      TASK_SELECT_SOURCES_CALL,
      TASK_SPECULATE_CALL,
      TASK_REPORT_PROFILING_CALL,
      TASK_SELECT_SHARDING_FUNCTOR_CALL,
      MAP_INLINE_CALL,
      INLINE_SELECT_SOURCES_CALL,
      INLINE_REPORT_PROFILING_CALL,
      MAP_COPY_CALL,
      COPY_SELECT_SOURCES_CALL,
      COPY_SPECULATE_CALL,
      COPY_REPORT_PROFILING_CALL,
      COPY_SELECT_SHARDING_FUNCTOR_CALL,
      CLOSE_SELECT_SOURCES_CALL,
      CLOSE_REPORT_PROFILING_CALL,
      CLOSE_SELECT_SHARDING_FUNCTOR_CALL,
      MAP_ACQUIRE_CALL,
      ACQUIRE_SPECULATE_CALL,
      ACQUIRE_REPORT_PROFILING_CALL,
      ACQUIRE_SELECT_SHARDING_FUNCTOR_CALL,
      MAP_RELEASE_CALL,
      RELEASE_SELECT_SOURCES_CALL,
      RELEASE_SPECULATE_CALL,
      RELEASE_REPORT_PROFILING_CALL,
      RELEASE_SELECT_SHARDING_FUNCTOR_CALL,
      SELECT_PARTITION_PROJECTION_CALL,
      MAP_PARTITION_CALL,
      PARTITION_SELECT_SOURCES_CALL,
      PARTITION_REPORT_PROFILING_CALL,
      PARTITION_SELECT_SHARDING_FUNCTOR_CALL,
      FILL_SELECT_SHARDING_FUNCTOR_CALL,
      CONFIGURE_CONTEXT_CALL,
      SELECT_TUNABLE_VALUE_CALL,
      MUST_EPOCH_SELECT_SHARDING_FUNCTOR_CALL,
      MAP_MUST_EPOCH_CALL,
      MAP_DATAFLOW_GRAPH_CALL,
      MEMOIZE_OPERATION_CALL,
      SELECT_TASKS_TO_MAP_CALL,
      SELECT_STEAL_TARGETS_CALL,
      PERMIT_STEAL_REQUEST_CALL,
      HANDLE_MESSAGE_CALL,
      HANDLE_TASK_RESULT_CALL,
      APPLICATION_MAPPER_CALL,
      LAST_MAPPER_CALL,
    };

#define MAPPER_CALL_NAMES(name)                     \
    const char *name[LAST_MAPPER_CALL] = {          \
      "get_mapper_name",                            \
      "get_mapper_sync_model",                      \
      "select_task_options",                        \
      "premap_task",                                \
      "slice_task",                                 \
      "map_task",                                   \
      "map_replicate_task",                         \
      "select_task_variant",                        \
      "postmap_task",                               \
      "select_task_sources",                        \
      "speculate (for task)",                       \
      "report profiling (for task)",                \
      "select sharding functor (for task)",         \
      "map_inline",                                 \
      "select_inline_sources",                      \
      "report profiling (for inline)",              \
      "map_copy",                                   \
      "select_copy_sources",                        \
      "speculate (for copy)",                       \
      "report_profiling (for copy)",                \
      "select sharding functor (for copy)",         \
      "select_close_sources",                       \
      "report_profiling (for close)",               \
      "select sharding functor (for close)",        \
      "map_acquire",                                \
      "speculate (for acquire)",                    \
      "report_profiling (for acquire)",             \
      "select sharding functor (for acquire)",      \
      "map_release",                                \
      "select_release_sources",                     \
      "speculate (for release)",                    \
      "report_profiling (for release)",             \
      "select sharding functor (for release)",      \
      "select partition projection",                \
      "map_partition",                              \
      "select_partition_sources",                   \
      "report_profiling (for partition)",           \
      "select sharding functor (for partition)",    \
      "select sharding functor (for fill)",         \
      "configure_context",                          \
      "select_tunable_value",                       \
      "select sharding functor (for must epoch)",   \
      "map_must_epoch",                             \
      "map_dataflow_graph",                         \
      "memoize_operation",                          \
      "select_tasks_to_map",                        \
      "select_steal_targets",                       \
      "permit_steal_request",                       \
      "handle_message",                             \
      "handle_task_result",                         \
      "application mapper call",                    \
    }

    // Methodology for assigning priorities to meta-tasks:
    // Minimum and low priority are for things like profiling
    // that we don't want to interfere with normal execution.
    // Resource priority is reserved for tasks that have been 
    // granted resources like reservations. Running priority
    // is the highest and guarantees that we drain out any 
    // previously running tasks over starting new ones. The rest
    // of the priorities are classified as either 'throughput'
    // or 'latency' sensitive. Under each of these two major
    // categories there are four sub-priorities:
    //  - work: general work to be done
    //  - deferred: work that was already scheduled but 
    //              for which a continuation had to be 
    //              made so we don't want to wait behind
    //              work that hasn't started yet
    //  - messsage: a message from a remote node that we
    //              should handle sooner than our own
    //              work since work on the other node is
    //              blocked waiting on our response
    //  - response: a response message from a remote node
    //              that we should handle to unblock work
    //              on our own node
    enum LgPriority {
      LG_MIN_PRIORITY = INT_MIN,
      LG_LOW_PRIORITY = -1,
      // Throughput priorities
      LG_THROUGHPUT_WORK_PRIORITY = 0,
      LG_THROUGHPUT_DEFERRED_PRIORITY = 1,
      LG_THROUGHPUT_MESSAGE_PRIORITY = 2,
      LG_THROUGHPUT_RESPONSE_PRIORITY = 3,
      // Latency priorities
      LG_LATENCY_WORK_PRIORITY = 4,
      LG_LATENCY_DEFERRED_PRIORITY = 5,
      LG_LATENCY_MESSAGE_PRIORITY = 6,
      LG_LATENCY_RESPONSE_PRIORITY = 7,
      // Resource priorities
      LG_RESOURCE_PRIORITY = 8,
      // Running priorities
      LG_RUNNING_PRIORITY = 9,
    };

    enum VirtualChannelKind {
      // The default and work virtual channels are unordered
      DEFAULT_VIRTUAL_CHANNEL = 0, // latency priority
      THROUGHPUT_VIRTUAL_CHANNEL = 1, // throughput priority
      // All the rest of these are ordered (latency-priority) channels
      MAPPER_VIRTUAL_CHANNEL = 1, 
      TASK_VIRTUAL_CHANNEL = 2,
      INDEX_SPACE_VIRTUAL_CHANNEL = 3,
      FIELD_SPACE_VIRTUAL_CHANNEL = 4,
      LOGICAL_TREE_VIRTUAL_CHANNEL = 5,
      REFERENCE_VIRTUAL_CHANNEL = 6,
      UPDATE_VIRTUAL_CHANNEL = 7, // deferred-priority
      SUBSET_VIRTUAL_CHANNEL = 8,
      CONTEXT_VIRTUAL_CHANNEL = 9,
      LAYOUT_CONSTRAINT_VIRTUAL_CHANNEL = 10,
      EXPRESSION_VIRTUAL_CHANNEL = 11,
      MIGRATION_VIRTUAL_CHANNEL = 12,
      TRACING_VIRTUAL_CHANNEL = 13,
      MAX_NUM_VIRTUAL_CHANNELS = 14, // this one must be last
    };

    enum MessageKind {
      TASK_MESSAGE,
      STEAL_MESSAGE,
      ADVERTISEMENT_MESSAGE,
      SEND_REGISTRATION_CALLBACK,
      SEND_REMOTE_TASK_REPLAY,
      SEND_REMOTE_TASK_PROFILING_RESPONSE,
      SEND_SHARED_OWNERSHIP,
      SEND_INDEX_SPACE_NODE,
      SEND_INDEX_SPACE_REQUEST,
      SEND_INDEX_SPACE_RETURN,
      SEND_INDEX_SPACE_SET,
      SEND_INDEX_SPACE_CHILD_REQUEST,
      SEND_INDEX_SPACE_CHILD_RESPONSE,
      SEND_INDEX_SPACE_COLORS_REQUEST,
      SEND_INDEX_SPACE_COLORS_RESPONSE,
      SEND_INDEX_SPACE_REMOTE_EXPRESSION_REQUEST,
      SEND_INDEX_SPACE_REMOTE_EXPRESSION_RESPONSE,
      SEND_INDEX_SPACE_REMOTE_EXPRESSION_INVALIDATION,
      SEND_INDEX_SPACE_GENERATE_COLOR_REQUEST,
      SEND_INDEX_SPACE_GENERATE_COLOR_RESPONSE,
      SEND_INDEX_SPACE_RELEASE_COLOR,
      SEND_INDEX_PARTITION_NOTIFICATION,
      SEND_INDEX_PARTITION_NODE,
      SEND_INDEX_PARTITION_REQUEST,
      SEND_INDEX_PARTITION_RETURN,
      SEND_INDEX_PARTITION_CHILD_REQUEST,
      SEND_INDEX_PARTITION_CHILD_RESPONSE,
      SEND_INDEX_PARTITION_DISJOINT_UPDATE,
      SEND_INDEX_PARTITION_SHARD_RECTS_REQUEST,
      SEND_INDEX_PARTITION_SHARD_RECTS_RESPONSE,
      SEND_INDEX_PARTITION_REMOTE_INTERFERENCE_REQUEST,
      SEND_INDEX_PARTITION_REMOTE_INTERFERENCE_RESPONSE,
      SEND_FIELD_SPACE_NODE,
      SEND_FIELD_SPACE_REQUEST,
      SEND_FIELD_SPACE_RETURN,
      SEND_FIELD_SPACE_ALLOCATOR_REQUEST,
      SEND_FIELD_SPACE_ALLOCATOR_RESPONSE,
      SEND_FIELD_SPACE_ALLOCATOR_INVALIDATION,
      SEND_FIELD_SPACE_ALLOCATOR_FLUSH,
      SEND_FIELD_SPACE_ALLOCATOR_FREE,
      SEND_FIELD_SPACE_INFOS_REQUEST,
      SEND_FIELD_SPACE_INFOS_RESPONSE,
      SEND_FIELD_ALLOC_REQUEST,
      SEND_FIELD_SIZE_UPDATE,
      SEND_FIELD_FREE,
      SEND_FIELD_FREE_INDEXES,
      SEND_FIELD_SPACE_LAYOUT_INVALIDATION,
      SEND_LOCAL_FIELD_ALLOC_REQUEST,
      SEND_LOCAL_FIELD_ALLOC_RESPONSE,
      SEND_LOCAL_FIELD_FREE,
      SEND_LOCAL_FIELD_UPDATE,
      SEND_TOP_LEVEL_REGION_REQUEST,
      SEND_TOP_LEVEL_REGION_RETURN,
      SEND_LOGICAL_REGION_NODE,
      INDEX_SPACE_DESTRUCTION_MESSAGE,
      INDEX_PARTITION_DESTRUCTION_MESSAGE,
      FIELD_SPACE_DESTRUCTION_MESSAGE,
      LOGICAL_REGION_DESTRUCTION_MESSAGE,
      INDIVIDUAL_REMOTE_COMPLETE,
      INDIVIDUAL_REMOTE_COMMIT,
      SLICE_REMOTE_MAPPED,
      SLICE_REMOTE_COMPLETE,
      SLICE_REMOTE_COMMIT,
      SLICE_FIND_INTRA_DEP,
      SLICE_RECORD_INTRA_DEP,
      SLICE_COLLECTIVE_REQUEST,
      SLICE_COLLECTIVE_RESPONSE,
      DISTRIBUTED_REMOTE_REGISTRATION,
      DISTRIBUTED_VALID_UPDATE,
      DISTRIBUTED_GC_UPDATE,
      DISTRIBUTED_CREATE_ADD,
      DISTRIBUTED_CREATE_REMOVE,
      DISTRIBUTED_UNREGISTER,
      SEND_ATOMIC_RESERVATION_REQUEST,
      SEND_ATOMIC_RESERVATION_RESPONSE,
      SEND_CREATED_REGION_CONTEXTS,
      SEND_MATERIALIZED_VIEW,
      SEND_FILL_VIEW,
      SEND_PHI_VIEW,
      SEND_SHARDED_VIEW,
      SEND_REDUCTION_VIEW,
      SEND_INSTANCE_MANAGER,
      SEND_MANAGER_UPDATE,
      SEND_COLLECTIVE_MANAGER,
      SEND_COLLECTIVE_MESSAGE,
      SEND_CREATE_SHADOW_REQUEST,
      SEND_CREATE_SHADOW_RESPONSE,
      SEND_CREATE_TOP_VIEW_REQUEST,
      SEND_CREATE_TOP_VIEW_RESPONSE,
      SEND_VIEW_REQUEST,
      SEND_VIEW_REGISTER_USER,
      SEND_VIEW_FIND_COPY_PRE_REQUEST,
      SEND_VIEW_FIND_COPY_PRE_RESPONSE,
      SEND_VIEW_ADD_COPY_USER,
      SEND_VIEW_REPLICATION_REQUEST,
      SEND_VIEW_REPLICATION_RESPONSE,
      SEND_VIEW_REPLICATION_REMOVAL,
      SEND_MANAGER_REQUEST,
      SEND_FUTURE_RESULT,
      SEND_FUTURE_SUBSCRIPTION,
      SEND_FUTURE_NOTIFICATION,
      SEND_FUTURE_BROADCAST,
      SEND_FUTURE_MAP_REQUEST,
      SEND_FUTURE_MAP_RESPONSE,
      SEND_REPL_FUTURE_MAP_REQUEST,
      SEND_REPL_FUTURE_MAP_RESPONSE,
      SEND_REPL_TOP_VIEW_REQUEST,
      SEND_REPL_TOP_VIEW_RESPONSE,
      SEND_REPL_DISJOINT_COMPLETE_REQUEST,
      SEND_REPL_DISJOINT_COMPLETE_RESPONSE,
      SEND_REPL_INTRA_SPACE_DEP,
      SEND_REPL_BROADCAST_UPDATE,
      SEND_REPL_TRACE_EVENT_REQUEST,
      SEND_REPL_TRACE_EVENT_RESPONSE,
      SEND_REPL_TRACE_UPDATE,
      SEND_REPL_IMPLICIT_REQUEST,
      SEND_REPL_IMPLICIT_RESPONSE,
      SEND_MAPPER_MESSAGE,
      SEND_MAPPER_BROADCAST,
      SEND_TASK_IMPL_SEMANTIC_REQ,
      SEND_INDEX_SPACE_SEMANTIC_REQ,
      SEND_INDEX_PARTITION_SEMANTIC_REQ,
      SEND_FIELD_SPACE_SEMANTIC_REQ,
      SEND_FIELD_SEMANTIC_REQ,
      SEND_LOGICAL_REGION_SEMANTIC_REQ,
      SEND_LOGICAL_PARTITION_SEMANTIC_REQ,
      SEND_TASK_IMPL_SEMANTIC_INFO,
      SEND_INDEX_SPACE_SEMANTIC_INFO,
      SEND_INDEX_PARTITION_SEMANTIC_INFO,
      SEND_FIELD_SPACE_SEMANTIC_INFO,
      SEND_FIELD_SEMANTIC_INFO,
      SEND_LOGICAL_REGION_SEMANTIC_INFO,
      SEND_LOGICAL_PARTITION_SEMANTIC_INFO,
      SEND_REMOTE_CONTEXT_REQUEST,
      SEND_REMOTE_CONTEXT_RESPONSE,
      SEND_REMOTE_CONTEXT_FREE,
      SEND_REMOTE_CONTEXT_PHYSICAL_REQUEST,
      SEND_REMOTE_CONTEXT_PHYSICAL_RESPONSE,
      SEND_COMPUTE_EQUIVALENCE_SETS_REQUEST,
      SEND_COMPUTE_EQUIVALENCE_SETS_RESPONSE,
      SEND_EQUIVALENCE_SET_REQUEST,
      SEND_EQUIVALENCE_SET_RESPONSE,
      SEND_EQUIVALENCE_SET_INVALIDATE_TRACKERS,
      SEND_EQUIVALENCE_SET_REPLICATION_REQUEST,
      SEND_EQUIVALENCE_SET_REPLICATION_RESPONSE,
      SEND_EQUIVALENCE_SET_REPLICATION_UPDATE,
      SEND_EQUIVALENCE_SET_MIGRATION,
      SEND_EQUIVALENCE_SET_OWNER_UPDATE,
      SEND_EQUIVALENCE_SET_MAKE_OWNER,
      SEND_EQUIVALENCE_SET_CLONE_REQUEST,
      SEND_EQUIVALENCE_SET_CLONE_RESPONSE,
      SEND_EQUIVALENCE_SET_CAPTURE_REQUEST,
      SEND_EQUIVALENCE_SET_CAPTURE_RESPONSE,
      SEND_EQUIVALENCE_SET_REMOTE_REQUEST_INSTANCES,
      SEND_EQUIVALENCE_SET_REMOTE_REQUEST_INVALID,
      SEND_EQUIVALENCE_SET_REMOTE_REQUEST_ANTIVALID,
      SEND_EQUIVALENCE_SET_REMOTE_UPDATES,
      SEND_EQUIVALENCE_SET_REMOTE_ACQUIRES,
      SEND_EQUIVALENCE_SET_REMOTE_RELEASES,
      SEND_EQUIVALENCE_SET_REMOTE_COPIES_ACROSS,
      SEND_EQUIVALENCE_SET_REMOTE_OVERWRITES,
      SEND_EQUIVALENCE_SET_REMOTE_FILTERS,
      SEND_EQUIVALENCE_SET_REMOTE_INSTANCES,
      SEND_INSTANCE_REQUEST,
      SEND_INSTANCE_RESPONSE,
      SEND_EXTERNAL_CREATE_REQUEST,
      SEND_EXTERNAL_CREATE_RESPONSE,
      SEND_EXTERNAL_ATTACH,
      SEND_EXTERNAL_DETACH,
      SEND_GC_PRIORITY_UPDATE,
      SEND_NEVER_GC_RESPONSE,
      SEND_ACQUIRE_REQUEST,
      SEND_ACQUIRE_RESPONSE,
      SEND_VARIANT_BROADCAST,
      SEND_CONSTRAINT_REQUEST,
      SEND_CONSTRAINT_RESPONSE,
      SEND_CONSTRAINT_RELEASE,
      SEND_TOP_LEVEL_TASK_REQUEST,
      SEND_TOP_LEVEL_TASK_COMPLETE,
      SEND_MPI_RANK_EXCHANGE,
      SEND_REPLICATE_LAUNCH,
      SEND_REPLICATE_DELETE,
      SEND_REPLICATE_POST_MAPPED,
      SEND_REPLICATE_POST_EXECUTION,
      SEND_REPLICATE_TRIGGER_COMPLETE,
      SEND_REPLICATE_TRIGGER_COMMIT,
      SEND_CONTROL_REPLICATE_COLLECTIVE_MESSAGE,
      SEND_LIBRARY_MAPPER_REQUEST,
      SEND_LIBRARY_MAPPER_RESPONSE,
      SEND_LIBRARY_TRACE_REQUEST,
      SEND_LIBRARY_TRACE_RESPONSE,
      SEND_LIBRARY_PROJECTION_REQUEST,
      SEND_LIBRARY_PROJECTION_RESPONSE,
      SEND_LIBRARY_SHARDING_REQUEST,
      SEND_LIBRARY_SHARDING_RESPONSE,
      SEND_LIBRARY_TASK_REQUEST,
      SEND_LIBRARY_TASK_RESPONSE,
      SEND_LIBRARY_REDOP_REQUEST,
      SEND_LIBRARY_REDOP_RESPONSE,
      SEND_LIBRARY_SERDEZ_REQUEST,
      SEND_LIBRARY_SERDEZ_RESPONSE,
      SEND_REMOTE_OP_REPORT_UNINIT,
      SEND_REMOTE_OP_PROFILING_COUNT_UPDATE,
      SEND_REMOTE_TRACE_UPDATE,
      SEND_REMOTE_TRACE_RESPONSE,
      SEND_SHUTDOWN_NOTIFICATION,
      SEND_SHUTDOWN_RESPONSE,
      LAST_SEND_KIND, // This one must be last
    };

#define LG_MESSAGE_DESCRIPTIONS(name)                                 \
      const char *name[LAST_SEND_KIND] = {                            \
        "Task Message",                                               \
        "Steal Message",                                              \
        "Advertisement Message",                                      \
        "Send Registration Callback",                                 \
        "Send Remote Task Replay",                                    \
        "Send Remote Task Profiling Response",                        \
        "Send Shared Ownership",                                      \
        "Send Index Space Node",                                      \
        "Send Index Space Request",                                   \
        "Send Index Space Return",                                    \
        "Send Index Space Set",                                       \
        "Send Index Space Child Request",                             \
        "Send Index Space Child Response",                            \
        "Send Index Space Colors Request",                            \
        "Send Index Space Colors Response",                           \
        "Send Index Space Remote Expression Request",                 \
        "Send Index Space Remote Expression Response",                \
        "Send Index Space Remote Expression Invalidation",            \
        "Send Index Space Generate Color Request",                    \
        "Send Index Space Generate Color Response",                   \
        "Send Index Space Release Color",                             \
        "Send Index Partition Notification",                          \
        "Send Index Partition Node",                                  \
        "Send Index Partition Request",                               \
        "Send Index Partition Return",                                \
        "Send Index Partition Child Request",                         \
        "Send Index Partition Child Response",                        \
        "Send Index Partition Disjoint Update",                       \
        "Send Index Partition Shard Rects Request",                   \
        "Send Index Partition Shard Rects Response",                  \
        "Send Index Partition Remote Interference Request",           \
        "Send Index Partition Remote Interference Response",          \
        "Send Field Space Node",                                      \
        "Send Field Space Request",                                   \
        "Send Field Space Return",                                    \
        "Send Field Space Allocator Request",                         \
        "Send Field Space Allocator Response",                        \
        "Send Field Space Allocator Invalidation",                    \
        "Send Field Space Allocator Flush",                           \
        "Send Field Space Allocator Free",                            \
        "Send Field Space Infos Request",                             \
        "Send Field Space Infos Response",                            \
        "Send Field Alloc Request",                                   \
        "Send Field Size Update",                                     \
        "Send Field Free",                                            \
        "Send Field Free Indexes",                                    \
        "Send Field Space Layout Invalidation",                       \
        "Send Local Field Alloc Request",                             \
        "Send Local Field Alloc Response",                            \
        "Send Local Field Free",                                      \
        "Send Local Field Update",                                    \
        "Send Top Level Region Request",                              \
        "Send Top Level Region Return",                               \
        "Send Logical Region Node",                                   \
        "Index Space Destruction",                                    \
        "Index Partition Destruction",                                \
        "Field Space Destruction",                                    \
        "Logical Region Destruction",                                 \
        "Individual Remote Complete",                                 \
        "Individual Remote Commit",                                   \
        "Slice Remote Mapped",                                        \
        "Slice Remote Complete",                                      \
        "Slice Remote Commit",                                        \
        "Slice Find Intra-Space Dependence",                          \
        "Slice Record Intra-Space Dependence",                        \
        "Slice Collective Instance Request",                          \
        "Slice Collective Instance Response",                         \
        "Distributed Remote Registration",                            \
        "Distributed Valid Update",                                   \
        "Distributed GC Update",                                      \
        "Distributed Create Add",                                     \
        "Distributed Create Remove",                                  \
        "Distributed Unregister",                                     \
        "Send Atomic Reservation Request",                            \
        "Send Atomic Reservation Response",                           \
        "Send Created Region Contexts",                               \
        "Send Materialized View",                                     \
        "Send Fill View",                                             \
        "Send Phi View",                                              \
        "Send Sharded View",                                          \
        "Send Reduction View",                                        \
        "Send Instance Manager",                                      \
        "Send Manager Update",                                        \
        "Send Collective Instance Manager",                           \
        "Send Collective Instance Message",                           \
        "Send Create Shadow Reduction Instance Request",              \
        "Send Create Shadow Reduction Instance Response",             \
        "Send Create Top View Request",                               \
        "Send Create Top View Response",                              \
        "Send View Request",                                          \
        "Send View Register User",                                    \
        "Send View Find Copy Preconditions Request",                  \
        "Send View Find Copy Preconditions Response",                 \
        "Send View Add Copy User",                                    \
        "Send View Replication Request",                              \
        "Send View Replication Response",                             \
        "Send View Replication Removal",                              \
        "Send Manager Request",                                       \
        "Send Future Result",                                         \
        "Send Future Subscription",                                   \
        "Send Future Notification",                                   \
        "Send Future Broadcast",                                      \
        "Send Future Map Future Request",                             \
        "Send Future Map Future Response",                            \
        "Send Replicate Future Map Request",                          \
        "Send Replicate Future Map Response",                         \
        "Send Replicate Top View Request",                            \
        "Send Replicate Top View Response",                           \
        "Send Replicate Disjoint Complete Request",                   \
        "Send Replicate Disjoint Complete Response",                  \
        "Send Replicate Intra Space Dependence",                      \
        "Send Replicate Broadcast Update",                            \
        "Send Replicate Trace Event Request",                         \
        "Send Replicate Trace Event Response",                        \
        "Send Replicate Trace Update",                                \
        "Send Replicate Implicit Request",                            \
        "Send Replicate Implicit Response",                           \
        "Send Mapper Message",                                        \
        "Send Mapper Broadcast",                                      \
        "Send Task Impl Semantic Req",                                \
        "Send Index Space Semantic Req",                              \
        "Send Index Partition Semantic Req",                          \
        "Send Field Space Semantic Req",                              \
        "Send Field Semantic Req",                                    \
        "Send Logical Region Semantic Req",                           \
        "Send Logical Partition Semantic Req",                        \
        "Send Task Impl Semantic Info",                               \
        "Send Index Space Semantic Info",                             \
        "Send Index Partition Semantic Info",                         \
        "Send Field Space Semantic Info",                             \
        "Send Field Semantic Info",                                   \
        "Send Logical Region Semantic Info",                          \
        "Send Logical Partition Semantic Info",                       \
        "Send Remote Context Request",                                \
        "Send Remote Context Response",                               \
        "Send Remote Context Free",                                   \
        "Send Remote Context Physical Request",                       \
        "Send Remote Context Physical Response",                      \
        "Send Compute Equivalence Sets Request",                      \
        "Send Compute Equivalence Sets Response",                     \
        "Send Equivalence Set Request",                               \
        "Send Equivalence Set Response",                              \
        "Send Equivalence Set Invalidate Trackers",                   \
        "Send Equivalence Set Replication Request",                   \
        "Send Equivalence Set Replication Response",                  \
        "Send Equivalence Set Replication Update",                    \
        "Send Equivalence Set Migration",                             \
        "Send Equivalence Set Owner Update",                          \
        "Send Equivalence Set Make Owner",                            \
        "Send Equivalence Set Clone Request",                         \
        "Send Equivalence Set Clone Response",                        \
        "Send Equivalence Set Tracing Capture Request",               \
        "Send Equivalence Set Tracing Capture Response",              \
        "Send Equivalence Set Remote Request Instances",              \
        "Send Equivalence Set Remote Request Invalid",                \
        "Send Equivalence Set Remote Request Antivalid",              \
        "Send Equivalence Set Remote Updates",                        \
        "Send Equivalence Set Remote Acquires",                       \
        "Send Equivalence Set Remote Releases",                       \
        "Send Equivalence Set Remote Copies Across",                  \
        "Send Equivalence Set Remote Overwrites",                     \
        "Send Equivalence Set Remote Filters",                        \
        "Send Equivalence Set Remote Instances",                      \
        "Send Instance Request",                                      \
        "Send Instance Response",                                     \
        "Send External Create Request",                               \
        "Send External Create Response",                              \
        "Send External Attach",                                       \
        "Send External Detach",                                       \
        "Send GC Priority Update",                                    \
        "Send Never GC Response",                                     \
        "Send Acquire Request",                                       \
        "Send Acquire Response",                                      \
        "Send Task Variant Broadcast",                                \
        "Send Constraint Request",                                    \
        "Send Constraint Response",                                   \
        "Send Constraint Release",                                    \
        "Top Level Task Request",                                     \
        "Top Level Task Complete",                                    \
        "Send MPI Rank Exchange",                                     \
        "Send Replication Launch",                                    \
        "Send Replication Delete",                                    \
        "Send Replication Post Mapped",                               \
        "Send Replication Post Execution",                            \
        "Send Replication Trigger Complete",                          \
        "Send Replication Trigger Commit",                            \
        "Send Control Replication Collective Message",                \
        "Send Library Mapper Request",                                \
        "Send Library Mapper Response",                               \
        "Send Library Trace Request",                                 \
        "Send Library Trace Response",                                \
        "Send Library Projection Request",                            \
        "Send Library Projection Response",                           \
        "Send Library Sharding Request",                              \
        "Send Library Sharding Response",                             \
        "Send Library Task Request",                                  \
        "Send Library Task Response",                                 \
        "Send Library Redop Request",                                 \
        "Send Library Redop Response",                                \
        "Send Library Serdez Request",                                \
        "Send Library Serdez Response",                               \
        "Remote Op Report Uninitialized",                             \
        "Remote Op Profiling Count Update",                           \
        "Send Remote Trace Update",                                   \
        "Send Remote Trace Response",                                 \
        "Send Shutdown Notification",                                 \
        "Send Shutdown Response",                                     \
      };

    // Runtime task numbering 
    enum {
      LG_INITIALIZE_TASK_ID   = Realm::Processor::TASK_ID_PROCESSOR_INIT,
      LG_SHUTDOWN_TASK_ID     = Realm::Processor::TASK_ID_PROCESSOR_SHUTDOWN,
      LG_TASK_ID              = Realm::Processor::TASK_ID_FIRST_AVAILABLE,
#ifdef LEGION_SEPARATE_META_TASKS
      LG_LEGION_PROFILING_ID  = LG_TASK_ID+LG_LAST_TASK_ID+LAST_SEND_KIND,
      LG_STARTUP_TASK_ID      = LG_TASK_ID+LG_LAST_TASK_ID+LAST_SEND_KIND+1,
      LG_ENDPOINT_TASK_ID     = LG_TASK_ID+LG_LAST_TASK_ID+LAST_SEND_KIND+2,
      LG_APP_PROC_TASK_ID     = LG_TASK_ID+LG_LAST_TASK_ID+LAST_SEND_KIND+3,
      LG_TASK_ID_AVAILABLE    = LG_APP_PROC_TASK_ID+LG_LAST_TASK_ID,
#else
      LG_LEGION_PROFILING_ID  = LG_TASK_ID+1,
      LG_STARTUP_TASK_ID      = LG_TASK_ID+2,
      LG_ENDPOINT_TASK_ID     = LG_TASK_ID+3,
      LG_APP_PROC_TASK_ID     = LG_TASK_ID+4,
      LG_TASK_ID_AVAILABLE    = LG_TASK_ID+5,
#endif
    };

    enum RuntimeCallKind {
      PACK_BASE_TASK_CALL, 
      UNPACK_BASE_TASK_CALL,
      TASK_PRIVILEGE_CHECK_CALL,
      CLONE_TASK_CALL,
      COMPUTE_POINT_REQUIREMENTS_CALL,
      EARLY_MAP_REGIONS_CALL,
      INTRA_TASK_ALIASING_CALL,
      ACTIVATE_SINGLE_CALL,
      DEACTIVATE_SINGLE_CALL,
      SELECT_INLINE_VARIANT_CALL,
      INLINE_CHILD_TASK_CALL,
      PACK_SINGLE_TASK_CALL,
      UNPACK_SINGLE_TASK_CALL,
      PACK_REMOTE_CONTEXT_CALL,
      HAS_CONFLICTING_INTERNAL_CALL,
      FIND_CONFLICTING_CALL,
      FIND_CONFLICTING_INTERNAL_CALL,
      CHECK_REGION_DEPENDENCE_CALL,
      FIND_PARENT_REGION_REQ_CALL,
      FIND_PARENT_REGION_CALL,
      CHECK_PRIVILEGE_CALL,
      TRIGGER_SINGLE_CALL,
      INITIALIZE_MAP_TASK_CALL,
      FINALIZE_MAP_TASK_CALL,
      VALIDATE_VARIANT_SELECTION_CALL,
      MAP_ALL_REGIONS_CALL,
      INITIALIZE_REGION_TREE_CONTEXTS_CALL,
      INVALIDATE_REGION_TREE_CONTEXTS_CALL,
      CREATE_INSTANCE_TOP_VIEW_CALL,
      LAUNCH_TASK_CALL,
      ACTIVATE_MULTI_CALL,
      DEACTIVATE_MULTI_CALL,
      SLICE_INDEX_SPACE_CALL,
      CLONE_MULTI_CALL,
      MULTI_TRIGGER_EXECUTION_CALL,
      PACK_MULTI_CALL,
      UNPACK_MULTI_CALL,
      ACTIVATE_INDIVIDUAL_CALL,
      DEACTIVATE_INDIVIDUAL_CALL,
      INDIVIDUAL_PERFORM_MAPPING_CALL,
      INDIVIDUAL_RETURN_VIRTUAL_CALL,
      INDIVIDUAL_TRIGGER_COMPLETE_CALL,
      INDIVIDUAL_TRIGGER_COMMIT_CALL,
      INDIVIDUAL_POST_MAPPED_CALL,
      INDIVIDUAL_PACK_TASK_CALL,
      INDIVIDUAL_UNPACK_TASK_CALL,
      INDIVIDUAL_PACK_REMOTE_COMPLETE_CALL,
      INDIVIDUAL_UNPACK_REMOTE_COMPLETE_CALL,
      POINT_ACTIVATE_CALL,
      POINT_DEACTIVATE_CALL,
      POINT_TASK_COMPLETE_CALL,
      POINT_TASK_COMMIT_CALL,
      POINT_PACK_TASK_CALL,
      POINT_UNPACK_TASK_CALL,
      POINT_TASK_POST_MAPPED_CALL,
      REMOTE_TASK_ACTIVATE_CALL,
      REMOTE_TASK_DEACTIVATE_CALL,
      REMOTE_UNPACK_CONTEXT_CALL,
      INDEX_ACTIVATE_CALL,
      INDEX_DEACTIVATE_CALL,
      INDEX_COMPUTE_FAT_PATH_CALL,
      INDEX_EARLY_MAP_TASK_CALL,
      INDEX_DISTRIBUTE_CALL,
      INDEX_PERFORM_MAPPING_CALL,
      INDEX_COMPLETE_CALL,
      INDEX_COMMIT_CALL,
      INDEX_PERFORM_INLINING_CALL,
      INDEX_CLONE_AS_SLICE_CALL,
      INDEX_HANDLE_FUTURE,
      INDEX_RETURN_SLICE_MAPPED_CALL,
      INDEX_RETURN_SLICE_COMPLETE_CALL,
      INDEX_RETURN_SLICE_COMMIT_CALL,
      SLICE_ACTIVATE_CALL,
      SLICE_DEACTIVATE_CALL,
      SLICE_APPLY_VERSION_INFO_CALL,
      SLICE_DISTRIBUTE_CALL,
      SLICE_PERFORM_MAPPING_CALL,
      SLICE_LAUNCH_CALL,
      SLICE_MAP_AND_LAUNCH_CALL,
      SLICE_PACK_TASK_CALL,
      SLICE_UNPACK_TASK_CALL,
      SLICE_CLONE_AS_SLICE_CALL,
      SLICE_HANDLE_FUTURE_CALL,
      SLICE_CLONE_AS_POINT_CALL,
      SLICE_ENUMERATE_POINTS_CALL,
      SLICE_MAPPED_CALL,
      SLICE_COMPLETE_CALL,
      SLICE_COMMIT_CALL,
      REALM_SPAWN_META_CALL,
      REALM_SPAWN_TASK_CALL,
      REALM_CREATE_INSTANCE_CALL,
      REALM_ISSUE_COPY_CALL,
      REALM_ISSUE_FILL_CALL,
      REGION_TREE_LOGICAL_ANALYSIS_CALL,
      REGION_TREE_LOGICAL_FENCE_CALL,
      REGION_TREE_VERSIONING_ANALYSIS_CALL,
      REGION_TREE_ADVANCE_VERSION_NUMBERS_CALL,
      REGION_TREE_INITIALIZE_CONTEXT_CALL,
      REGION_TREE_INVALIDATE_CONTEXT_CALL,
      REGION_TREE_PREMAP_ONLY_CALL,
      REGION_TREE_PHYSICAL_REGISTER_ONLY_CALL,
      REGION_TREE_PHYSICAL_REGISTER_USERS_CALL,
      REGION_TREE_PHYSICAL_PERFORM_CLOSE_CALL,
      REGION_TREE_PHYSICAL_CLOSE_CONTEXT_CALL,
      REGION_TREE_PHYSICAL_COPY_ACROSS_CALL,
      REGION_TREE_PHYSICAL_REDUCE_ACROSS_CALL,
      REGION_TREE_PHYSICAL_CONVERT_MAPPING_CALL,
      REGION_TREE_PHYSICAL_FILL_FIELDS_CALL,
      REGION_TREE_PHYSICAL_ATTACH_EXTERNAL_CALL,
      REGION_TREE_PHYSICAL_DETACH_EXTERNAL_CALL,
      REGION_NODE_REGISTER_LOGICAL_USER_CALL,
      REGION_NODE_CLOSE_LOGICAL_NODE_CALL,
      REGION_NODE_SIPHON_LOGICAL_CHILDREN_CALL,
      REGION_NODE_SIPHON_LOGICAL_PROJECTION_CALL,
      REGION_NODE_PERFORM_LOGICAL_CLOSES_CALL,
      REGION_NODE_FIND_VALID_INSTANCE_VIEWS_CALL,
      REGION_NODE_FIND_VALID_REDUCTION_VIEWS_CALL,
      REGION_NODE_ISSUE_UPDATE_COPIES_CALL,
      REGION_NODE_SORT_COPY_INSTANCES_CALL,
      REGION_NODE_ISSUE_GROUPED_COPIES_CALL,
      REGION_NODE_ISSUE_UPDATE_REDUCTIONS_CALL,
      REGION_NODE_PREMAP_REGION_CALL,
      REGION_NODE_REGISTER_REGION_CALL,
      REGION_NODE_CLOSE_STATE_CALL,
      CURRENT_STATE_RECORD_VERSION_NUMBERS_CALL,
      CURRENT_STATE_ADVANCE_VERSION_NUMBERS_CALL,
      PHYSICAL_STATE_CAPTURE_STATE_CALL,
      PHYSICAL_STATE_APPLY_PATH_ONLY_CALL,
      PHYSICAL_STATE_APPLY_STATE_CALL,
      PHYSICAL_STATE_MAKE_LOCAL_CALL,
      MATERIALIZED_VIEW_FIND_LOCAL_PRECONDITIONS_CALL,
      MATERIALIZED_VIEW_FIND_LOCAL_COPY_PRECONDITIONS_CALL,
      MATERIALIZED_VIEW_FILTER_PREVIOUS_USERS_CALL,
      MATERIALIZED_VIEW_FILTER_CURRENT_USERS_CALL,
      MATERIALIZED_VIEW_FILTER_LOCAL_USERS_CALL,
      REDUCTION_VIEW_PERFORM_REDUCTION_CALL,
      REDUCTION_VIEW_PERFORM_DEFERRED_REDUCTION_CALL,
      REDUCTION_VIEW_PERFORM_DEFERRED_REDUCTION_ACROSS_CALL,
      REDUCTION_VIEW_FIND_COPY_PRECONDITIONS_CALL,
      REDUCTION_VIEW_FIND_USER_PRECONDITIONS_CALL,
      REDUCTION_VIEW_FILTER_LOCAL_USERS_CALL,
      PHYSICAL_TRACE_EXECUTE_CALL,
      PHYSICAL_TRACE_PRECONDITION_CHECK_CALL,
      PHYSICAL_TRACE_OPTIMIZE_CALL,
      LAST_RUNTIME_CALL_KIND, // This one must be last
    };

#define RUNTIME_CALL_DESCRIPTIONS(name)                               \
    const char *name[LAST_RUNTIME_CALL_KIND] = {                      \
      "Pack Base Task",                                               \
      "Unpack Base Task",                                             \
      "Task Privilege Check",                                         \
      "Clone Base Task",                                              \
      "Compute Point Requirements",                                   \
      "Early Map Regions",                                            \
      "Intra-Task Aliasing",                                          \
      "Activate Single",                                              \
      "Deactivate Single",                                            \
      "Select Inline Variant",                                        \
      "Inline Child Task",                                            \
      "Pack Single Task",                                             \
      "Unpack Single Task",                                           \
      "Pack Remote Context",                                          \
      "Has Conflicting Internal",                                     \
      "Find Conflicting",                                             \
      "Find Conflicting Internal",                                    \
      "Check Region Dependence",                                      \
      "Find Parent Region Requirement",                               \
      "Find Parent Region",                                           \
      "Check Privilege",                                              \
      "Trigger Single",                                               \
      "Initialize Map Task",                                          \
      "Finalized Map Task",                                           \
      "Validate Variant Selection",                                   \
      "Map All Regions",                                              \
      "Initialize Region Tree Contexts",                              \
      "Invalidate Region Tree Contexts",                              \
      "Create Instance Top View",                                     \
      "Launch Task",                                                  \
      "Activate Multi",                                               \
      "Deactivate Multi",                                             \
      "Slice Index Space",                                            \
      "Clone Multi Call",                                             \
      "Multi Trigger Execution",                                      \
      "Pack Multi",                                                   \
      "Unpack Multi",                                                 \
      "Activate Individual",                                          \
      "Deactivate Individual",                                        \
      "Individual Perform Mapping",                                   \
      "Individual Return Virtual",                                    \
      "Individual Trigger Complete",                                  \
      "Individual Trigger Commit",                                    \
      "Individual Post Mapped",                                       \
      "Individual Pack Task",                                         \
      "Individual Unpack Task",                                       \
      "Individual Pack Remote Complete",                              \
      "Individual Unpack Remote Complete",                            \
      "Activate Point",                                               \
      "Deactivate Point",                                             \
      "Point Task Complete",                                          \
      "Point Task Commit",                                            \
      "Point Task Pack",                                              \
      "Point Task Unpack",                                            \
      "Point Task Post Mapped",                                       \
      "Remote Task Activate",                                         \
      "Remote Task Deactivate",                                       \
      "Remote Unpack Context",                                        \
      "Index Activate",                                               \
      "Index Deactivate",                                             \
      "Index Compute Fat Path",                                       \
      "Index Early Map Task",                                         \
      "Index Distribute",                                             \
      "Index Perform Mapping",                                        \
      "Index Complete",                                               \
      "Index Commit",                                                 \
      "Index Perform Inlining",                                       \
      "Index Clone As Slice",                                         \
      "Index Handle Future",                                          \
      "Index Return Slice Mapped",                                    \
      "Index Return Slice Complete",                                  \
      "Index Return Slice Commit",                                    \
      "Slice Activate",                                               \
      "Slice Deactivate",                                             \
      "Slice Apply Version Info",                                     \
      "Slice Distribute",                                             \
      "Slice Perform Mapping",                                        \
      "Slice Launch",                                                 \
      "Slice Map and Launch",                                         \
      "Slice Pack Task",                                              \
      "Slice Unpack Task",                                            \
      "Slice Clone As Slice",                                         \
      "Slice Handle Future",                                          \
      "Slice Cone as Point",                                          \
      "Slice Enumerate Points",                                       \
      "Slice Mapped",                                                 \
      "Slice Complete",                                               \
      "Slice Commit",                                                 \
      "Realm Spawn Meta",                                             \
      "Realm Spawn Task",                                             \
      "Realm Create Instance",                                        \
      "Realm Issue Copy",                                             \
      "Realm Issue Fill",                                             \
      "Region Tree Logical Analysis",                                 \
      "Region Tree Logical Fence",                                    \
      "Region Tree Versioning Analysis",                              \
      "Region Tree Advance Version Numbers",                          \
      "Region Tree Initialize Context",                               \
      "Region Tree Invalidate Context",                               \
      "Region Tree Premap Only",                                      \
      "Region Tree Physical Register Only",                           \
      "Region Tree Physical Register Users",                          \
      "Region Tree Physical Perform Close",                           \
      "Region Tree Physical Close Context",                           \
      "Region Tree Physical Copy Across",                             \
      "Region Tree Physical Reduce Across",                           \
      "Region Tree Physical Convert Mapping",                         \
      "Region Tree Physical Fill Fields",                             \
      "Region Tree Physical Attach External",                         \
      "Region Tree Physical Detach External",                         \
      "Region Node Register Logical User",                            \
      "Region Node Close Logical Node",                               \
      "Region Node Siphon Logical Children",                          \
      "Region Node Siphon Logical Projection",                        \
      "Region Node Perform Logical Closes",                           \
      "Region Node Find Valid Instance Views",                        \
      "Region Node Find Valid Reduction Views",                       \
      "Region Node Issue Update Copies",                              \
      "Region Node Sort Copy Instances",                              \
      "Region Node Issue Grouped Copies",                             \
      "Region Node Issue Update Reductions",                          \
      "Region Node Premap Region",                                    \
      "Region Node Register Region",                                  \
      "Region Node Close State",                                      \
      "Logical State Record Verison Numbers",                         \
      "Logical State Advance Version Numbers",                        \
      "Physical State Capture State",                                 \
      "Physical State Apply Path Only",                               \
      "Physical State Apply State",                                   \
      "Physical State Make Local",                                    \
      "Materialized View Find Local Preconditions",                   \
      "Materialized View Find Local Copy Preconditions",              \
      "Materialized View Filter Previous Users",                      \
      "Materialized View Filter Current Users",                       \
      "Materialized View Filter Local Users",                         \
      "Reduction View Perform Reduction",                             \
      "Reduction View Perform Deferred Reduction",                    \
      "Reduction View Perform Deferred Reduction Across",             \
      "Reduction View Find Copy Preconditions",                       \
      "Reduction View Find User Preconditions",                       \
      "Reduction View Filter Local Users",                            \
      "Physical Trace Execute",                                       \
      "Physical Trace Precondition Check",                            \
      "Physical Trace Optimize",                                      \
    };

    enum SemanticInfoKind {
      INDEX_SPACE_SEMANTIC,
      INDEX_PARTITION_SEMANTIC,
      FIELD_SPACE_SEMANTIC,
      FIELD_SEMANTIC,
      LOGICAL_REGION_SEMANTIC,
      LOGICAL_PARTITION_SEMANTIC,
      TASK_SEMANTIC,
    };

    // Static locations for where collectives are allocated
    // These are just arbitrary numbers but they should appear
    // with at most one logical static collective kind
    // Ones that have been commented out are free to be reused
    enum CollectiveIndexLocation {
      COLLECTIVE_LOC_0 = 0, 
      COLLECTIVE_LOC_1 = 1,
      COLLECTIVE_LOC_2 = 2,
      COLLECTIVE_LOC_3 = 3,
      COLLECTIVE_LOC_4 = 4, 
      COLLECTIVE_LOC_5 = 5,
      COLLECTIVE_LOC_6 = 6,
      COLLECTIVE_LOC_7 = 7,
      COLLECTIVE_LOC_8 = 8, 
      COLLECTIVE_LOC_9 = 9,
      COLLECTIVE_LOC_10 = 10,
      COLLECTIVE_LOC_11 = 11, 
      COLLECTIVE_LOC_12 = 12, 
      COLLECTIVE_LOC_13 = 13,
      COLLECTIVE_LOC_14 = 14,
      COLLECTIVE_LOC_15 = 15,
      COLLECTIVE_LOC_16 = 16,
      COLLECTIVE_LOC_17 = 17, 
      COLLECTIVE_LOC_18 = 18, 
      COLLECTIVE_LOC_19 = 19,
      COLLECTIVE_LOC_20 = 20,
      COLLECTIVE_LOC_21 = 21, 
      COLLECTIVE_LOC_22 = 22, 
      COLLECTIVE_LOC_23 = 23,
      COLLECTIVE_LOC_24 = 24,
      //COLLECTIVE_LOC_25 = 25,
      //COLLECTIVE_LOC_26 = 26,
      //COLLECTIVE_LOC_27 = 27, 
      //COLLECTIVE_LOC_28 = 28, 
      COLLECTIVE_LOC_29 = 29,
      COLLECTIVE_LOC_30 = 30,
      COLLECTIVE_LOC_31 = 31, 
      COLLECTIVE_LOC_32 = 32,
      COLLECTIVE_LOC_33 = 33,
      COLLECTIVE_LOC_34 = 34,
      COLLECTIVE_LOC_35 = 35,
      COLLECTIVE_LOC_36 = 36,
      COLLECTIVE_LOC_37 = 37, 
      COLLECTIVE_LOC_38 = 38, 
      COLLECTIVE_LOC_39 = 39,
      COLLECTIVE_LOC_40 = 40,
      COLLECTIVE_LOC_41 = 41,
      COLLECTIVE_LOC_42 = 42,
      COLLECTIVE_LOC_43 = 43,
      COLLECTIVE_LOC_44 = 44,
      COLLECTIVE_LOC_45 = 45,
      COLLECTIVE_LOC_46 = 46,
      COLLECTIVE_LOC_47 = 47,
      COLLECTIVE_LOC_48 = 48,
      COLLECTIVE_LOC_49 = 49,
      COLLECTIVE_LOC_50 = 50,
      COLLECTIVE_LOC_51 = 51,
      COLLECTIVE_LOC_52 = 52,
      COLLECTIVE_LOC_53 = 53,
      COLLECTIVE_LOC_54 = 54,
      COLLECTIVE_LOC_55 = 55,
      COLLECTIVE_LOC_56 = 56,
      COLLECTIVE_LOC_57 = 57,
      COLLECTIVE_LOC_58 = 58,
      COLLECTIVE_LOC_59 = 59,
      COLLECTIVE_LOC_60 = 60,
      COLLECTIVE_LOC_61 = 61,
      COLLECTIVE_LOC_62 = 62,
      COLLECTIVE_LOC_63 = 63,
      COLLECTIVE_LOC_64 = 64,
      COLLECTIVE_LOC_65 = 65,
      COLLECTIVE_LOC_66 = 66,
      COLLECTIVE_LOC_67 = 67,
      COLLECTIVE_LOC_68 = 68,
      COLLECTIVE_LOC_69 = 69,
      COLLECTIVE_LOC_70 = 70,
      COLLECTIVE_LOC_71 = 71,
      COLLECTIVE_LOC_72 = 72,
      COLLECTIVE_LOC_73 = 73,
      COLLECTIVE_LOC_74 = 74,
      COLLECTIVE_LOC_75 = 75,
      COLLECTIVE_LOC_76 = 76,
      COLLECTIVE_LOC_77 = 77,
      COLLECTIVE_LOC_78 = 78,
      COLLECTIVE_LOC_79 = 79,
      COLLECTIVE_LOC_80 = 80,
      COLLECTIVE_LOC_81 = 81,
      COLLECTIVE_LOC_82 = 82,
      COLLECTIVE_LOC_83 = 83,
      COLLECTIVE_LOC_84 = 84,
      COLLECTIVE_LOC_85 = 85,
      COLLECTIVE_LOC_86 = 86,
      COLLECTIVE_LOC_87 = 87,
      COLLECTIVE_LOC_88 = 88,
      COLLECTIVE_LOC_89 = 89,
      COLLECTIVE_LOC_90 = 90,
      COLLECTIVE_LOC_91 = 91,
      COLLECTIVE_LOC_92 = 92,
      COLLECTIVE_LOC_93 = 93,
      COLLECTIVE_LOC_94 = 94,
      COLLECTIVE_LOC_95 = 95,
      COLLECTIVE_LOC_96 = 96,
      COLLECTIVE_LOC_97 = 97,
    };

    // legion_types.h
    class LocalLock;
    class AutoLock;
    class AutoTryLock;
    class LgEvent; // base event type for legion
    class ApEvent; // application event
    class ApUserEvent; // application user event
    class ApBarrier; // application barrier
    class RtEvent; // runtime event
    class RtUserEvent; // runtime user event
    class RtBarrier;

    // legion_utilities.h
    struct RegionUsage; 
    template<typename T> class Fraction;
    template<typename T, unsigned LOG2MAX> class BitPermutation;

    // Forward declarations for runtime level objects
    // runtime.h
    class Collectable;
    class FieldAllocatorImpl;
    class ArgumentMapImpl;
    class FutureImpl;
    class FutureMapImpl;
    class ReplFutureMapImpl;
    class PhysicalRegionImpl;
<<<<<<< HEAD
    class OutputRegionImpl;
=======
    class ExternalResourcesImpl;
>>>>>>> 5401170f
    class PieceIteratorImpl;
    class GrantImpl;
    class PredicateImpl;
    class LegionHandshakeImpl;
    class ProcessorManager;
    class MemoryManager;
    class VirtualChannel;
    class MessageManager;
    class ShutdownManager;
    class TaskImpl;
    class VariantImpl;
    class LayoutConstraints;
    class ProjectionFunction;
    class ShardingFunction;
    class Runtime;
    // A small interface class for handling profiling responses
    struct ProfilingResponseBase;
    class ProfilingResponseHandler {
    public:
      virtual void handle_profiling_response(
                const ProfilingResponseBase *base,
                const Realm::ProfilingResponse &response,
                const void *orig, size_t orig_length) = 0;
    };
    struct ProfilingResponseBase {
    public:
      ProfilingResponseBase(ProfilingResponseHandler *h)
        : handler(h) { }
    public:
      ProfilingResponseHandler *const handler;
    };

    // legion_ops.h
    class Operation;
    class SpeculativeOp;
    class Memoizable;
    class MapOp;
    class CopyOp;
    class IndexCopyOp;
    class PointCopyOp;
    class FenceOp;
    class FrameOp;
    class CreationOp;
    class DeletionOp;
    class InternalOp;
    class CloseOp;
    class MergeCloseOp;
    class PostCloseOp;
    class VirtualCloseOp;
    class RefinementOp;
    class AdvisementOp;
    class AcquireOp;
    class ReleaseOp;
    class DynamicCollectiveOp;
    class FuturePredOp;
    class NotPredOp;
    class AndPredOp;
    class OrPredOp;
    class MustEpochOp;
    class PendingPartitionOp;
    class DependentPartitionOp;
    class PointDepPartOp;
    class FillOp;
    class IndexFillOp;
    class PointFillOp;
    class AttachOp;
    class IndexAttachOp;
    class PointAttachOp;
    class DetachOp;
    class IndexDetachOp;
    class PointDetachOp;
    class TimingOp;
    class AllReduceOp;
    class ExternalMappable;
    class RemoteOp;
    class RemoteMapOp;
    class RemoteCopyOp;
    class RemoteCloseOp;
    class RemoteAcquireOp;
    class RemoteReleaseOp;
    class RemoteFillOp;
    class RemotePartitionOp;
    class RemoteReplayOp;
    class RemoteSummaryOp;

    // legion_tasks.h
    class ExternalTask;
    class TaskOp;
    class RemoteTaskOp;
    class SingleTask;
    class MultiTask;
    class IndividualTask;
    class PointTask;
    class ShardTask;
    class IndexTask;
    class SliceTask;
    class RemoteTask;

    // legion_context.h
    class TaskContext;
    class InnerContext;;
    class TopLevelContext;
    class ReplicateContext;
    class RemoteContext;
    class LeafContext;

    // Nasty global variable for TLS support of figuring out
    // our context implicitly
    extern __thread TaskContext *implicit_context;
    // Same thing for the runtime
    extern __thread Runtime *implicit_runtime;
    // Another nasty global variable for tracking the fast
    // reservations that we are holding
    extern __thread AutoLock *local_lock_list;
    // One more nasty global variable that we use for tracking
    // the provenance of meta-task operations for profiling
    // purposes, this has no bearing on correctness
    extern __thread ::legion_unique_id_t implicit_provenance;
    // Use this to track if we're inside of a registration 
    // callback function which we know to be deduplicated
    enum RegistrationCallbackMode {
      NO_REGISTRATION_CALLBACK = 0,
      LOCAL_REGISTRATION_CALLBACK = 1,
      GLOBAL_REGISTRATION_CALLBACK = 2,
    };
    extern __thread unsigned inside_registration_callback;
#ifdef DEBUG_LEGION_WAITS
    extern __thread int meta_task_id;
#endif

    /**
     * \class LgTaskArgs
     * The base class for all Legion Task arguments
     */
    template<typename T>
    struct LgTaskArgs {
    public:
      LgTaskArgs(::legion_unique_id_t uid)
        : provenance(uid), lg_task_id(T::TASK_ID) { }
    public:
      // In this order for alignment reasons
      const ::legion_unique_id_t provenance;
      const LgTaskID lg_task_id;
    };
    
    // legion_trace.h
    class LegionTrace;
    class StaticTrace;
    class DynamicTrace;
    class TraceCaptureOp;
    class TraceCompleteOp;
    class TraceReplayOp;
    class TraceBeginOp;
    class TraceSummaryOp;
    class PhysicalTrace;
    class TraceViewSet;
    class TraceConditionSet;
    class PhysicalTemplate;
    class ShardedPhysicalTemplate;
    class Instruction;
    class GetTermEvent;
    class CreateApUserEvent;
    class TriggerEvent;
    class MergeEvent;
    class AssignFenceCompletion;
    class IssueCopy;
    class IssueFill;
    class GetOpTermEvent;
    class SetOpSyncEvent;
    class SetEffects;
    class CompleteReplay;
    class AcquireReplay;
    class ReleaseReplay;
    class BarrierArrival;
    class BarrierAdvance;
#ifdef LEGION_GPU_REDUCTIONS
    class GPUReduction;
#endif

    // region_tree.h
    class RegionTreeForest;
    class IndexSpaceExpression;
    class IndexSpaceOperation;
    template<int DIM, typename T> class IndexSpaceOperationT;
    template<int DIM, typename T> class IndexSpaceUnion;
    template<int DIM, typename T> class IndexSpaceIntersection;
    template<int DIM, typename T> class IndexSpaceDifference;
    class ExpressionTrieNode;
    class IndexTreeNode;
    class IndexSpaceNode;
    template<int DIM, typename T> class IndexSpaceNodeT;
    class IndexPartNode;
    template<int DIM, typename T> class IndexPartNodeT;
    class FieldSpaceNode;
    class RegionTreeNode;
    class RegionNode;
    class PartitionNode;
    class ColorSpaceIterator;
    template<int DIM, typename T> class ColorSpaceIteratorT;

    class RegionTreeContext;
    class RegionTreePath;
    class PathTraverser;
    class NodeTraverser;

    class ProjectionEpoch;
    class LogicalState;
    class EquivalenceSet;
    class PendingEquivalenceSet;
    class VersionManager;
    class VersionInfo;
    class RayTracer;

    class Collectable;
    class Notifiable;
    class ReferenceMutator;
    class LocalReferenceMutator;
    class NeverReferenceMutator;
    class DistributedCollectable;
    class LayoutDescription;
    class InstanceManager; // base class for all instances
    class CopyAcrossHelper;
    class LogicalView; // base class for instance and reduction
    class InstanceKey;
    class InstanceView;
    class CollectableView; // pure virtual class
    class DeferredView;
    class MaterializedView;
    class FillView;
    class PhiView;
    class ShardedView;
    class MappingRef;
    class InstanceRef;
    class InstanceSet;
    class InnerTaskView;
    class VirtualManager;
    class PhysicalManager;
    class IndividualManager;
    class CollectiveManager;
    class ReductionView;
    class InstanceBuilder;

    class RegionAnalyzer;
    class RegionMapper;

    struct GenericUser;
    struct LogicalUser;
    struct PhysicalUser;
    struct LogicalTraceInfo;
    struct PhysicalTraceInfo;
    class LogicalCloser;
    class TreeCloseImpl;
    class TreeClose;
    struct CloseInfo; 
    struct FieldDataDescriptor;

    // legion_spy.h
    class TreeStateLogger;

    // legion_profiling.h
    class LegionProfiler;
    class LegionProfInstance;

    // mapper_manager.h
    class MappingCallInfo;
    class MapperManager;
    class SerializingManager;
    class ConcurrentManager;
    typedef Mapping::MapperEvent MapperEvent;
    typedef Mapping::ProfilingMeasurementID ProfilingMeasurementID;

    // legion_replication.h
    class ReplIndividualTask;
    class ReplIndexTask;
    class ReplMergeCloseOp;
    class ReplRefinementOp;
    class ReplFillOp;
    class ReplIndexFillOp;
    class ReplCopyOp;
    class ReplIndexCopyOp;
    class ReplDeletionOp;
    class ReplPendingPartitionOp;
    class ReplDependentPartitionOp;
    class ReplMustEpochOp;
    class ReplTimingOp;
    class ReplAllReduceOp;
    class ReplFenceOp;
    class ReplMapOp;
    class ReplAttachOp;
    class ReplDetachOp;
    class ReplTraceOp;
    class ReplTraceCaptureOp;
    class ReplTraceCompleteOp;
    class ReplTraceReplayOp;
    class ReplTraceBeginOp;
    class ReplTraceSummaryOp;
    class ShardMapping;
    class CollectiveMapping;
    class ShardManager;
    class ShardCollective;
    class GatherCollective;
    template<bool>
    class AllGatherCollective;
    template<typename T> class BarrierExchangeCollective;
    template<typename T> class ValueBroadcast;
    class CrossProductCollective;
    class ShardingGatherCollective;
    class FieldDescriptorExchange;
    class FieldDescriptorGather;
    class FutureBroadcast;
    class FutureExchange;
    class FutureNameExchange;
    class MustEpochMappingBroadcast;
    class MustEpochMappingExchange;

#define FRIEND_ALL_RUNTIME_CLASSES                          \
    friend class Legion::Runtime;                           \
    friend class Internal::Runtime;                         \
    friend class Internal::PhysicalRegionImpl;              \
    friend class Internal::ExternalResourcesImpl;           \
    friend class Internal::TaskImpl;                        \
    friend class Internal::ProcessorManager;                \
    friend class Internal::MemoryManager;                   \
    friend class Internal::Operation;                       \
    friend class Internal::SpeculativeOp;                   \
    friend class Internal::MapOp;                           \
    friend class Internal::CopyOp;                          \
    friend class Internal::IndexCopyOp;                     \
    friend class Internal::PointCopyOp;                     \
    friend class Internal::FenceOp;                         \
    friend class Internal::DynamicCollectiveOp;             \
    friend class Internal::FuturePredOp;                    \
    friend class Internal::CreationOp;                      \
    friend class Internal::DeletionOp;                      \
    friend class Internal::CloseOp;                         \
    friend class Internal::MergeCloseOp;                    \
    friend class Internal::PostCloseOp;                     \
    friend class Internal::VirtualCloseOp;                  \
    friend class Internal::RefinementOp;                    \
    friend class Internal::AdvisementOp;                    \
    friend class Internal::AcquireOp;                       \
    friend class Internal::ReleaseOp;                       \
    friend class Internal::PredicateImpl;                   \
    friend class Internal::NotPredOp;                       \
    friend class Internal::AndPredOp;                       \
    friend class Internal::OrPredOp;                        \
    friend class Internal::MustEpochOp;                     \
    friend class Internal::PendingPartitionOp;              \
    friend class Internal::DependentPartitionOp;            \
    friend class Internal::PointDepPartOp;                  \
    friend class Internal::FillOp;                          \
    friend class Internal::IndexFillOp;                     \
    friend class Internal::PointFillOp;                     \
    friend class Internal::AttachOp;                        \
    friend class Internal::IndexAttachOp;                   \
    friend class Internal::PointAttachOp;                   \
    friend class Internal::DetachOp;                        \
    friend class Internal::IndexDetachOp;                   \
    friend class Internal::PointDetachOp;                   \
    friend class Internal::TimingOp;                        \
    friend class Internal::AllReduceOp;                     \
    friend class Internal::TraceSummaryOp;                  \
    friend class Internal::ExternalMappable;                \
    friend class Internal::ExternalTask;                    \
    friend class Internal::TaskOp;                          \
    friend class Internal::SingleTask;                      \
    friend class Internal::MultiTask;                       \
    friend class Internal::IndividualTask;                  \
    friend class Internal::PointTask;                       \
    friend class Internal::IndexTask;                       \
    friend class Internal::SliceTask;                       \
    friend class Internal::ReplIndividualTask;              \
    friend class Internal::ReplIndexTask;                   \
    friend class Internal::ReplFillOp;                      \
    friend class Internal::ReplIndexFillOp;                 \
    friend class Internal::ReplCopyOp;                      \
    friend class Internal::ReplIndexCopyOp;                 \
    friend class Internal::ReplDeletionOp;                  \
    friend class Internal::ReplPendingPartitionOp;          \
    friend class Internal::ReplDependentPartitionOp;        \
    friend class Internal::ReplMustEpochOp;                 \
    friend class Internal::ReplMapOp;                       \
    friend class Internal::ReplTimingOp;                    \
    friend class Internal::ReplAllReduceOp;                 \
    friend class Internal::ReplFenceOp;                     \
    friend class Internal::ReplAttachOp;                    \
    friend class Internal::ReplDetachOp;                    \
    friend class Internal::RegionTreeForest;                \
    friend class Internal::IndexSpaceNode;                  \
    friend class Internal::IndexPartNode;                   \
    friend class Internal::FieldSpaceNode;                  \
    friend class Internal::RegionTreeNode;                  \
    friend class Internal::RegionNode;                      \
    friend class Internal::PartitionNode;                   \
    friend class Internal::LogicalView;                     \
    friend class Internal::InstanceView;                    \
    friend class Internal::DeferredView;                    \
    friend class Internal::ReductionView;                   \
    friend class Internal::MaterializedView;                \
    friend class Internal::FillView;                        \
    friend class Internal::LayoutDescription;               \
    friend class Internal::InstanceManager;                 \
    friend class Internal::IndividualManager;               \
    friend class Internal::CollectiveManager;               \
    friend class Internal::TreeStateLogger;                 \
    friend class Internal::MapperManager;                   \
    friend class Internal::InstanceRef;                     \
    friend class Internal::LegionHandshakeImpl;             \
    friend class Internal::ArgumentMapImpl;                 \
    friend class Internal::FutureMapImpl;                   \
    friend class Internal::ReplFutureMapImpl;               \
    friend class Internal::TaskContext;                     \
    friend class Internal::InnerContext;                    \
    friend class Internal::TopLevelContext;                 \
    friend class Internal::RemoteContext;                   \
    friend class Internal::LeafContext;                     \
    friend class Internal::ReplicateContext;                \
    friend class Internal::InstanceBuilder;                 \
    friend class Internal::FutureNameExchange;              \
    friend class Internal::MustEpochMappingExchange;        \
    friend class Internal::MustEpochMappingBroadcast;       \
    friend class BindingLib::Utility;                       \
    friend class CObjectWrapper;                  

#define LEGION_EXTERN_LOGGER_DECLARATIONS      \
    extern Realm::Logger log_run;              \
    extern Realm::Logger log_task;             \
    extern Realm::Logger log_index;            \
    extern Realm::Logger log_field;            \
    extern Realm::Logger log_region;           \
    extern Realm::Logger log_inst;             \
    extern Realm::Logger log_variant;          \
    extern Realm::Logger log_allocation;       \
    extern Realm::Logger log_migration;        \
    extern Realm::Logger log_prof;             \
    extern Realm::Logger log_garbage;          \
    extern Realm::Logger log_spy;              \
    extern Realm::Logger log_shutdown;         \
    extern Realm::Logger log_tracing;

  }; // Internal namespace

  // Typedefs that are needed everywhere
  typedef Realm::Runtime RealmRuntime;
  typedef Realm::Machine Machine;
  typedef Realm::Memory Memory;
  typedef Realm::Processor Processor;
  typedef Realm::ProcessorGroup ProcessorGroup;
  typedef Realm::CodeDescriptor CodeDescriptor;
  typedef Realm::Reservation Reservation;
  typedef Realm::CompletionQueue CompletionQueue;
  typedef ::legion_reduction_op_id_t ReductionOpID;
  typedef Realm::ReductionOpUntyped ReductionOp;
  typedef ::legion_custom_serdez_id_t CustomSerdezID;
  typedef Realm::CustomSerdezUntyped SerdezOp;
  typedef Realm::Machine::ProcessorMemoryAffinity ProcessorMemoryAffinity;
  typedef Realm::Machine::MemoryMemoryAffinity MemoryMemoryAffinity;
  typedef Realm::DynamicTemplates::TagType TypeTag;
  typedef Realm::Logger Logger;
  typedef ::legion_coord_t coord_t;
  typedef std::map<CustomSerdezID, 
                   const Realm::CustomSerdezUntyped *> SerdezOpTable;
  typedef std::map<Realm::ReductionOpID, 
          const Realm::ReductionOpUntyped *> ReductionOpTable;
  typedef void (*SerdezInitFnptr)(const ReductionOp*, void *&, size_t&);
  typedef void (*SerdezFoldFnptr)(const ReductionOp*, void *&, 
                                  size_t&, const void*);
  typedef std::map<Realm::ReductionOpID, SerdezRedopFns> SerdezRedopTable;
  typedef ::legion_projection_type_t HandleType;
  typedef ::legion_address_space_t AddressSpace;
  typedef ::legion_task_priority_t TaskPriority;
  typedef ::legion_garbage_collection_priority_t GCPriority;
  typedef ::legion_color_t Color;
  typedef ::legion_field_id_t FieldID;
  typedef ::legion_trace_id_t TraceID;
  typedef ::legion_mapper_id_t MapperID;
  typedef ::legion_context_id_t ContextID;
  typedef ::legion_instance_id_t InstanceID;
  typedef ::legion_index_space_id_t IndexSpaceID;
  typedef ::legion_index_partition_id_t IndexPartitionID;
  typedef ::legion_index_tree_id_t IndexTreeID;
  typedef ::legion_field_space_id_t FieldSpaceID;
  typedef ::legion_generation_id_t GenerationID;
  typedef ::legion_type_handle TypeHandle;
  typedef ::legion_projection_id_t ProjectionID;
  typedef ::legion_sharding_id_t ShardingID;
  typedef ::legion_region_tree_id_t RegionTreeID;
  typedef ::legion_distributed_id_t DistributedID;
  typedef ::legion_address_space_t AddressSpaceID;
  typedef ::legion_tunable_id_t TunableID;
  typedef ::legion_local_variable_id_t LocalVariableID;
  typedef ::legion_mapping_tag_id_t MappingTagID;
  typedef ::legion_semantic_tag_t SemanticTag;
  typedef ::legion_variant_id_t VariantID;
  typedef ::legion_code_descriptor_id_t CodeDescriptorID;
  typedef ::legion_unique_id_t UniqueID;
  typedef ::legion_version_id_t VersionID;
  typedef ::legion_projection_epoch_id_t ProjectionEpochID;
  typedef ::legion_task_id_t TaskID;
  typedef ::legion_layout_constraint_id_t LayoutConstraintID;
  typedef ::legion_replication_id_t ReplicationID;
  typedef ::legion_shard_id_t ShardID;
  typedef ::legion_internal_color_t LegionColor;
  typedef void (*RegistrationCallbackFnptr)(Machine machine, 
                Runtime *rt, const std::set<Processor> &local_procs);
  typedef LogicalRegion (*RegionProjectionFnptr)(LogicalRegion parent, 
      const DomainPoint&, Runtime *rt);
  typedef LogicalRegion (*PartitionProjectionFnptr)(LogicalPartition parent, 
      const DomainPoint&, Runtime *rt);
  typedef bool (*PredicateFnptr)(const void*, size_t, 
      const std::vector<Future> futures);
  typedef void (*RealmFnptr)(const void*,size_t,
                             const void*,size_t,Processor);
#ifdef LEGION_GPU_REDUCTIONS
  typedef std::map<ReductionOpID,TaskID> GPUReductionTable;
#endif
  // Magical typedefs 
  // (don't forget to update ones in old HighLevel namespace in legion.inl)
  typedef Internal::TaskContext* Context;
  // Anothing magical typedef
  namespace Mapping {
    typedef Internal::MappingCallInfo* MapperContext;
    typedef Internal::InstanceManager* PhysicalInstanceImpl;
  };

  namespace Internal { 
    // The invalid color
    const LegionColor INVALID_COLOR = LLONG_MAX;
    // This is only needed internally
    typedef Realm::RegionInstance PhysicalInstance;
    typedef unsigned long long CollectiveID;
    typedef unsigned long long IndexSpaceExprID;
    // Helper for encoding templates
    struct NT_TemplateHelper : 
      public Realm::DynamicTemplates::ListProduct2<Realm::DIMCOUNTS, 
                                                   Realm::DIMTYPES> {
    typedef Realm::DynamicTemplates::ListProduct2<Realm::DIMCOUNTS, 
                                                  Realm::DIMTYPES> SUPER;
    public:
      template<int N, typename T>
      static inline TypeTag encode_tag(void) {
        return SUPER::template encode_tag<Realm::DynamicTemplates::Int<N>, T>();
      }
      template<int N, typename T>
      static inline void check_type(const TypeTag t) {
#ifdef DEBUG_LEGION
#ifndef NDEBUG
        const TypeTag t1 = encode_tag<N,T>();
#endif
        assert(t1 == t);
#endif
      }
      struct DimHelper {
      public:
        template<typename N, typename T>
        static inline void demux(int *result) { *result = N::N; }
      };
      static inline int get_dim(const TypeTag t) {
        int result = 0;
        SUPER::demux<DimHelper>(t, &result);
        return result; 
      }
    };
    // Pull some of the mapper types into the internal space
    typedef Mapping::Mapper Mapper;
    typedef Mapping::PhysicalInstance MappingInstance;
    // A little bit of logic here to figure out the 
    // kind of bit mask to use for FieldMask

// The folowing macros are used in the FieldMask instantiation of BitMask
// If you change one you probably have to change the others too
#define LEGION_FIELD_MASK_FIELD_TYPE          uint64_t 
#define LEGION_FIELD_MASK_FIELD_SHIFT         6
#define LEGION_FIELD_MASK_FIELD_MASK          0x3F
#define LEGION_FIELD_MASK_FIELD_ALL_ONES      0xFFFFFFFFFFFFFFFF

#if defined(__AVX__)
#if (LEGION_MAX_FIELDS > 256)
    typedef AVXTLBitMask<LEGION_MAX_FIELDS> FieldMask;
#elif (LEGION_MAX_FIELDS > 128)
    typedef AVXBitMask<LEGION_MAX_FIELDS> FieldMask;
#elif (LEGION_MAX_FIELDS > 64)
    typedef SSEBitMask<LEGION_MAX_FIELDS> FieldMask;
#else
    typedef BitMask<LEGION_FIELD_MASK_FIELD_TYPE,LEGION_MAX_FIELDS,
                    LEGION_FIELD_MASK_FIELD_SHIFT,
                    LEGION_FIELD_MASK_FIELD_MASK> FieldMask;
#endif
#elif defined(__SSE2__)
#if (LEGION_MAX_FIELDS > 128)
    typedef SSETLBitMask<LEGION_MAX_FIELDS> FieldMask;
#elif (LEGION_MAX_FIELDS > 64)
    typedef SSEBitMask<LEGION_MAX_FIELDS> FieldMask;
#else
    typedef BitMask<LEGION_FIELD_MASK_FIELD_TYPE,LEGION_MAX_FIELDS,
                    LEGION_FIELD_MASK_FIELD_SHIFT,
                    LEGION_FIELD_MASK_FIELD_MASK> FieldMask;
#endif
#elif defined(__ALTIVEC__)
#if (LEGION_MAX_FIELDS > 128)
    typedef PPCTLBitMask<LEGION_MAX_FIELDS> FieldMask;
#elif (LEGION_MAX_FIELDS > 64)
    typedef PPCBitMask<LEGION_MAX_FIELDS> FieldMask;
#else
    typedef BitMask<LEGION_FIELD_MASK_FIELD_TYPE,LEGION_MAX_FIELDS,
                    LEGION_FIELD_MASK_FIELD_SHIFT,
                    LEGION_FIELD_MASK_FIELD_MASK> FieldMask;
#endif
#else
#if (LEGION_MAX_FIELDS > 64)
    typedef TLBitMask<LEGION_FIELD_MASK_FIELD_TYPE,LEGION_MAX_FIELDS,
                      LEGION_FIELD_MASK_FIELD_SHIFT,
                      LEGION_FIELD_MASK_FIELD_MASK> FieldMask;
#else
    typedef BitMask<LEGION_FIELD_MASK_FIELD_TYPE,LEGION_MAX_FIELDS,
                    LEGION_FIELD_MASK_FIELD_SHIFT,
                    LEGION_FIELD_MASK_FIELD_MASK> FieldMask;
#endif
#endif
    typedef BitPermutation<FieldMask,LEGION_FIELD_LOG2> FieldPermutation;
    typedef Fraction<unsigned long> InstFrac;
#undef LEGION_FIELD_MASK_FIELD_SHIFT
#undef LEGION_FIELD_MASK_FIELD_MASK

    // Similar logic as field masks for node masks

// The following macros are used in the NodeMask instantiation of BitMask
// If you change one you probably have to change the others too
#define LEGION_NODE_MASK_NODE_TYPE           uint64_t
#define LEGION_NODE_MASK_NODE_SHIFT          6
#define LEGION_NODE_MASK_NODE_MASK           0x3F
#define LEGION_NODE_MASK_NODE_ALL_ONES       0xFFFFFFFFFFFFFFFF

#if defined(__AVX__)
#if (LEGION_MAX_NUM_NODES > 256)
    typedef AVXTLBitMask<LEGION_MAX_NUM_NODES> NodeMask;
#elif (LEGION_MAX_NUM_NODES > 128)
    typedef AVXBitMask<LEGION_MAX_NUM_NODES> NodeMask;
#elif (LEGION_MAX_NUM_NODES > 64)
    typedef SSEBitMask<LEGION_MAX_NUM_NODES> NodeMask;
#else
    typedef BitMask<LEGION_NODE_MASK_NODE_TYPE,LEGION_MAX_NUM_NODES,
                    LEGION_NODE_MASK_NODE_SHIFT,
                    LEGION_NODE_MASK_NODE_MASK> NodeMask;
#endif
#elif defined(__SSE2__)
#if (LEGION_MAX_NUM_NODES > 128)
    typedef SSETLBitMask<LEGION_MAX_NUM_NODES> NodeMask;
#elif (LEGION_MAX_NUM_NODES > 64)
    typedef SSEBitMask<LEGION_MAX_NUM_NODES> NodeMask;
#else
    typedef BitMask<LEGION_NODE_MASK_NODE_TYPE,LEGION_MAX_NUM_NODES,
                    LEGION_NODE_MASK_NODE_SHIFT,
                    LEGION_NODE_MASK_NODE_MASK> NodeMask;
#endif
#elif defined(__ALTIVEC__)
#if (LEGION_MAX_NUM_NODES > 128)
    typedef PPCTLBitMask<LEGION_MAX_NUM_NODES> NodeMask;
#elif (LEGION_MAX_NUM_NODES > 64)
    typedef PPCBitMask<LEGION_MAX_NUM_NODES> NodeMask;
#else
    typedef BitMask<LEGION_NODE_MASK_NODE_TYPE,LEGION_MAX_NUM_NODES,
                    LEGION_NODE_MASK_NODE_SHIFT,
                    LEGION_NODE_MASK_NODE_MASK> NodeMask;
#endif
#else
#if (LEGION_MAX_NUM_NODES > 64)
    typedef TLBitMask<LEGION_NODE_MASK_NODE_TYPE,LEGION_MAX_NUM_NODES,
                      LEGION_NODE_MASK_NODE_SHIFT,
                      LEGION_NODE_MASK_NODE_MASK> NodeMask;
#else
    typedef BitMask<LEGION_NODE_MASK_NODE_TYPE,LEGION_MAX_NUM_NODES,
                    LEGION_NODE_MASK_NODE_SHIFT,
                    LEGION_NODE_MASK_NODE_MASK> NodeMask;
#endif
#endif
    typedef IntegerSet<AddressSpaceID,NodeMask,false/*bidir*/> NodeSet;

#undef LEGION_NODE_MASK_NODE_SHIFT
#undef LEGION_NODE_MASK_NODE_MASK

// The following macros are used in the ProcessorMask instantiation of BitMask
// If you change one you probably have to change the others too
#define LEGION_PROC_MASK_PROC_TYPE           uint64_t
#define LEGION_PROC_MASK_PROC_SHIFT          6
#define LEGION_PROC_MASK_PROC_MASK           0x3F
#define LEGION_PROC_MASK_PROC_ALL_ONES       0xFFFFFFFFFFFFFFFF

#if defined(__AVX__)
#if (LEGION_MAX_NUM_PROCS > 256)
    typedef AVXTLBitMask<LEGION_MAX_NUM_PROCS> ProcessorMask;
#elif (LEGION_MAX_NUM_PROCS > 128)
    typedef AVXBitMask<LEGION_MAX_NUM_PROCS> ProcessorMask;
#elif (LEGION_MAX_NUM_PROCS > 64)
    typedef SSEBitMask<LEGION_MAX_NUM_PROCS> ProcessorMask;
#else
    typedef BitMask<LEGION_PROC_MASK_PROC_TYPE,LEGION_MAX_NUM_PROCS,
                    LEGION_PROC_MASK_PROC_SHIFT,
                    LEGION_PROC_MASK_PROC_MASK> ProcessorMask;
#endif
#elif defined(__SSE2__)
#if (LEGION_MAX_NUM_PROCS > 128)
    typedef SSETLBitMask<LEGION_MAX_NUM_PROCS> ProcessorMask;
#elif (LEGION_MAX_NUM_PROCS > 64)
    typedef SSEBitMask<LEGION_MAX_NUM_PROCS> ProcessorMask;
#else
    typedef BitMask<LEGION_PROC_MASK_PROC_TYPE,LEGION_MAX_NUM_PROCS,
                    LEGION_PROC_MASK_PROC_SHIFT,
                    LEGION_PROC_MASK_PROC_MASK> ProcessorMask;
#endif
#elif defined(__ALTIVEC__)
#if (LEGION_MAX_NUM_PROCS > 128)
    typedef PPCTLBitMask<LEGION_MAX_NUM_PROCS> ProcessorMask;
#elif (LEGION_MAX_NUM_PROCS > 64)
    typedef PPCBitMask<LEGION_MAX_NUM_PROCS> ProcessorMask;
#else
    typedef BitMask<LEGION_PROC_MASK_PROC_TYPE,LEGION_MAX_NUM_PROCS,
                    LEGION_PROC_MASK_PROC_SHIFT,
                    LEGION_PROC_MASK_PROC_MASK> ProcessorMask;
#endif
#else
#if (LEGION_MAX_NUM_PROCS > 64)
    typedef TLBitMask<LEGION_PROC_MASK_PROC_TYPE,LEGION_MAX_NUM_PROCS,
                      LEGION_PROC_MASK_PROC_SHIFT,
                      LEGION_PROC_MASK_PROC_MASK> ProcessorMask;
#else
    typedef BitMask<LEGION_PROC_MASK_PROC_TYPE,LEGION_MAX_NUM_PROCS,
                    LEGION_PROC_MASK_PROC_SHIFT,
                    LEGION_PROC_MASK_PROC_MASK> ProcessorMask;
#endif
#endif

#undef PROC_SHIFT
#undef PROC_MASK 

    // Legion derived event types
    class LgEvent : public Realm::Event {
    public:
      static const LgEvent NO_LG_EVENT;
    public:
      LgEvent(void) { id = 0; }
      LgEvent(const LgEvent &rhs) = default;
      explicit LgEvent(const Realm::Event e) { id = e.id; }
    public:
      inline LgEvent& operator=(const LgEvent &rhs) = default;
    public:
      // Override the wait method so we can have our own implementation
      inline void wait(void) const;
      inline void wait_faultaware(bool &poisoned) const;
    };

    class PredEvent : public LgEvent {
    public:
      static const PredEvent NO_PRED_EVENT;
    public:
      PredEvent(void) : LgEvent() { } 
      PredEvent(const PredEvent &rhs) = default;
      explicit PredEvent(const Realm::UserEvent &e) : LgEvent(e) { }
    public:
      inline PredEvent& operator=(const PredEvent &rhs) = default;
      inline operator Realm::UserEvent() const
        { Realm::UserEvent e; e.id = id; return e; }
    };

    class ApEvent : public LgEvent {
    public:
      static const ApEvent NO_AP_EVENT;
    public:
      ApEvent(void) : LgEvent() { }
      ApEvent(const ApEvent &rhs) = default;
      explicit ApEvent(const Realm::Event &e) : LgEvent(e) { }
      explicit ApEvent(const PredEvent &e) { id = e.id; }
    public:
      inline ApEvent& operator=(const ApEvent &rhs) = default;
      inline bool has_triggered_faultignorant(void) const
        { bool poisoned = false; 
          return has_triggered_faultaware(poisoned); }
      inline void wait_faultignorant(void) const
        { bool poisoned = false; LgEvent::wait_faultaware(poisoned); }
      // TODO: enable this to ensure we are always checking for faults
#if 0
    private:
      // Make these private because we always want to be conscious of faults
      // when testing or waiting on application events
      inline bool has_triggered(void) const { return LgEvent::has_triggered(); }
      inline void wait(void) const { LgEvent::wait(); }
#endif
    };

    class ApUserEvent : public ApEvent {
    public:
      static const ApUserEvent NO_AP_USER_EVENT;
    public:
      ApUserEvent(void) : ApEvent() { }
      ApUserEvent(const ApUserEvent &rhs) = default;
      explicit ApUserEvent(const Realm::UserEvent &e) : ApEvent(e) { }
    public:
      inline ApUserEvent& operator=(const ApUserEvent &rhs) = default;
      inline operator Realm::UserEvent() const
        { Realm::UserEvent e; e.id = id; return e; }
    };

    class ApBarrier : public ApEvent {
    public:
      static const ApBarrier NO_AP_BARRIER;
    public:
      ApBarrier(void) : ApEvent(), timestamp(0) { }
      ApBarrier(const ApBarrier &rhs) = default; 
      explicit ApBarrier(const Realm::Barrier &b) 
        : ApEvent(b), timestamp(b.timestamp) { }
    public:
      inline ApBarrier& operator=(const ApBarrier &rhs) = default;
      inline operator Realm::Barrier() const
        { Realm::Barrier b; b.id = id; 
          b.timestamp = timestamp; return b; }
    public:
      inline bool get_result(void *value, size_t value_size) const
        { Realm::Barrier b; b.id = id;
          b.timestamp = timestamp; return b.get_result(value, value_size); }
      inline void destroy_barrier(void)
        { Realm::Barrier b; b.id = id;
          b.timestamp = timestamp; b.destroy_barrier(); }
    public:
      Realm::Barrier::timestamp_t timestamp;
    };

    class RtEvent : public LgEvent {
    public:
      static const RtEvent NO_RT_EVENT;
    public:
      RtEvent(void) : LgEvent() { }
      RtEvent(const RtEvent &rhs) = default;
      explicit RtEvent(const Realm::Event &e) : LgEvent(e) { }
      explicit RtEvent(const PredEvent &e) { id = e.id; }
    public:
      inline RtEvent& operator=(const RtEvent &rhs) = default;
    };

    class RtUserEvent : public RtEvent {
    public:
      static const RtUserEvent NO_RT_USER_EVENT;
    public:
      RtUserEvent(void) : RtEvent() { }
      RtUserEvent(const RtUserEvent &rhs) = default;
      explicit RtUserEvent(const Realm::UserEvent &e) : RtEvent(e) { }
    public:
      inline RtUserEvent& operator=(const RtUserEvent &rhs) = default;
      inline operator Realm::UserEvent() const
        { Realm::UserEvent e; e.id = id; return e; }
    };

    class RtBarrier : public RtEvent {
    public:
      static const RtBarrier NO_RT_BARRIER;
    public:
      RtBarrier(void) : RtEvent(), timestamp(0) { }
      RtBarrier(const RtBarrier &rhs) = default;
      explicit RtBarrier(const Realm::Barrier &b)
        : RtEvent(b), timestamp(b.timestamp) { }
    public:
      inline RtBarrier& operator=(const RtBarrier &rhs) = default;
      inline operator Realm::Barrier() const
        { Realm::Barrier b; b.id = id; 
          b.timestamp = timestamp; return b; } 
    public:
      inline bool get_result(void *value, size_t value_size) const
        { Realm::Barrier b; b.id = id;
          b.timestamp = timestamp; return b.get_result(value, value_size); }
      inline RtBarrier get_previous_phase(void)
        { Realm::Barrier b; b.id = id;
          return RtBarrier(b.get_previous_phase()); }
      inline void destroy_barrier(void)
        { Realm::Barrier b; b.id = id;
          b.timestamp = timestamp; b.destroy_barrier(); }
    public:
      Realm::Barrier::timestamp_t timestamp;
    }; 

    // Local lock for accelerating lock taking
    class LocalLock {
    public:
      inline LocalLock(void) { } 
    public:
      inline LocalLock(const LocalLock &rhs)
      {
        // should never be called
        assert(false);
      }
      inline ~LocalLock(void) { }
    public:
      inline LocalLock& operator=(const LocalLock &rhs)
      {
        // should never be called
        assert(false);
        return *this;
      }
    private:
      // These are only accessible via AutoLock
      friend class AutoLock;
      friend class AutoTryLock;
      inline RtEvent lock(void)   { return RtEvent(wrlock()); }
      inline RtEvent wrlock(void) { return RtEvent(reservation.wrlock()); }
      inline RtEvent rdlock(void) { return RtEvent(reservation.rdlock()); }
      inline bool trylock(void) { return reservation.trylock(); }
      inline bool trywrlock(void) { return reservation.trywrlock(); }
      inline bool tryrdlock(void) { return reservation.tryrdlock(); }
      inline void unlock(void) { reservation.unlock(); }
    private:
      inline void advise_sleep_entry(Realm::UserEvent guard)
        { reservation.advise_sleep_entry(guard); }
      inline void advise_sleep_exit(void)
        { reservation.advise_sleep_exit(); }
    protected:
      Realm::FastReservation reservation;
    };

    /////////////////////////////////////////////////////////////
    // AutoLock 
    /////////////////////////////////////////////////////////////
    // An auto locking class for taking a lock and releasing it when
    // the object goes out of scope
    class AutoLock { 
    public:
      inline AutoLock(LocalLock &r, int mode = 0, bool excl = true)
        : local_lock(r), previous(Internal::local_lock_list), 
          exclusive(excl), held(true)
      {
#ifdef DEBUG_REENTRANT_LOCKS
        if (previous != NULL)
          previous->check_for_reentrant_locks(&local_lock);
#endif
        if (exclusive)
        {
          RtEvent ready = local_lock.wrlock();
          while (ready.exists())
          {
            ready.wait();
            ready = local_lock.wrlock();
          }
        }
        else
        {
          RtEvent ready = local_lock.rdlock();
          while (ready.exists())
          {
            ready.wait();
            ready = local_lock.rdlock();
          }
        }
        Internal::local_lock_list = this;
      }
    protected:
      // Helper constructor for AutoTryLock
      inline AutoLock(int mode, bool excl, LocalLock &r)
        : local_lock(r), previous(Internal::local_lock_list), 
          exclusive(excl), held(false)
      {
#ifdef DEBUG_REENTRANT_LOCKS
        if (previous != NULL)
          previous->check_for_reentrant_locks(&local_lock);
#endif
        Internal::local_lock_list = this;
      }
    public:
      inline AutoLock(const AutoLock &rhs)
        : local_lock(rhs.local_lock), previous(NULL), exclusive(false)
      {
        // should never be called
        assert(false);
      }
      inline ~AutoLock(void)
      {
#ifdef DEBUG_LEGION
        assert(Internal::local_lock_list == this);
#endif
        if (held)
          local_lock.unlock();
        Internal::local_lock_list = previous;
      }
    public:
      inline AutoLock& operator=(const AutoLock &rhs)
      {
        // should never be called
        assert(false);
        return *this;
      }
    public:
      inline void release(void) 
      { 
#ifdef DEBUG_LEGION
        assert(held);
        assert(Internal::local_lock_list == this);
#endif
        local_lock.unlock(); 
        Internal::local_lock_list = previous;
        held = false; 
      }
      inline void reacquire(void)
      {
#ifdef DEBUG_LEGION
        assert(!held);
        assert(Internal::local_lock_list == previous);
#endif
#ifdef DEBUG_REENTRANT_LOCKS
        if (previous != NULL)
          previous->check_for_reentrant_locks(&local_lock);
#endif
        if (exclusive)
        {
          RtEvent ready = local_lock.wrlock();
          while (ready.exists())
          {
            ready.wait();
            ready = local_lock.wrlock();
          }
        }
        else
        {
          RtEvent ready = local_lock.rdlock();
          while (ready.exists())
          {
            ready.wait();
            ready = local_lock.rdlock();
          }
        }
        Internal::local_lock_list = this;
        held = true;
      }
    public:
      inline void advise_sleep_entry(Realm::UserEvent guard) const
      {
        if (held)
          local_lock.advise_sleep_entry(guard);
        if (previous != NULL)
          previous->advise_sleep_entry(guard);
      }
      inline void advise_sleep_exit(void) const
      {
        if (held)
          local_lock.advise_sleep_exit();
        if (previous != NULL)
          previous->advise_sleep_exit();
      }
#ifdef DEBUG_REENTRANT_LOCKS
      inline void check_for_reentrant_locks(LocalLock *to_acquire) const
      {
        assert(to_acquire != &local_lock);
        if (previous != NULL)
          previous->check_for_reentrant_locks(to_acquire);
      }
#endif
    protected:
      LocalLock &local_lock;
      AutoLock *const previous;
      const bool exclusive;
      bool held;
    };

    // AutoTryLock is an extension of AutoLock that supports try lock
    class AutoTryLock : public AutoLock {
    public:
      inline AutoTryLock(LocalLock &r, int mode = 0, bool excl = true)
        : AutoLock(mode, excl, r) 
      {
        if (exclusive)
          ready = local_lock.wrlock();
        else
          ready = local_lock.rdlock();
        held = !ready.exists();
      }
    public:
      // Allow an easy test for whether we got the lock or not
      inline bool has_lock(void) const { return held; }
      inline RtEvent try_next(void) const { return ready; }
    protected:
      RtEvent ready;
    };
    
    // Special method that we need here for waiting on events

    //--------------------------------------------------------------------------
    inline void LgEvent::wait(void) const
    //--------------------------------------------------------------------------
    {
#ifdef DEBUG_LEGION_WAITS
      const int local_meta_task_id = Internal::meta_task_id;
      const long long start = Realm::Clock::current_time_in_microseconds();
#endif
      // Save the context locally
      Internal::TaskContext *local_ctx = Internal::implicit_context; 
      // Save the task provenance information
      UniqueID local_provenance = Internal::implicit_provenance;
      // Save whether we are in a registration callback
      unsigned local_callback = Internal::inside_registration_callback;
      // Check to see if we have any local locks to notify
      if (Internal::local_lock_list != NULL)
      {
        // Make a copy of the local locks here
        AutoLock *local_lock_list_copy = Internal::local_lock_list;
        // Set this back to NULL until we are done waiting
        Internal::local_lock_list = NULL;
        // Make a user event and notify all the thread locks
        const Realm::UserEvent done = Realm::UserEvent::create_user_event();
        local_lock_list_copy->advise_sleep_entry(done);
        // Now we can do the wait
        if (!Processor::get_executing_processor().exists())
          Realm::Event::external_wait();
        else
          Realm::Event::wait();
        // When we wake up, notify that we are done and exited the wait
        local_lock_list_copy->advise_sleep_exit();
        // Trigger the user-event
        done.trigger();
        // Restore our local lock list
#ifdef DEBUG_LEGION
        assert(Internal::local_lock_list == NULL); 
#endif
        Internal::local_lock_list = local_lock_list_copy; 
      }
      else // Just do the normal wait
      {
        if (!Processor::get_executing_processor().exists())
          Realm::Event::external_wait();
        else
          Realm::Event::wait();
      }
      // Write the context back
      Internal::implicit_context = local_ctx;
      // Write the provenance information back
      Internal::implicit_provenance = local_provenance;
      // Write the registration callback information back
      Internal::inside_registration_callback = local_callback;
#ifdef DEBUG_LEGION_WAITS
      Internal::meta_task_id = local_meta_task_id;
      const long long stop = Realm::Clock::current_time_in_microseconds();
      if (((stop - start) >= LIMIT) && (local_meta_task_id == BAD_TASK_ID))
        assert(false);
#endif
    }

    //--------------------------------------------------------------------------
    inline void LgEvent::wait_faultaware(bool &poisoned) const
    //--------------------------------------------------------------------------
    {
      // Save the context locally
      Internal::TaskContext *local_ctx = Internal::implicit_context; 
      // Save the task provenance information
      UniqueID local_provenance = Internal::implicit_provenance;
      // Save whether we are in a registration callback
      unsigned local_callback = Internal::inside_registration_callback;
      // Check to see if we have any local locks to notify
      if (Internal::local_lock_list != NULL)
      {
        // Make a copy of the local locks here
        AutoLock *local_lock_list_copy = Internal::local_lock_list;
        // Set this back to NULL until we are done waiting
        Internal::local_lock_list = NULL;
        // Make a user event and notify all the thread locks
        const Realm::UserEvent done = Realm::UserEvent::create_user_event();
        local_lock_list_copy->advise_sleep_entry(done);
        // Now we can do the wait
        if (!Processor::get_executing_processor().exists())
          Realm::Event::external_wait_faultaware(poisoned);
        else
          Realm::Event::wait_faultaware(poisoned);
        // When we wake up, notify that we are done and exited the wait
        local_lock_list_copy->advise_sleep_exit();
        // Trigger the user-event
        done.trigger();
        // Restore our local lock list
#ifdef DEBUG_LEGION
        assert(Internal::local_lock_list == NULL); 
#endif
        Internal::local_lock_list = local_lock_list_copy; 
      }
      else // Just do the normal wait
      {
        if (!Processor::get_executing_processor().exists())
          Realm::Event::external_wait_faultaware(poisoned);
        else
          Realm::Event::wait_faultaware(poisoned);
      }
      // Write the context back
      Internal::implicit_context = local_ctx;
      // Write the provenance information back
      Internal::implicit_provenance = local_provenance;
      // Write the registration callback information back
      Internal::inside_registration_callback = local_callback;
    }

#ifdef LEGION_SPY
    // Need a custom version of these for Legion Spy to track instance events
    class CopySrcDstField : public Realm::CopySrcDstField {
    public:
      CopySrcDstField(void) : Realm::CopySrcDstField() { }
      CopySrcDstField(const CopySrcDstField &rhs)
        : Realm::CopySrcDstField(rhs) { inst_event = rhs.inst_event; }
      inline CopySrcDstField& operator=(const CopySrcDstField &rhs)
      { 
        Realm::CopySrcDstField::operator = (rhs); 
        inst_event = rhs.inst_event; 
        return *this; 
      }
    public:
      ApEvent inst_event;
    };
#else
    typedef Realm::CopySrcDstField CopySrcDstField;
#endif

  }; // namespace Internal 
  
  // A class for preventing serialization of Legion objects
  // which cannot be serialized
  template<typename T>
  class Unserializable {
  public:
    inline size_t legion_buffer_size(void);
    inline size_t legion_serialize(void *buffer);
    inline size_t legion_deserialize(const void *buffer);
  };

}; // Legion namespace

// now that we have things like LgEvent defined, we can include accessor.h to
// pick up ptr_t, which is used for compatibility-mode Coloring and friends
#include "legion/accessor.h"

namespace Legion {
  typedef LegionRuntime::Accessor::ByteOffset ByteOffset;

  typedef std::map<Color,ColoredPoints<ptr_t> > Coloring;
  typedef std::map<Color,Domain> DomainColoring;
  typedef std::map<Color,std::set<Domain> > MultiDomainColoring;
  typedef std::map<DomainPoint,ColoredPoints<ptr_t> > PointColoring;
  typedef std::map<DomainPoint,Domain> DomainPointColoring;
  typedef std::map<DomainPoint,std::set<Domain> > MultiDomainPointColoring;
};

#endif // __LEGION_TYPES_H__<|MERGE_RESOLUTION|>--- conflicted
+++ resolved
@@ -140,11 +140,8 @@
   class FutureMap;
   class Predicate;
   class PhysicalRegion;
-<<<<<<< HEAD
   class OutputRegion;
-=======
   class ExternalResources;
->>>>>>> 5401170f
   template<PrivilegeMode,typename,int,typename,typename,bool> 
     class FieldAccessor;
   template<typename, bool, int, typename, typename, bool>
@@ -1588,11 +1585,8 @@
     class FutureMapImpl;
     class ReplFutureMapImpl;
     class PhysicalRegionImpl;
-<<<<<<< HEAD
     class OutputRegionImpl;
-=======
     class ExternalResourcesImpl;
->>>>>>> 5401170f
     class PieceIteratorImpl;
     class GrantImpl;
     class PredicateImpl;
