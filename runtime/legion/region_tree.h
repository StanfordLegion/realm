/* Copyright 2018 Stanford University, NVIDIA Corporation
 *
 * Licensed under the Apache License, Version 2.0 (the "License");
 * you may not use this file except in compliance with the License.
 * You may obtain a copy of the License at
 *
 *     http://www.apache.org/licenses/LICENSE-2.0
 *
 * Unless required by applicable law or agreed to in writing, software
 * distributed under the License is distributed on an "AS IS" BASIS,
 * WITHOUT WARRANTIES OR CONDITIONS OF ANY KIND, either express or implied.
 * See the License for the specific language governing permissions and
 * limitations under the License.
 */


#ifndef __LEGION_REGION_TREE_H__
#define __LEGION_REGION_TREE_H__

#include "legion/legion_types.h"
#include "legion/legion_utilities.h"
#include "legion/legion_allocation.h"
#include "legion/legion_analysis.h"
#include "legion/garbage_collection.h"
#include "legion/field_tree.h"

namespace Legion {
  namespace Internal {

    /**
     * \struct FieldDataDescriptor
     * A small helper class for performing dependent
     * partitioning operations
     */
    struct FieldDataDescriptor {
    public:
      IndexSpace index_space;
      PhysicalInstance inst;
      size_t field_offset;
    };
    
    /**
     * \class RegionTreeForest
     * "In the darkness of the forest resides the one true magic..."
     * Most of the magic in Legion is encoded in the RegionTreeForest
     * class and its children.  This class manages both the shape and 
     * states of the region tree.  We use fine-grained locking on 
     * individual nodes and the node look-up tables to enable easy 
     * updates to the shape of the tree.  Each node has a lock that 
     * protects the pointers to its child nodes.  There is a creation 
     * lock that protects the look-up tables.  The logical and physical
     * states of each of the nodes are stored using deques which can
     * be appended to without worrying about resizing so we don't 
     * require any locks for accessing state.  Each logical and physical
     * task context must maintain its own external locking mechanism
     * for serializing access to its logical and physical states.
     *
     * Modifications to the region tree shape are accompanied by a 
     * runtime mask which says which nodes have seen the update.  The
     * forest will record which nodes have sent updates and then 
     * tell the runtime to send updates to the other nodes which
     * have not observed the updates.
     */
    class RegionTreeForest {   
    public:
      RegionTreeForest(Runtime *rt);
      RegionTreeForest(const RegionTreeForest &rhs);
      ~RegionTreeForest(void);
    public:
      RegionTreeForest& operator=(const RegionTreeForest &rhs);
    public:
      void prepare_for_shutdown(void);
    public:
      void create_index_space(IndexSpace handle, const void *realm_is,
                              DistributedID did, ShardMapping *mapping = NULL);
      void create_union_space(IndexSpace handle, TaskOp *op,
            const std::vector<IndexSpace> &sources, 
            DistributedID did, ShardMapping *mapping = NULL);
      void create_intersection_space(IndexSpace handle, TaskOp *op,
            const std::vector<IndexSpace> &source, 
            DistributedID did, ShardMapping *mapping = NULL);
      void create_difference_space(IndexSpace handle, TaskOp *op,
                 IndexSpace left, IndexSpace right, 
                 DistributedID did, ShardMapping *mapping = NULL);
      RtEvent create_pending_partition(IndexPartition pid,
                                       IndexSpace parent,
                                       IndexSpace color_space,
                                       LegionColor partition_color,
                                       PartitionKind part_kind,
                                       DistributedID did,
                                       ApEvent partition_ready,
                  ApBarrier partial_pending = ApBarrier::NO_AP_BARRIER);
      void create_pending_cross_product(IndexPartition handle1,
                                        IndexPartition handle2,
                  std::map<IndexSpace,IndexPartition> &user_handles,
                                           PartitionKind kind,
                                           LegionColor &part_color,
                                           ApEvent domain_ready,
                                           ShardID shard = 0,
                                           size_t total_shards = 1);
      // For control replication contexts
      RtEvent create_pending_partition_shard(ShardID owner_shard,
                                             ReplicateContext *ctx,
                                             IndexPartition pid,
                                             IndexSpace parent,
                                             IndexSpace color_space,
                                             LegionColor &partition_color,
                                             PartitionKind part_kind,
                                             DistributedID did,
                                             ValueBroadcast<bool> *part_result,
                                             ApEvent partition_ready,
                                             ShardMapping *mapping,
                                             RtEvent creation_ready,
                   ApBarrier partial_pending = ApBarrier::NO_AP_BARRIER);
      void destroy_index_space(IndexSpace handle, AddressSpaceID source);
      void destroy_index_partition(IndexPartition handle, 
                                   AddressSpaceID source);
    public:
      ApEvent create_equal_partition(Operation *op, 
                                     IndexPartition pid, 
                                     size_t granularity,
                                     ShardID shard = 0,
                                     size_t total_shards = 1);
      ApEvent create_partition_by_union(Operation *op,
                                        IndexPartition pid,
                                        IndexPartition handle1,
                                        IndexPartition handle2,
                                        ShardID shard = 0, 
                                        size_t total_shards = 1);
      ApEvent create_partition_by_intersection(Operation *op,
                                               IndexPartition pid,
                                               IndexPartition handle1,
                                               IndexPartition handle2,
                                               ShardID shard = 0,
                                               size_t total_shards = 1);
      ApEvent create_partition_by_difference(Operation *op,
                                           IndexPartition pid,
                                           IndexPartition handle1,
                                           IndexPartition handle2,
                                           ShardID shard = 0,
                                           size_t total_shards = 1);
      ApEvent create_partition_by_restriction(IndexPartition pid,
                                              const void *transform,
                                              const void *extent,
                                              ShardID shard = 0,
                                              size_t total_shards = 1);
      ApEvent create_cross_product_partitions(Operation *op,
                                              IndexPartition base,
                                              IndexPartition source,
                                              LegionColor part_color,
                                              ShardID shard = 0,
                                              size_t total_shards = 1);
    public:  
      ApEvent create_partition_by_field(Operation *op,
                                        IndexPartition pending,
                    const std::vector<FieldDataDescriptor> &instances,
                                        ApEvent instances_ready);
      ApEvent create_partition_by_image(Operation *op,
                                        IndexPartition pending,
                                        IndexPartition projection,
                    const std::vector<FieldDataDescriptor> &instances,
                                        ApEvent instances_ready,
                                        ShardID shard = 0,
                                        size_t total_shards = 1);
      ApEvent create_partition_by_image_range(Operation *op,
                                              IndexPartition pending,
                                              IndexPartition projection,
                    const std::vector<FieldDataDescriptor> &instances,
                                              ApEvent instances_ready,
                                              ShardID shard = 0,
                                              size_t total_shards = 1);
      ApEvent create_partition_by_preimage(Operation *op,
                                           IndexPartition pending,
                                           IndexPartition projection,
                    const std::vector<FieldDataDescriptor> &instances,
                                           ApEvent instances_ready);
      ApEvent create_partition_by_preimage_range(Operation *op,
                                                 IndexPartition pending,
                                                 IndexPartition projection,
                    const std::vector<FieldDataDescriptor> &instances,
                                                 ApEvent instances_ready);
      ApEvent create_association(Operation *op, 
                                 IndexSpace domain, IndexSpace range,
                    const std::vector<FieldDataDescriptor> &instances,
                                 ApEvent instances_ready);
    public:
      bool check_partition_by_field_size(IndexPartition pid,
                                         FieldSpace fspace, FieldID fid,
                                         bool is_range,
                                         bool use_color_space = false);
      bool check_association_field_size(IndexSpace is,
                                        FieldSpace fspace, FieldID fid);
    public:
      ApEvent compute_pending_space(Operation *op, IndexSpace result,
                                    const std::vector<IndexSpace> &handles,
                                    bool is_union, ShardID shard = 0,
                                    size_t total_shards = 1);
      ApEvent compute_pending_space(Operation *op, IndexSpace result,
                                    IndexPartition handle,
                                    bool is_union, ShardID shard = 0,
                                    size_t total_shards = 1);
      ApEvent compute_pending_space(Operation *op, IndexSpace result,
                                    IndexSpace initial,
                                    const std::vector<IndexSpace> &handles,
                                    ShardID shard = 0, size_t total_shards = 1);
    public:
      IndexPartition get_index_partition(IndexSpace parent, Color color); 
      bool has_index_subspace(IndexPartition parent,
                              const void *realm_color, TypeTag type_tag);
      IndexSpace get_index_subspace(IndexPartition parent, 
                                    const void *realm_color,
                                    TypeTag type_tag);
      void get_index_space_domain(IndexSpace handle, 
                                  void *realm_is, TypeTag type_tag);
      IndexSpace get_index_partition_color_space(IndexPartition p);
      void get_index_space_partition_colors(IndexSpace sp,
                                            std::set<Color> &colors);
      void get_index_space_color(IndexSpace handle, 
                                 void *realm_color, TypeTag type_tag); 
      Color get_index_partition_color(IndexPartition handle);
      IndexSpace get_parent_index_space(IndexPartition handle);
      bool has_parent_index_partition(IndexSpace handle);
      IndexPartition get_parent_index_partition(IndexSpace handle);
      unsigned get_index_space_depth(IndexSpace handle);
      unsigned get_index_partition_depth(IndexPartition handle);
      size_t get_domain_volume(IndexSpace handle);
      bool is_index_partition_disjoint(IndexPartition p);
      bool is_index_partition_complete(IndexPartition p);
      bool has_index_partition(IndexSpace parent, Color color);
    public:
      void create_field_space(FieldSpace handle, DistributedID did,
                              ShardMapping *mapping = NULL);
      void destroy_field_space(FieldSpace handle, AddressSpaceID source);
      // Return true if local is set to true and we actually performed the 
      // allocation.  It is an error if the field already existed and the
      // allocation was not local.
      bool allocate_field(FieldSpace handle, size_t field_size, 
                          FieldID fid, CustomSerdezID serdez_id);
      void free_field(FieldSpace handle, FieldID fid);
      void allocate_fields(FieldSpace handle, const std::vector<size_t> &sizes,
                           const std::vector<FieldID> &resulting_fields,
                           CustomSerdezID serdez_id);
      void free_fields(FieldSpace handle, const std::vector<FieldID> &to_free);
    public:
      bool allocate_local_fields(FieldSpace handle, 
                                 const std::vector<FieldID> &resulting_fields,
                                 const std::vector<size_t> &sizes,
                                 CustomSerdezID serdez_id,
                                 const std::set<unsigned> &allocated_indexes,
                                 std::vector<unsigned> &new_indexes);
      void free_local_fields(FieldSpace handle,
                             const std::vector<FieldID> &to_free,
                             const std::vector<unsigned> &indexes);
      void update_local_fields(FieldSpace handle,
                               const std::vector<FieldID> &fields,
                               const std::vector<size_t> &sizes,
                               const std::vector<CustomSerdezID> &serdez_ids,
                               const std::vector<unsigned> &indexes);
      void remove_local_fields(FieldSpace handle,
                               const std::vector<FieldID> &to_remove);
    public:
      void get_all_fields(FieldSpace handle, std::set<FieldID> &fields);
      void get_all_regions(FieldSpace handle, std::set<LogicalRegion> &regions);
      size_t get_field_size(FieldSpace handle, FieldID fid);
      void get_field_space_fields(FieldSpace handle, 
                                  std::vector<FieldID> &fields);
    public:
      void create_logical_region(LogicalRegion handle,
                                 ShardMapping *mapping = NULL);
      void destroy_logical_region(LogicalRegion handle, 
                                  AddressSpaceID source);
      void destroy_logical_partition(LogicalPartition handle,
                                     AddressSpaceID source);
    public:
      LogicalPartition get_logical_partition(LogicalRegion parent, 
                                             IndexPartition handle);
      LogicalPartition get_logical_partition_by_color(LogicalRegion parent, 
                                                      Color color);
      bool has_logical_partition_by_color(LogicalRegion parent, Color color);
      LogicalPartition get_logical_partition_by_tree(
          IndexPartition handle, FieldSpace space, RegionTreeID tid);
      LogicalRegion get_logical_subregion(LogicalPartition parent,
                                          IndexSpace handle);
      LogicalRegion get_logical_subregion_by_color(LogicalPartition parent,
                                  const void *realm_color, TypeTag type_tag);
      bool has_logical_subregion_by_color(LogicalPartition parent,
                                  const void *realm_color, TypeTag type_tag);
      LogicalRegion get_logical_subregion_by_tree(
            IndexSpace handle, FieldSpace space, RegionTreeID tid);
      void get_logical_region_color(LogicalRegion handle, 
                                    void *realm_color, TypeTag type_tag);
      Color get_logical_partition_color(LogicalPartition handle);
      LogicalRegion get_parent_logical_region(LogicalPartition handle);
      bool has_parent_logical_partition(LogicalRegion handle);
      LogicalPartition get_parent_logical_partition(LogicalRegion handle);
      size_t get_domain_volume(LogicalRegion handle);
    public:
      // Index space operation methods
      void find_launch_space_domain(IndexSpace handle, Domain &launch_domain);
      void validate_slicing(IndexSpace input_space,
                            const std::vector<IndexSpace> &slice_spaces,
                            MultiTask *task, MapperManager *mapper);
      void log_launch_space(IndexSpace handle, UniqueID op_id);
    public:
      // Logical analysis methods
      void perform_dependence_analysis(Operation *op, unsigned idx,
                                       RegionRequirement &req,
                                       RestrictInfo &restrict_info,
                                       VersionInfo &version_info,
                                       ProjectionInfo &projection_info,
                                       RegionTreePath &path);
      void perform_deletion_analysis(DeletionOp *op, unsigned idx,
                                     RegionRequirement &req,
                                     RestrictInfo &restrict_info,
                                     RegionTreePath &path);
      // Used by dependent partition operations
      void find_open_complete_partitions(Operation *op, unsigned idx,
                                         const RegionRequirement &req,
                                     std::vector<LogicalPartition> &partitions);
      // For privileges flowing back across node boundaries
      void send_back_logical_state(RegionTreeContext context,
                                   UniqueID context_uid,
                                   const RegionRequirement &req,
                                   AddressSpaceID target);
    public:
      void perform_versioning_analysis(Operation *op, unsigned idx,
                                       const RegionRequirement &req,
                                       const RegionTreePath &path,
                                       VersionInfo &version_info,
                                       std::set<RtEvent> &ready_events,
                                       bool partial_traversal = false,
                                       FieldMask *filter_mask = NULL,
                                       RegionTreeNode *parent_node = NULL,
              // For computing split masks for projection epochs only
                                       UniqueID logical_context_uid = 0,
              const LegionMap<ProjectionEpochID,
                              FieldMask>::aligned *advance_epochs = NULL,
                                       bool skip_parent_check = false);
      void advance_version_numbers(Operation *op, unsigned idx,
                                   bool update_parent_state,
                                   bool parent_is_upper_bound,
                                   UniqueID logical_ctx_uid,
                                   bool dedup_opens, bool dedup_advances, 
                                   ProjectionEpochID open_epoch,
                                   ProjectionEpochID advance_epoch,
                                   RegionTreeNode *parent, 
                                   const RegionTreePath &path,
                                   const FieldMask &advance_mask,
             const LegionMap<unsigned,FieldMask>::aligned &dirty_previous,
                                   std::set<RtEvent> &ready_events);
      void advance_remote_versions(Operation *op, unsigned idx,
                                   const RegionRequirement &req,
                                   bool parent_is_upper_bound,
                                   UniqueID logical_ctx_uid,
                                   const VersioningSet<> &versions,
                                   std::set<RtEvent> &ready_events);
      void invalidate_versions(RegionTreeContext ctx, LogicalRegion handle);
      void invalidate_all_versions(RegionTreeContext ctx);
    public:
      void initialize_current_context(RegionTreeContext ctx,
                    const RegionRequirement &req, const InstanceSet &source,
                    ApEvent term_event, InnerContext *context, unsigned index,
                    std::map<PhysicalManager*,InstanceView*> &top_views,
                    std::set<RtEvent> &applied_events);
      void initialize_virtual_context(RegionTreeContext ctx,
                                      const RegionRequirement &req);
      void invalidate_current_context(RegionTreeContext ctx, bool users_only,
                                      LogicalRegion handle);
      bool match_instance_fields(const RegionRequirement &req1,
                                 const RegionRequirement &req2,
                                 const InstanceSet &inst1,
                                 const InstanceSet &inst2);
    public:
      Restriction* create_coherence_restriction(const RegionRequirement &req,
                                                const InstanceSet &instances);
      bool add_acquisition(const std::list<Restriction*> &restrictions,
                           AcquireOp *op, const RegionRequirement &req);
      bool remove_acquisition(const std::list<Restriction*> &restrictions,
                              ReleaseOp *op, const RegionRequirement &req);
      void add_restriction(std::list<Restriction*> &restrictions, AttachOp *op,
                           InstanceManager *inst, const RegionRequirement &req);
      bool remove_restriction(std::list<Restriction*> &restrictions,
                              DetachOp *op, const RegionRequirement &req);
      void perform_restricted_analysis(
                              const std::list<Restriction*> &restrictions,
                              const RegionRequirement &req, 
                              RestrictInfo &restrict_info);
    public: // Physical analysis methods
      void physical_premap_only(Operation *op, unsigned index,
                                const RegionRequirement &req,
                                VersionInfo &version_info,
                                InstanceSet &valid_instances);
      void physical_register_only(const RegionRequirement &req,
                                  VersionInfo &version_info,
                                  RestrictInfo &restrict_info,
                                  Operation *op, unsigned index,
                                  ApEvent term_event,
                                  bool defer_add_users,
                                  bool need_read_only_reservations,
                                  std::set<RtEvent> &map_applied,
                                  InstanceSet &targets,
                                  const ProjectionInfo *proj_info,
                                  const PhysicalTraceInfo &trace_info
#ifdef DEBUG_LEGION
                                 , const char *log_name
                                 , UniqueID uid
#endif
                                 );
      // For when we deferred registration of users
      void physical_register_users(Operation *op, ApEvent term_event,
                   const std::vector<RegionRequirement> &regions,
                   const std::vector<bool> &to_skip,
                   std::vector<VersionInfo> &version_infos,
                   std::vector<RestrictInfo> &restrict_infos,
                   std::deque<InstanceSet> &targets,
                   std::set<RtEvent> &map_applied_events,
                   const PhysicalTraceInfo &trace_info);
      CompositeView* physical_perform_close(const RegionRequirement &req,
                                  VersionInfo &version_info,
                                  InterCloseOp *op, unsigned index,
                                  RegionTreeNode *close_node,
                                  const FieldMask &closing_mask,
                                  CompositeViewSummary &summary,
                                  std::set<RtEvent> &map_applied,
                                  const RestrictInfo &restrict_info,
                                  const InstanceSet &targets,
                                  // projection_info can be NULL
                                  const ProjectionInfo *projection_info,
                                  const PhysicalTraceInfo &trace_info
#ifdef DEBUG_LEGION
                                  , const char *log_name
                                  , UniqueID uid
#endif
                                  );
      ApEvent physical_close_context(RegionTreeContext ctx,
                                     const RegionRequirement &req,
                                     VersionInfo &version_info,
                                     Operation *op, unsigned index,
                                     std::set<RtEvent> &map_applied,
                                     InstanceSet &targets,
                                     const PhysicalTraceInfo &trace_info
#ifdef DEBUG_LEGION
                                     , const char *log_name
                                     , UniqueID uid
#endif
                                     );
      ApEvent copy_across(const RegionRequirement &src_req,
                          const RegionRequirement &dst_req,
                                InstanceSet &src_targets, 
                          const InstanceSet &dst_targets,
                          VersionInfo &src_version_info,
                          VersionInfo &dst_version_info, 
                          ApEvent term_event, Operation *op,
                          unsigned src_index, unsigned dst_index,
                          ApEvent precondition, PredEvent pred_guard,
                          std::set<RtEvent> &map_applied,
                          const PhysicalTraceInfo &trace_info);
      ApEvent reduce_across(const RegionRequirement &src_req,
                            const RegionRequirement &dst_req,
                            const InstanceSet &src_targets,
                            const InstanceSet &dst_targets,
                            Operation *op, ApEvent precondition,
                            PredEvent predication_guard,
                            const PhysicalTraceInfo &trace_info);
    public:
      int physical_convert_mapping(Operation *op,
                               const RegionRequirement &req,
                               const std::vector<MappingInstance> &chosen,
                               InstanceSet &result, RegionTreeID &bad_tree,
                               std::vector<FieldID> &missing_fields,
                               std::map<PhysicalManager*,
                                    std::pair<unsigned,bool> > *acquired,
                               std::vector<PhysicalManager*> &unacquired,
                               const bool do_acquire_checks);
      bool physical_convert_postmapping(Operation *op,
                               const RegionRequirement &req,
                               const std::vector<MappingInstance> &chosen,
                               InstanceSet &result, RegionTreeID &bad_tree,
                               std::map<PhysicalManager*,
                                    std::pair<unsigned,bool> > *acquired,
                               std::vector<PhysicalManager*> &unacquired,
                               const bool do_acquire_checks);
      void log_mapping_decision(UniqueID uid, unsigned index,
                                const RegionRequirement &req,
                                const InstanceSet &targets,
                                bool postmapping = false);
    public: // helper method for the above two methods
      void perform_missing_acquires(Operation *op,
                 std::map<PhysicalManager*,std::pair<unsigned,bool> > &acquired,
                               const std::vector<PhysicalManager*> &unacquired);
    public:
      bool are_colocated(const std::vector<InstanceSet*> &instances,
                         FieldSpace handle, const std::set<FieldID> &fields,
                         unsigned &idx1, unsigned &idx2);
    public:
      // This takes ownership of the value buffer
      ApEvent fill_fields(Operation *op,
                          const RegionRequirement &req,
                          const unsigned index,
                          const void *value, size_t value_size,
                          VersionInfo &version_info,
                          RestrictInfo &restrict_info,
                          InstanceSet &instances, ApEvent precondition,
                          std::set<RtEvent> &map_applied_events,
                          PredEvent true_guard, PredEvent false_guard,
                          const PhysicalTraceInfo &trace_info);
      InstanceManager* create_external_instance(AttachOp *attach_op,
                                const RegionRequirement &req,
                                const std::vector<FieldID> &field_set);
      InstanceRef attach_external(AttachOp *attach_op, unsigned index,
                                  const RegionRequirement &req,
                                  InstanceManager *ext_instance,
                                  VersionInfo &version_info,
                                  std::set<RtEvent> &map_applied_events);
      ApEvent detach_external(const RegionRequirement &req, DetachOp *detach_op,
                              unsigned index, VersionInfo &version_info, 
                              const InstanceRef &ref, 
                              std::set<RtEvent> &map_applied_events);
    public:
      // Debugging method for checking context state
      void check_context_state(RegionTreeContext ctx);
    public:
      // We know the domain of the index space
      IndexSpaceNode* create_node(IndexSpace is, const void *realm_is, 
                                  IndexPartNode *par, LegionColor color,
                                  DistributedID did,
                                  ApEvent is_ready = ApEvent::NO_AP_EVENT,
                                  ShardMapping *shard_mapping = NULL);
      IndexSpaceNode* create_node(IndexSpace is, const void *realm_is, 
                                  IndexPartNode *par, LegionColor color,
                                  DistributedID did,
                                  ApUserEvent is_ready,
                                  ShardMapping *shard_mapping = NULL);
      // We know the disjointness of the index partition
      IndexPartNode*  create_node(IndexPartition p, IndexSpaceNode *par,
                                  IndexSpaceNode *color_space, 
                                  LegionColor color, bool disjoint,int complete,
                                  DistributedID did, ApEvent partition_ready, 
                                  ApBarrier partial_pending,
                                  ShardMapping *shard_mapping = NULL);
      // Give the event for when the disjointness information is ready
      IndexPartNode*  create_node(IndexPartition p, IndexSpaceNode *par,
                                  IndexSpaceNode *color_space,LegionColor color,
                                  RtEvent disjointness_ready_event,int complete,
                                  DistributedID did, ApEvent partition_ready, 
                                  ApBarrier partial_pending,
                                  ShardMapping *shard_mapping = NULL);
      FieldSpaceNode* create_node(FieldSpace space, DistributedID did,
                                  ShardMapping *shard_mapping = NULL);
      FieldSpaceNode* create_node(FieldSpace space, DistributedID did,
                                  Deserializer &derez);
      RegionNode*     create_node(LogicalRegion r, PartitionNode *par,
                                  ShardMapping *shard_mapping = NULL);
      PartitionNode*  create_node(LogicalPartition p, RegionNode *par);
    public:
      IndexSpaceNode* get_node(IndexSpace space);
      IndexPartNode*  get_node(IndexPartition part, RtEvent *defer = NULL);
      FieldSpaceNode* get_node(FieldSpace space);
      RegionNode*     get_node(LogicalRegion handle, bool need_check = true);
      PartitionNode*  get_node(LogicalPartition handle, bool need_check = true);
      RegionNode*     get_tree(RegionTreeID tid);
      // Request but don't block
      RtEvent request_node(IndexSpace space);
      // Find a local node if it exists and return it with reference
      // otherwise return NULL
      RegionNode*     find_local_node(LogicalRegion handle);
      PartitionNode*  find_local_node(LogicalPartition handle);
    public:
      bool has_node(IndexSpace space);
      bool has_node(IndexPartition part);
      bool has_node(FieldSpace space);
      bool has_node(LogicalRegion handle);
      bool has_node(LogicalPartition handle);
      bool has_tree(RegionTreeID tid);
      bool has_field(FieldSpace space, FieldID fid);
    public:
      void remove_node(IndexSpace space);
      void remove_node(IndexPartition part);
      void remove_node(FieldSpace space);
      void remove_node(LogicalRegion handle, bool top);
      void remove_node(LogicalPartition handle);
    public:
      bool is_top_level_index_space(IndexSpace handle);
      bool is_top_level_region(LogicalRegion handle);
    public:
      bool is_subregion(LogicalRegion child, LogicalRegion parent);
      bool is_subregion(LogicalRegion child, LogicalPartition parent);
      bool is_disjoint(IndexPartition handle);
      bool is_disjoint(LogicalPartition handle);
    public:
      bool are_disjoint(IndexSpace one, IndexSpace two);
      bool are_disjoint(IndexSpace one, IndexPartition two);
      bool are_disjoint(IndexPartition one, IndexPartition two); 
      // Can only use the region tree for proving disjointness here
      bool are_disjoint_tree_only(IndexTreeNode *one, IndexTreeNode *two,
                                  IndexTreeNode *&common_ancestor);
    public:
      bool are_compatible(IndexSpace left, IndexSpace right);
      bool is_dominated(IndexSpace src, IndexSpace dst);
    public:
      bool compute_index_path(IndexSpace parent, IndexSpace child,
                              std::vector<LegionColor> &path);
      bool compute_partition_path(IndexSpace parent, IndexPartition child,
                                  std::vector<LegionColor> &path); 
    public:
      void initialize_path(IndexSpace child, IndexSpace parent,
                           RegionTreePath &path);
      void initialize_path(IndexPartition child, IndexSpace parent,
                           RegionTreePath &path);
      void initialize_path(IndexSpace child, IndexPartition parent,
                           RegionTreePath &path);
      void initialize_path(IndexPartition child, IndexPartition parent,
                           RegionTreePath &path);
      void initialize_path(IndexTreeNode* child, IndexTreeNode *parent,
                           RegionTreePath &path);
#ifdef DEBUG_LEGION
    public:
      unsigned get_projection_depth(LogicalRegion result, LogicalRegion upper);
      unsigned get_projection_depth(LogicalRegion result, 
                                    LogicalPartition upper);
    public:
      // These are debugging methods and are never called from
      // actual code, therefore they never take locks
      void dump_logical_state(LogicalRegion region, ContextID ctx);
      void dump_physical_state(LogicalRegion region, ContextID ctx);
#endif
    public:
      void attach_semantic_information(IndexSpace handle, SemanticTag tag,
                                       AddressSpaceID source,
                                       const void *buffer, size_t size,
                                       bool is_mutable);
      void attach_semantic_information(IndexPartition handle, SemanticTag tag,
                                       AddressSpaceID source,
                                       const void *buffer, size_t size,
                                       bool is_mutable);
      void attach_semantic_information(FieldSpace handle, SemanticTag tag,
                                       AddressSpaceID source,
                                       const void *buffer, size_t size,
                                       bool is_mutable);
      void attach_semantic_information(FieldSpace handle, FieldID fid,
                                       SemanticTag tag, AddressSpaceID source,
                                       const void *buffer, size_t size,
                                       bool is_mutable);
      void attach_semantic_information(LogicalRegion handle, SemanticTag tag,
                                       AddressSpaceID source,
                                       const void *buffer, size_t size,
                                       bool is_mutable);
      void attach_semantic_information(LogicalPartition handle, SemanticTag tag,
                                       AddressSpaceID source,
                                       const void *buffer, size_t size,
                                       bool is_mutable);
    public:
      bool retrieve_semantic_information(IndexSpace handle, SemanticTag tag,
                                         const void *&result, size_t &size,
                                         bool can_fail, bool wait_until);
      bool retrieve_semantic_information(IndexPartition handle, SemanticTag tag,
                                         const void *&result, size_t &size,
                                         bool can_fail, bool wait_until);
      bool retrieve_semantic_information(FieldSpace handle, SemanticTag tag,
                                         const void *&result, size_t &size,
                                         bool can_fail, bool wait_until);
      bool retrieve_semantic_information(FieldSpace handle, FieldID fid,
                                         SemanticTag tag,
                                         const void *&result, size_t &size,
                                         bool can_fail, bool wait_until);
      bool retrieve_semantic_information(LogicalRegion handle, SemanticTag tag,
                                         const void *&result, size_t &size,
                                         bool can_fail, bool wait_until);
      bool retrieve_semantic_information(LogicalPartition part, SemanticTag tag,
                                         const void *&result, size_t &size,
                                         bool can_fail, bool wait_until);
    public:
      // These three methods a something pretty awesome and crazy
      // We want to do common sub-expression elimination on index space
      // unions, intersections, and difference operations to avoid repeating
      // expensive Realm dependent partition calls where possible, by 
      // running everything through this interface we first check to see
      // if these operations have been requested before and if so will 
      // return the common sub-expression, if not we will actually do 
      // the computation and memoize it for the future
      IndexSpaceExpression* union_index_spaces(IndexSpaceExpression *lhs,
                                               IndexSpaceExpression *rhs);
      IndexSpaceExpression* union_index_spaces(
                                 const std::set<IndexSpaceExpression*> &exprs);
    protected:
      // Internal version
      IndexSpaceExpression* union_index_spaces(
                               const std::vector<IndexSpaceExpression*> &exprs);
    public:
      IndexSpaceExpression* intersect_index_spaces(
                                               IndexSpaceExpression *lhs,
                                               IndexSpaceExpression *rhs);
      IndexSpaceExpression* intersect_index_spaces(
                                 const std::set<IndexSpaceExpression*> &exprs);
    protected:
      IndexSpaceExpression* intersect_index_spaces(
                               const std::vector<IndexSpaceExpression*> &exprs);
    public:
      IndexSpaceExpression* subtract_index_spaces(IndexSpaceExpression *lhs, 
                                                  IndexSpaceExpression *rhs);
    public:
      // Methods for removing index space expression when they are done
      void invalidate_index_space_expression(
                            const std::vector<IndexSpaceOperation*> &parents);
      void remove_union_operation(IndexSpaceOperation *expr, 
                            const std::vector<IndexSpaceExpression*> &exprs);
      void remove_intersection_operation(IndexSpaceOperation *expr, 
                            const std::vector<IndexSpaceExpression*> &exprs);
      void remove_subtraction_operation(IndexSpaceOperation *expr,
                       IndexSpaceExpression *lhs, IndexSpaceExpression *rhs);
    public:
      // Remote expression methods
      IndexSpaceExpression* find_or_create_remote_expression(
              IndexSpaceExprID remote_expr_id, Deserializer &derez);
      IndexSpaceExpression* find_remote_expression(
              IndexSpaceExprID remote_expr_id);
      void unregister_remote_expression(IndexSpaceExprID remote_expr_id);
    public:
      Runtime *const runtime;
    protected:
      mutable LocalLock lookup_lock;
      mutable LocalLock lookup_is_op_lock;
    private:
      // The lookup lock must be held when accessing these
      // data structures
      std::map<IndexSpace,IndexSpaceNode*>     index_nodes;
      std::map<IndexPartition,IndexPartNode*>  index_parts;
      std::map<FieldSpace,FieldSpaceNode*>     field_nodes;
      std::map<LogicalRegion,RegionNode*>     region_nodes;
      std::map<LogicalPartition,PartitionNode*> part_nodes;
      std::map<RegionTreeID,RegionNode*>        tree_nodes;
    private:
      // pending events for requested nodes
      std::map<IndexSpace,RtEvent>       index_space_requests;
      std::map<IndexPartition,RtEvent>    index_part_requests;
      std::map<FieldSpace,RtEvent>       field_space_requests;
      std::map<RegionTreeID,RtEvent>     region_tree_requests;
    private:
      // Index space operations
      std::map<IndexSpaceExprID/*first*/,ExpressionTrieNode*> union_ops;
      std::map<IndexSpaceExprID/*first*/,ExpressionTrieNode*> intersection_ops;
      std::map<IndexSpaceExprID/*lhs*/,ExpressionTrieNode*> difference_ops;
      // Remote expressions
      std::map<IndexSpaceExprID,IndexSpaceExpression*> remote_expressions;
    };

    /**
     * \class IndexSpaceExpression
     * An IndexSpaceExpression represents a set computation
     * one on or more index spaces. IndexSpaceExpressions
     * currently are either IndexSpaceNodes at the leaves
     * or have intermeidate set operations that are either
     * set union, intersection, or difference.
     */
    class IndexSpaceExpression {
    public:
      struct TightenIndexSpaceArgs : public LgTaskArgs<TightenIndexSpaceArgs> {
      public:
        static const LgTaskID TASK_ID = 
          LG_TIGHTEN_INDEX_SPACE_TASK_ID;
      public:
        TightenIndexSpaceArgs(IndexSpaceExpression *proxy)
          : proxy_this(proxy) { proxy->add_expression_reference(); }
      public:
        IndexSpaceExpression *const proxy_this;
      };
    public:
      IndexSpaceExpression(LocalLock &lock);
      IndexSpaceExpression(TypeTag tag, Runtime *runtime, LocalLock &lock); 
      IndexSpaceExpression(TypeTag tag, IndexSpaceExprID id, LocalLock &lock);
      virtual ~IndexSpaceExpression(void);
    public:
      virtual ApEvent get_expr_index_space(void *result, TypeTag tag, 
                                           bool need_tight_result) = 0;
      virtual void tighten_index_space(void) = 0;
      virtual bool check_empty(void) = 0;
      virtual void pack_expression(Serializer &rez, AddressSpaceID target) = 0;
      // Should only be called on inherited types
      virtual void record_remote_instance(AddressSpaceID target) 
        { assert(false); }
      virtual void add_expression_reference(void) = 0;
      virtual bool remove_expression_reference(void) = 0;
    public:
      static void handle_tighten_index_space(const void *args);
    public:
      void add_parent_operation(IndexSpaceOperation *op);
      void remove_parent_operation(IndexSpaceOperation *op);
    public:
      inline bool is_empty(void)
      {
        if (!has_empty)
        {
          empty = check_empty();
          __sync_synchronize();
          has_empty = true;
        }
        return empty;
      }
    public:
      static IndexSpaceExpression* unpack_expression(Deserializer &derez,
                         RegionTreeForest *forest, AddressSpaceID source);
    public:
      const TypeTag type_tag;
      const IndexSpaceExprID expr_id;
    private:
      LocalLock &expr_lock;
    protected:
      std::set<IndexSpaceOperation*> parent_operations;
      bool empty, has_empty;
    };

    // Shared functionality between index space operation and
    // remote expressions
    class IntermediateExpression : 
      public IndexSpaceExpression, public Collectable {
    public:
      struct DestructionFunctor {
      public:
        DestructionFunctor(Runtime *rt, Serializer &r)
          : runtime(rt), rez(r) { }
      public:
        void apply(AddressSpaceID target);
      public:
        Runtime *const runtime;
        Serializer &rez;
      };
    public:
      IntermediateExpression(TypeTag tag, RegionTreeForest *ctx);
      IntermediateExpression(TypeTag tag, RegionTreeForest *ctx, 
                             IndexSpaceExprID expr_id);
      virtual ~IntermediateExpression(void);
    public:
      virtual ApEvent get_expr_index_space(void *result, TypeTag tag, 
                                           bool need_tight_result) = 0;
      virtual void tighten_index_space(void) = 0;
      virtual bool check_empty(void) = 0;
      virtual void pack_expression(Serializer &rez, AddressSpaceID target) = 0; 
      virtual void record_remote_instance(AddressSpaceID target);
      virtual void add_expression_reference(void);
      virtual bool remove_expression_reference(void);
    public:
      static void handle_expression_invalidation(Deserializer &derez,
                                                 RegionTreeForest *forest);
    public:
      RegionTreeForest *const context;
    protected:
      mutable LocalLock inter_lock;
    private:
      NodeSet remote_instances;
    };

    class IndexSpaceOperation : public IntermediateExpression {
    public:
      enum OperationKind {
        UNION_OP_KIND,
        INTERSECT_OP_KIND,
        DIFFERENCE_OP_KIND,
      };
    public:
      IndexSpaceOperation(TypeTag tag, OperationKind kind,
                          RegionTreeForest *ctx);
      virtual ~IndexSpaceOperation(void);
    public:
      virtual ApEvent get_expr_index_space(void *result, TypeTag tag, 
                                           bool need_tight_result) = 0;
      virtual void tighten_index_space(void) = 0;
      virtual bool check_empty(void) = 0;
      virtual void pack_expression(Serializer &rez, AddressSpaceID target) = 0; 
      virtual bool remove_operation(RegionTreeForest *forest) = 0;
      virtual bool remove_expression_reference(void);
    public:
      void invalidate_operation(std::deque<IndexSpaceOperation*> &to_remove);
    public:
      const OperationKind op_kind;
    private:
      int invalidated;
    };

    template<int DIM, typename T>
    class IndexSpaceOperationT : public IndexSpaceOperation {
    public:
      IndexSpaceOperationT(OperationKind kind, RegionTreeForest *ctx);
      virtual ~IndexSpaceOperationT(void);
    public:
      virtual ApEvent get_expr_index_space(void *result, TypeTag tag,
                                           bool need_tight_result);
      virtual void tighten_index_space(void);
      virtual bool check_empty(void);
      virtual void pack_expression(Serializer &rez, AddressSpaceID target);
      virtual bool remove_operation(RegionTreeForest *forest) = 0;
    public:
      ApEvent get_realm_index_space(Realm::IndexSpace<DIM,T> &space,
                                    bool need_tight_result);
    protected:
      Realm::IndexSpace<DIM,T> realm_index_space, tight_index_space;
      ApEvent realm_index_space_ready; 
      RtEvent tight_index_space_ready;
      bool is_index_space_tight;
    };

    template<int DIM, typename T>
    class IndexSpaceUnion : public IndexSpaceOperationT<DIM,T> {
    public:
      IndexSpaceUnion(const std::vector<IndexSpaceExpression*> &to_union,
                      RegionTreeForest *context);
      IndexSpaceUnion(const IndexSpaceUnion<DIM,T> &rhs);
      virtual ~IndexSpaceUnion(void);
    public:
      IndexSpaceUnion& operator=(const IndexSpaceUnion &rhs);
    public:
      virtual bool remove_operation(RegionTreeForest *forest);
    protected:
      const std::vector<IndexSpaceExpression*> sub_expressions;
    };

    class OperationCreator {
    public:
      virtual ~OperationCreator(void) { }
    public:
      virtual IndexSpaceOperation* create(void) = 0;
    };

    class UnionOpCreator : public OperationCreator {
    public:
      UnionOpCreator(RegionTreeForest *f, TypeTag t,
                     const std::vector<IndexSpaceExpression*> &e)
        : forest(f), type_tag(t), exprs(e) { }
    public:
      virtual IndexSpaceOperation* create(void)
      {
        NT_TemplateHelper::demux<UnionOpCreator>(type_tag, this);
        return result;
      }
    public:
      template<typename N, typename T>
      static inline void demux(UnionOpCreator *creator)
      {
        creator->result = new IndexSpaceUnion<N::N,T>(creator->exprs,
            creator->forest);
      }
    public:
      RegionTreeForest *const forest;
      const TypeTag type_tag;
      const std::vector<IndexSpaceExpression*> &exprs;
      IndexSpaceOperation *result;
    };

    template<int DIM, typename T>
    class IndexSpaceIntersection : public IndexSpaceOperationT<DIM,T> {
    public:
      IndexSpaceIntersection(const std::vector<IndexSpaceExpression*> &to_inter,
                             RegionTreeForest *context);
      IndexSpaceIntersection(const IndexSpaceIntersection &rhs);
      virtual ~IndexSpaceIntersection(void);
    public:
      IndexSpaceIntersection& operator=(const IndexSpaceIntersection &rhs);
    public:
      virtual bool remove_operation(RegionTreeForest *forest);
    protected:
      const std::vector<IndexSpaceExpression*> sub_expressions;
    };

    class IntersectionOpCreator : public OperationCreator {
    public:
      IntersectionOpCreator(RegionTreeForest *f, TypeTag t,
                            const std::vector<IndexSpaceExpression*> &e)
        : forest(f), type_tag(t), exprs(e) { }
    public:
      virtual IndexSpaceOperation* create(void)
      {
        NT_TemplateHelper::demux<IntersectionOpCreator>(type_tag, this);
        return result;
      }
    public:
      template<typename N, typename T>
      static inline void demux(IntersectionOpCreator *creator)
      {
        creator->result = new IndexSpaceIntersection<N::N,T>(creator->exprs,
            creator->forest);
      }
    public:
      RegionTreeForest *const forest;
      const TypeTag type_tag;
      const std::vector<IndexSpaceExpression*> &exprs;
      IndexSpaceOperation *result;
    };

    template<int DIM, typename T>
    class IndexSpaceDifference : public IndexSpaceOperationT<DIM,T> {
    public:
      IndexSpaceDifference(IndexSpaceExpression *lhs,IndexSpaceExpression *rhs,
                           RegionTreeForest *context);
      IndexSpaceDifference(const IndexSpaceDifference &rhs);
      virtual ~IndexSpaceDifference(void);
    public:
      IndexSpaceDifference& operator=(const IndexSpaceDifference &rhs);
    public:
      virtual bool remove_operation(RegionTreeForest *forest);
    protected:
      IndexSpaceExpression *const lhs;
      IndexSpaceExpression *const rhs;
    };

    class DifferenceOpCreator : public OperationCreator {
    public:
      DifferenceOpCreator(RegionTreeForest *f, TypeTag t,
                          IndexSpaceExpression *l, IndexSpaceExpression *r)
        : forest(f), type_tag(t), lhs(l), rhs(r) { }
    public:
      virtual IndexSpaceOperation* create(void)
      {
        NT_TemplateHelper::demux<DifferenceOpCreator>(type_tag, this);
        return result;
      }
    public:
      template<typename N, typename T>
      static inline void demux(DifferenceOpCreator *creator)
      {
        creator->result = new IndexSpaceDifference<N::N,T>(creator->lhs,
            creator->rhs, creator->forest);
      }
    public:
      RegionTreeForest *const forest;
      const TypeTag type_tag;
      IndexSpaceExpression *const lhs;
      IndexSpaceExpression *const rhs;
      IndexSpaceOperation *result;
    };

    template<int DIM, typename T>
    class RemoteExpression : public IntermediateExpression {
    public:
      RemoteExpression(Deserializer &derez, RegionTreeForest *ctx,
                       IndexSpaceExprID id);
      RemoteExpression(const RemoteExpression &rhs);
      virtual ~RemoteExpression(void);
    public:
      RemoteExpression& operator=(const RemoteExpression &rhs);
    public:
      virtual ApEvent get_expr_index_space(void *result, TypeTag tag, 
                                           bool need_tight_result);
      virtual void tighten_index_space(void);
      virtual bool check_empty(void);
      virtual void pack_expression(Serializer &rez, AddressSpaceID target);
    public:
      Realm::IndexSpace<DIM,T> realm_index_space;
      ApEvent realm_index_space_ready;
    };

    struct RemoteExpressionCreator {
    public:
      RemoteExpressionCreator(Deserializer &d, RegionTreeForest *ctx,
                              IndexSpaceExprID id)
        : derez(d), context(ctx), remote_expr_id(id) { }
    public:
      template<typename N, typename T>
      static inline void demux(RemoteExpressionCreator *creator)
      {
        creator->result = new RemoteExpression<N::N,T>(creator->derez,
            creator->context, creator->remote_expr_id);
      }
    public:
      Deserializer &derez;
      RegionTreeForest *const context;
      const IndexSpaceExprID remote_expr_id;
      IndexSpaceExpression *result;
    };

    /**
     * \class ExpressionTrieNode
     * This is a class for constructing a trie for index space
     * expressions so we can quickly detect commmon subexpression
     * in O(log N)^M time where N is the number of expressions
     * in total and M is the number of expression in the operation
     */
    class ExpressionTrieNode {
    public:
      ExpressionTrieNode(unsigned depth, IndexSpaceExprID expr_id, 
                         IndexSpaceOperation *op = NULL);
      ExpressionTrieNode(const ExpressionTrieNode &rhs);
      ~ExpressionTrieNode(void);
    public:
      ExpressionTrieNode& operator=(const ExpressionTrieNode &rhs);
    public:
      bool find_operation(
          const std::vector<IndexSpaceExpression*> &expressions,
          IndexSpaceOperation *&result, ExpressionTrieNode *&last);
      IndexSpaceOperation* find_or_create_operation( 
          const std::vector<IndexSpaceExpression*> &expressions,
          OperationCreator &creator);
      bool remove_operation(const std::vector<IndexSpaceExpression*> &exprs);
    public:
      const unsigned depth;
      const IndexSpaceExprID expr;
    protected:
      IndexSpaceOperation *local_operation;
      std::map<IndexSpaceExprID,IndexSpaceOperation*> operations;
      std::map<IndexSpaceExprID,ExpressionTrieNode*> nodes;
    protected:
      mutable LocalLock trie_lock;
    };

    /**
     * \class IndexTreeNode
     * The abstract base class for nodes in the index space trees.
     */
    class IndexTreeNode : public DistributedCollectable {
    public:
      IndexTreeNode(RegionTreeForest *ctx, unsigned depth,
                    LegionColor color, DistributedID did,
                    AddressSpaceID owner); 
      virtual ~IndexTreeNode(void);
    public:
      virtual void notify_active(ReferenceMutator *mutator) { }
      virtual void notify_inactive(ReferenceMutator *mutator) { }
      virtual void notify_valid(ReferenceMutator *mutator) = 0;
      virtual void notify_invalid(ReferenceMutator *mutator) = 0;
    public:
      virtual IndexTreeNode* get_parent(void) const = 0;
      virtual void get_colors(std::vector<LegionColor> &colors) = 0;
      virtual void send_node(AddressSpaceID target, bool up) = 0;
    public:
      virtual bool is_index_space_node(void) const = 0;
#ifdef DEBUG_LEGION
      virtual IndexSpaceNode* as_index_space_node(void) = 0;
      virtual IndexPartNode* as_index_part_node(void) = 0;
#else
      inline IndexSpaceNode* as_index_space_node(void);
      inline IndexPartNode* as_index_part_node(void);
#endif
      virtual AddressSpaceID get_owner_space(void) const = 0;
    public:
      void attach_semantic_information(SemanticTag tag, AddressSpaceID source,
                             const void *buffer, size_t size, bool is_mutable);
      bool retrieve_semantic_information(SemanticTag tag,
                                         const void *&result, size_t &size,
                                         bool can_fail, bool wait_until);
      virtual void send_semantic_request(AddressSpaceID target, 
        SemanticTag tag, bool can_fail, bool wait_until, RtUserEvent ready) = 0;
      virtual void send_semantic_info(AddressSpaceID target, SemanticTag tag,
                        const void *buffer, size_t size, bool is_mutable,
                        RtUserEvent ready = RtUserEvent::NO_RT_USER_EVENT) = 0;
    public:
      void update_creation_set(const ShardMapping &mapping);
    public:
      RegionTreeForest *const context;
      const unsigned depth;
      const LegionColor color;
    public:
      NodeSet child_creation;
      bool destroyed;
    protected:
      LocalLock &node_lock;
    protected:
      std::map<IndexTreeNode*,bool> dominators;
    protected:
      LegionMap<SemanticTag,SemanticInfo>::aligned semantic_info;
    protected:
      std::map<std::pair<LegionColor,LegionColor>,RtEvent> pending_tests;
    };

    /**
     * \class IndexSpaceNode
     * A class for representing a generic index space node.
     */
    class IndexSpaceNode : 
      public IndexTreeNode, public IndexSpaceExpression {
    public:
      struct DynamicIndependenceArgs : 
        public LgTaskArgs<DynamicIndependenceArgs> {
      public:
        static const LgTaskID TASK_ID = LG_PART_INDEPENDENCE_TASK_ID;
      public:
        IndexSpaceNode *parent;
        IndexPartNode *left, *right;
      };
      struct SemanticRequestArgs : public LgTaskArgs<SemanticRequestArgs> {
      public:
        static const LgTaskID TASK_ID = 
          LG_INDEX_SPACE_SEMANTIC_INFO_REQ_TASK_ID;
      public:
        IndexSpaceNode *proxy_this;
        SemanticTag tag;
        AddressSpaceID source;
      }; 
      struct DeferChildArgs : public LgTaskArgs<DeferChildArgs> {
      public:
        static const LgTaskID TASK_ID = LG_INDEX_SPACE_DEFER_CHILD_TASK_ID;
      public:
        IndexSpaceNode *proxy_this;
        LegionColor child_color;
        IndexPartNode *target;
        RtUserEvent to_trigger;
        AddressSpaceID source;
      };
      class IndexSpaceSetFunctor {
      public:
        IndexSpaceSetFunctor(Runtime *rt, AddressSpaceID src, Serializer &r)
          : runtime(rt), source(src), rez(r) { }
      public:
        void apply(AddressSpaceID target);
      public:
        Runtime *const runtime;
        const AddressSpaceID source;
        Serializer &rez;
      };
      class DestructionFunctor {
      public:
        DestructionFunctor(IndexSpaceNode *n, ReferenceMutator *m)
          : node(n), mutator(m) { }
      public:
        void apply(AddressSpaceID target);
      public:
        IndexSpaceNode *const node;
        ReferenceMutator *const mutator;
      };
    public:
      IndexSpaceNode(RegionTreeForest *ctx, IndexSpace handle,
                     IndexPartNode *parent, LegionColor color,
                     DistributedID did, ApEvent index_space_ready);
      IndexSpaceNode(const IndexSpaceNode &rhs);
      virtual ~IndexSpaceNode(void);
    public:
      IndexSpaceNode& operator=(const IndexSpaceNode &rhs);
    public:
      virtual void notify_valid(ReferenceMutator *mutator);
      virtual void notify_invalid(ReferenceMutator *mutator);
    public:
      virtual bool is_index_space_node(void) const;
#ifdef DEBUG_LEGION
      virtual IndexSpaceNode* as_index_space_node(void);
      virtual IndexPartNode* as_index_part_node(void);
#endif
      virtual AddressSpaceID get_owner_space(void) const;
      static AddressSpaceID get_owner_space(IndexSpace handle, Runtime *rt);
    public:
      virtual IndexTreeNode* get_parent(void) const;
      virtual void get_colors(std::vector<LegionColor> &colors);
    public:
      virtual void send_semantic_request(AddressSpaceID target, 
           SemanticTag tag, bool can_fail, bool wait_until, RtUserEvent ready);
      virtual void send_semantic_info(AddressSpaceID target, SemanticTag tag,
                           const void *buffer, size_t size, bool is_mutable,
                           RtUserEvent ready = RtUserEvent::NO_RT_USER_EVENT);
      void process_semantic_request(SemanticTag tag, AddressSpaceID source,
                            bool can_fail, bool wait_until, RtUserEvent ready);
      static void handle_semantic_request(RegionTreeForest *forest,
                                 Deserializer &derez, AddressSpaceID source);
      static void handle_semantic_info(RegionTreeForest *forest,
                                 Deserializer &derez, AddressSpaceID source);
    public:
      bool has_color(const LegionColor c);
      IndexPartNode* get_child(const LegionColor c, 
                               RtEvent *defer = NULL, bool can_fail = false);
      void add_child(IndexPartNode *child);
      void remove_child(const LegionColor c);
      size_t get_num_children(void) const;
    public:
      bool are_disjoint(const LegionColor c1, const LegionColor c2); 
      void record_disjointness(bool disjoint, 
                               const LegionColor c1, const LegionColor c2);
      LegionColor generate_color(void);
      void record_remote_child(IndexPartition pid, LegionColor part_color);
    public:
      void add_instance(RegionNode *inst);
      bool has_instance(RegionTreeID tid);
      void remove_instance(RegionNode *inst);
    public:
      static void handle_disjointness_test(IndexSpaceNode *parent,
                                           IndexPartNode *left,
                                           IndexPartNode *right); 
    public:
      virtual void send_node(AddressSpaceID target, bool up);
      static void handle_node_creation(RegionTreeForest *context,
                                       Deserializer &derez, 
                                       AddressSpaceID source);
    public:
      static void handle_node_request(RegionTreeForest *context,
                                      Deserializer &derez,
                                      AddressSpaceID source);
      static void handle_node_return(Deserializer &derez);
      static void handle_node_child_request(RegionTreeForest *context,
                            Deserializer &derez, AddressSpaceID source);
      static void defer_node_child_request(const void *args);
      static void handle_node_child_response(Deserializer &derez);
      static void handle_colors_request(RegionTreeForest *context,
                            Deserializer &derez, AddressSpaceID source);
      static void handle_colors_response(Deserializer &derez);
      static void handle_index_space_set(RegionTreeForest *forest,
                           Deserializer &derez, AddressSpaceID source);
    public:
      // From IndexSpaceExpression
      virtual ApEvent get_expr_index_space(void *result, TypeTag tag,
                                           bool need_tight_result) = 0;
      virtual void tighten_index_space(void) = 0;
      virtual bool check_empty(void) = 0;
      virtual void pack_expression(Serializer &rez, AddressSpaceID target) = 0;
      virtual void add_expression_reference(void);
      virtual bool remove_expression_reference(void);
    public:
      virtual void initialize_union_space(ApUserEvent to_trigger,
              TaskOp *op, const std::vector<IndexSpace> &handles) = 0;
      virtual void initialize_intersection_space(ApUserEvent to_trigger,
              TaskOp *op, const std::vector<IndexSpace> &handles) = 0;
      virtual void initialize_difference_space(ApUserEvent to_trigger,
              TaskOp *op, IndexSpace left, IndexSpace right) = 0;
    public:
      virtual void log_index_space_points(void) = 0;
      virtual ApEvent compute_pending_space(Operation *op,
            const std::vector<IndexSpace> &handles, bool is_union) = 0;
      virtual ApEvent compute_pending_space(Operation *op,
                              IndexPartition handle, bool is_union) = 0;
      virtual ApEvent compute_pending_difference(Operation *op, 
          IndexSpace initial, const std::vector<IndexSpace> &handles) = 0;
      virtual void get_index_space_domain(void *realm_is, TypeTag type_tag) = 0;
      virtual size_t get_volume(void) = 0;
      virtual size_t get_num_dims(void) const = 0;
      virtual bool contains_point(const void *realm_point,TypeTag type_tag) = 0;
      virtual bool destroy_node(AddressSpaceID source) = 0;
    public:
      virtual LegionColor get_max_linearized_color(void) = 0;
      virtual LegionColor linearize_color(const void *realm_color,
                                          TypeTag type_tag) = 0;
      virtual void delinearize_color(LegionColor color, 
                                     void *realm_color, TypeTag type_tag) = 0;
      virtual bool contains_color(LegionColor color, 
                                  bool report_error = false) = 0;
      virtual void instantiate_colors(std::vector<LegionColor> &colors) = 0;
      virtual Domain get_color_space_domain(void) = 0;
      virtual DomainPoint get_domain_point_color(void) const = 0;
      virtual DomainPoint delinearize_color_to_point(LegionColor c) = 0;
    public:
      bool intersects_with(IndexSpaceNode *rhs,bool compute = true);
      bool intersects_with(IndexPartNode *rhs, bool compute = true);
      bool dominates(IndexSpaceNode *rhs);
      bool dominates(IndexPartNode *rhs);
    public:
      virtual void pack_index_space(Serializer &rez, 
                                    bool include_size) const = 0;
      virtual void unpack_index_space(Deserializer &derez,
                                      AddressSpaceID source) = 0;
    public:
      virtual ApEvent create_equal_children(Operation *op,
                                            IndexPartNode *partition, 
                                            size_t granularity) = 0;
      virtual ApEvent create_equal_children(Operation *op,
                                            IndexPartNode *partition, 
                                            size_t granularity,
                                            ShardID shard,
                                            size_t total_shards) = 0;
      virtual ApEvent create_by_union(Operation *op,
                                      IndexPartNode *partition,
                                      IndexPartNode *left,
                                      IndexPartNode *right) = 0;
      virtual ApEvent create_by_union(Operation *op,
                                      IndexPartNode *partition,
                                      IndexPartNode *left,
                                      IndexPartNode *right,
                                      ShardID shard,
                                      size_t total_shards) = 0;
      virtual ApEvent create_by_intersection(Operation *op,
                                             IndexPartNode *partition,
                                             IndexPartNode *left,
                                             IndexPartNode *right) = 0;
      virtual ApEvent create_by_intersection(Operation *op,
                                             IndexPartNode *partition,
                                             IndexPartNode *left,
                                             IndexPartNode *right,
                                             ShardID shard,
                                             size_t total_shards) = 0;
      virtual ApEvent create_by_intersection(Operation *op,
                                             IndexPartNode *partition,
                                             // Left is implicit "this"
                                             IndexPartNode *right) = 0;
      virtual ApEvent create_by_difference(Operation *op,
                                           IndexPartNode *partition,
                                           IndexPartNode *left,
                                           IndexPartNode *right) = 0;
      virtual ApEvent create_by_difference(Operation *op,
                                           IndexPartNode *partition,
                                           IndexPartNode *left,
                                           IndexPartNode *right,
                                           ShardID shard,
                                           size_t total_shards) = 0;
      // Called on color space and not parent
      virtual ApEvent create_by_restriction(IndexPartNode *partition,
                                            const void *transform,
                                            const void *extent,
                                            int partition_dim,
                                            ShardID shard,
                                            size_t total_shards) = 0;
      virtual ApEvent create_by_field(Operation *op,
                                      IndexPartNode *partition,
                const std::vector<FieldDataDescriptor> &instances,
                                      ApEvent instances_ready) = 0;
      virtual ApEvent create_by_image(Operation *op,
                                      IndexPartNode *partition,
                                      IndexPartNode *projection,
                const std::vector<FieldDataDescriptor> &instances,
                                      ApEvent instances_ready,
                                      ShardID shard,
                                      size_t total_shards) = 0;
      virtual ApEvent create_by_image_range(Operation *op,
                                      IndexPartNode *partition,
                                      IndexPartNode *projection,
                const std::vector<FieldDataDescriptor> &instances,
                                      ApEvent instances_ready,
                                      ShardID shard,
                                      size_t total_shards) = 0;
      virtual ApEvent create_by_preimage(Operation *op,
                                      IndexPartNode *partition,
                                      IndexPartNode *projection,
                const std::vector<FieldDataDescriptor> &instances,
                                      ApEvent instances_ready) = 0;
      virtual ApEvent create_by_preimage_range(Operation *op,
                                      IndexPartNode *partition,
                                      IndexPartNode *projection,
                const std::vector<FieldDataDescriptor> &instances,
                                      ApEvent instances_ready) = 0;
      virtual ApEvent create_association(Operation *op,
                                      IndexSpaceNode *range,
                const std::vector<FieldDataDescriptor> &instances,
                                      ApEvent instances_ready) = 0;
      virtual bool check_field_size(size_t field_size, bool range) = 0;
    public:
      virtual ApEvent issue_copy(const PhysicalTraceInfo *info,RegionNode *node,
              const std::vector<CopySrcDstField> &src_fields,
              const std::vector<CopySrcDstField> &dst_fields,
              ApEvent precondition, PredEvent predicate_guard,
              IndexTreeNode *intersect, IndexSpaceExpression *mask,
              ReductionOpID redop = 0, bool reduction_fold = true,
              WriteSet *perf = NULL,const FieldMask *performed_mask = NULL) = 0;
      virtual ApEvent issue_fill(const PhysicalTraceInfo *info,RegionNode *node,
              const std::vector<CopySrcDstField> &dst_fields,
              const void *fill_value, size_t fill_size,
              ApEvent precondition, PredEvent predicate_guard,
#ifdef LEGION_SPY
              UniqueID fill_uid,
#endif
              IndexTreeNode *intersect = NULL,
              IndexSpaceExpression *mask = NULL,
              WriteSet *perf = NULL,const FieldMask *performed_mask = NULL) = 0;
    public:
      virtual Realm::InstanceLayoutGeneric* create_layout(
                           const Realm::InstanceLayoutConstraints &ilc,
                           const OrderingConstraint &constraint) = 0;
      virtual PhysicalInstance create_file_instance(const char *file_name,
				   const std::vector<Realm::FieldID> &field_ids,
                                   const std::vector<size_t> &field_sizes,
                                   legion_file_mode_t file_mode,
                                   ApEvent &ready_event) = 0;
      virtual PhysicalInstance create_hdf5_instance(const char *file_name,
                                   const std::vector<Realm::FieldID> &field_ids,
                                   const std::vector<size_t> &field_sizes,
                                   const std::vector<const char*> &field_files,
                                   bool read_only, ApEvent &ready_event) = 0;
      virtual PhysicalInstance create_external_instance(Memory memory,
                             uintptr_t base, Realm::InstanceLayoutGeneric *ilg,
                             ApEvent &ready_event) = 0;
    public:
      virtual void get_launch_space_domain(Domain &launch_domain) = 0;
      virtual void validate_slicing(const std::vector<IndexSpace> &slice_spaces,
                                    MultiTask *task, MapperManager *mapper) = 0;
      virtual void log_launch_space(UniqueID op_id) = 0;
      virtual IndexSpace create_shard_space(ShardingFunction *func, 
                                            ShardID shard) = 0;
      virtual void destroy_shard_domain(const Domain &domain) = 0;
    public:
      const IndexSpace handle;
      IndexPartNode *const parent;
      const ApEvent index_space_ready;
    protected:
      // On the owner node track when the index space is set
      RtUserEvent               realm_index_space_set;
      // Keep track of whether we've tightened these bounds
      RtUserEvent               tight_index_space_set;
      bool                      tight_index_space;
      // Must hold the node lock when accessing the
      // remaining data structures
      std::map<LegionColor,IndexPartNode*> color_map;
      std::map<LegionColor,IndexPartition> remote_colors;
      std::set<RegionNode*> logical_nodes;
      std::set<std::pair<LegionColor,LegionColor> > disjoint_subsets;
      std::set<std::pair<LegionColor,LegionColor> > aliased_subsets;
    };

    /**
     * \class IndexSpaceNodeT
     * A templated class for handling any templated realm calls
     * associated with realm index spaces
     */
    template<int DIM, typename T>
    class IndexSpaceNodeT : public IndexSpaceNode,
                            public LegionHeapify<IndexSpaceNodeT<DIM,T> > {
    public:
      IndexSpaceNodeT(RegionTreeForest *ctx, IndexSpace handle,
                      IndexPartNode *parent, LegionColor color, 
                      const Realm::IndexSpace<DIM,T> *realm_is,
                      DistributedID did, ApEvent ready_event);
      IndexSpaceNodeT(const IndexSpaceNodeT &rhs);
      virtual ~IndexSpaceNodeT(void);
    public:
      IndexSpaceNodeT& operator=(const IndexSpaceNodeT &rhs);
    public:
      inline ApEvent get_realm_index_space(Realm::IndexSpace<DIM,T> &result,
                                           bool need_tight_result);
      inline void set_realm_index_space(AddressSpaceID source,
                                        const Realm::IndexSpace<DIM,T> &value);
    public:
      // From IndexSpaceExpression
      virtual ApEvent get_expr_index_space(void *result, TypeTag tag,
                                           bool need_tight_result);
      virtual void tighten_index_space(void);
      virtual bool check_empty(void);
      virtual void pack_expression(Serializer &rez, AddressSpaceID target);
    public:
      virtual void initialize_union_space(ApUserEvent to_trigger,
              TaskOp *op, const std::vector<IndexSpace> &handles);
      virtual void initialize_intersection_space(ApUserEvent to_trigger,
              TaskOp *op, const std::vector<IndexSpace> &handles);
      virtual void initialize_difference_space(ApUserEvent to_trigger,
              TaskOp *op, IndexSpace left, IndexSpace right);
    public:
      virtual void log_index_space_points(void);
      void log_index_space_points(const Realm::IndexSpace<DIM,T> &space) const;
    public:
      virtual ApEvent compute_pending_space(Operation *op,
            const std::vector<IndexSpace> &handles, bool is_union);
      virtual ApEvent compute_pending_space(Operation *op,
                             IndexPartition handle, bool is_union);
      virtual ApEvent compute_pending_difference(Operation *op,
          IndexSpace initial, const std::vector<IndexSpace> &handles);
      virtual void get_index_space_domain(void *realm_is, TypeTag type_tag);
      virtual size_t get_volume(void);
      virtual size_t get_num_dims(void) const;
      virtual bool contains_point(const void *realm_point, TypeTag type_tag);
      virtual bool destroy_node(AddressSpaceID source);
    public:
      virtual LegionColor get_max_linearized_color(void);
      virtual LegionColor linearize_color(const void *realm_color,
                                          TypeTag type_tag);
      virtual void delinearize_color(LegionColor color, 
                                     void *realm_color, TypeTag type_tag);
      virtual bool contains_color(LegionColor color,
                                  bool report_error = false);
      virtual void instantiate_colors(std::vector<LegionColor> &colors);
      virtual Domain get_color_space_domain(void);
      virtual DomainPoint get_domain_point_color(void) const;
      virtual DomainPoint delinearize_color_to_point(LegionColor c);
    public:
      virtual void pack_index_space(Serializer &rez, bool include_size) const;
      virtual void unpack_index_space(Deserializer &derez,
                                      AddressSpaceID source);
    public:
      virtual ApEvent create_equal_children(Operation *op,
                                            IndexPartNode *partition, 
                                            size_t granularity);
      virtual ApEvent create_equal_children(Operation *op,
                                            IndexPartNode *partition, 
                                            size_t granularity,
                                            ShardID shard,
                                            size_t total_shards);
      virtual ApEvent create_by_union(Operation *op,
                                      IndexPartNode *partition,
                                      IndexPartNode *left,
                                      IndexPartNode *right);
      virtual ApEvent create_by_union(Operation *op,
                                      IndexPartNode *partition,
                                      IndexPartNode *left,
                                      IndexPartNode *right,
                                      ShardID shard, 
                                      size_t total_shards);
      virtual ApEvent create_by_intersection(Operation *op,
                                             IndexPartNode *partition,
                                             IndexPartNode *left,
                                             IndexPartNode *right);
      virtual ApEvent create_by_intersection(Operation *op,
                                             IndexPartNode *partition,
                                             IndexPartNode *left,
                                             IndexPartNode *right,
                                             ShardID shard,
                                             size_t total_shards);
      virtual ApEvent create_by_intersection(Operation *op,
                                             IndexPartNode *partition,
                                             // Left is implicit "this"
                                             IndexPartNode *right);
      virtual ApEvent create_by_difference(Operation *op,
                                           IndexPartNode *partition,
                                           IndexPartNode *left,
                                           IndexPartNode *right);
      virtual ApEvent create_by_difference(Operation *op,
                                           IndexPartNode *partition,
                                           IndexPartNode *left,
                                           IndexPartNode *right,
                                           ShardID shard,
                                           size_t total_shards);
      // Called on color space and not parent
      virtual ApEvent create_by_restriction(IndexPartNode *partition,
                                            const void *transform,
                                            const void *extent,
                                            int partition_dim,
                                            ShardID shard,
                                            size_t total_shards);
      template<int N>
      ApEvent create_by_restriction_helper(IndexPartNode *partition,
                                   const Realm::Matrix<N,DIM,T> &transform,
                                   const Realm::Rect<N,T> &extent,
                                   ShardID shard, size_t total_shards);
      virtual ApEvent create_by_field(Operation *op,
                                      IndexPartNode *partition,
                const std::vector<FieldDataDescriptor> &instances,
                                      ApEvent instances_ready);
      template<int COLOR_DIM, typename COLOR_T>
      ApEvent create_by_field_helper(Operation *op,
                                     IndexPartNode *partition,
                const std::vector<FieldDataDescriptor> &instances,
                                     ApEvent instances_ready);
      virtual ApEvent create_by_image(Operation *op,
                                      IndexPartNode *partition,
                                      IndexPartNode *projection,
                const std::vector<FieldDataDescriptor> &instances,
                                      ApEvent instances_ready,
                                      ShardID shard,
                                      size_t total_shards);
      template<int DIM2, typename T2>
      ApEvent create_by_image_helper(Operation *op,
                                      IndexPartNode *partition,
                                      IndexPartNode *projection,
                const std::vector<FieldDataDescriptor> &instances,
                                      ApEvent instances_ready,
                                      ShardID shard,
                                      size_t total_shards);
      virtual ApEvent create_by_image_range(Operation *op,
                                      IndexPartNode *partition,
                                      IndexPartNode *projection,
                const std::vector<FieldDataDescriptor> &instances,
                                      ApEvent instances_ready,
                                      ShardID shard,
                                      size_t total_shards);
      template<int DIM2, typename T2>
      ApEvent create_by_image_range_helper(Operation *op,
                                      IndexPartNode *partition,
                                      IndexPartNode *projection,
                const std::vector<FieldDataDescriptor> &instances,
                                      ApEvent instances_ready,
                                      ShardID shard,
                                      size_t total_shards);
      virtual ApEvent create_by_preimage(Operation *op,
                                      IndexPartNode *partition,
                                      IndexPartNode *projection,
                const std::vector<FieldDataDescriptor> &instances,
                                      ApEvent instances_ready);
      template<int DIM2, typename T2>
      ApEvent create_by_preimage_helper(Operation *op,
                                      IndexPartNode *partition,
                                      IndexPartNode *projection,
                const std::vector<FieldDataDescriptor> &instances,
                                      ApEvent instances_ready);
      virtual ApEvent create_by_preimage_range(Operation *op,
                                      IndexPartNode *partition,
                                      IndexPartNode *projection,
                const std::vector<FieldDataDescriptor> &instances,
                                      ApEvent instances_ready);
      template<int DIM2, typename T2>
      ApEvent create_by_preimage_range_helper(Operation *op,
                                      IndexPartNode *partition,
                                      IndexPartNode *projection,
                const std::vector<FieldDataDescriptor> &instances,
                                      ApEvent instances_ready);
      virtual ApEvent create_association(Operation *op,
                                      IndexSpaceNode *range,
                const std::vector<FieldDataDescriptor> &instances,
                                      ApEvent instances_ready);
      template<int DIM2, typename T2>
      ApEvent create_association_helper(Operation *op,
                                      IndexSpaceNode *range,
                const std::vector<FieldDataDescriptor> &instances,
                                      ApEvent instances_ready);
      virtual bool check_field_size(size_t field_size, bool range);
    public:
      virtual ApEvent issue_copy(const PhysicalTraceInfo *info,RegionNode *node,
              const std::vector<CopySrcDstField> &src_fields,
              const std::vector<CopySrcDstField> &dst_fields,
              ApEvent precondition, PredEvent predicate_guard,
              IndexTreeNode *intersect, IndexSpaceExpression *mask,
              ReductionOpID redop = 0, bool reduction_fold = true,
              WriteSet *perf = NULL, const FieldMask *performed_mask = NULL);
      virtual ApEvent issue_fill(const PhysicalTraceInfo *info,RegionNode *node,
              const std::vector<CopySrcDstField> &dst_fields,
              const void *fill_value, size_t fill_size,
              ApEvent precondition, PredEvent predicate_guard,
#ifdef LEGION_SPY
              UniqueID fill_uid,
#endif
              IndexTreeNode *intersect = NULL,
              IndexSpaceExpression *mask = NULL,
              WriteSet *perf = NULL, const FieldMask *performed_mask = NULL);
    public:
      virtual Realm::InstanceLayoutGeneric* create_layout(
                           const Realm::InstanceLayoutConstraints &ilc,
                           const OrderingConstraint &constraint);
      virtual PhysicalInstance create_file_instance(const char *file_name,
                                   const std::vector<Realm::FieldID> &field_ids,
                                   const std::vector<size_t> &field_sizes,
                                   legion_file_mode_t file_mode, 
                                   ApEvent &ready_event);
      virtual PhysicalInstance create_hdf5_instance(const char *file_name,
                                   const std::vector<Realm::FieldID> &field_ids,
                                   const std::vector<size_t> &field_sizes,
                                   const std::vector<const char*> &field_files,
                                   bool read_only, ApEvent &ready_event);
      virtual PhysicalInstance create_external_instance(Memory memory,
                             uintptr_t base, Realm::InstanceLayoutGeneric *ilg,
                             ApEvent &ready_event);
    public:
      virtual void get_launch_space_domain(Domain &launch_domain);
      virtual void validate_slicing(const std::vector<IndexSpace> &slice_spaces,
                                    MultiTask *task, MapperManager *mapper);
      virtual void log_launch_space(UniqueID op_id);
      virtual IndexSpace create_shard_space(ShardingFunction *func, 
                                            ShardID shard);
      virtual void destroy_shard_domain(const Domain &domain);
    public:
      bool contains_point(const Realm::Point<DIM,T> &point);
    protected:
      void compute_linearization_metadata(void);
    protected:
      Realm::IndexSpace<DIM,T> realm_index_space;
    protected: // linearization meta-data, computed on demand
      Realm::Point<DIM,long long> strides;
      Realm::Point<DIM,long long> offset;
      bool linearization_ready;
    public:
      struct CreateByFieldHelper {
      public:
        CreateByFieldHelper(IndexSpaceNodeT<DIM,T> *n,
                            Operation *o, IndexPartNode *p,
                            const std::vector<FieldDataDescriptor> &i,
                            ApEvent r)
          : node(n), op(o), partition(p), instances(i), ready(r) { }
      public:
        template<typename COLOR_DIM, typename COLOR_T>
        static inline void demux(CreateByFieldHelper *creator)
        {
          creator->result = 
           creator->node->template create_by_field_helper<COLOR_DIM::N,COLOR_T>(
                         creator->op, creator->partition, creator->instances,
                         creator->ready);
        }
      public:
        IndexSpaceNodeT<DIM,T> *node;
        Operation *op;
        IndexPartNode *partition;
        const std::vector<FieldDataDescriptor> &instances;
        ApEvent ready, result;
      };
      struct CreateByImageHelper {
      public:
        CreateByImageHelper(IndexSpaceNodeT<DIM,T> *n,
                            Operation *o, IndexPartNode *p, IndexPartNode *j,
                            const std::vector<FieldDataDescriptor> &i,
                            ApEvent r, ShardID s, size_t t)
          : node(n), op(o), partition(p), projection(j), 
            instances(i), ready(r), shard(s), total_shards(t) { }
      public:
        template<typename DIM2, typename T2>
        static inline void demux(CreateByImageHelper *creator)
        {
          creator->result = 
           creator->node->template create_by_image_helper<DIM2::N,T2>(
               creator->op, creator->partition, creator->projection,
               creator->instances, creator->ready, creator->shard,
               creator->total_shards);
        }
      public:
        IndexSpaceNodeT<DIM,T> *node;
        Operation *op;
        IndexPartNode *partition;
        IndexPartNode *projection;
        const std::vector<FieldDataDescriptor> &instances;
        ApEvent ready, result;
        ShardID shard;
        size_t total_shards;
      };
      struct CreateByImageRangeHelper {
      public:
        CreateByImageRangeHelper(IndexSpaceNodeT<DIM,T> *n,
                            Operation *o, IndexPartNode *p, IndexPartNode *j,
                            const std::vector<FieldDataDescriptor> &i,
                            ApEvent r, ShardID s, size_t t)
          : node(n), op(o), partition(p), projection(j), 
            instances(i), ready(r), shard(s), total_shards(t) { }
      public:
        template<typename DIM2, typename T2>
        static inline void demux(CreateByImageRangeHelper *creator)
        {
          creator->result = creator->node->template 
            create_by_image_range_helper<DIM2::N,T2>(
               creator->op, creator->partition, creator->projection,
               creator->instances, creator->ready, creator->shard,
               creator->total_shards);
        }
      public:
        IndexSpaceNodeT<DIM,T> *node;
        Operation *op;
        IndexPartNode *partition;
        IndexPartNode *projection;
        const std::vector<FieldDataDescriptor> &instances;
        ApEvent ready, result;
        ShardID shard;
        size_t total_shards;
      };
      struct CreateByPreimageHelper {
      public:
        CreateByPreimageHelper(IndexSpaceNodeT<DIM,T> *n,
                            Operation *o, IndexPartNode *p, IndexPartNode *j,
                            const std::vector<FieldDataDescriptor> &i,
                            ApEvent r)
          : node(n), op(o), partition(p), projection(j), 
            instances(i), ready(r) { }
      public:
        template<typename DIM2, typename T2>
        static inline void demux(CreateByPreimageHelper *creator)
        {
          creator->result = 
           creator->node->template create_by_preimage_helper<DIM2::N,T2>(
               creator->op, creator->partition, creator->projection,
               creator->instances, creator->ready);
        }
      public:
        IndexSpaceNodeT<DIM,T> *node;
        Operation *op;
        IndexPartNode *partition;
        IndexPartNode *projection;
        const std::vector<FieldDataDescriptor> &instances;
        ApEvent ready, result;
      };
      struct CreateByPreimageRangeHelper {
      public:
        CreateByPreimageRangeHelper(IndexSpaceNodeT<DIM,T> *n,
                            Operation *o, IndexPartNode *p, IndexPartNode *j,
                            const std::vector<FieldDataDescriptor> &i,
                            ApEvent r)
          : node(n), op(o), partition(p), projection(j), 
            instances(i), ready(r) { }
      public:
        template<typename DIM2, typename T2>
        static inline void demux(CreateByPreimageRangeHelper *creator)
        {
          creator->result = creator->node->template 
            create_by_preimage_range_helper<DIM2::N,T2>(
               creator->op, creator->partition, creator->projection,
               creator->instances, creator->ready);
        }
      public:
        IndexSpaceNodeT<DIM,T> *node;
        Operation *op;
        IndexPartNode *partition;
        IndexPartNode *projection;
        const std::vector<FieldDataDescriptor> &instances;
        ApEvent ready, result;
      };
      struct CreateAssociationHelper {
      public:
        CreateAssociationHelper(IndexSpaceNodeT<DIM,T> *n,
                            Operation *o, IndexSpaceNode *g,
                            const std::vector<FieldDataDescriptor> &i,
                            ApEvent r)
          : node(n), op(o), range(g), instances(i), ready(r) { }
      public:
        template<typename DIM2, typename T2>
        static inline void demux(CreateAssociationHelper *creator)
        {
          creator->result = creator->node->template 
            create_association_helper<DIM2::N,T2>(
               creator->op, creator->range, creator->instances, creator->ready);
        }
      public:
        IndexSpaceNodeT<DIM,T> *node;
        Operation *op;
        IndexSpaceNode *range;
        const std::vector<FieldDataDescriptor> &instances;
        ApEvent ready, result;
      };
    };

    /**
     * \class IndexSpaceCreator
     * A small helper class for creating templated index spaces
     */
    class IndexSpaceCreator {
    public:
      IndexSpaceCreator(RegionTreeForest *f, IndexSpace s, const void *i,
              IndexPartNode *p, LegionColor c, DistributedID d, ApEvent r)
        : forest(f), space(s), realm_is(i), parent(p), 
          color(c), did(d), ready(r), result(NULL) { }
    public:
      template<typename N, typename T>
      static inline void demux(IndexSpaceCreator *creator)
      {
        const Realm::IndexSpace<N::N,T> *is = 
          (const Realm::IndexSpace<N::N,T>*)creator->realm_is;
        creator->result = new IndexSpaceNodeT<N::N,T>(creator->forest,
            creator->space, creator->parent, creator->color, is,
            creator->did, creator->ready);
      }
    public:
      RegionTreeForest *const forest;
      const IndexSpace space; 
      const void *const realm_is;
      IndexPartNode *const parent;
      const LegionColor color;
      const DistributedID did;
      const ApEvent ready;
      IndexSpaceNode *result;
    };

    /**
     * \class IndexPartNode
     * A node for representing a generic index partition.
     */
    class IndexPartNode : public IndexTreeNode {
    public:
      struct DisjointnessArgs : public LgTaskArgs<DisjointnessArgs> {
      public:
        static const LgTaskID TASK_ID = LG_DISJOINTNESS_TASK_ID;
      public:
        IndexPartition pid;
        ValueBroadcast<bool> *disjointness_collective;
        bool owner;
      };
    public:
      struct DynamicIndependenceArgs : 
        public LgTaskArgs<DynamicIndependenceArgs> {
      public:
        static const LgTaskID TASK_ID = LG_SPACE_INDEPENDENCE_TASK_ID;
      public:
        IndexPartNode *parent;
        IndexSpaceNode *left, *right;
      };
      struct SemanticRequestArgs : public LgTaskArgs<SemanticRequestArgs> {
      public:
        static const LgTaskID TASK_ID = LG_INDEX_PART_SEMANTIC_INFO_REQ_TASK_ID;
      public:
        IndexPartNode *proxy_this;
        SemanticTag tag;
        AddressSpaceID source;
      };
      struct DeferChildArgs : public LgTaskArgs<DeferChildArgs> {
      public:
        static const LgTaskID TASK_ID = LG_INDEX_PART_DEFER_CHILD_TASK_ID;
      public:
        IndexPartNode *proxy_this;
        LegionColor child_color;
        IndexSpace *target;
        RtUserEvent to_trigger;
        AddressSpaceID source;
      };
      class DestructionFunctor {
      public:
        DestructionFunctor(IndexPartNode *n, ReferenceMutator *m)
          : node(n), mutator(m) { }
      public:
        void apply(AddressSpaceID target);
      public:
        IndexPartNode *const node;
        ReferenceMutator *const mutator;
      }; 
    public:
      IndexPartNode(RegionTreeForest *ctx, IndexPartition p,
                    IndexSpaceNode *par, IndexSpaceNode *color_space,
                    LegionColor c, bool disjoint, int complete,
                    DistributedID did, ApEvent partition_ready, 
                    ApBarrier partial_pending, ShardMapping *mapping);
      IndexPartNode(RegionTreeForest *ctx, IndexPartition p,
                    IndexSpaceNode *par, IndexSpaceNode *color_space,
                    LegionColor c, RtEvent disjointness_ready,
                    int complete, DistributedID did,
                    ApEvent partition_ready, ApBarrier partial_pending,
                    ShardMapping *mapping);
      IndexPartNode(const IndexPartNode &rhs);
      virtual ~IndexPartNode(void);
    public:
      IndexPartNode& operator=(const IndexPartNode &rhs);
    public:
      virtual void notify_valid(ReferenceMutator *mutator);
      virtual void notify_invalid(ReferenceMutator *mutator);
    public:
      virtual bool is_index_space_node(void) const;
#ifdef DEBUG_LEGION
      virtual IndexSpaceNode* as_index_space_node(void);
      virtual IndexPartNode* as_index_part_node(void);
#endif
      virtual AddressSpaceID get_owner_space(void) const;
      static AddressSpaceID get_owner_space(IndexPartition handle, Runtime *rt);
    public:
      virtual IndexTreeNode* get_parent(void) const;
      virtual void get_colors(std::vector<LegionColor> &colors);
    public:
      virtual void send_semantic_request(AddressSpaceID target, 
           SemanticTag tag, bool can_fail, bool wait_until, RtUserEvent ready);
      virtual void send_semantic_info(AddressSpaceID target, SemanticTag tag,
                             const void *buffer, size_t size, bool is_mutable,
                             RtUserEvent ready = RtUserEvent::NO_RT_USER_EVENT);
      void process_semantic_request(SemanticTag tag, AddressSpaceID source,
                            bool can_fail, bool wait_until, RtUserEvent ready);
      static void handle_semantic_request(RegionTreeForest *forest,
                                   Deserializer &derez, AddressSpaceID source);
      static void handle_semantic_info(RegionTreeForest *forest,
                                   Deserializer &derez, AddressSpaceID source);
    public:
      bool has_color(const LegionColor c);
      IndexSpaceNode* get_child(const LegionColor c, RtEvent *defer = NULL);
      void add_child(IndexSpaceNode *child);
      void remove_child(const LegionColor c);
      size_t get_num_children(void) const;
      void compute_disjointness(ValueBroadcast<bool> *collective, bool owner);
      void get_subspace_preconditions(std::set<ApEvent> &preconditions);
    public:
      bool is_disjoint(bool from_app = false);
      bool are_disjoint(const LegionColor c1, const LegionColor c2,
                        bool force_compute = false);
      void record_disjointness(bool disjoint,
                               const LegionColor c1, const LegionColor c2);
      bool is_complete(bool from_app = false);
      IndexSpaceExpression* get_union_expression(bool check_complete=true);
    public:
      void add_instance(PartitionNode *inst);
      bool has_instance(RegionTreeID tid);
      void remove_instance(PartitionNode *inst);
    public:
      ApEvent create_equal_children(Operation *op, size_t granularity,
                                    ShardID shard, size_t total_shards);
      ApEvent create_by_union(Operation *Op,
                              IndexPartNode *left, IndexPartNode *right,
                              ShardID shard, size_t total_shards);
      ApEvent create_by_intersection(Operation *op,
                              IndexPartNode *left, IndexPartNode *right,
                              ShardID shard, size_t total_shards);
      ApEvent create_by_difference(Operation *op,
                              IndexPartNode *left, IndexPartNode *right,
                              ShardID shard, size_t total_shards);
      ApEvent create_by_restriction(const void *transform, const void *extent,
                                    ShardID shard, size_t total_shards);
    public:
      bool compute_complete(void);
      bool intersects_with(IndexSpaceNode *other, bool compute = true);
      bool intersects_with(IndexPartNode *other, bool compute = true); 
      bool dominates(IndexSpaceNode *other);
      bool dominates(IndexPartNode *other);
      virtual bool destroy_node(AddressSpaceID source) = 0;
    public:
      static void handle_disjointness_computation(const void *args, 
                                                  RegionTreeForest *forest);
      static void handle_disjointness_test(IndexPartNode *parent,
                                           IndexSpaceNode *left,
                                           IndexSpaceNode *right);
    public:
      virtual void send_node(AddressSpaceID target, bool up);
      static void handle_node_creation(RegionTreeForest *context,
                                       Deserializer &derez, 
                                       AddressSpaceID source);
    public:
      static void handle_node_request(RegionTreeForest *context,
                                      Deserializer &derez,
                                      AddressSpaceID source);
      static void handle_node_return(Deserializer &derez);
      static void handle_node_child_request(
          RegionTreeForest *forest, Deserializer &derez, AddressSpaceID source);
      static void defer_node_child_request(const void *args);
      static void handle_node_child_response(Deserializer &derez);
      static void handle_notification(RegionTreeForest *context, 
                                      Deserializer &derez);
    public:
      const IndexPartition handle;
      IndexSpaceNode *const parent;
      IndexSpaceNode *const color_space;
      const LegionColor total_children;
      const LegionColor max_linearized_color;
      const ApEvent partition_ready;
      const ApBarrier partial_pending;
      ShardMapping *const shard_mapping;
    protected:
      RtEvent disjoint_ready;
      bool disjoint;
    protected:
      bool has_complete, complete;
      volatile IndexSpaceExpression *union_expr;
    protected:
      // Must hold the node lock when accessing
      // the remaining data structures
      std::map<LegionColor,IndexSpaceNode*> color_map;
      std::map<LegionColor,RtUserEvent> pending_child_map;
      std::set<PartitionNode*> logical_nodes;
      std::set<std::pair<LegionColor,LegionColor> > disjoint_subspaces;
      std::set<std::pair<LegionColor,LegionColor> > aliased_subspaces;
    }; 

    /**
     * \class IndexPartNodeT
     * A template class for handling any templated realm calls
     * associated with realm index spaces
     */
    template<int DIM, typename T>
    class IndexPartNodeT : public IndexPartNode,
                           public LegionHeapify<IndexPartNodeT<DIM,T> > {
    public:
      IndexPartNodeT(RegionTreeForest *ctx, IndexPartition p,
                     IndexSpaceNode *par, IndexSpaceNode *color_space,
                     LegionColor c, bool disjoint, int complete,
                     DistributedID did, ApEvent partition_ready, 
                     ApBarrier pending, ShardMapping *shard_mapping);
      IndexPartNodeT(RegionTreeForest *ctx, IndexPartition p,
                     IndexSpaceNode *par, IndexSpaceNode *color_space,
                     LegionColor c, RtEvent disjointness_ready,
                     int complete, DistributedID did,
                     ApEvent partition_ready, ApBarrier pending,
                     ShardMapping *shard_mapping);
      IndexPartNodeT(const IndexPartNodeT &rhs);
      virtual ~IndexPartNodeT(void);
    public:
      IndexPartNodeT& operator=(const IndexPartNodeT &rhs);
    public:
      virtual bool destroy_node(AddressSpaceID source); 
    };

    /**
     * \class IndexPartCreator
     * A msall helper class for creating templated index partitions
     */
    class IndexPartCreator {
    public:
      IndexPartCreator(RegionTreeForest *f, IndexPartition p,
                       IndexSpaceNode *par, IndexSpaceNode *cs,
                       LegionColor c, bool d, int k, DistributedID id,
                       ApEvent r, ApBarrier pend, ShardMapping *m)
        : forest(f), partition(p), parent(par), color_space(cs),
          color(c), disjoint(d), complete(k), did(id), ready(r), 
          pending(pend), mapping(m) { }
      IndexPartCreator(RegionTreeForest *f, IndexPartition p,
                       IndexSpaceNode *par, IndexSpaceNode *cs,
                       LegionColor c, RtEvent d, int k, DistributedID id,
                       ApEvent r, ApBarrier pend, ShardMapping *m)
        : forest(f), partition(p), parent(par), color_space(cs),
          color(c), disjoint(false), complete(k), disjoint_ready(d),
          did(id), ready(r), pending(pend), mapping(m) { }
    public:
      template<typename N, typename T>
      static inline void demux(IndexPartCreator *creator)
      {
        if (creator->disjoint_ready.exists()) 
          creator->result = new IndexPartNodeT<N::N,T>(creator->forest,
              creator->partition, creator->parent, creator->color_space,
              creator->color, creator->disjoint_ready, creator->complete, 
              creator->did, creator->ready, creator->pending, creator->mapping);
        else
          creator->result = new IndexPartNodeT<N::N,T>(creator->forest,
              creator->partition, creator->parent, creator->color_space,
              creator->color, creator->disjoint, creator->complete, 
              creator->did, creator->ready, creator->pending, creator->mapping);
      }
    public:
      RegionTreeForest *const forest;
      const IndexPartition partition;
      IndexSpaceNode *const parent;
      IndexSpaceNode *const color_space;
      const LegionColor color;
      const bool disjoint;
      const int complete;
      const RtEvent disjoint_ready;
      const DistributedID did;
      const ApEvent ready;
      const ApBarrier pending;
      ShardMapping *const mapping;
      IndexPartNode *result;
    };

    /**
     * \class FieldSpaceNode
     * Represent a generic field space that can be
     * pointed at by nodes in the region trees.
     */
    class FieldSpaceNode : 
      public LegionHeapify<FieldSpaceNode>, public DistributedCollectable {
    public:
      struct FieldInfo {
      public:
        FieldInfo(void) : field_size(0), idx(0), serdez_id(0),
                          destroyed(false) { }
        FieldInfo(size_t size, unsigned id, CustomSerdezID sid)
          : field_size(size), idx(id), serdez_id(sid), destroyed(false) { }
      public:
        size_t field_size;
        unsigned idx;
        CustomSerdezID serdez_id;
        bool destroyed;
      };
      struct LocalFieldInfo {
      public:
        LocalFieldInfo(void)
          : size(0), count(0) { }
        LocalFieldInfo(size_t s)
          : size(s), count(0) { }
      public:
        size_t size;
        unsigned count;
      };
      struct FindTargetsFunctor {
      public:
        FindTargetsFunctor(std::deque<AddressSpaceID> &t)
          : targets(t) { }
      public:
        void apply(AddressSpaceID target);
      private:
        std::deque<AddressSpaceID> &targets;
      };
      struct SemanticRequestArgs : public LgTaskArgs<SemanticRequestArgs> {
      public:
        static const LgTaskID TASK_ID = 
          LG_FIELD_SPACE_SEMANTIC_INFO_REQ_TASK_ID;
      public:
        FieldSpaceNode *proxy_this;
        SemanticTag tag;
        AddressSpaceID source;
      };
      struct SemanticFieldRequestArgs : 
        public LgTaskArgs<SemanticFieldRequestArgs> {
      public:
        static const LgTaskID TASK_ID = 
          LG_FIELD_SEMANTIC_INFO_REQ_TASK_ID;
      public:
        FieldSpaceNode *proxy_this;
        FieldID fid;
        SemanticTag tag;
        AddressSpaceID source;
      };
      class DestructionFunctor {
      public:
        DestructionFunctor(FieldSpaceNode *n, ReferenceMutator *m)
          : node(n), mutator(m) { }
      public:
        void apply(AddressSpaceID target);
      public:
        FieldSpaceNode *const node;
        ReferenceMutator *const mutator;
      };
    public:
      FieldSpaceNode(FieldSpace sp, RegionTreeForest *ctx, DistributedID did);
      FieldSpaceNode(FieldSpace sp, RegionTreeForest *ctx,
                     DistributedID did, Deserializer &derez);
      FieldSpaceNode(const FieldSpaceNode &rhs);
      virtual ~FieldSpaceNode(void);
    public:
      FieldSpaceNode& operator=(const FieldSpaceNode &rhs);
      AddressSpaceID get_owner_space(void) const; 
      static AddressSpaceID get_owner_space(FieldSpace handle, Runtime *rt);
    public:
      virtual void notify_active(ReferenceMutator *mutator) { }
      virtual void notify_inactive(ReferenceMutator *mutator) { }
      virtual void notify_valid(ReferenceMutator *mutator);
      virtual void notify_invalid(ReferenceMutator *mutator);
    public:
      void attach_semantic_information(SemanticTag tag, AddressSpaceID source,
                            const void *buffer, size_t size, bool is_mutable);
      void attach_semantic_information(FieldID fid, SemanticTag tag,
                                       AddressSpaceID source,
                                       const void *buffer, size_t size,
                                       bool is_mutable);
      bool retrieve_semantic_information(SemanticTag tag,
             const void *&result, size_t &size, bool can_fail, bool wait_until);
      bool retrieve_semantic_information(FieldID fid, SemanticTag tag,
             const void *&result, size_t &size, bool can_fail, bool wait_until);
      void send_semantic_info(AddressSpaceID target, SemanticTag tag,
                             const void *result, size_t size, bool is_mutable,
                             RtUserEvent ready = RtUserEvent::NO_RT_USER_EVENT);
      void send_semantic_field_info(AddressSpaceID target, FieldID fid,
            SemanticTag tag, const void *result, size_t size, bool is_mutable,
            RtUserEvent ready = RtUserEvent::NO_RT_USER_EVENT);
      void process_semantic_request(SemanticTag tag, AddressSpaceID source,
                             bool can_fail, bool wait_until, RtUserEvent ready);
      void process_semantic_field_request(FieldID fid, SemanticTag tag, 
      AddressSpaceID source, bool can_fail, bool wait_until, RtUserEvent ready);
      static void handle_semantic_request(RegionTreeForest *forest,
                                   Deserializer &derez, AddressSpaceID source);
      static void handle_field_semantic_request(RegionTreeForest *forest,
                                   Deserializer &derez, AddressSpaceID source);
      static void handle_semantic_info(RegionTreeForest *forest,
                                   Deserializer &derez, AddressSpaceID source);
      static void handle_field_semantic_info(RegionTreeForest *forest,
                                   Deserializer &derez, AddressSpaceID source);
    public:
      RtEvent allocate_field(FieldID fid, size_t size,
                             CustomSerdezID serdez_id);
      RtEvent allocate_fields(const std::vector<size_t> &sizes,
                              const std::vector<FieldID> &fids,
                              CustomSerdezID serdez_id);
      void free_field(FieldID fid, AddressSpaceID source);
      void free_fields(const std::vector<FieldID> &to_free,
                       AddressSpaceID source);
    public:
      bool allocate_local_fields(const std::vector<FieldID> &fields,
                                 const std::vector<size_t> &sizes,
                                 CustomSerdezID serdez_id,
                                 const std::set<unsigned> &indexes,
                                 std::vector<unsigned> &new_indexes);
      void free_local_fields(const std::vector<FieldID> &to_free,
                             const std::vector<unsigned> &indexes);
      void update_local_fields(const std::vector<FieldID> &fields,
                               const std::vector<size_t> &sizes,
                               const std::vector<CustomSerdezID> &serdez_ids,
                               const std::vector<unsigned> &indexes);
      void remove_local_fields(const std::vector<FieldID> &to_removes);
    public:
      void update_creation_set(const ShardMapping &mapping);
      void process_alloc_notification(Deserializer &derez);
    public:
      bool has_field(FieldID fid);
      size_t get_field_size(FieldID fid);
      void get_all_fields(std::vector<FieldID> &to_set);
      void get_all_regions(std::set<LogicalRegion> &regions);
      void get_field_set(const FieldMask &mask, std::set<FieldID> &to_set);
      void get_field_set(const FieldMask &mask, std::vector<FieldID> &to_set);
      void get_field_set(const FieldMask &mask, const std::set<FieldID> &basis,
                         std::set<FieldID> &to_set);
    public:
      void add_instance(RegionNode *inst);
      RtEvent add_instance(LogicalRegion inst, AddressSpaceID source);
      bool has_instance(RegionTreeID tid);
      void remove_instance(RegionNode *inst);
      bool destroy_node(AddressSpaceID source);
    public:
      FieldMask get_field_mask(const std::set<FieldID> &fields) const;
      unsigned get_field_index(FieldID fid) const;
      void get_field_indexes(const std::vector<FieldID> &fields,
                             std::vector<unsigned> &indexes) const;
    public:
      void compute_field_layout(const std::vector<FieldID> &create_fields,
                                std::vector<size_t> &field_sizes,
                                std::vector<unsigned> &mask_index_map,
                                std::vector<CustomSerdezID> &serdez,
                                FieldMask &instance_mask);
    public:
      InstanceManager* create_external_instance(
            const std::vector<FieldID> &fields, RegionNode *node, AttachOp *op);
    public:
      LayoutDescription* find_layout_description(const FieldMask &field_mask,
                     unsigned num_dims, const LayoutConstraintSet &constraints);
      LayoutDescription* find_layout_description(const FieldMask &field_mask,
                                                LayoutConstraints *constraints);
      LayoutDescription* create_layout_description(const FieldMask &layout_mask,
                                                   const unsigned total_dims,
                                                 LayoutConstraints *constraints,
                                           const std::vector<unsigned> &indexes,
                                           const std::vector<FieldID> &fids,
                                           const std::vector<size_t> &sizes,
                                     const std::vector<CustomSerdezID> &serdez);
      LayoutDescription* register_layout_description(LayoutDescription *desc);
    public:
      void send_node(AddressSpaceID target);
      static void handle_node_creation(RegionTreeForest *context,
                                       Deserializer &derez, 
                                       AddressSpaceID target);
    public:
      static void handle_node_request(RegionTreeForest *context,
                                      Deserializer &derez,
                                      AddressSpaceID source);
      static void handle_node_return(Deserializer &derez);
    public:
      static void handle_remote_instance_creation(RegionTreeForest *forest,
                                Deserializer &derez, AddressSpaceID source);
      static void handle_remote_reduction_creation(RegionTreeForest *forest,
                                Deserializer &derez, AddressSpaceID source);
    public:
      static void handle_alloc_request(RegionTreeForest *forest,
                                       Deserializer &derez);
      static void handle_alloc_notification(RegionTreeForest *forest,
                                            Deserializer &derez);
      static void handle_top_alloc(RegionTreeForest *forest,
                                   Deserializer &derez, AddressSpaceID source);
      static void handle_field_free(RegionTreeForest *forest,
                                    Deserializer &derez, AddressSpaceID source);
      static void handle_local_alloc_request(RegionTreeForest *forest,
                                             Deserializer &derez,
                                             AddressSpaceID source);
      static void handle_local_alloc_response(Deserializer &derez);
      static void handle_local_free(RegionTreeForest *forest,
                                    Deserializer &derez);
    public:
      // Help with debug printing
      char* to_string(const FieldMask &mask) const;
      void get_field_ids(const FieldMask &mask,
                         std::vector<FieldID> &fields) const;
    protected:
      // Assume we are already holding the node lock
      // when calling these methods
      int allocate_index(void);
      void free_index(unsigned index);
    protected:
      bool allocate_local_indexes(
            const std::vector<size_t> &sizes,
            const std::set<unsigned> &current_indexes,
                  std::vector<unsigned> &new_indexes);
      void free_local_indexes(const std::vector<unsigned> &indexes);
    public:
      const FieldSpace handle;
      RegionTreeForest *const context;
    private:
      LocalLock &node_lock;
      // Top nodes in the trees for which this field space is used
      std::set<LogicalRegion> logical_trees;
      std::set<RegionNode*> local_trees;
      std::map<FieldID,FieldInfo> fields;
      FieldMask available_indexes;
    private:
      // Keep track of the layouts associated with this field space
      // Index them by their hash of their field mask to help
      // differentiate them.
      std::map<LEGION_FIELD_MASK_FIELD_TYPE,LegionList<LayoutDescription*,
                          LAYOUT_DESCRIPTION_ALLOC>::tracked> layouts;
    private:
      LegionMap<SemanticTag,SemanticInfo>::aligned semantic_info;
      LegionMap<std::pair<FieldID,SemanticTag>,SemanticInfo>::aligned 
                                                    semantic_field_info;
    private:
      // Local field information
      std::vector<LocalFieldInfo> local_field_infos;
    public:
      bool destroyed;
    };
 
    /**
     * \class RegionTreeNode
     * A generic region tree node from which all
     * other kinds of region tree nodes inherit.  Notice
     * that all important analyses are defined on 
     * this kind of node making them general across
     * all kinds of node types.
     */
    class RegionTreeNode : public DistributedCollectable {
    public:
      RegionTreeNode(RegionTreeForest *ctx, FieldSpaceNode *column);
      virtual ~RegionTreeNode(void);
    public:
      virtual void notify_active(ReferenceMutator *mutator);
      virtual void notify_inactive(ReferenceMutator *mutator) = 0;
      virtual void notify_valid(ReferenceMutator *mutator) { assert(false); }
      virtual void notify_invalid(ReferenceMutator *mutator) { assert(false); }
    public:
      static AddressSpaceID get_owner_space(RegionTreeID tid, Runtime *rt);
    public:
      inline PhysicalState* get_physical_state(VersionInfo &info)
      {
        // First check to see if the version info already has a state
        PhysicalState *result = info.find_physical_state(this);  
#ifdef DEBUG_LEGION
        assert(result != NULL);
#endif
        return result;
      }
      inline LogicalState& get_logical_state(ContextID ctx)
      {
        return *(logical_states.lookup_entry(ctx, this, ctx));
      }
      inline LogicalState* get_logical_state_ptr(ContextID ctx)
      {
        return logical_states.lookup_entry(ctx, this, ctx);
      }
      inline VersionManager& get_current_version_manager(ContextID ctx)
      {
        return *(current_versions.lookup_entry(ctx, this, ctx));
      }
      inline VersionManager* get_current_version_manager_ptr(ContextID ctx)
      {
        return current_versions.lookup_entry(ctx, this, ctx);
      }
      // Trampolines for copies and fills
      inline ApEvent issue_copy(const PhysicalTraceInfo *info,
                  const std::vector<CopySrcDstField> &src_fields,
                  const std::vector<CopySrcDstField> &dst_fields,
                  ApEvent precondition, PredEvent predicate_guard,
                  RegionTreeNode *intersect, IndexSpaceExpression *mask,
                  ReductionOpID redop = 0, bool reduction_fold = true,
                  WriteSet *performed = NULL,
                  const FieldMask *performed_mask = NULL);
      inline ApEvent issue_fill(const PhysicalTraceInfo *info,
                  const std::vector<CopySrcDstField> &dst_fields,
                  const void *fill_value, size_t fill_size,
                  ApEvent precondition, PredEvent predicate_guard,
#ifdef LEGION_SPY
                  UniqueID fill_uid,
#endif
                  RegionTreeNode *intersect = NULL,
                  IndexSpaceExpression *mask = NULL,
                  WriteSet *performed = NULL,
                  const FieldMask *performed_mask = NULL);
    public:
      void attach_semantic_information(SemanticTag tag, AddressSpaceID source,
                            const void *buffer, size_t size, bool is_mutable);
      bool retrieve_semantic_information(SemanticTag tag,
           const void *&result, size_t &size, bool can_fail, bool wait_until);
      virtual void send_semantic_request(AddressSpaceID target, 
        SemanticTag tag, bool can_fail, bool wait_until, RtUserEvent ready) = 0;
      virtual void send_semantic_info(AddressSpaceID target, SemanticTag tag,
                         const void *buffer, size_t size, bool is_mutable,
                         RtUserEvent ready = RtUserEvent::NO_RT_USER_EVENT) = 0;
    public:
      // Logical traversal operations
      void initialize_logical_state(ContextID ctx,
                                    const FieldMask &init_dirty_mask);
      void register_logical_user(ContextID ctx,
                                 const LogicalUser &user,
                                 RegionTreePath &path,
                                 const LogicalTraceInfo &trace_info,
                                 VersionInfo &version_info,
                                 ProjectionInfo &projection_info,
                                 FieldMask &unopened_field_mask,
                     LegionMap<AdvanceOp*,LogicalUser>::aligned &advances,
                                 const bool replicate_context);
      void create_logical_open(ContextID ctx,
                               const FieldMask &open_mask,
                               const LogicalUser &creator,
                               const RegionTreePath &path,
                               const LogicalTraceInfo &trace_info);
      void create_logical_advance(ContextID ctx, LogicalState &state,
                                  const FieldMask &advance_mask,
                                  const LogicalUser &creator,
                                  const LogicalTraceInfo &trace_info,
                    LegionMap<AdvanceOp*,LogicalUser>::aligned &advances,
                                  bool parent_is_upper_bound,
                                  const LegionColor next_child);
      void register_local_user(LogicalState &state,
                               const LogicalUser &user,
                               const LogicalTraceInfo &trace_info);
      void add_open_field_state(LogicalState &state, bool arrived,
                                ProjectionInfo &projection_info,
                                const LogicalUser &user,
                                const FieldMask &open_mask,
                                const LegionColor next_child);
      void traverse_advance_analysis(ContextID ctx, AdvanceOp *advance,
                                     const LogicalUser &advance_user,
                                     const LogicalUser &create_user);
      void perform_advance_analysis(ContextID ctx, LogicalState &state, 
                                    AdvanceOp *advance,
                                    const LogicalUser &advance_user,
                                    const LogicalUser &create_user,
                                    const LegionColor next_child,
                                    const bool already_traced,
                                    const bool advance_root = true);
      void close_logical_node(LogicalCloser &closer,
                              const FieldMask &closing_mask,
                              bool read_only_close);
      void siphon_logical_children(LogicalCloser &closer,
                                   LogicalState &state,
                                   const FieldMask &closing_mask,
                                   const FieldMask *aliased_children,
                                   bool record_close_operations,
                                   const LegionColor next_child,
                                   FieldMask &open_below);
      void siphon_logical_projection(LogicalCloser &closer,
                                     LogicalState &state,
                                     const FieldMask &closing_mask,
                                     ProjectionInfo &proj_info,
                                     bool record_close_operations,
                                     FieldMask &open_below);
      void flush_logical_reductions(LogicalCloser &closer,
                                    LogicalState &state,
                                    FieldMask &reduction_flush_fields,
                                    bool record_close_operations,
                                    const LegionColor next_child,
                              LegionDeque<FieldState>::aligned &new_states);
      // Note that 'allow_next_child' and 
      // 'record_closed_fields' are mutually exclusive
      void perform_close_operations(LogicalCloser &closer,
                                    const FieldMask &closing_mask,
                                    FieldState &closing_state,
                                    const LegionColor next_child, 
                                    bool allow_next_child,
                                    const FieldMask *aliased_children,
                                    bool upgrade_next_child, 
                                    bool read_only_close,
                                    bool overwriting_close,
                                    bool record_close_operations,
                                    bool record_closed_fields,
                                    FieldMask &output_mask); 
      void merge_new_field_state(LogicalState &state, 
                                 const FieldState &new_state);
      void merge_new_field_states(LogicalState &state, 
                            const LegionDeque<FieldState>::aligned &new_states);
      void filter_prev_epoch_users(LogicalState &state, const FieldMask &mask);
      void filter_curr_epoch_users(LogicalState &state, const FieldMask &mask);
      void report_uninitialized_usage(Operation *op, unsigned index,
                                      const FieldMask &uninitialized);
      void record_logical_reduction(LogicalState &state, ReductionOpID redop,
                                    const FieldMask &user_mask);
      void clear_logical_reduction_fields(LogicalState &state,
                                          const FieldMask &cleared_mask);
      void sanity_check_logical_state(LogicalState &state);
      void register_logical_dependences(ContextID ctx, Operation *op,
                                        const FieldMask &field_mask,
                                        bool dominate);
      void register_logical_deletion(ContextID ctx,
                                     const LogicalUser &user,
                                     const FieldMask &check_mask,
                                     RegionTreePath &path,
                                     RestrictInfo &restrict_info,
                                     VersionInfo &version_info,
<<<<<<< HEAD
                                     const TraceInfo &trace_info,
                                     const bool replicate_context);
=======
                                     const LogicalTraceInfo &trace_info);
>>>>>>> af3dd796
      void siphon_logical_deletion(LogicalCloser &closer,
                                   LogicalState &state,
                                   const FieldMask &current_mask,
                                   const LegionColor next_child,
                                   FieldMask &open_below,
                                   bool force_close_next);
    public:
      void send_back_logical_state(ContextID ctx, UniqueID context_uid,
                                   AddressSpaceID target);
      void process_logical_state_return(ContextID ctx, Deserializer &derez,
                                        AddressSpaceID source);
      static void handle_logical_state_return(Runtime *runtime,
                              Deserializer &derez, AddressSpaceID source);
    public:
      void compute_version_numbers(ContextID ctx, 
                                   const RegionTreePath &path,
                                   const RegionUsage &usage,
                                   const FieldMask &version_mask,
                                   FieldMask &unversioned_mask,
                                   Operation *op, unsigned idx,
                                   InnerContext *parent_ctx,
                                   VersionInfo &version_info,
                                   std::set<RtEvent> &ready_events,
                                   bool partial_traversal,
                                   UniqueID logical_context_uid,
        const LegionMap<ProjectionEpochID,FieldMask>::aligned *advance_epochs);
      void advance_version_numbers(ContextID ctx,
                                   const RegionTreePath &path,
                                   const FieldMask &advance_mask,
                                   InnerContext *parent_ctx,
                                   bool update_parent_state,
                                   bool skip_update_parent,
                                   UniqueID logical_context_uid,
                                   bool dedup_opens, bool dedup_advances, 
                                   ProjectionEpochID open_epoch,
                                   ProjectionEpochID advance_epoch,
            const LegionMap<unsigned,FieldMask>::aligned &dirty_previous,
                                   std::set<RtEvent> &ready_events);
    public:
      void initialize_current_state(ContextID ctx);
      void invalidate_current_state(ContextID ctx, bool users_only);
      void invalidate_deleted_state(ContextID ctx, 
                                    const FieldMask &deleted_mask);
      bool invalidate_version_state(ContextID ctx);
      void invalidate_version_managers(void);
    public:
      // Physical traversal operations
      CompositeView* create_composite_instance(ContextID ctx_id,
                                     FieldMask &closing_mask,
                                     VersionInfo &version_info,
                                     UniqueID logical_context_uid,
                                     InnerContext *owner_context,
                                     CompositeViewSummary &summary,
                                     InterCloseOp *op,
                                     std::set<RtEvent> &ready_events);
      // This method will always add valid references to the set of views
      // that are returned.  It is up to the caller to remove the references.
      void find_valid_instance_views(ContextID ctx,
                                     PhysicalState *state,
                                     const FieldMask &valid_mask,
                                     const FieldMask &space_mask, 
                                     VersionInfo &version_info,
                                     bool needs_space,
                 LegionMap<LogicalView*,FieldMask>::aligned &valid_views);
      void find_valid_reduction_views(ContextID ctx, PhysicalState *state, 
                                      ReductionOpID redop,
                                      const FieldMask &valid_mask,
                                      VersionInfo &version_info,
                                      std::set<ReductionView*> &valid_views);
      void pull_valid_instance_views(ContextID ctx, PhysicalState *state,
                                     const FieldMask &mask, bool needs_space,
                                     VersionInfo &version_info);
      void find_copy_across_instances(const TraversalInfo &info,
                                      MaterializedView *target,
                 LegionMap<MaterializedView*,FieldMask>::aligned &src_instances,
               LegionMap<DeferredView*,FieldMask>::aligned &deferred_instances);
      // Since figuring out how to issue copies is expensive, try not
      // to hold the physical state lock when doing them. NOTE IT IS UNSOUND
      // TO CALL THIS METHOD WITH A SET OF VALID INSTANCES ACQUIRED BY PASSING
      // 'TRUE' TO THE find_valid_instance_views METHOD!!!!!!!!
      void issue_update_copies(const TraversalInfo &info,
                               MaterializedView *target, 
                               FieldMask copy_mask,
            const LegionMap<LogicalView*,FieldMask>::aligned &valid_instances,
                               const RestrictInfo &restrict_info,
                               bool restrict_out = false);
      void sort_copy_instances(const TraversalInfo &info,
                               MaterializedView *target,
                               FieldMask &copy_mask,
               const LegionMap<LogicalView*,FieldMask>::aligned &copy_instances,
                 LegionMap<MaterializedView*,FieldMask>::aligned &src_instances,
               LegionMap<DeferredView*,FieldMask>::aligned &deferred_instances);
      bool sort_copy_instances_single(const TraversalInfo &info,
                                      MaterializedView *target,
                                      const FieldMask &copy_mask,
                              const std::vector<LogicalView*> &copy_instances,
                                      MaterializedView *&src_instance,
                                      DeferredView *&deferred_instance);
      // Issue copies for fields with the same event preconditions and masks
      void issue_grouped_copies(const TraversalInfo &info,
                                MaterializedView *dst, bool restrict_out,
                                PredEvent predicate_guard,
                      LegionMap<ApEvent,FieldMask>::aligned &preconditions,
                                const FieldMask &update_mask,
           const LegionMap<MaterializedView*,FieldMask>::aligned &src_instances,
                                VersionTracker *version_tracker,
                      LegionMap<ApEvent,FieldMask>::aligned &postconditions,
                                CopyAcrossHelper *across_helper = NULL,
                                RegionTreeNode *intersect = NULL,
                                const WriteMasks *masks = NULL,
                                WriteSet *perf = NULL);
      // Helper method for the above to issue copies with a mask
      void issue_masked_copy(const TraversalInfo &info, 
                             const FieldMask &copy_mask,
                             MaterializedView *dst, bool restrict_out,
                             PredEvent predicate_guard, ApEvent copy_pre,
            const LegionMap<MaterializedView*,FieldMask>::aligned &src_instances,
                             VersionTracker *version_tracker,
                  LegionMap<ApEvent,FieldMask>::aligned &postconditions,
                             CopyAcrossHelper *across_helper,
                             RegionTreeNode *intersect,
                             IndexSpaceExpression* mask,
                             WriteSet *performed);
      ApEvent issue_single_copy(const TraversalInfo &info,
                                MaterializedView *dst, bool restrict_out,
                                PredEvent predicate_guard, ApEvent copy_pre,
                                const FieldMask &copy_mask,
                                MaterializedView *src,
                                VersionTracker *version_tracker,
                                CopyAcrossHelper *across_helper,
                                RegionTreeNode *intersect,
                                IndexSpaceExpression *mask);
      void issue_update_reductions(LogicalView *target,
                                   const FieldMask &update_mask,
                                   VersionInfo &version_info,
          const LegionMap<ReductionView*,FieldMask>::aligned &valid_reductions,
                                   Operation *op, unsigned index,
                                   std::set<RtEvent> &map_applied_events,
                                   const PhysicalTraceInfo &trace_info,
                                   bool restrict_out = false);
      void invalidate_instance_views(PhysicalState *state,
                                     const FieldMask &invalid_mask); 
      void invalidate_reduction_views(PhysicalState *state,
                                      const FieldMask &invalid_mask);
      // Helper methods for doing copy/reduce-out for restricted coherence
      void issue_restricted_copies(const TraversalInfo &info,
         const RestrictInfo &restrict_info, 
         const InstanceSet &restricted_instances,
         const std::vector<MaterializedView*> &restricted_views,
         const LegionMap<LogicalView*,FieldMask>::aligned &copy_out_views);
      void issue_restricted_reductions(const TraversalInfo &info,
         const RestrictInfo &restrict_info,
         const InstanceSet &restricted_instances,
         const std::vector<InstanceView*> &restricted_views,
         const LegionMap<ReductionView*,FieldMask>::aligned &reduce_out_views);
      // Look for a view to remove from the set of valid views
      void filter_valid_views(PhysicalState *state, LogicalView *to_filter);
      void update_valid_views(PhysicalState *state, const FieldMask &valid_mask,
                              bool dirty, LogicalView *new_view);
      void update_valid_views(PhysicalState *state, const FieldMask &dirty_mask,
                              const std::vector<LogicalView*> &new_views,
                              const InstanceSet &corresponding_references);
      // I hate the container problem, same as previous except InstanceView 
      void update_valid_views(PhysicalState *state, const FieldMask &dirty_mask,
                              const std::vector<InstanceView*> &new_views,
                              const InstanceSet &corresponding_references);
      // More containter problems, we could use templates but whatever
      void update_valid_views(PhysicalState *state, const FieldMask &dirty_mask,
                              const std::vector<MaterializedView*> &new_views,
                              const InstanceSet &corresponding_references);
      void update_reduction_views(PhysicalState *state, 
                                  const FieldMask &valid_mask,
                                  ReductionView *new_view);
    public: // Help for physical analysis
      void find_complete_fields(const FieldMask &scope_fields,
          const LegionMap<LegionColor,FieldMask>::aligned &children,
          FieldMask &complete_fields);
      InstanceView* convert_manager(PhysicalManager *manager,InnerContext *ctx);
      InstanceView* convert_reference(const InstanceRef &ref,InnerContext *ctx);
      void convert_target_views(const InstanceSet &targets, 
          InnerContext *context, std::vector<InstanceView*> &target_views);
      // I hate the container problem, same as previous except MaterializedView
      void convert_target_views(const InstanceSet &targets, 
          InnerContext *context, std::vector<MaterializedView*> &target_views);
    public:
      bool register_instance_view(PhysicalManager *manager, 
                                  UniqueID context_uid, InstanceView *view);
      void unregister_instance_view(PhysicalManager *manager, 
                                    UniqueID context_uid);
      InstanceView* find_instance_view(PhysicalManager *manager,
                                       InnerContext *context);
    public:
      bool register_physical_manager(PhysicalManager *manager);
      void unregister_physical_manager(PhysicalManager *manager);
      PhysicalManager* find_manager(DistributedID did);
    public:
      void register_tracking_context(InnerContext *context);
      void unregister_tracking_context(InnerContext *context);
    public:
      virtual unsigned get_depth(void) const = 0;
      virtual LegionColor get_color(void) const = 0;
      virtual IndexTreeNode *get_row_source(void) const = 0;
      virtual IndexSpaceExpression* get_index_space_expression(void) const = 0;
      virtual RegionTreeID get_tree_id(void) const = 0;
      virtual RegionTreeNode* get_parent(void) const = 0;
      virtual RegionTreeNode* get_tree_child(const LegionColor c) = 0; 
      virtual bool is_region(void) const = 0;
#ifdef DEBUG_LEGION
      virtual RegionNode* as_region_node(void) const = 0;
      virtual PartitionNode* as_partition_node(void) const = 0;
#else
      inline RegionNode* as_region_node(void) const;
      inline PartitionNode* as_partition_node(void) const;
#endif
      virtual bool visit_node(PathTraverser *traverser) = 0;
      virtual bool visit_node(NodeTraverser *traverser) = 0;
      virtual AddressSpaceID get_owner_space(void) const = 0; 
    public:
      virtual bool are_children_disjoint(const LegionColor c1, 
                                         const LegionColor c2) = 0;
      virtual bool are_all_children_disjoint(void) = 0;
      virtual bool is_complete(void) = 0;
      virtual bool intersects_with(RegionTreeNode *other, 
                                   bool compute = true) = 0;
      virtual bool dominates(RegionTreeNode *other) = 0;
    public:
      virtual size_t get_num_children(void) const = 0;
      virtual void send_node(AddressSpaceID target) = 0;
      virtual InstanceView* find_context_view(PhysicalManager *manager, 
                                              InnerContext *context) = 0;
      virtual void print_logical_context(ContextID ctx, 
                                         TreeStateLogger *logger,
                                         const FieldMask &mask) = 0;
      virtual void print_physical_context(ContextID ctx, 
                                          TreeStateLogger *logger,
                                          const FieldMask &mask,
                                  std::deque<RegionTreeNode*> &to_traverse) = 0;
      virtual void print_context_header(TreeStateLogger *logger) = 0;
#ifdef DEBUG_LEGION
    public:
      // These methods are only ever called by a debugger
      virtual void dump_logical_context(ContextID ctx, 
                                        TreeStateLogger *logger,
                                        const FieldMask &mask) = 0;
      virtual void dump_physical_context(ContextID ctx, 
                                         TreeStateLogger *logger,
                                         const FieldMask &mask) = 0;
#endif
    public:
      // Logical helper operations
      template<AllocationType ALLOC, bool RECORD, bool HAS_SKIP, bool TRACK_DOM>
      static FieldMask perform_dependence_checks(const LogicalUser &user, 
          typename LegionList<LogicalUser, ALLOC>::track_aligned &users, 
          const FieldMask &check_mask, const FieldMask &open_below,
          bool validates_regions, Operation *to_skip = NULL, 
          GenerationID skip_gen = 0);
      template<AllocationType ALLOC>
      static void perform_closing_checks(LogicalCloser &closer, bool read_only,
          typename LegionList<LogicalUser, ALLOC>::track_aligned &users, 
          const FieldMask &check_mask);
    public:
      inline FieldSpaceNode* get_column_source(void) const 
        { return column_source; }
    public:
      void update_creation_set(const ShardMapping &mapping);
    public:
      RegionTreeForest *const context;
      FieldSpaceNode *const column_source;
    public:
      NodeSet remote_instances;
      bool registered;
      bool destroyed;
#ifdef DEBUG_LEGION
    protected:
      bool currently_active; // should be monotonic
#endif
    protected:
      DynamicTable<LogicalStateAllocator> logical_states;
      DynamicTable<VersionManagerAllocator> current_versions;
    protected:
      LocalLock &node_lock;
      // While logical states and version managers have dense keys
      // within a node, distributed IDs don't so we use a map that
      // should rarely need to be accessed for tracking views
      // The distributed IDs here correspond to the Instance Manager
      // distributed ID.
      LegionMap<std::pair<PhysicalManager*,UniqueID>,InstanceView*,
                LOGICAL_VIEW_ALLOC>::tracked instance_views;
      LegionMap<DistributedID,PhysicalManager*,
                PHYSICAL_MANAGER_ALLOC>::tracked physical_managers;
      // Also need to track any contexts that are tracking this
      // region tree node in case we get deleted during execution
      std::set<InnerContext*> tracking_contexts;
    protected:
      LegionMap<SemanticTag,SemanticInfo>::aligned semantic_info;
    };

    /**
     * \class RegionNode
     * Represent a region in a region tree
     */
    class RegionNode : public RegionTreeNode, public LegionHeapify<RegionNode> {
    public:
      struct SemanticRequestArgs : public LgTaskArgs<SemanticRequestArgs> {
      public:
        static const LgTaskID TASK_ID = LG_REGION_SEMANTIC_INFO_REQ_TASK_ID;
      public:
        RegionNode *proxy_this;
        SemanticTag tag;
        AddressSpaceID source;
      };
      class DestructionFunctor {
      public:
        DestructionFunctor(LogicalRegion h, Runtime *rt, AddressSpaceID src)
          : handle(h), runtime(rt), source(src) { }
      public:
        void apply(AddressSpaceID target);
      public:
        const LogicalRegion handle;
        Runtime *const runtime;
        const AddressSpaceID source;
      };
    public:
      RegionNode(LogicalRegion r, PartitionNode *par, IndexSpaceNode *row_src,
                 FieldSpaceNode *col_src, RegionTreeForest *ctx);
      RegionNode(const RegionNode &rhs);
      virtual ~RegionNode(void);
    public:
      RegionNode& operator=(const RegionNode &rhs);
    public:
      virtual void notify_inactive(ReferenceMutator *mutator);
    public:
      void record_registered(void);
    public:
      bool has_color(const LegionColor p);
      PartitionNode* get_child(const LegionColor p);
      void add_child(PartitionNode *child);
      void remove_child(const LegionColor p);
    public:
      void find_remote_instances(NodeSet &target_instances);
      bool destroy_node(AddressSpaceID source, bool root);
    public:
      virtual unsigned get_depth(void) const;
      virtual LegionColor get_color(void) const;
      virtual IndexTreeNode *get_row_source(void) const;
      virtual IndexSpaceExpression* get_index_space_expression(void) const;
      virtual RegionTreeID get_tree_id(void) const;
      virtual RegionTreeNode* get_parent(void) const;
      virtual RegionTreeNode* get_tree_child(const LegionColor c);
    public:
      virtual bool are_children_disjoint(const LegionColor c1, 
                                         const LegionColor c2);
      virtual bool are_all_children_disjoint(void);
      virtual bool is_region(void) const;
#ifdef DEBUG_LEGION
      virtual RegionNode* as_region_node(void) const;
      virtual PartitionNode* as_partition_node(void) const;
#endif
      virtual AddressSpaceID get_owner_space(void) const;
      static AddressSpaceID get_owner_space(LogicalRegion handle, Runtime *rt);
      virtual bool visit_node(PathTraverser *traverser);
      virtual bool visit_node(NodeTraverser *traverser);
      virtual bool is_complete(void);
      virtual bool intersects_with(RegionTreeNode *other, bool compute = true);
      virtual bool dominates(RegionTreeNode *other);
      virtual size_t get_num_children(void) const;
      virtual void send_node(AddressSpaceID target);
      static void handle_node_creation(RegionTreeForest *context,
                            Deserializer &derez, AddressSpaceID source);
    public:
      virtual void send_semantic_request(AddressSpaceID target, 
           SemanticTag tag, bool can_fail, bool wait_until, RtUserEvent ready);
      virtual void send_semantic_info(AddressSpaceID target, SemanticTag tag,
                             const void *buffer, size_t size, bool is_mutable,
                             RtUserEvent ready = RtUserEvent::NO_RT_USER_EVENT);
      void process_semantic_request(SemanticTag tag, AddressSpaceID source,
                            bool can_fail, bool wait_until, RtUserEvent ready);
      static void handle_semantic_request(RegionTreeForest *forest,
                                   Deserializer &derez, AddressSpaceID source);
      static void handle_semantic_info(RegionTreeForest *forest,
                                   Deserializer &derez, AddressSpaceID source);
    public:
      static void handle_top_level_request(RegionTreeForest *forest,
                                   Deserializer &derez, AddressSpaceID source);
      static void handle_top_level_return(Deserializer &derez);
    public:
      // Logging calls
      virtual void print_logical_context(ContextID ctx, 
                                         TreeStateLogger *logger,
                                         const FieldMask &mask);
      virtual void print_physical_context(ContextID ctx, 
                                          TreeStateLogger *logger,
                                          const FieldMask &mask,
                                      std::deque<RegionTreeNode*> &to_traverse);
      virtual void print_context_header(TreeStateLogger *logger);
      void print_logical_state(LogicalState &state,
                               const FieldMask &capture_mask,
                         LegionMap<LegionColor,FieldMask>::aligned &to_traverse,
                               TreeStateLogger *logger);
#ifdef DEBUG_LEGION
    public:
      // These methods are only ever called by a debugger
      virtual void dump_logical_context(ContextID ctx, 
                                        TreeStateLogger *logger,
                                        const FieldMask &mask);
      virtual void dump_physical_context(ContextID ctx, 
                                         TreeStateLogger *logger,
                                         const FieldMask &mask);
#endif
    public:
      void find_open_complete_partitions(ContextID ctx,
                                         const FieldMask &mask,
                    std::vector<LogicalPartition> &partitions);
    public:
      void premap_region(ContextID ctx, 
                         const RegionRequirement &req,
                         const FieldMask &valid_mask,
                         VersionInfo &version_info,
                         InstanceSet &targets);
      void register_region(const TraversalInfo &info, UniqueID logical_ctx_uid,
                           InnerContext *context, RestrictInfo &restrict_info, 
                           ApEvent term_event, const RegionUsage &usage, 
                           bool defer_add_users, InstanceSet &targets,
                           const ProjectionInfo *proj_info);
      void seed_state(ContextID ctx, ApEvent term_event,
                             const RegionUsage &usage,
                             const FieldMask &user_mask,
                             const InstanceSet &targets,
                             InnerContext *context, unsigned init_index,
                             const std::vector<LogicalView*> &corresponding,
                             std::set<RtEvent> &applied_events);
      void close_state(const TraversalInfo &info, RegionUsage &usage, 
                       UniqueID logical_context_uid, InnerContext *context, 
                       InstanceSet &targets);
      void fill_fields(ContextID ctx, const FieldMask &fill_mask,
                       const void *value, size_t value_size, 
                       UniqueID logical_ctx_uid, InnerContext *context, 
                       VersionInfo &version_info,
                       std::set<RtEvent> &map_applied_events,
                       PredEvent true_guard, PredEvent false_guard,
                       const PhysicalTraceInfo &trace_info
#ifdef LEGION_SPY
                       , UniqueID fill_op_uid
#endif
                       );
      ApEvent eager_fill_fields(ContextID ctx, Operation *op,
                              const unsigned index, 
                              UniqueID logical_ctx_uid, InnerContext *context,
                              const FieldMask &fill_mask,
                              const void *value, size_t value_size,
                              VersionInfo &version_info, InstanceSet &instances,
                              ApEvent precondition, PredEvent true_guard,
                              std::set<RtEvent> &map_applied_events,
                              const PhysicalTraceInfo &trace_info);
      InstanceRef attach_external(ContextID ctx, InnerContext *parent_ctx,
                                  const UniqueID logical_ctx_uid,
                                  const FieldMask &attach_mask,
                                  const RegionRequirement &req, 
                                  InstanceManager *manager, 
                                  VersionInfo &version_info,
                                  std::set<RtEvent> &map_applied_events);
      ApEvent detach_external(ContextID ctx, InnerContext *context, 
                              const UniqueID logical_ctx_uid,
                              VersionInfo &version_info, 
                              const InstanceRef &ref,
                              std::set<RtEvent> &map_applied_events);
    public:
      virtual InstanceView* find_context_view(PhysicalManager *manager,
                                              InnerContext *context);
      InstanceView* convert_reference_region(PhysicalManager *manager, 
                                             InnerContext *context);
      void convert_references_region(
                              const std::vector<PhysicalManager*> &managers,
                              std::vector<bool> &up_mask, InnerContext *context,
                              std::vector<InstanceView*> &results);
    public:
      const LogicalRegion handle;
      PartitionNode *const parent;
      IndexSpaceNode *const row_source;
    protected:
      std::map<LegionColor,PartitionNode*> color_map;
    };

    /**
     * \class PartitionNode
     * Represent an instance of a partition in a region tree.
     */
    class PartitionNode : public RegionTreeNode, 
                          public LegionHeapify<PartitionNode> {
    public:
      struct SemanticRequestArgs : public LgTaskArgs<SemanticRequestArgs> {
      public:
        static const LgTaskID TASK_ID = LG_PARTITION_SEMANTIC_INFO_REQ_TASK_ID;
      public:
        PartitionNode *proxy_this;
        SemanticTag tag;
        AddressSpaceID source;
      };
      class DestructionFunctor {
      public:
        DestructionFunctor(LogicalPartition h, Runtime *rt, AddressSpaceID src)
          : handle(h), runtime(rt), source(src) { }
      public:
        void apply(AddressSpaceID target);
      public:
        const LogicalPartition handle;
        Runtime *const runtime;
        const AddressSpaceID source;
      };
    public:
      PartitionNode(LogicalPartition p, RegionNode *par, 
                    IndexPartNode *row_src, FieldSpaceNode *col_src,
                    RegionTreeForest *ctx);
      PartitionNode(const PartitionNode &rhs);
      virtual ~PartitionNode(void);
    public:
      PartitionNode& operator=(const PartitionNode &rhs);
    public:
      virtual void notify_inactive(ReferenceMutator *mutator);
    public:
      void record_registered(void);
    public:
      bool has_color(const LegionColor c);
      RegionNode* get_child(const LegionColor c);
      void add_child(RegionNode *child);
      void remove_child(const LegionColor c);
      bool destroy_node(AddressSpaceID source, bool root);
    public:
      virtual unsigned get_depth(void) const;
      virtual LegionColor get_color(void) const;
      virtual IndexTreeNode *get_row_source(void) const;
      virtual IndexSpaceExpression* get_index_space_expression(void) const;
      virtual RegionTreeID get_tree_id(void) const;
      virtual RegionTreeNode* get_parent(void) const;
      virtual RegionTreeNode* get_tree_child(const LegionColor c);
    public:
      virtual bool are_children_disjoint(const LegionColor c1, 
                                         const LegionColor c2);
      virtual bool are_all_children_disjoint(void);
      virtual bool is_region(void) const;
#ifdef DEBUG_LEGION
      virtual RegionNode* as_region_node(void) const;
      virtual PartitionNode* as_partition_node(void) const;
#endif
      virtual AddressSpaceID get_owner_space(void) const;
      static AddressSpaceID get_owner_space(LogicalPartition handle, 
                                            Runtime *runtime);
      virtual bool visit_node(PathTraverser *traverser);
      virtual bool visit_node(NodeTraverser *traverser);
      virtual bool is_complete(void);
      virtual bool intersects_with(RegionTreeNode *other, bool compute = true);
      virtual bool dominates(RegionTreeNode *other);
      virtual size_t get_num_children(void) const;
      virtual void send_node(AddressSpaceID target);
    public:
      virtual InstanceView* find_context_view(PhysicalManager *manager,
                                              InnerContext *context);
      InstanceView* convert_reference_partition(PhysicalManager *manager,
                                                InnerContext *context);
      void convert_references_partition(
                                  const std::vector<PhysicalManager*> &managers,
                                  std::vector<bool> &up_mask, 
                                  InnerContext *context,
                                  std::vector<InstanceView*> &results);
    public:
      virtual void send_semantic_request(AddressSpaceID target, 
           SemanticTag tag, bool can_fail, bool wait_until, RtUserEvent ready);
      virtual void send_semantic_info(AddressSpaceID target, SemanticTag tag,
                             const void *buffer, size_t size, bool is_mutable,
                             RtUserEvent ready = RtUserEvent::NO_RT_USER_EVENT);
      void process_semantic_request(SemanticTag tag, AddressSpaceID source,
                            bool can_fail, bool wait_until, RtUserEvent ready);
      static void handle_semantic_request(RegionTreeForest *forest,
                                   Deserializer &derez, AddressSpaceID source);
      static void handle_semantic_info(RegionTreeForest *forest,
                                   Deserializer &derez, AddressSpaceID source);
    public:
      // Logging calls
      virtual void print_logical_context(ContextID ctx, 
                                         TreeStateLogger *logger,
                                         const FieldMask &mask);
      virtual void print_physical_context(ContextID ctx, 
                                          TreeStateLogger *logger,
                                          const FieldMask &mask,
                                      std::deque<RegionTreeNode*> &to_traverse);
      virtual void print_context_header(TreeStateLogger *logger);
      void print_logical_state(LogicalState &state,
                               const FieldMask &capture_mask,
                         LegionMap<LegionColor,FieldMask>::aligned &to_traverse,
                               TreeStateLogger *logger);
#ifdef DEBUG_LEGION
    public:
      // These methods are only ever called by a debugger
      virtual void dump_logical_context(ContextID ctx, 
                                        TreeStateLogger *logger,
                                        const FieldMask &mask);
      virtual void dump_physical_context(ContextID ctx, 
                                         TreeStateLogger *logger,
                                         const FieldMask &mask);
#endif
    public:
      const LogicalPartition handle;
      RegionNode *const parent;
      IndexPartNode *const row_source;
    protected:
      std::map<LegionColor,RegionNode*> color_map;
    }; 

    // some inline implementations
#ifndef DEBUG_LEGION
    //--------------------------------------------------------------------------
    inline IndexSpaceNode* IndexTreeNode::as_index_space_node(void)
    //--------------------------------------------------------------------------
    {
      return static_cast<IndexSpaceNode*>(this);
    }

    //--------------------------------------------------------------------------
    inline IndexPartNode* IndexTreeNode::as_index_part_node(void)
    //--------------------------------------------------------------------------
    {
      return static_cast<IndexPartNode*>(this);
    }

    //--------------------------------------------------------------------------
    inline RegionNode* RegionTreeNode::as_region_node(void) const
    //--------------------------------------------------------------------------
    {
      return static_cast<RegionNode*>(const_cast<RegionTreeNode*>(this));
    }

    //--------------------------------------------------------------------------
    inline PartitionNode* RegionTreeNode::as_partition_node(void) const
    //--------------------------------------------------------------------------
    {
      return static_cast<PartitionNode*>(const_cast<RegionTreeNode*>(this));
    }
#endif

    //--------------------------------------------------------------------------
    inline ApEvent RegionTreeNode::issue_copy(const PhysicalTraceInfo *info,
                  const std::vector<CopySrcDstField> &src_fields,
                  const std::vector<CopySrcDstField> &dst_fields,
                  ApEvent precondition, PredEvent predicate_guard,
                  RegionTreeNode *intersect, IndexSpaceExpression *mask,
                  ReductionOpID redop, bool reduction_fold,
                  WriteSet *performed, const FieldMask *performed_mask)
    //--------------------------------------------------------------------------
    {
      RegionNode *node = is_region() ? 
        as_region_node() : as_partition_node()->parent;
      return node->row_source->issue_copy(info, node, src_fields, dst_fields,
          precondition, predicate_guard, 
          (intersect == NULL) ? NULL : intersect->get_row_source(),
          mask, redop, reduction_fold, performed, performed_mask);
    }

    //--------------------------------------------------------------------------
    inline ApEvent RegionTreeNode::issue_fill(const PhysicalTraceInfo *info,
                  const std::vector<CopySrcDstField> &dst_fields,
                  const void *fill_value, size_t fill_size,
                  ApEvent precondition, PredEvent predicate_guard,
#ifdef LEGION_SPY
                  UniqueID fill_uid,
#endif
                  RegionTreeNode *intersect, IndexSpaceExpression *mask,
                  WriteSet *performed, const FieldMask *performed_mask)
    //--------------------------------------------------------------------------
    {
      RegionNode *node = is_region() ? 
        as_region_node() : as_partition_node()->parent;
#ifdef LEGION_SPY
      return node->row_source->issue_fill(info, node, dst_fields, 
          fill_value, fill_size, precondition, predicate_guard, fill_uid,
          (intersect == NULL) ? NULL : intersect->get_row_source(),
          mask, performed, performed_mask);
#else
      return node->row_source->issue_fill(info, node, dst_fields, 
          fill_value, fill_size, precondition, predicate_guard,
          (intersect == NULL) ? NULL : intersect->get_row_source(),
          mask, performed, performed_mask);
#endif
    }

  }; // namespace Internal
}; // namespace Legion

#endif // __LEGION_REGION_TREE_H__

// EOF
<|MERGE_RESOLUTION|>--- conflicted
+++ resolved
@@ -2604,12 +2604,8 @@
                                      RegionTreePath &path,
                                      RestrictInfo &restrict_info,
                                      VersionInfo &version_info,
-<<<<<<< HEAD
-                                     const TraceInfo &trace_info,
+                                     const LogicalTraceInfo &trace_info,
                                      const bool replicate_context);
-=======
-                                     const LogicalTraceInfo &trace_info);
->>>>>>> af3dd796
       void siphon_logical_deletion(LogicalCloser &closer,
                                    LogicalState &state,
                                    const FieldMask &current_mask,
