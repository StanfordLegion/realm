--- conflicted
+++ resolved
@@ -477,22 +477,8 @@
       void perform_versioning_analysis(Operation *op, unsigned idx,
                                        const RegionRequirement &req,
                                        VersionInfo &version_info,
-<<<<<<< HEAD
-                                       std::set<RtEvent> &ready_events);
-    public:
-=======
                                        std::set<RtEvent> &ready_events,
-                                       bool symbolic = false);
-      void invalidate_versions(RegionTreeContext ctx, LogicalRegion handle);
-      void invalidate_all_versions(RegionTreeContext ctx);
-    public:
-      void initialize_current_context(RegionTreeContext ctx,
-                    const RegionRequirement &req, const bool restricted,
-                    const InstanceSet &sources, ApEvent term_event, 
-                    InnerContext *context, unsigned index,
-                    std::map<PhysicalManager*,InstanceView*> &top_views,
-                    std::set<RtEvent> &applied_events, bool symbolic);
->>>>>>> dc577dc4
+                                       const bool symbolic = false);
       void invalidate_current_context(RegionTreeContext ctx, bool users_only,
                                       RegionNode *top_node);
       bool match_instance_fields(const RegionRequirement &req1,
@@ -3744,7 +3730,7 @@
         DeferComputeEquivalenceSetArgs(RegionNode *proxy, ContextID x,
             InnerContext *c, EqSetTracker *t, const AddressSpaceID ts,
             IndexSpaceExpression *e, const FieldMask &m, 
-            const UniqueID id, const AddressSpaceID s);
+            const UniqueID id, const AddressSpaceID s, const bool sym);
       public:
         RegionNode *const proxy_this;
         const ContextID ctx;
@@ -3756,6 +3742,7 @@
         const UniqueID opid;
         const AddressSpaceID source;
         const RtUserEvent ready;
+        const bool symbolic;
       };
       class InvalidFunctor {
       public:
@@ -3879,7 +3866,6 @@
                                          const FieldMask &mask);
 #endif
     public:
-<<<<<<< HEAD
       // Support for refinements and versioning
       void update_disjoint_complete_tree(ContextID ctx, RefinementOp *op,
                                          const FieldMask &refinement_mask,
@@ -3893,7 +3879,8 @@
                                        const FieldMask &version_mask,
                                        const UniqueID opid, 
                                        const AddressSpaceID original_source,
-                                       std::set<RtEvent> &ready_events);
+                                       std::set<RtEvent> &ready_events,
+                                       const bool symbolic = false);
       void compute_equivalence_sets(ContextID ctx,
                                     InnerContext *parent_ctx,
                                     EqSetTracker *target,
@@ -3903,26 +3890,19 @@
                                     const UniqueID opid,
                                     const AddressSpaceID original_source,
                                     std::set<RtEvent> &ready_events,
-                                    bool downward_only);
+                                    const bool downward_only,
+                                    const bool symbolic);
       static void handle_deferred_compute_equivalence_sets(const void *args);
       void invalidate_refinement(ContextID ctx, const FieldMask &mask,bool self,
                                  std::set<RtEvent> &applied_events, 
                                  std::vector<EquivalenceSet*> &to_release,
                                  InnerContext *source_context);
       void record_refinement(ContextID ctx, EquivalenceSet *set, 
-          const FieldMask &mask, std::set<RtEvent> &applied_events);
+                             const FieldMask &mask, bool symbolic, 
+                             std::set<RtEvent> &applied_eventssymbolic);
       void propagate_refinement(ContextID ctx, PartitionNode *child,
-                                const FieldMask &mask,
+                                const FieldMask &mask, bool symbolic,
                                 std::set<RtEvent> &applied_events);
-=======
-      RtEvent perform_versioning_analysis(ContextID ctx,
-                                          InnerContext *parent_ctx,
-                                          VersionInfo *version_info,
-                                          LogicalRegion upper_bound,
-                                          const FieldMask &version_mask,
-                                          Operation *op,
-                                          bool symbolic);
->>>>>>> dc577dc4
     public:
       void find_open_complete_partitions(ContextID ctx,
                                          const FieldMask &mask,
@@ -4037,17 +4017,18 @@
                                     const UniqueID opid,
                                     const AddressSpaceID source,
                                     std::set<RtEvent> &ready_events,
-                                    bool downward_only);
+                                    const bool downward_only,
+                                    const bool symbolic);
       void invalidate_refinement(ContextID ctx, const FieldMask &mask,
                                  std::set<RtEvent> &applied_events,
                                  std::vector<EquivalenceSet*> &to_release,
                                  InnerContext *source_context);
       void propagate_refinement(ContextID ctx, RegionNode *child,
-                                const FieldMask &mask,
+                                const FieldMask &mask, bool symbolic,
                                 std::set<RtEvent> &applied_events);
       void propagate_refinement(ContextID ctx, 
                                 const std::vector<RegionNode*> &children,
-                                const FieldMask &mask,
+                                const FieldMask &mask, bool symbolic,
                                 std::set<RtEvent> &applied_events);
     public:
       // Logging calls
