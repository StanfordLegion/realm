--- conflicted
+++ resolved
@@ -1489,15 +1489,11 @@
       template<int DIM, typename T>
       inline bool meets_layout_expression_internal(
                          IndexSpaceExpression *space_expr, bool tight_bounds,
-<<<<<<< HEAD
-                         const Rect<DIM,T> *piece_list, size_t piece_list_size);
+                         const Rect<DIM,T> *piece_list, size_t piece_list_size,
+                         const Domain *padding_delta);
       template<int DIM, typename T>
       inline IndexSpaceExpression* create_from_rectangles_internal(
                        RegionTreeForest *forest, const std::set<Domain> &rects);
-=======
-                         const Rect<DIM,T> *piece_list, size_t piece_list_size,
-                         const Domain *padding_delta);
->>>>>>> 23f29b8f
     public:
       template<int DIM, typename T>
       inline IndexSpaceExpression* find_congruent_expression_internal(
