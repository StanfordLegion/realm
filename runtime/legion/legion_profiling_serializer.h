--- conflicted
+++ resolved
@@ -103,12 +103,8 @@
       virtual void serialize(const LegionProfInstance::ProcDesc&) = 0;
       virtual void serialize(const LegionProfInstance::MemDesc&) = 0;
       virtual void serialize(const LegionProfInstance::ProcMemDesc&) = 0;
-<<<<<<< HEAD
       virtual void serialize(const LegionProfDesc::Backtrace&) = 0;
       virtual void serialize(const LegionProfInstance::EventWaitInfo&) = 0;
-#ifdef LEGION_PROF_SELF_PROFILE
-=======
->>>>>>> e032725a
       virtual void serialize(const LegionProfInstance::ProfTaskInfo&) = 0;
     };
 
@@ -177,12 +173,8 @@
       void serialize(const LegionProfInstance::ProcDesc&);
       void serialize(const LegionProfInstance::MemDesc&);
       void serialize(const LegionProfInstance::ProcMemDesc&);
-<<<<<<< HEAD
       void serialize(const LegionProfDesc::Backtrace&);
       void serialize(const LegionProfInstance::EventWaitInfo&);
-#ifdef LEGION_PROF_SELF_PROFILE
-=======
->>>>>>> e032725a
       void serialize(const LegionProfInstance::ProfTaskInfo&);
     private:
 #ifdef LEGION_USE_ZLIB
@@ -239,12 +231,8 @@
         INDEX_INST_INFO_ID,
         COPY_INST_INFO_ID,
         FILL_INST_INFO_ID,
-<<<<<<< HEAD
         BACKTRACE_DESC_ID,
         EVENT_WAIT_INFO_ID,
-#ifdef LEGION_PROF_SELF_PROFILE
-=======
->>>>>>> e032725a
         PROFTASK_INFO_ID,
         ZERO_TIME_ID,
         CALIBRATION_ERR_ID,
@@ -315,12 +303,8 @@
       void serialize(const LegionProfInstance::ProcDesc&);
       void serialize(const LegionProfInstance::MemDesc&);
       void serialize(const LegionProfInstance::ProcMemDesc&);
-<<<<<<< HEAD
       void serialize(const LegionProfDesc::Backtrace&);
       void serialize(const LegionProfInstance::EventWaitInfo&);
-#ifdef LEGION_PROF_SELF_PROFILE
-=======
->>>>>>> e032725a
       void serialize(const LegionProfInstance::ProfTaskInfo&);
     };
   }; // namespace Internal
