/* Copyright 2024 Stanford University, NVIDIA Corporation
 *
 * Licensed under the Apache License, Version 2.0 (the "License");
 * you may not use this file except in compliance with the License.
 * You may obtain a copy of the License at
 *
 *     http://www.apache.org/licenses/LICENSE-2.0
 *
 * Unless required by applicable law or agreed to in writing, software
 * distributed under the License is distributed on an "AS IS" BASIS,
 * WITHOUT WARRANTIES OR CONDITIONS OF ANY KIND, either express or implied.
 * See the License for the specific language governing permissions and
 * limitations under the License.
 */

#ifndef __LEGION_CONTEXT_H__
#define __LEGION_CONTEXT_H__

#include "legion.h"
#include "legion/legion_tasks.h"
#include "legion/legion_mapping.h"
#include "legion/legion_instances.h"
#include "legion/legion_allocation.h"
#include "legion/suffix_tree.h"

#include <memory>

namespace Legion {
  namespace Internal {
   
    /**
     * \class TaskContext
     * The base class for all task contexts which 
     * provide all the methods for handling the 
     * execution of a task at runtime.
     */
    class TaskContext : public DistributedCollectable {
    public:
      class AutoRuntimeCall {
      public:
        AutoRuntimeCall(TaskContext *c) : ctx(c) { ctx->begin_runtime_call(); }
        ~AutoRuntimeCall(void) { ctx->end_runtime_call(); }
      public:
        TaskContext *const ctx;
      };
      // This is a no-op task for yield operations
      struct YieldArgs : public LgTaskArgs<YieldArgs> {
      public:
        static const LgTaskID TASK_ID = LG_YIELD_TASK_ID;
      public:
        YieldArgs(UniqueID uid) : LgTaskArgs<YieldArgs>(uid) { }
      };
    public:
      TaskContext(Runtime *runtime, SingleTask *owner, int depth,
                  const std::vector<RegionRequirement> &reqs,
                  const std::vector<OutputRequirement> &output_reqs,
                  DistributedID did, bool perform_registration,
                  bool inline_task, bool implicit_ctx = false,
                  CollectiveMapping *mapping = NULL);
      virtual ~TaskContext(void);
    public:
      // This is used enough that we want it inlined
      inline Processor get_executing_processor(void) const
        { return executing_processor; }
      inline void set_executing_processor(Processor p)
        { executing_processor = p; }
      inline const char* get_task_name(void)
        { return get_task()->get_task_name(); }
      inline const std::vector<PhysicalRegion>& get_physical_regions(void) const
        { return physical_regions; }
      inline SingleTask* get_owner_task(void) const { return owner_task; }
      inline bool is_priority_mutable(void) const { return mutable_priority; }
      inline int get_depth(void) const { return depth; }
    public:
      virtual ShardID get_shard_id(void) const { return 0; }
      virtual DistributedID get_replication_id(void) const { return 0; }
      virtual size_t get_total_shards(void) const { return 1; }
    public:
      // Interface for task contexts
      virtual ContextID get_logical_tree_context(void) const = 0;
      virtual ContextID get_physical_tree_context(void) const = 0;
      virtual Task* get_task(void); 
      virtual UniqueID get_unique_id(void) const;
      virtual InnerContext* find_parent_context(void);
      virtual void compute_task_tree_coordinates(
                TaskTreeCoordinates &coords) const = 0;
      virtual bool attempt_children_complete(void) = 0;
      virtual bool attempt_children_commit(void) = 0;
      virtual VariantImpl* select_inline_variant(TaskOp *child,
                const std::vector<PhysicalRegion> &parent_regions,
                std::deque<InstanceSet> &physical_instances);
      virtual bool is_leaf_context(void) const;
      virtual bool is_inner_context(void) const;
#ifdef LEGION_USE_LIBDL
      virtual void perform_global_registration_callbacks(
                     Realm::DSOReferenceImplementation *dso, const void *buffer,
                     size_t buffer_size, bool withargs, size_t dedup_tag,
                     RtEvent local_done, RtEvent global_done, 
                     std::set<RtEvent> &preconditions);
#endif
      virtual void print_once(FILE *f, const char *message) const;
      virtual void log_once(Realm::LoggerMessage &message) const;
      virtual Future from_value(const void *value, size_t value_size,
          bool owned, Provenance *provenance, bool shard_local);
      virtual Future from_value(const void *value, size_t size, bool owned,
          const Realm::ExternalInstanceResource &resource,
          void (*freefunc)(const Realm::ExternalInstanceResource&),
          Provenance *provenance, bool shard_local);
      virtual Future consensus_match(const void *input, void *output,
          size_t num_elements, size_t element_size, Provenance *provenance);
    public:
      virtual VariantID register_variant(const TaskVariantRegistrar &registrar,
                          const void *user_data, size_t user_data_size,
                          const CodeDescriptor &desc, size_t ret_size,
                          bool has_ret_size, VariantID vid, bool check_task_id);
      virtual TraceID generate_dynamic_trace_id(void);
      virtual MapperID generate_dynamic_mapper_id(void);
      virtual ProjectionID generate_dynamic_projection_id(void);
      virtual ShardingID generate_dynamic_sharding_id(void);
      virtual TaskID generate_dynamic_task_id(void);
      virtual ReductionOpID generate_dynamic_reduction_id(void);
      virtual CustomSerdezID generate_dynamic_serdez_id(void);
      virtual bool perform_semantic_attach(const char *func, unsigned kind,
          const void *arg, size_t arglen, SemanticTag tag, const void *buffer,
          size_t size, bool is_mutable, bool &global, 
          const void *arg2 = NULL, size_t arg2len = 0);
      virtual void post_semantic_attach(void);
    public:
      virtual void return_resources(ResourceTracker *target,
                                    uint64_t return_index,
                                    std::set<RtEvent> &preconditions) = 0;
      virtual void pack_return_resources(Serializer &rez,
                                         uint64_t return_index) = 0;
      virtual void log_created_requirements(void) = 0;
      virtual void report_leaks_and_duplicates(
          std::set<RtEvent> &preconditions) = 0;
    public:
      // Interface to operations performed by a context 
      virtual IndexSpace create_index_space(const Domain &bounds,
                                            TypeTag type_tag,
                                            Provenance *provenance) = 0;
      virtual IndexSpace create_index_space(const Future &future,
                                            TypeTag type_tag,
                                            Provenance *provenance) = 0;
      virtual IndexSpace create_index_space(
                           const std::vector<DomainPoint> &points,
                           Provenance *provenance) = 0;
      virtual IndexSpace create_index_space(
                           const std::vector<Domain> &rects,
                           Provenance *provenance) = 0;
      // This variant creates an uninitialized index space
      // that later is set by a task
      virtual IndexSpace create_unbound_index_space(TypeTag type_tag,
                                              Provenance *provenance) = 0;
    public:
      virtual IndexSpace union_index_spaces(
                           const std::vector<IndexSpace> &spaces,
                           Provenance *provenance) = 0;
      virtual IndexSpace intersect_index_spaces(
                           const std::vector<IndexSpace> &spaces,
                           Provenance *provenance) = 0;
      virtual IndexSpace subtract_index_spaces(
                           IndexSpace left, IndexSpace right,
                           Provenance *provenance) = 0;
      virtual void create_shared_ownership(IndexSpace handle) = 0;
      virtual void destroy_index_space(IndexSpace handle,
                                       const bool unordered,
                                       const bool recurse,
                                       Provenance *provenance) = 0;
      virtual void create_shared_ownership(IndexPartition handle) = 0;
      virtual void destroy_index_partition(IndexPartition handle,
                                           const bool unordered,
                                           const bool recurse,
                                           Provenance *provenance) = 0;
      virtual IndexPartition create_equal_partition(
                                            IndexSpace parent,
                                            IndexSpace color_space,
                                            size_t granularity,
                                            Color color,
                                            Provenance *provenance) = 0;
      virtual IndexPartition create_partition_by_weights(IndexSpace parent,
                                            const FutureMap &weights,
                                            IndexSpace color_space,
                                            size_t granularity, 
                                            Color color,
                                            Provenance *provenance) = 0;
      virtual IndexPartition create_partition_by_union(
                                            IndexSpace parent,
                                            IndexPartition handle1,
                                            IndexPartition handle2,
                                            IndexSpace color_space,
                                            PartitionKind kind,
                                            Color color,
                                            Provenance *provenance) = 0;
      virtual IndexPartition create_partition_by_intersection(
                                            IndexSpace parent,
                                            IndexPartition handle1,
                                            IndexPartition handle2,
                                            IndexSpace color_space,
                                            PartitionKind kind,
                                            Color color,
                                            Provenance *provenance) = 0;
      virtual IndexPartition create_partition_by_intersection(
                                            IndexSpace parent,
                                            IndexPartition partition,
                                            PartitionKind kind,
                                            Color color, 
                                            bool dominates,
                                            Provenance *provenance) = 0;
      virtual IndexPartition create_partition_by_difference(
                                            IndexSpace parent,
                                            IndexPartition handle1,
                                            IndexPartition handle2,
                                            IndexSpace color_space,
                                            PartitionKind kind,
                                            Color color,
                                            Provenance *provenance) = 0;
      virtual Color create_cross_product_partitions(
                                            IndexPartition handle1,
                                            IndexPartition handle2,
                              std::map<IndexSpace,IndexPartition> &handles,
                                            PartitionKind kind,
                                            Color color,
                                            Provenance *provenance) = 0;
      virtual void create_association(      LogicalRegion domain,
                                            LogicalRegion domain_parent,
                                            FieldID domain_fid,
                                            IndexSpace range,
                                            MapperID id, MappingTagID tag,
                                            const UntypedBuffer &marg,
                                            Provenance *prov) = 0;
      virtual IndexPartition create_restricted_partition(
                                            IndexSpace parent,
                                            IndexSpace color_space,
                                            const void *transform,
                                            size_t transform_size,
                                            const void *extent,
                                            size_t extent_size,
                                            PartitionKind part_kind,
                                            Color color,
                                            Provenance *provenance) = 0;
      virtual IndexPartition create_partition_by_domain(
                                            IndexSpace parent,
                                  const std::map<DomainPoint,Domain> &domains,
                                            IndexSpace color_space,
                                            bool perform_intersections,
                                            PartitionKind part_kind,
                                            Color color,
                                            Provenance *provenance) = 0;
      virtual IndexPartition create_partition_by_domain(
                                            IndexSpace parent,
                                            const FutureMap &domains,
                                            IndexSpace color_space,
                                            bool perform_intersections,
                                            PartitionKind part_kind,
                                            Color color, 
                                            Provenance *provenance,
                                            bool skip_check = false) = 0;
      virtual IndexPartition create_partition_by_field(
                                            LogicalRegion handle,
                                            LogicalRegion parent_priv,
                                            FieldID fid,
                                            IndexSpace color_space,
                                            Color color,
                                            MapperID id, MappingTagID tag,
                                            PartitionKind part_kind,
                                            const UntypedBuffer &marg,
                                            Provenance *prov) = 0;
      virtual IndexPartition create_partition_by_image(
                                            IndexSpace handle,
                                            LogicalPartition projection,
                                            LogicalRegion parent,
                                            FieldID fid,
                                            IndexSpace color_space,
                                            PartitionKind part_kind,
                                            Color color,
                                            MapperID id, MappingTagID tag,
                                            const UntypedBuffer &marg,
                                            Provenance *prov) = 0;
      virtual IndexPartition create_partition_by_image_range(
                                            IndexSpace handle,
                                            LogicalPartition projection,
                                            LogicalRegion parent,
                                            FieldID fid,
                                            IndexSpace color_space,
                                            PartitionKind part_kind,
                                            Color color,
                                            MapperID id, MappingTagID tag,
                                            const UntypedBuffer &marg,
                                            Provenance *prov) = 0;
      virtual IndexPartition create_partition_by_preimage(
                                            IndexPartition projection,
                                            LogicalRegion handle,
                                            LogicalRegion parent,
                                            FieldID fid,
                                            IndexSpace color_space,
                                            PartitionKind part_kind,
                                            Color color,
                                            MapperID id, MappingTagID tag,
                                            const UntypedBuffer &marg,
                                            Provenance *prov) = 0;
      virtual IndexPartition create_partition_by_preimage_range(
                                            IndexPartition projection,
                                            LogicalRegion handle,
                                            LogicalRegion parent,
                                            FieldID fid,
                                            IndexSpace color_space,
                                            PartitionKind part_kind,
                                            Color color,
                                            MapperID id, MappingTagID tag,
                                            const UntypedBuffer &marg,
                                            Provenance *prov) = 0;
      virtual IndexPartition create_pending_partition(
                                            IndexSpace parent,
                                            IndexSpace color_space,
                                            PartitionKind part_kind,
                                            Color color,
                                            Provenance *prov,
                                            bool trust = false) = 0;
      virtual IndexSpace create_index_space_union(
                                            IndexPartition parent,
                                            const void *realm_color,
                                            size_t color_size,
                                            TypeTag type_tag,
                                const std::vector<IndexSpace> &handles,
                                            Provenance *provenance) = 0;
      virtual IndexSpace create_index_space_union(
                                            IndexPartition parent,
                                            const void *realm_color,
                                            size_t color_size,
                                            TypeTag type_tag,
                                            IndexPartition handle,
                                            Provenance *provenance) = 0;
      virtual IndexSpace create_index_space_intersection(
                                            IndexPartition parent,
                                            const void *realm_color,
                                            size_t color_size,
                                            TypeTag type_tag,
                                const std::vector<IndexSpace> &handles,
                                            Provenance *provenance) = 0;
      virtual IndexSpace create_index_space_intersection(
                                            IndexPartition parent,
                                            const void *realm_color,
                                            size_t color_size,
                                            TypeTag type_tag,
                                            IndexPartition handle,
                                            Provenance *provenance) = 0;
      virtual IndexSpace create_index_space_difference(
                                            IndexPartition parent,
                                            const void *realm_color,
                                            size_t color_size,
                                            TypeTag type_tag,
                                            IndexSpace initial,
                                const std::vector<IndexSpace> &handles,
                                            Provenance *provenance) = 0;
      virtual FieldSpace create_field_space(Provenance *provenance) = 0;
      virtual FieldSpace create_field_space(const std::vector<size_t> &sizes,
                                        std::vector<FieldID> &resulting_fields,
                                        CustomSerdezID serdez_id,
                                        Provenance *provenance) = 0;
      virtual FieldSpace create_field_space(const std::vector<Future> &sizes,
                                        std::vector<FieldID> &resulting_fields,
                                        CustomSerdezID serdez_id,
                                        Provenance *provenance) = 0;
      virtual void create_shared_ownership(FieldSpace handle) = 0;
      virtual void destroy_field_space(FieldSpace handle,
                                       const bool unordered,
                                       Provenance *provenance) = 0;
      virtual FieldID allocate_field(FieldSpace space, size_t field_size,
                                     FieldID fid, bool local,
                                     CustomSerdezID serdez_id,
                                     Provenance *provenance) = 0;
      virtual FieldID allocate_field(FieldSpace space, const Future &field_size,
                                     FieldID fid, bool local,
                                     CustomSerdezID serdez_id,
                                     Provenance *provenance) = 0;
      virtual void allocate_local_field(
                                     FieldSpace space, size_t field_size,
                                     FieldID fid, CustomSerdezID serdez_id,
                                     std::set<RtEvent> &done_events,
                                     Provenance *provenance) = 0;
      virtual void free_field(FieldAllocatorImpl *allocator, FieldSpace space, 
                              FieldID fid, const bool unordered,
                              Provenance *provenance) = 0;
      virtual void allocate_fields(FieldSpace space,
                                   const std::vector<size_t> &sizes,
                                   std::vector<FieldID> &resuling_fields,
                                   bool local, CustomSerdezID serdez_id,
                                   Provenance *provenance) = 0;
      virtual void allocate_fields(FieldSpace space,
                                   const std::vector<Future> &sizes,
                                   std::vector<FieldID> &resuling_fields,
                                   bool local, CustomSerdezID serdez_id,
                                   Provenance *provenance) = 0;
      virtual void allocate_local_fields(FieldSpace space,
                                   const std::vector<size_t> &sizes,
                                   const std::vector<FieldID> &resuling_fields,
                                   CustomSerdezID serdez_id,
                                   std::set<RtEvent> &done_events,
                                   Provenance *provenance) = 0;
      virtual void free_fields(FieldAllocatorImpl *allocator, FieldSpace space, 
                               const std::set<FieldID> &to_free,
                               const bool unordered,
                               Provenance *provenance) = 0; 
      virtual LogicalRegion create_logical_region(
                                          IndexSpace index_space,
                                          FieldSpace field_space,
                                          const bool task_local,
                                          Provenance *provenance,
                                          const bool output_region = false) = 0;
      virtual void create_shared_ownership(LogicalRegion handle) = 0;
      virtual void destroy_logical_region(LogicalRegion handle,
                                          const bool unordered,
                                          Provenance *provenance) = 0;
      virtual void reset_equivalence_sets(LogicalRegion parent, 
                                          LogicalRegion region,
                                          const std::set<FieldID> &fields) = 0;
      virtual FieldAllocatorImpl* create_field_allocator(FieldSpace handle,
                                                         bool unordered) = 0;
      virtual void destroy_field_allocator(FieldSpaceNode *node, 
                                           bool from_application = true) = 0;
      virtual void get_local_field_set(const FieldSpace handle,
                                       const std::set<unsigned> &indexes,
                                       std::set<FieldID> &to_set) const = 0;
      virtual void get_local_field_set(const FieldSpace handle,
                                       const std::set<unsigned> &indexes,
                                       std::vector<FieldID> &to_set) const = 0;
    public:
      virtual void add_physical_region(const RegionRequirement &req, 
          bool mapped, MapperID mid, MappingTagID tag, ApUserEvent &unmap_event,
          bool virtual_mapped, const InstanceSet &physical_instances) = 0;
      virtual Future execute_task(const TaskLauncher &launcher,
                                  std::vector<OutputRequirement> *outputs) = 0;
      virtual FutureMap execute_index_space(const IndexTaskLauncher &launcher,
                                   std::vector<OutputRequirement> *outputs) = 0;
      virtual Future execute_index_space(const IndexTaskLauncher &launcher,
                                   ReductionOpID redop, bool deterministic,
                                   std::vector<OutputRequirement> *outputs) = 0;
      virtual Future reduce_future_map(const FutureMap &future_map,
                                   ReductionOpID redop, bool deterministic,
                                   MapperID map_id, MappingTagID tag,
                                   Provenance *provenance,
                                   Future initial_value) = 0;
      virtual FutureMap construct_future_map(IndexSpace domain,
                               const std::map<DomainPoint,UntypedBuffer> &data,
                                             Provenance *provenance,
                                             bool collective = false,
                                             ShardingID sid = 0,
                                             bool implicit = false,
                                             bool internal = false,
                                             bool check_space = true) = 0;
      virtual FutureMap construct_future_map(const Domain &domain,
                                const std::map<DomainPoint,UntypedBuffer> &data,
                                             bool collective = false,
                                             ShardingID sid = 0,
                                             bool implicit = false) = 0;
      virtual FutureMap construct_future_map(IndexSpace domain,
                               const std::map<DomainPoint,Future> &futures,
                                             Provenance *provenance,
                                             bool internal = false,
                                             bool collective = false,
                                             ShardingID sid = 0,
                                             bool implicit = false,
                                             bool check_space = true) = 0;
      virtual FutureMap construct_future_map(const Domain &domain,
                    const std::map<DomainPoint,Future> &futures,
                                             bool internal = false,
                                             bool collective = false,
                                             ShardingID sid = 0,
                                             bool implicit = false) = 0;
      virtual FutureMap transform_future_map(const FutureMap &fm,
                                             IndexSpace new_domain, 
                      TransformFutureMapImpl::PointTransformFnptr fnptr,
                                             Provenance *provenance) = 0;
      virtual FutureMap transform_future_map(const FutureMap &fm,
                                             IndexSpace new_domain,
                                             PointTransformFunctor *functor,
                                             bool own_functor,
                                             Provenance *provenance) = 0;
      virtual PhysicalRegion map_region(const InlineLauncher &launcher) = 0;
      virtual ApEvent remap_region(const PhysicalRegion &region,
                                   Provenance *provenance,
                                   bool internal = false) = 0;
      virtual void unmap_region(PhysicalRegion region) = 0;
      virtual void unmap_all_regions(bool external) = 0;
      virtual void fill_fields(const FillLauncher &launcher) = 0;
      virtual void fill_fields(const IndexFillLauncher &launcher) = 0;
      virtual void discard_fields(const DiscardLauncher &launcher) = 0;
      virtual void issue_copy(const CopyLauncher &launcher) = 0;
      virtual void issue_copy(const IndexCopyLauncher &launcher) = 0;
      virtual void issue_acquire(const AcquireLauncher &launcher) = 0;
      virtual void issue_release(const ReleaseLauncher &launcher) = 0;
      virtual PhysicalRegion attach_resource(
                                  const AttachLauncher &launcher) = 0;
      virtual ExternalResources attach_resources(
                                  const IndexAttachLauncher &launcher) = 0;
      virtual Future detach_resource(PhysicalRegion region, 
                                     const bool flush,const bool unordered,
                                     Provenance *provenance = NULL) = 0;
      virtual Future detach_resources(ExternalResources resources,
                                    const bool flush, const bool unordered,
                                    Provenance *provenance) = 0;
      virtual void progress_unordered_operations(bool end_task = false) = 0;
      virtual FutureMap execute_must_epoch(
                                 const MustEpochLauncher &launcher) = 0;
      virtual Future issue_timing_measurement(
                                    const TimingLauncher &launcher) = 0;
      virtual Future select_tunable_value(const TunableLauncher &launcher) = 0;
      virtual Future issue_mapping_fence(Provenance *provenance) = 0;
      virtual Future issue_execution_fence(Provenance *provenance) = 0;
      virtual void complete_frame(Provenance *provenance) = 0;
      virtual Predicate create_predicate(const Future &f,
                                         Provenance *provenance) = 0;
      virtual Predicate predicate_not(const Predicate &p,
                                      Provenance *provenance) = 0;
      virtual Predicate create_predicate(const PredicateLauncher &launcher) = 0;
      virtual Future get_predicate_future(const Predicate &p,
                                          Provenance *provenance) = 0;
    public:
      virtual void begin_trace(TraceID tid, bool logical_only,
        bool static_trace, const std::set<RegionTreeID> *managed, bool dep,
        Provenance *provenance, bool from_application = true) = 0;
      virtual void end_trace(TraceID tid, bool deprecated,
<<<<<<< HEAD
                             Provenance *provenance, bool from_application = true) = 0;
      virtual void record_previous_trace(LogicalTrace *trace) = 0;
      virtual void invalidate_trace_cache(LogicalTrace *trace,
                                          Operation *invalidator) = 0;
=======
                             Provenance *provenance) = 0;
>>>>>>> e2fc62b4
      virtual void record_blocking_call(uint64_t future_coordinate) = 0;
    public:
      virtual void issue_frame(FrameOp *frame, ApEvent frame_termination) = 0;
      virtual void perform_frame_issue(FrameOp *frame, 
                                       ApEvent frame_termination) = 0;
      virtual void finish_frame(ApEvent frame_termination) = 0;
    public:
      virtual void increment_outstanding(void) = 0;
      virtual void decrement_outstanding(void) = 0;
      virtual void increment_pending(void) = 0;
      virtual void decrement_pending(TaskOp *child) = 0;
      virtual void decrement_pending(bool need_deferral) = 0;
      virtual void increment_frame(void) = 0;
      virtual void decrement_frame(void) = 0;
    public:
      // Override by RemoteTask and TopLevelTask
      virtual InnerContext* find_top_context(InnerContext *previous = NULL) = 0;
    public:
      virtual void initialize_region_tree_contexts(
          const std::vector<RegionRequirement> &clone_requirements,
          const LegionVector<VersionInfo> &version_infos,
          const std::vector<ApUserEvent> &unmap_events) = 0; 
      virtual void invalidate_region_tree_contexts(const bool is_top_level_task,
                                      std::set<RtEvent> &applied,
                                      const ShardMapping *mapping = NULL,
                                      ShardID source_shard = 0) = 0;
    public:
      virtual const std::vector<PhysicalRegion>& begin_task(Processor proc);
      virtual PhysicalInstance create_task_local_instance(Memory memory,
                                        Realm::InstanceLayoutGeneric *layout);
      virtual void destroy_task_local_instance(PhysicalInstance instance);
      virtual void end_task(const void *res, size_t res_size, bool owned,
                      PhysicalInstance inst, FutureFunctor *callback_functor,
                      const Realm::ExternalInstanceResource *resource,
                      void (*freefunc)(const Realm::ExternalInstanceResource&),
                      const void *metadataptr, size_t metadatasize, 
                      ApEvent effects);
      virtual void post_end_task(FutureInstance *instance,
                                 void *metadata, size_t metasize,
                                 FutureFunctor *callback_functor,
                                 bool own_callback_functor) = 0;
      bool is_task_local_instance(PhysicalInstance instance);
      LgEvent escape_task_local_instance(PhysicalInstance instance);
      FutureInstance* copy_to_future_inst(const void *value, size_t size);
      virtual void handle_mispredication(void);
    public:
      virtual Lock create_lock(void);
      virtual void destroy_lock(Lock l) = 0;
      virtual Grant acquire_grant(const std::vector<LockRequest> &requests) = 0;
      virtual void release_grant(Grant grant) = 0;
    public:
      virtual PhaseBarrier create_phase_barrier(unsigned arrivals);
      virtual void destroy_phase_barrier(PhaseBarrier pb) = 0;
      virtual PhaseBarrier advance_phase_barrier(PhaseBarrier pb);
    public:
      virtual DynamicCollective create_dynamic_collective(
                                                  unsigned arrivals,
                                                  ReductionOpID redop,
                                                  const void *init_value,
                                                  size_t init_size) = 0;
      virtual void destroy_dynamic_collective(DynamicCollective dc) = 0;
      virtual void arrive_dynamic_collective(DynamicCollective dc,
                        const void *buffer, size_t size, unsigned count) = 0;
      virtual void defer_dynamic_collective_arrival(DynamicCollective dc,
                                                    const Future &future,
                                                    unsigned count) = 0;
      virtual Future get_dynamic_collective_result(DynamicCollective dc,
                                                   Provenance *provenance) = 0;
      virtual DynamicCollective advance_dynamic_collective(
                                                   DynamicCollective dc) = 0;
    public:
      virtual TaskPriority get_current_priority(void) const = 0;
      virtual void set_current_priority(TaskPriority priority) = 0;
    public:
      PhysicalRegion get_physical_region(unsigned idx);
      void get_physical_references(unsigned idx, InstanceSet &refs); 
    public:
      OutputRegion get_output_region(unsigned idx) const;
      const std::vector<OutputRegion> get_output_regions(void) const
        { return output_regions; }
    public:
      virtual void raise_poison_exception(void);
      virtual void raise_region_exception(PhysicalRegion region, bool nuclear);
    public:
      bool safe_cast(RegionTreeForest *forest, IndexSpace handle, 
                     const void *realm_point, TypeTag type_tag);
      bool is_region_mapped(unsigned idx);
      void record_padded_fields(VariantImpl *variant);
    protected:
      LegionErrorType check_privilege_internal(const RegionRequirement &req,
                                      const RegionRequirement &parent_req,
                                      std::set<FieldID>& privilege_fields,
                                      FieldID &bad_field, int local, int &bad,
                                      bool skip_privileges) const;
      bool check_region_dependence(RegionTreeID tid, IndexSpace space,
                                  const RegionRequirement &our_req,
                                  const RegionUsage &our_usage,
                                  const RegionRequirement &req,
                                  bool check_privileges = true) const;
    public:
      void add_output_region(const OutputRequirement &req,
                             const InstanceSet &instances,
                             bool global_indexing, bool valid);
      void finalize_output_regions(void);
      void initialize_overhead_profiler(void);
      inline void begin_runtime_call(void);
      inline void end_runtime_call(void);
      inline virtual void begin_wait(bool from_application);
      inline void end_wait(bool from_application);
      void remap_unmapped_regions(LogicalTrace *current_trace,
                           const std::vector<PhysicalRegion> &unmapped_regions,
                           Provenance *provenance);
    public:
      void* get_local_task_variable(LocalVariableID id);
      void set_local_task_variable(LocalVariableID id, const void *value,
                                   void (*destructor)(void*));
    public:
      void yield(void);
      size_t query_available_memory(Memory target);
      void concurrent_task_barrier(void);
      void release_task_local_instances(void);
    public:
      void increment_inlined(void);
      void decrement_inlined(void);
      void wait_for_inlined(void); 
    protected:
      Future predicate_task_false(const TaskLauncher &launcher,
                                  Provenance *provenance);
      FutureMap predicate_index_task_false(IndexSpace launch_space,
                                           const IndexTaskLauncher &launcher,
                                           Provenance *provenance);
      Future predicate_index_task_reduce_false(const IndexTaskLauncher &launch,
                                               IndexSpace launch_space,
                                               ReductionOpID redop,
                                               Provenance *provenance);
    public:
      // Find an index space name for a concrete launch domain
      IndexSpace find_index_launch_space(const Domain &domain,
                                         Provenance *provenance);
    public:
      // A little help for ConsensusMatchExchange since it is templated
      static void help_complete_future(Future &f, const void *ptr,
                                       size_t size, bool own);
    public:
      SingleTask *const owner_task;
      const std::vector<RegionRequirement> &regions;
      const std::vector<OutputRequirement> &output_reqs;
    protected:
      // For profiling information
      friend class SingleTask;
    protected:
      int                                       depth;
      // This data structure doesn't need a lock becaue
      // it is only mutated by the application task 
      std::vector<PhysicalRegion>               physical_regions;
    protected:
      std::vector<OutputRegion>                 output_regions;
    protected:
      Processor                             executing_processor;
    public:
      // Support for inlining
      mutable LocalLock                           inline_lock;
      unsigned                                    inlined_tasks;
      RtUserEvent                                 inlining_done;
    protected:
      class OverheadProfiler : 
        public Mapping::ProfilingMeasurements::RuntimeOverhead {
      public:
        OverheadProfiler(void) : inside_runtime_call(false) { }
      public:
        long long previous_profiling_time;
        bool inside_runtime_call;
      };
      OverheadProfiler *overhead_profiler; 
    protected:
      class ImplicitProfiler {
      public:
        std::vector<std::pair<long long,long long> > waits; 
        long long start_time;
      };
      ImplicitProfiler *implicit_profiler;
    protected:
      std::map<LocalVariableID,
               std::pair<void*,void (*)(void*)> > task_local_variables;
    protected:
      // Cache for accelerating safe casts
      std::map<IndexSpace,IndexSpaceNode*> safe_cast_spaces; 
    protected:
      // Map of task local instances including their unique events
      // from the profilters perspective
      std::map<PhysicalInstance,LgEvent> task_local_instances;
    protected:
      bool task_executed;
      bool mutable_priority;
    protected: 
      bool children_complete_invoked;
      bool children_commit_invoked;
    public:
      const bool inline_task;
      const bool implicit_task; 
#ifdef LEGION_SPY
    public:
      // See comment in PhysicalRegionImpl::unmap_region
      // to understand what these members are for
      inline ApEvent get_tracing_replay_event(void) const 
        { return tracing_replay_event; } 
    protected:
      ApEvent tracing_replay_event;
#endif
    };

    class InnerContext : public TaskContext,
                         public ResourceTracker, 
                         public InstanceDeletionSubscriber,
                         public LegionHeapify<InnerContext> {
    public:
      enum ReplayStatus {
        TRACE_NOT_REPLAYING = 0,
        TRACE_REPLAYING = 1,
      };
      enum PipelineStage {
        EXECUTING_STAGE,
        EXECUTED_STAGE,
        COMPLETED_STAGE,
        COMMITTED_STAGE,
      };
      struct ReorderBufferEntry {
      public:
        inline ReorderBufferEntry(Operation *op, size_t index)
          : operation(op), operation_index(index), stage(EXECUTING_STAGE) { }
      public:
        Operation *operation;
        uint64_t operation_index;
        PipelineStage stage;
      };
    public:
      // Prepipeline stages need to hold a reference since the
      // logical analysis could clean the context up before it runs
      struct PrepipelineArgs : public LgTaskArgs<PrepipelineArgs> {
      public:
        static const LgTaskID TASK_ID = LG_PRE_PIPELINE_ID;
      public:
        PrepipelineArgs(Operation *op, InnerContext *ctx)
          : LgTaskArgs<PrepipelineArgs>(op->get_unique_op_id()),
            context(ctx) { }
      public:
        InnerContext *const context;
      };
      struct DependenceArgs : public LgTaskArgs<DependenceArgs> {
      public:
        static const LgTaskID TASK_ID = LG_TRIGGER_DEPENDENCE_ID;
      public:
        DependenceArgs(Operation *op, InnerContext *ctx)
          : LgTaskArgs<DependenceArgs>(op->get_unique_op_id()), 
            context(ctx) { }
      public:
        InnerContext *const context;
      }; 
      struct TriggerReadyArgs : public LgTaskArgs<TriggerReadyArgs> {
      public:
        static const LgTaskID TASK_ID = LG_TRIGGER_READY_ID;
      public:
        TriggerReadyArgs(Operation *op, InnerContext *ctx)
          : LgTaskArgs<TriggerReadyArgs>(op->get_unique_op_id()),
            context(ctx) { }
      public:
        InnerContext *const context;
      };
      struct DeferredEnqueueTaskArgs : 
        public LgTaskArgs<DeferredEnqueueTaskArgs> {
      public:
        static const LgTaskID TASK_ID = LG_DEFERRED_ENQUEUE_TASK_ID;
      public:
        DeferredEnqueueTaskArgs(TaskOp *t, InnerContext *ctx)
          : LgTaskArgs<DeferredEnqueueTaskArgs>(t->get_unique_op_id()),
            context(ctx) { }
      public:
        InnerContext *const context;
      };
      struct DeferredDistributeTaskArgs : 
        public LgTaskArgs<DeferredDistributeTaskArgs> {
      public:
        static const LgTaskID TASK_ID = LG_DEFERRED_DISTRIBUTE_TASK_ID;
      public:
        DeferredDistributeTaskArgs(TaskOp *op, InnerContext *ctx)
          : LgTaskArgs<DeferredDistributeTaskArgs>(op->get_unique_op_id()),
            context(ctx) { }
      public:
        InnerContext *const context;
      };
      struct DeferredLaunchTaskArgs :
        public LgTaskArgs<DeferredLaunchTaskArgs> {
      public:
        static const LgTaskID TASK_ID = LG_DEFERRED_LAUNCH_TASK_ID;
      public:
        DeferredLaunchTaskArgs(TaskOp *op, InnerContext *ctx)
          : LgTaskArgs<DeferredLaunchTaskArgs>(op->get_unique_op_id()),
            context(ctx) { }
      public:
        InnerContext *const context;
      };
      struct TriggerResolutionArgs : public LgTaskArgs<TriggerResolutionArgs> {
      public:
        static const LgTaskID TASK_ID = LG_TRIGGER_RESOLUTION_ID;
      public:
        TriggerResolutionArgs(Operation *op, InnerContext *ctx)
          : LgTaskArgs<TriggerResolutionArgs>(op->get_unique_op_id()),
            context(ctx) { }
      public:
        InnerContext *const context;
      };
      struct TriggerExecutionArgs : public LgTaskArgs<TriggerExecutionArgs> {
      public:
        static const LgTaskID TASK_ID = LG_TRIGGER_EXECUTION_ID;
      public:
        TriggerExecutionArgs(Operation *op, InnerContext *ctx)
          : LgTaskArgs<TriggerExecutionArgs>(op->get_unique_op_id()),
            context(ctx) { }
      public:
        InnerContext *const context;
      };
      struct DeferredExecutionArgs : public LgTaskArgs<DeferredExecutionArgs> {
      public:
        static const LgTaskID TASK_ID = LG_DEFERRED_EXECUTION_ID;
      public:
        DeferredExecutionArgs(Operation *op, InnerContext *ctx)
          : LgTaskArgs<DeferredExecutionArgs>(op->get_unique_op_id()),
            context(ctx) { }
      public:
        InnerContext *const context;
      };
      struct TriggerCompletionArgs : public LgTaskArgs<TriggerCompletionArgs> {
      public:
        static const LgTaskID TASK_ID = LG_TRIGGER_COMPLETION_ID;
      public:
        TriggerCompletionArgs(Operation *op, InnerContext *ctx)
          : LgTaskArgs<TriggerCompletionArgs>(op->get_unique_op_id()),
            context(ctx) { }
      public:
        InnerContext *const context;
      };
      struct DeferredCompletionArgs : 
        public LgTaskArgs<DeferredCompletionArgs> {
      public:
        static const LgTaskID TASK_ID = LG_DEFERRED_COMPLETION_ID;
      public:
        DeferredCompletionArgs(Operation *op, InnerContext *ctx)
          : LgTaskArgs<DeferredCompletionArgs>(op->get_unique_op_id()),
            context(ctx) { }
      public:
        InnerContext *const context;
      };
      struct TriggerCommitArgs : public LgTaskArgs<TriggerCommitArgs> {
      public:
        static const LgTaskID TASK_ID = LG_TRIGGER_COMMIT_ID; 
      public:
        TriggerCommitArgs(Operation *op, InnerContext *ctx)
          : LgTaskArgs<TriggerCommitArgs>(op->get_unique_op_id()),
            context(ctx) { }
      public:
        InnerContext *const context;
      };
      struct DeferredCommitArgs : public LgTaskArgs<DeferredCommitArgs> {
      public:
        static const LgTaskID TASK_ID = LG_DEFERRED_COMMIT_ID;
      public:
        DeferredCommitArgs(const std::pair<Operation*,bool> &op,
                           InnerContext *ctx)
          : LgTaskArgs<DeferredCommitArgs>(op.first->get_unique_op_id()),
            context(ctx) { }
      public:
        InnerContext *const context;
      };
      struct PostEndArgs : public LgTaskArgs<PostEndArgs> {
      public:
        static const LgTaskID TASK_ID = LG_POST_END_ID;
      public:
        PostEndArgs(TaskOp *owner, InnerContext *ctx)
          : LgTaskArgs<PostEndArgs>(owner->get_unique_op_id()),
            proxy_this(ctx) { }
      public:
        InnerContext *const proxy_this;
      };
      struct PostTaskArgs {
      public:
        PostTaskArgs(TaskContext *ctx, size_t x, RtEvent w,
            FutureInstance *i, void *m, size_t s, FutureFunctor *f, bool o)
          : context(ctx), index(x), wait_on(w), instance(i), 
            metadata(m), metasize(s), functor(f), own_functor(o) { }
      public:
        inline bool operator<(const PostTaskArgs &rhs) const
          { return index < rhs.index; }
      public:
        TaskContext *context;
        size_t index;
        RtEvent wait_on;
        FutureInstance *instance;
        void *metadata;
        size_t metasize;
        FutureFunctor *functor;
        bool own_functor;
      };
      struct IssueFrameArgs : public LgTaskArgs<IssueFrameArgs> {
      public:
        static const LgTaskID TASK_ID = LG_ISSUE_FRAME_TASK_ID;
      public:
        IssueFrameArgs(TaskOp *owner, InnerContext *ctx,
                       FrameOp *f, ApEvent term)
          : LgTaskArgs<IssueFrameArgs>(owner->get_unique_op_id()),
            parent_ctx(ctx), frame(f), frame_termination(term) { }
      public:
        InnerContext *const parent_ctx;
        FrameOp *const frame;
        const ApEvent frame_termination;
      };
      struct VerifyPartitionArgs : public LgTaskArgs<VerifyPartitionArgs> {
      public:
        static const LgTaskID TASK_ID = LG_DEFER_VERIFY_PARTITION_TASK_ID;
      public:
        VerifyPartitionArgs(InnerContext *proxy, IndexPartition p, 
                            PartitionKind k, const char *f)
          : LgTaskArgs<VerifyPartitionArgs>(proxy->get_unique_id()), 
            proxy_this(proxy), pid(p), kind(k), func(f) { }
      public:
        InnerContext *const proxy_this;
        const IndexPartition pid;
        const PartitionKind kind;
        const char *const func;
      };

      // Offline string analysis operations.
      struct AutoTraceProcessRepeatsArgs : public LgTaskArgs<AutoTraceProcessRepeatsArgs> {
      public:
        static const LgTaskID TASK_ID = LG_AUTO_TRACE_PROCESS_REPEATS_TASK_ID;
      public:
        // A constructor for when the entire operations_ vector is being
        // consumed by this analysis. In this case, the sentinel is assumed
        // to be at the end of operations_.
        AutoTraceProcessRepeatsArgs(
            std::vector<Murmur3Hasher::Hash>* operations_,
            std::vector<NonOverlappingRepeatsResult>* result_,
            size_t min_trace_length_,
            NonOverlappingAlgorithm alg_
        ) : LgTaskArgs<AutoTraceProcessRepeatsArgs>(implicit_provenance),
            operations(operations_),
            result(result_),
            min_trace_length(min_trace_length_),
            alg(alg_),
            raw_operations(nullptr),
            raw_operations_len(0),
            operations_dest(nullptr) {}
        // A constructor for when a slice of an existing vector is being used,
        // and the sentinel is not present. In this case, the analysis must make
        // a copy of the input data, and write this copy out to the desired location.
        AutoTraceProcessRepeatsArgs(
            Murmur3Hasher::Hash* raw_operations_,
            uint64_t raw_operations_len_,
            std::vector<Murmur3Hasher::Hash>* operations_dest_,
            std::vector<NonOverlappingRepeatsResult>* result_,
            size_t min_trace_length_,
            NonOverlappingAlgorithm alg_
        ) : LgTaskArgs<AutoTraceProcessRepeatsArgs>(implicit_provenance),
            operations(nullptr),
            result(result_),
            min_trace_length(min_trace_length_),
            alg(alg_),
            raw_operations(raw_operations_),
            raw_operations_len(raw_operations_len_),
            operations_dest(operations_dest_) {}
      public:
        std::vector<Murmur3Hasher::Hash>* operations;
        std::vector<NonOverlappingRepeatsResult>* result;
        size_t min_trace_length;
        NonOverlappingAlgorithm alg;
      public:
        // Fields used in the slice case.
        Murmur3Hasher::Hash* raw_operations;
        uint64_t raw_operations_len;
        std::vector<Murmur3Hasher::Hash>* operations_dest;
      };

      template<typename T>
      struct QueueEntry {
      public:
        QueueEntry(void) { op = {}; }
        QueueEntry(T o, RtEvent r) : op(o), ready(r) { }
      public:
        T op;
        RtEvent ready;
      };
      struct LocalFieldInfo {
      public:
        LocalFieldInfo(void)
          : fid(0), size(0), serdez(0), index(0), ancestor(false) { }
        LocalFieldInfo(FieldID f, size_t s, CustomSerdezID z, 
                       unsigned idx, bool a)
          : fid(f), size(s), serdez(z), index(idx), ancestor(a) { }
      public:
        FieldID fid;
        size_t size;
        CustomSerdezID serdez;
        unsigned index;
        bool ancestor;
      };
      class AttachProjectionFunctor : public ProjectionFunctor {
      public:
        AttachProjectionFunctor(Runtime *rt, ProjectionID pid,
                                std::vector<IndexSpace> &&spaces);
        virtual ~AttachProjectionFunctor(void) { }
      public:
        using ProjectionFunctor::project;
        virtual LogicalRegion project(LogicalRegion upper_bound,
                                      const DomainPoint &point,
                                      const Domain &launch_domain);
        virtual LogicalRegion project(LogicalPartition upper_bound,
                                      const DomainPoint &point,
                                      const Domain &launch_domain);
      public:
        virtual bool is_functional(void) const { return true; }
        // Some depth >0 means the runtime can't analyze it
        virtual unsigned get_depth(void) const { return UINT_MAX; }
      public:
        static unsigned compute_offset(const DomainPoint &point,
                                       const Domain &launch);
      public:
        const std::vector<IndexSpace> handles;
        const ProjectionID pid;
      };
      typedef CollectiveViewCreatorBase::CollectiveResult CollectiveResult; 
    public:
      InnerContext(Runtime *runtime, SingleTask *owner, int depth, 
                   bool full_inner, const std::vector<RegionRequirement> &reqs,
                   const std::vector<OutputRequirement> &output_reqs,
                   const std::vector<unsigned> &parent_indexes,
                   const std::vector<bool> &virt_mapped,
                   ApEvent execution_fence, DistributedID did = 0,
                   bool inline_task = false, bool implicit_task = false,
                   bool concurrent_task = false,
                   CollectiveMapping *mapping = NULL);
      InnerContext(const InnerContext &rhs) = delete;
      virtual ~InnerContext(void);
    public:
      InnerContext& operator=(const InnerContext &rhs) = delete;
    public:
      inline uint64_t get_tunable_index(void)
        { return total_tunable_count++; }
      inline unsigned get_max_trace_templates(void) const
        { return context_configuration.max_templates_per_trace; }
      void record_physical_trace_replay(RtEvent ready, bool replay); 
      bool is_replaying_physical_trace(void); 
      inline bool is_concurrent_context(void) const
        { return concurrent_context; }
    public: // Garbage collection methods
      virtual void notify_local(void);
    public: // Privilege tracker methods
      virtual void receive_resources(uint64_t return_index,
              std::map<LogicalRegion,unsigned> &created_regions,
              std::vector<DeletedRegion> &deleted_regions,
              std::set<std::pair<FieldSpace,FieldID> > &created_fields,
              std::vector<DeletedField> &deleted_fields,
              std::map<FieldSpace,unsigned> &created_field_spaces,
              std::map<FieldSpace,std::set<LogicalRegion> > &latent_spaces,
              std::vector<DeletedFieldSpace> &deleted_field_spaces,
              std::map<IndexSpace,unsigned> &created_index_spaces,
              std::vector<DeletedIndexSpace> &deleted_index_spaces,
              std::map<IndexPartition,unsigned> &created_partitions,
              std::vector<DeletedPartition> &deleted_partitions,
              std::set<RtEvent> &preconditions);
    public:
      LogicalRegion find_logical_region(unsigned index);
      int find_parent_region_req(const RegionRequirement &req, 
                                 bool check_privilege = true);
      LegionErrorType check_privilege(const IndexSpaceRequirement &req) const;
      LegionErrorType check_privilege(const RegionRequirement &req, 
                                      FieldID &bad_field, int &bad_index, 
                                      bool skip_privileges = false) const; 
    public:
      unsigned add_created_region(LogicalRegion handle, bool task_local,
                                  bool output_region = false);
      // for logging created region requirements
      virtual void log_created_requirements(void); 
      virtual void report_leaks_and_duplicates(
          std::set<RtEvent> &preconditions);
    public:
      unsigned register_region_creation(LogicalRegion handle, bool task_local,
                                        bool output_region);
    public:
      void register_field_creation(FieldSpace space, FieldID fid, bool local);
      void register_all_field_creations(FieldSpace space, bool local,
                                        const std::vector<FieldID> &fields);
    public:
      void register_field_space_creation(FieldSpace space);
    public:
      bool has_created_index_space(IndexSpace space) const;
      void register_index_space_creation(IndexSpace space);
    public:
      void register_index_partition_creation(IndexPartition handle);
    public:
      void analyze_destroy_fields(FieldSpace handle,
                                  const std::set<FieldID> &to_delete,
                                  std::vector<RegionRequirement> &delete_reqs,
                                  std::vector<unsigned> &parent_req_indexes,
                                  std::vector<FieldID> &global_to_free,
                                  std::vector<FieldID> &local_to_free,
                                  std::vector<FieldID> &local_field_indexes,
                                  std::vector<unsigned> &deletion_req_indexes);
      void analyze_destroy_logical_region(LogicalRegion handle,
                                  std::vector<RegionRequirement> &delete_reqs,
                                  std::vector<unsigned> &parent_req_indexes,
                                  std::vector<bool> &returnable_privileges);
      void analyze_free_local_fields(FieldSpace handle,
                                  const std::vector<FieldID> &local_to_free,
                                  std::vector<unsigned> &local_field_indexes);
      void remove_deleted_local_fields(FieldSpace space,
                                 const std::vector<FieldID> &to_remove);
    protected:
      void register_region_creations(
                     std::map<LogicalRegion,unsigned> &regions);
      void register_region_deletions(ApEvent precondition,
                     const std::map<Operation*,GenerationID> &dependences,
                     std::vector<DeletedRegion> &regions,
                     std::set<RtEvent> &preconditions);
      void register_field_creations(
            std::set<std::pair<FieldSpace,FieldID> > &fields);
      void register_field_deletions(ApEvent precondition,
            const std::map<Operation*,GenerationID> &dependences,
            std::vector<DeletedField> &fields,
            std::set<RtEvent> &preconditions);
      void register_field_space_creations(
                          std::map<FieldSpace,unsigned> &spaces);
      void register_latent_field_spaces(
            std::map<FieldSpace,std::set<LogicalRegion> > &spaces);
      void register_field_space_deletions(ApEvent precondition,
                          const std::map<Operation*,GenerationID> &dependences,
                          std::vector<DeletedFieldSpace> &spaces,
                          std::set<RtEvent> &preconditions);
      void register_index_space_creations(
                          std::map<IndexSpace,unsigned> &spaces);
      void register_index_space_deletions(ApEvent precondition,
                          const std::map<Operation*,GenerationID> &dependences,
                          std::vector<DeletedIndexSpace> &spaces,
                          std::set<RtEvent> &preconditions);
      void register_index_partition_creations(
                          std::map<IndexPartition,unsigned> &parts);
      void register_index_partition_deletions(ApEvent precondition,
                          const std::map<Operation*,GenerationID> &dependences,
                          std::vector<DeletedPartition> &parts,
                          std::set<RtEvent> &preconditions);
      ApEvent compute_return_deletion_dependences(uint64_t return_index,
                          std::map<Operation*,GenerationID> &dependences);
    public:
      int has_conflicting_regions(MapOp *map, bool &parent_conflict,
                                  bool &inline_conflict);
      int has_conflicting_regions(AttachOp *attach, bool &parent_conflict,
                                  bool &inline_conflict);
      int has_conflicting_internal(const RegionRequirement &req, 
                                   bool &parent_conflict,
                                   bool &inline_conflict);
      void find_conflicting_regions(TaskOp *task,
                                    std::vector<PhysicalRegion> &conflicting);
      void find_conflicting_regions(CopyOp *copy,
                                    std::vector<PhysicalRegion> &conflicting);
      void find_conflicting_regions(AcquireOp *acquire,
                                    std::vector<PhysicalRegion> &conflicting);
      void find_conflicting_regions(ReleaseOp *release,
                                    std::vector<PhysicalRegion> &conflicting);
      void find_conflicting_regions(DependentPartitionOp *partition,
                                    std::vector<PhysicalRegion> &conflicting);
      void find_conflicting_internal(const RegionRequirement &req,
                                    std::vector<PhysicalRegion> &conflicting);
      void find_conflicting_regions(FillOp *fill,
                                    std::vector<PhysicalRegion> &conflicting); 
      void find_conflicting_regions(DiscardOp *fill,
                                    std::vector<PhysicalRegion> &conflicting);
      void register_inline_mapped_region(const PhysicalRegion &region);
      void unregister_inline_mapped_region(const PhysicalRegion &region);
    public:
      void print_children(void);
    public:
      // Interface for task contexts
      virtual ContextID get_logical_tree_context(void) const;
      virtual ContextID get_physical_tree_context(void) const;
      virtual bool is_inner_context(void) const;
      virtual void pack_remote_context(Serializer &rez, 
          AddressSpaceID target, bool replicate = false);
      virtual void compute_task_tree_coordinates(
                            TaskTreeCoordinates &coordinates) const;
      virtual RtEvent compute_equivalence_sets(unsigned req_index,
                      const std::vector<EqSetTracker*> &targets,
                      const std::vector<AddressSpaceID> &target_spaces,
                      AddressSpaceID creation_target_space,
                      IndexSpaceExpression *expr, const FieldMask &mask);
      virtual RtEvent record_output_equivalence_set(EqSetTracker *source,
                      AddressSpaceID source_space, unsigned req_index,
                      EquivalenceSet *set, const FieldMask &mask);
      EqKDTree* find_equivalence_set_kd_tree(unsigned req_index,
          LocalLock *&tree_lock, bool return_null_if_doesnt_exist = false);
      void find_trace_local_sets(unsigned req_index, const FieldMask &mask,
          std::map<EquivalenceSet*,unsigned> &current_sets);
      EqKDTree* find_or_create_output_set_kd_tree(unsigned req_index,
                                                  LocalLock *&tree_lock);
      void finalize_output_eqkd_tree(unsigned req_index);
      // This method must be called while holding the privilege lock
      IndexSpace find_root_index_space(unsigned req_index);
      RtEvent report_equivalence_sets(const CollectiveMapping &target_mapping,
          const std::vector<EqSetTracker*> &targets,
          const AddressSpaceID creation_target_space, const FieldMask &mask,
          std::vector<unsigned> &new_target_references,
          FieldMaskSet<EquivalenceSet> &eq_sets,
          FieldMaskSet<EqKDTree> &new_subscriptions,
          FieldMaskSet<EqKDTree> &to_create,
          std::map<EqKDTree*,Domain> &creation_rects,
          std::map<EquivalenceSet*,LegionMap<Domain,FieldMask> > &creation_srcs,
          size_t expected_responses, std::vector<RtEvent> &ready_events);
      RtEvent report_output_registrations(EqSetTracker *target,
          AddressSpaceID target_space, unsigned references,
          FieldMaskSet<EqKDTree> &new_subscriptions);
      virtual EqKDTree* create_equivalence_set_kd_tree(IndexSpaceNode *node);
    public:
      virtual bool attempt_children_complete(void);
      virtual bool attempt_children_commit(void);
      bool inline_child_task(TaskOp *child);
      virtual void return_resources(ResourceTracker *target, 
                                    uint64_t return_index,
                                    std::set<RtEvent> &preconditions);
      virtual void pack_return_resources(Serializer &rez,uint64_t return_index);
    protected:
      IndexSpace create_index_space_internal(const Domain *bounds,
                                             TypeTag type_tag,
                                             Provenance *provenance);
    public:
      // Find an index space name for a concrete launch domain
      IndexSpace find_index_launch_space(const Domain &domain,
                                         Provenance *provenance);
    public:
      // Interface to operations performed by a context
      virtual IndexSpace create_index_space(const Domain &bounds,
                                            TypeTag type_tag,
                                            Provenance *provenance);
      virtual IndexSpace create_index_space(const Future &future,
                                            TypeTag type_tag,
                                            Provenance *provenance);
      virtual IndexSpace create_index_space(
                           const std::vector<DomainPoint> &points,
                           Provenance *provenance);
      virtual IndexSpace create_index_space(
                           const std::vector<Domain> &rects,
                           Provenance *provenance);
      virtual IndexSpace create_unbound_index_space(TypeTag type_tag,
                                                    Provenance *provenance);
      virtual IndexSpace union_index_spaces(
                           const std::vector<IndexSpace> &spaces,
                           Provenance *provenance);
      virtual IndexSpace intersect_index_spaces(
                           const std::vector<IndexSpace> &spaces,
                           Provenance *provenance);
      virtual IndexSpace subtract_index_spaces(
                           IndexSpace left, IndexSpace right,
                           Provenance *provenance);
      virtual void create_shared_ownership(IndexSpace handle);
      virtual void destroy_index_space(IndexSpace handle, const bool unordered,
                                       const bool recurse,
                                       Provenance *provenance);
      virtual void create_shared_ownership(IndexPartition handle);
      virtual void destroy_index_partition(IndexPartition handle,
                                           const bool unordered,
                                           const bool recurse,
                                           Provenance *provenance);
      virtual IndexPartition create_equal_partition(
                                            IndexSpace parent,
                                            IndexSpace color_space,
                                            size_t granularity,
                                            Color color,
                                            Provenance *provenance);
      virtual IndexPartition create_partition_by_weights(IndexSpace parent,
                                            const FutureMap &weights,
                                            IndexSpace color_space,
                                            size_t granularity, 
                                            Color color,
                                            Provenance *provenance);
      virtual IndexPartition create_partition_by_union(
                                            IndexSpace parent,
                                            IndexPartition handle1,
                                            IndexPartition handle2,
                                            IndexSpace color_space,
                                            PartitionKind kind,
                                            Color color,
                                            Provenance *provenance);
      virtual IndexPartition create_partition_by_intersection(
                                            IndexSpace parent,
                                            IndexPartition handle1,
                                            IndexPartition handle2,
                                            IndexSpace color_space,
                                            PartitionKind kind,
                                            Color color,
                                            Provenance *provenance);
      virtual IndexPartition create_partition_by_intersection(
                                            IndexSpace parent,
                                            IndexPartition partition,
                                            PartitionKind kind,
                                            Color color,
                                            bool dominates,
                                            Provenance *provenance);
      virtual IndexPartition create_partition_by_difference(
                                            IndexSpace parent,
                                            IndexPartition handle1,
                                            IndexPartition handle2,
                                            IndexSpace color_space,
                                            PartitionKind kind,
                                            Color color,
                                            Provenance *provenance);
      virtual Color create_cross_product_partitions(
                                            IndexPartition handle1,
                                            IndexPartition handle2,
                              std::map<IndexSpace,IndexPartition> &handles,
                                            PartitionKind kind,
                                            Color color,
                                            Provenance *provenance);
      virtual void create_association(      LogicalRegion domain,
                                            LogicalRegion domain_parent,
                                            FieldID domain_fid,
                                            IndexSpace range,
                                            MapperID id, MappingTagID tag,
                                            const UntypedBuffer &marg,
                                            Provenance *prov);
      virtual IndexPartition create_restricted_partition(
                                            IndexSpace parent,
                                            IndexSpace color_space,
                                            const void *transform,
                                            size_t transform_size,
                                            const void *extent,
                                            size_t extent_size,
                                            PartitionKind part_kind,
                                            Color color,
                                            Provenance *provenance);
      virtual IndexPartition create_partition_by_domain(
                                            IndexSpace parent,
                                  const std::map<DomainPoint,Domain> &domains,
                                            IndexSpace color_space,
                                            bool perform_intersections,
                                            PartitionKind part_kind,
                                            Color color,
                                            Provenance *provenance);
      virtual IndexPartition create_partition_by_domain(
                                            IndexSpace parent,
                                            const FutureMap &domains,
                                            IndexSpace color_space,
                                            bool perform_intersections,
                                            PartitionKind part_kind,
                                            Color color,
                                            Provenance *provenance,
                                            bool skip_check = false);
      virtual IndexPartition create_partition_by_field(
                                            LogicalRegion handle,
                                            LogicalRegion parent_priv,
                                            FieldID fid,
                                            IndexSpace color_space,
                                            Color color,
                                            MapperID id, MappingTagID tag,
                                            PartitionKind part_kind,
                                            const UntypedBuffer &marg,
                                            Provenance *prov);
      virtual IndexPartition create_partition_by_image(
                                            IndexSpace handle,
                                            LogicalPartition projection,
                                            LogicalRegion parent,
                                            FieldID fid,
                                            IndexSpace color_space,
                                            PartitionKind part_kind,
                                            Color color,
                                            MapperID id, MappingTagID tag,
                                            const UntypedBuffer &marg,
                                            Provenance *prov);
      virtual IndexPartition create_partition_by_image_range(
                                            IndexSpace handle,
                                            LogicalPartition projection,
                                            LogicalRegion parent,
                                            FieldID fid,
                                            IndexSpace color_space,
                                            PartitionKind part_kind,
                                            Color color,
                                            MapperID id, MappingTagID tag,
                                            const UntypedBuffer &marg,
                                            Provenance *prov);
      virtual IndexPartition create_partition_by_preimage(
                                            IndexPartition projection,
                                            LogicalRegion handle,
                                            LogicalRegion parent,
                                            FieldID fid,
                                            IndexSpace color_space,
                                            PartitionKind part_kind,
                                            Color color,
                                            MapperID id, MappingTagID tag,
                                            const UntypedBuffer &marg,
                                            Provenance *prov);
      virtual IndexPartition create_partition_by_preimage_range(
                                            IndexPartition projection,
                                            LogicalRegion handle,
                                            LogicalRegion parent,
                                            FieldID fid,
                                            IndexSpace color_space,
                                            PartitionKind part_kind,
                                            Color color,
                                            MapperID id, MappingTagID tag,
                                            const UntypedBuffer &marg,
                                            Provenance *prov);
      virtual IndexPartition create_pending_partition(
                                            IndexSpace parent,
                                            IndexSpace color_space,
                                            PartitionKind part_kind,
                                            Color color,
                                            Provenance *provenance,
                                            bool trust = false);
      virtual IndexSpace create_index_space_union(
                                            IndexPartition parent,
                                            const void *realm_color,
                                            size_t color_size,
                                            TypeTag type_tag,
                                const std::vector<IndexSpace> &handles,
                                            Provenance *provenance);
      virtual IndexSpace create_index_space_union(
                                            IndexPartition parent,
                                            const void *realm_color,
                                            size_t color_size,
                                            TypeTag type_tag,
                                            IndexPartition handle,
                                            Provenance *provenance);
      virtual IndexSpace create_index_space_intersection(
                                            IndexPartition parent,
                                            const void *realm_color,
                                            size_t color_size,
                                            TypeTag type_tag,
                                const std::vector<IndexSpace> &handles,
                                            Provenance *provenance);
      virtual IndexSpace create_index_space_intersection(
                                            IndexPartition parent,
                                            const void *realm_color,
                                            size_t color_size,
                                            TypeTag type_tag,
                                            IndexPartition handle,
                                            Provenance *provenance);
      virtual IndexSpace create_index_space_difference(
                                            IndexPartition parent,
                                            const void *realm_color,
                                            size_t color_size,
                                            TypeTag type_tag,
                                            IndexSpace initial,
                                const std::vector<IndexSpace> &handles,
                                            Provenance *provenance);
      virtual void verify_partition(IndexPartition pid, PartitionKind kind,
                                    const char *function_name);
      static void handle_partition_verification(const void *args);
      virtual FieldSpace create_field_space(Provenance *provenance);
      virtual FieldSpace create_field_space(const std::vector<size_t> &sizes,
                                        std::vector<FieldID> &resulting_fields,
                                        CustomSerdezID serdez_id,
                                        Provenance *provenance);
      virtual FieldSpace create_field_space(const std::vector<Future> &sizes,
                                        std::vector<FieldID> &resulting_fields,
                                        CustomSerdezID serdez_id,
                                        Provenance *provenance);
      virtual void create_shared_ownership(FieldSpace handle);
      virtual void destroy_field_space(FieldSpace handle,
                                       const bool unordered,
                                       Provenance *provenance);
      virtual FieldID allocate_field(FieldSpace space, size_t field_size,
                                     FieldID fid, bool local,
                                     CustomSerdezID serdez_id,
                                     Provenance *provenance);
      virtual FieldID allocate_field(FieldSpace space, const Future &field_size,
                                     FieldID fid, bool local,
                                     CustomSerdezID serdez_id,
                                     Provenance *provenance);
      virtual void allocate_local_field(
                                     FieldSpace space, size_t field_size,
                                     FieldID fid, CustomSerdezID serdez_id,
                                     std::set<RtEvent> &done_events,
                                     Provenance *provenance);
      virtual void free_field(FieldAllocatorImpl *allocator, FieldSpace space, 
                              FieldID fid, const bool unordered,
                              Provenance *provenance);
      virtual void allocate_fields(FieldSpace space,
                                   const std::vector<size_t> &sizes,
                                   std::vector<FieldID> &resuling_fields,
                                   bool local, CustomSerdezID serdez_id,
                                   Provenance *provenance);
      virtual void allocate_fields(FieldSpace space,
                                   const std::vector<Future> &sizes,
                                   std::vector<FieldID> &resuling_fields,
                                   bool local, CustomSerdezID serdez_id,
                                   Provenance *provenance);
      virtual void allocate_local_fields(FieldSpace space,
                                   const std::vector<size_t> &sizes,
                                   const std::vector<FieldID> &resuling_fields,
                                   CustomSerdezID serdez_id,
                                   std::set<RtEvent> &done_events,
                                   Provenance *provenance);
      virtual void free_fields(FieldAllocatorImpl *allocator, FieldSpace space, 
                               const std::set<FieldID> &to_free,
                               const bool unordered,
                               Provenance *provenance);
      virtual LogicalRegion create_logical_region(
                                            IndexSpace index_space,
                                            FieldSpace field_space,
                                            bool task_local,
                                            Provenance *provenance,
                                            const bool output_region = false);
      virtual void create_shared_ownership(LogicalRegion handle);
      virtual void destroy_logical_region(LogicalRegion handle,
                                          const bool unordered,
                                          Provenance *provenance);
      virtual void reset_equivalence_sets(LogicalRegion parent, 
                                          LogicalRegion region,
                                          const std::set<FieldID> &fields);
      virtual FieldAllocatorImpl* create_field_allocator(FieldSpace handle,
                                                         bool unordered);
      virtual void destroy_field_allocator(FieldSpaceNode *node,
                                           bool from_application = true);
      virtual void get_local_field_set(const FieldSpace handle,
                                       const std::set<unsigned> &indexes,
                                       std::set<FieldID> &to_set) const;
      virtual void get_local_field_set(const FieldSpace handle,
                                       const std::set<unsigned> &indexes,
                                       std::vector<FieldID> &to_set) const;
    public:
      virtual void add_physical_region(const RegionRequirement &req, 
          bool mapped, MapperID mid, MappingTagID tag, ApUserEvent &unmap_event,
          bool virtual_mapped, const InstanceSet &physical_instances);
      virtual Future execute_task(const TaskLauncher &launcher,
                                  std::vector<OutputRequirement> *outputs);
      virtual FutureMap execute_index_space(const IndexTaskLauncher &launcher,
                                       std::vector<OutputRequirement> *outputs);
      virtual Future execute_index_space(const IndexTaskLauncher &launcher,
                                       ReductionOpID redop, bool deterministic,
                                       std::vector<OutputRequirement> *outputs);
      virtual Future reduce_future_map(const FutureMap &future_map,
                                       ReductionOpID redop, bool deterministic,
                                       MapperID map_id, MappingTagID tag,
                                       Provenance *provenance,
                                       Future initial_value);
      virtual FutureMap construct_future_map(IndexSpace domain,
                               const std::map<DomainPoint,UntypedBuffer> &data,
                                             Provenance *provenance,
                                             bool collective = false,
                                             ShardingID sid = 0,
                                             bool implicit = false,
                                             bool internal = false,
                                             bool check_space = true);
      virtual FutureMap construct_future_map(const Domain &domain,
                                const std::map<DomainPoint,UntypedBuffer> &data,
                                             bool collective = false,
                                             ShardingID sid = 0,
                                             bool implicit = false);
      virtual FutureMap construct_future_map(IndexSpace domain,
                                   const std::map<DomainPoint,Future> &futures,
                                             Provenance *provenance,
                                             bool internal = false,
                                             bool collective = false,
                                             ShardingID sid = 0,
                                             bool implicit = false,
                                             bool check_space = true);
      virtual FutureMap construct_future_map(const Domain &domain,
                    const std::map<DomainPoint,Future> &futures,
                                             bool internal = false,
                                             bool collective = false,
                                             ShardingID sid = 0,
                                             bool implicit = false);
      virtual FutureMap transform_future_map(const FutureMap &fm,
                                             IndexSpace new_domain, 
                      TransformFutureMapImpl::PointTransformFnptr fnptr,
                                             Provenance *provenance);
      virtual FutureMap transform_future_map(const FutureMap &fm,
                                             IndexSpace new_domain,
                                             PointTransformFunctor *functor,
                                             bool own_functor,
                                             Provenance *provenance);
      virtual PhysicalRegion map_region(const InlineLauncher &launcher);
      virtual ApEvent remap_region(const PhysicalRegion &region,
                                   Provenance *provenance,
                                   bool internal = false);
      virtual void unmap_region(PhysicalRegion region);
      virtual void unmap_all_regions(bool external);
      virtual void fill_fields(const FillLauncher &launcher);
      virtual void fill_fields(const IndexFillLauncher &launcher);
      virtual void discard_fields(const DiscardLauncher &launcher);
      virtual void issue_copy(const CopyLauncher &launcher);
      virtual void issue_copy(const IndexCopyLauncher &launcher);
      virtual void issue_acquire(const AcquireLauncher &launcher);
      virtual void issue_release(const ReleaseLauncher &launcher);
      virtual PhysicalRegion attach_resource(const AttachLauncher &launcher);
      virtual ExternalResources attach_resources(
                                        const IndexAttachLauncher &launcher);
      virtual RegionTreeNode* compute_index_attach_upper_bound(
                                        const IndexAttachLauncher &launcher,
                                        const std::vector<unsigned> &indexes);
      ProjectionID compute_index_attach_projection(
                                        IndexTreeNode *node, IndexAttachOp *op,
                                        unsigned local_start, size_t local_size,
                                        std::vector<IndexSpace> &spaces,
                                        const bool can_use_identity = false);
      virtual Future detach_resource(PhysicalRegion region, const bool flush,
                                     const bool unordered,
                                     Provenance *provenance = NULL);
      virtual Future detach_resources(ExternalResources resources,
                                      const bool flush, const bool unordered,
                                      Provenance *provenance);
      virtual void progress_unordered_operations(bool end_task = false);
      virtual FutureMap execute_must_epoch(const MustEpochLauncher &launcher);
      virtual Future issue_timing_measurement(const TimingLauncher &launcher);
      virtual Future select_tunable_value(const TunableLauncher &launcher);
      virtual Future issue_mapping_fence(Provenance *provenance);
      virtual Future issue_execution_fence(Provenance *provenance);
      virtual void complete_frame(Provenance *provenance);
      virtual Predicate create_predicate(const Future &f,
                                         Provenance *provenance);
      virtual Predicate predicate_not(const Predicate &p,
                                      Provenance *provenance);
      virtual Predicate create_predicate(const PredicateLauncher &launcher);
      virtual Future get_predicate_future(const Predicate &p,
                                          Provenance *provenance);
      virtual PredicateImpl* create_predicate_impl(Operation *op);
    public:
      // Must be called while holding the dependence lock
      virtual void insert_unordered_ops(AutoLock &d_lock);
      void issue_unordered_operations(AutoLock &d_lock, 
                std::vector<Operation*> &ready_operations);
    public:
      void add_to_prepipeline_queue(Operation *op);
      bool process_prepipeline_stage(void);
    public:
      virtual bool add_to_dependence_queue(Operation *op, 
          const std::vector<StaticDependence> *dependences = NULL,
          bool unordered = false, bool outermost = true);
      virtual FenceOp* initialize_trace_completion(Provenance *prov);
      void process_dependence_stage(void);
      void add_to_post_task_queue(TaskContext *ctx, RtEvent wait_on,
                                  FutureInstance *instance,
                                  FutureFunctor *callback_functor,
                                  bool own_callback_functor,
                                  const void *metadataptr,
                                  size_t metadatasize);
    public:
      template<typename T, typename ARGS, bool HAS_BOUNDS>
      void add_to_queue(QueueEntry<T> entry, LocalLock &lock,
                        std::list<QueueEntry<T> > &queue,
                        CompletionQueue &comp_queue);
      template<typename T>
      T process_queue(LocalLock &lock, RtEvent &next_ready,
                      std::list<QueueEntry<T> > &queue,
                      CompletionQueue &comp_queue,
                      std::vector<T> &to_perform) const;
    public:
      void add_to_ready_queue(Operation *op, RtEvent ready);
      bool process_ready_queue(void);
    public:
      void add_to_task_queue(TaskOp *op, RtEvent ready);
      bool process_enqueue_task_queue(void);
    public:
      void add_to_distribute_task_queue(TaskOp *op, RtEvent ready);
      bool process_distribute_task_queue(void);
    public:
      void add_to_launch_task_queue(TaskOp *op, RtEvent ready);
      bool process_launch_task_queue(void);
    public:
      void add_to_resolution_queue(Operation *op, RtEvent ready);
      bool process_resolution_queue(void);
    public:
      void add_to_trigger_execution_queue(Operation *op, RtEvent ready);
      bool process_trigger_execution_queue(void);
    public:
      void add_to_deferred_execution_queue(Operation *op, RtEvent ready);
      bool process_deferred_execution_queue(void);
    public:
      void add_to_trigger_completion_queue(Operation *op, RtEvent ready);
      bool process_trigger_completion_queue(void);
    public:
      void add_to_deferred_completion_queue(Operation *op, RtEvent ready);
      bool process_deferred_completion_queue(void);
    public:
      void add_to_trigger_commit_queue(Operation *op, RtEvent ready); 
      bool process_trigger_commit_queue(void);
    public:
      void add_to_deferred_commit_queue(Operation *op, RtEvent ready,
                                        bool deactivate);
      bool process_deferred_commit_queue(void);
      bool process_post_end_tasks(void);
    public:
      void register_executing_child(Operation *op);
      void register_child_executed(Operation *op);
      void register_child_complete(Operation *op);
      void register_child_commit(Operation *op); 
      ReorderBufferEntry& find_rob_entry(Operation *op);
      ApEvent register_implicit_dependences(Operation *op, 
                              RtEvent &mappin_fence_event);
    public:
      RtEvent get_current_mapping_fence_event(void);
      ApEvent get_current_execution_fence_event(void);
      // Break this into two pieces since we know that there are some
      // kinds of operations (like deletions) that want to act like 
      // one-sided fences (e.g. waiting on everything before) but not
      // preventing re-ordering for things afterwards
      void perform_fence_analysis(Operation *op, 
          std::set<ApEvent> &preconditions, bool mapping, bool execution);
      void update_current_fence(FenceOp *op,
                                        bool mapping, bool execution);
      void update_current_implicit_creation(Operation *op);
    public:
      virtual void begin_trace(TraceID tid, bool logical_only,
          bool static_trace, const std::set<RegionTreeID> *managed, bool dep,
          Provenance *provenance, bool from_application = true);
      virtual void end_trace(TraceID tid, bool deprecated,
<<<<<<< HEAD
                             Provenance *provenance, bool from_application = true);
      virtual void record_previous_trace(LogicalTrace *trace);
      virtual void invalidate_trace_cache(LogicalTrace *trace,
                                          Operation *invalidator);
=======
                             Provenance *provenance);
>>>>>>> e2fc62b4
      virtual void record_blocking_call(uint64_t future_coordinate);
    public:
      virtual void issue_frame(FrameOp *frame, ApEvent frame_termination);
      virtual void perform_frame_issue(FrameOp *frame, 
                                       ApEvent frame_termination);
      virtual void finish_frame(ApEvent frame_termination);
    public:
      virtual void increment_outstanding(void);
      virtual void decrement_outstanding(void);
      virtual void increment_pending(void);
      virtual void decrement_pending(TaskOp *child);
      virtual void decrement_pending(bool need_deferral);
      virtual void increment_frame(void);
      virtual void decrement_frame(void);
    public:
#ifdef DEBUG_LEGION_COLLECTIVES
      virtual MergeCloseOp* get_merge_close_op(Operation *op,
                                               RegionTreeNode *node);
      virtual RefinementOp* get_refinement_op(Operation *op,
                                               RegionTreeNode *node);
#else
      virtual MergeCloseOp* get_merge_close_op(void);
      virtual RefinementOp* get_refinement_op(void);
#endif
      virtual VirtualCloseOp* get_virtual_close_op(void);
    public:
      virtual void pack_inner_context(Serializer &rez) const;
      static InnerContext* unpack_inner_context(Deserializer &derez,
                                                Runtime *runtime);
    public:
      bool nonexclusive_virtual_mapping(unsigned index);
      virtual InnerContext* find_parent_physical_context(unsigned index);
    public:
      // Override by RemoteTask and TopLevelTask
      virtual InnerContext* find_top_context(InnerContext *previous = NULL);
    public:
      void configure_context(MapperManager *mapper, TaskPriority priority);
      virtual void initialize_region_tree_contexts(
          const std::vector<RegionRequirement> &clone_requirements,
          const LegionVector<VersionInfo> &version_infos,
          const std::vector<ApUserEvent> &unmap_events);
      virtual EquivalenceSet* create_initial_equivalence_set(unsigned idx1,
                                                  const RegionRequirement &req);
      virtual void refine_equivalence_sets(unsigned req_index, 
                                           IndexSpaceNode *node,
                                           const FieldMask &refinement_mask,
                                           std::vector<RtEvent> &applied_events,
                                           bool sharded = false);
      virtual void invalidate_region_tree_contexts(const bool is_top_level_task,
                            std::set<RtEvent> &applied,
                            const ShardMapping *mapping = NULL,
                            ShardID source_shard = 0);
      void invalidate_created_requirement_contexts(const bool is_top_level_task,
                            std::set<RtEvent> &applied,
                            const ShardMapping *mapping, ShardID source_shard);
      virtual void receive_created_region_contexts(
                          const std::vector<RegionNode*> &created_regions,
                          const std::vector<EqKDTree*> &created_trees,
                          std::set<RtEvent> &applied_events,
                          const ShardMapping *mapping, ShardID source_shard);
      void invalidate_region_tree_context(const RegionRequirement &req,
          unsigned req_index, std::set<RtEvent> &applied_events, 
          bool filter_specific_fields);
    public:
      virtual ProjectionSummary* construct_projection_summary(
          Operation *op, unsigned index, const RegionRequirement &req,
          LogicalState *owner, const ProjectionInfo &proj_info);
      virtual bool has_interfering_shards(ProjectionSummary *one,
                                          ProjectionSummary *two);
      virtual bool match_timeouts(std::vector<LogicalUser*> &timeouts,
                                  std::vector<LogicalUser*> &to_delete,
                                  TimeoutMatchExchange *&exchange);
    public:
      void record_fill_view_creation(FillView *view);
      void record_fill_view_creation(DistributedID future_did, FillView *view);
      FillView* find_or_create_fill_view(FillOp *op, 
                             const void *value, size_t value_size);
      FillView* find_or_create_fill_view(FillOp *op,
                             const Future &future, bool &set_value);
      FillView* find_fill_view(const void *value, size_t value_size);
      FillView* find_fill_view(const Future &future);
    public:
      virtual void notify_instance_deletion(PhysicalManager *deleted); 
      virtual void add_subscriber_reference(PhysicalManager *manager) 
        { add_nested_resource_ref(manager->did); }
      virtual bool remove_subscriber_reference(PhysicalManager *manager)
        { return remove_nested_resource_ref(manager->did); }
    public:
      virtual const std::vector<PhysicalRegion>& begin_task(Processor proc);
      virtual void end_task(const void *res, size_t res_size, bool owned,
                      PhysicalInstance inst, FutureFunctor *callback_functor,
                      const Realm::ExternalInstanceResource *resource,
                      void (*freefunc)(const Realm::ExternalInstanceResource&),
                      const void *metadataptr, size_t metadatasize,
                      ApEvent effects);
      virtual void post_end_task(FutureInstance *instance,
                                 void *metadata, size_t metasize,
                                 FutureFunctor *callback_functor,
                                 bool own_callback_functor);
      virtual void handle_mispredication(void);
    public:
      virtual void destroy_lock(Lock l);
      virtual Grant acquire_grant(const std::vector<LockRequest> &requests);
      virtual void release_grant(Grant grant);
    public:
      virtual void destroy_phase_barrier(PhaseBarrier pb);
    public:
      void perform_barrier_dependence_analysis(Operation *op,
            const std::vector<PhaseBarrier> &wait_barriers,
            const std::vector<PhaseBarrier> &arrive_barriers,
            MustEpochOp *must_epoch = NULL);
    protected:
      void analyze_barrier_dependences(Operation *op,
            const std::vector<PhaseBarrier> &barriers,
            MustEpochOp *must_epoch, bool previous_gen);
    public:
      virtual DynamicCollective create_dynamic_collective(
                                                  unsigned arrivals,
                                                  ReductionOpID redop,
                                                  const void *init_value,
                                                  size_t init_size);
      virtual void destroy_dynamic_collective(DynamicCollective dc);
      virtual void arrive_dynamic_collective(DynamicCollective dc,
                        const void *buffer, size_t size, unsigned count);
      virtual void defer_dynamic_collective_arrival(DynamicCollective dc,
                                                    const Future &future,
                                                    unsigned count);
      virtual Future get_dynamic_collective_result(DynamicCollective dc,
                                                   Provenance *provenance);
      virtual DynamicCollective advance_dynamic_collective(
                                                   DynamicCollective dc);
    public:
      virtual TaskPriority get_current_priority(void) const;
      virtual void set_current_priority(TaskPriority priority); 
    public:
      static void handle_compute_equivalence_sets_request(Deserializer &derez,
                                     Runtime *runtime, AddressSpaceID source);
      static void handle_compute_equivalence_sets_response(Deserializer &derez,
                                                           Runtime *runtime);
      static void handle_output_equivalence_set_request(Deserializer &derez,
                                     Runtime *runtime);
      static void handle_output_equivalence_set_response(Deserializer &derez,
                                     Runtime *runtime, AddressSpaceID source);
    public:
      static void handle_prepipeline_stage(const void *args);
      static void handle_dependence_stage(const void *args);
      static void handle_ready_queue(const void *args);
      static void handle_enqueue_task_queue(const void *args);
      static void handle_distribute_task_queue(const void *args);
      static void handle_launch_task_queue(const void *args);
      static void handle_resolution_queue(const void *args);
      static void handle_trigger_execution_queue(const void *args);
      static void handle_deferred_execution_queue(const void *args);
      static void handle_trigger_completion_queue(const void *args);
      static void handle_deferred_completion_queue(const void *args);
      static void handle_trigger_commit_queue(const void *args);
      static void handle_deferred_commit_queue(const void *args);
      static void handle_post_end_task(const void *args);
    public:
      void send_context(AddressSpaceID source);
    public:
      // These three methods guard all access to the creation of views onto
      // physical instances within a parent task context. This is important
      // because we need to guarantee the invariant that for every given 
      // physical instance in a context it has at most one logical view
      // that represents its state in the physical analysis.
      // Be careful here! These methods should be called on a context
      // that is the result of find_parent_physical_context to account
      // for virtual mappings
      void convert_individual_views(const std::vector<PhysicalManager*> &srcs,
                                    std::vector<IndividualView*> &views,
                                    CollectiveMapping *mapping = NULL);
      void convert_individual_views(const InstanceSet &sources,
                                    std::vector<IndividualView*> &views,
                                    CollectiveMapping *mapping = NULL);
      void convert_analysis_views(const InstanceSet &targets,
                       LegionVector<FieldMaskSet<InstanceView> > &target_views);
      IndividualView* create_instance_top_view(PhysicalManager *manager,
                                AddressSpaceID source,
                                CollectiveMapping *mapping = NULL);
      virtual CollectiveResult* find_or_create_collective_view(RegionTreeID tid,
          const std::vector<DistributedID> &instances, RtEvent &ready);
      void notify_collective_deletion(RegionTreeID tid, DistributedID did);
    protected:
      RtEvent dispatch_collective_invalidation(
          const CollectiveResult *collective, const FieldMask &invalid_mask,
          const FieldMaskSet<CollectiveResult> &replacements);
      CollectiveResult* find_or_create_collective_view(RegionTreeID tid,
          const std::vector<DistributedID> &instances);
      RtEvent create_collective_view(DistributedID creator_did,
          DistributedID collective_did, CollectiveMapping *mapping,
          const std::vector<DistributedID> &individual_dids);
      static void release_collective_view(Runtime *runtime, 
          DistributedID context_did, DistributedID collective_did);
    public:
      static void handle_create_collective_view(Deserializer &derez,
                                                Runtime *runtime);
      static void handle_delete_collective_view(Deserializer &derez,
                                                Runtime *runtime);
      static void handle_release_collective_view(Deserializer &derez,
                                                 Runtime *runtime);
    protected:
      void execute_task_launch(TaskOp *task, bool index, 
                               const std::vector<StaticDependence> *dependences,
                               Provenance *provenance, 
                               bool silence_warnings, bool inlining_enabled);
    public:
      static constexpr uint64_t NO_FUTURE_COORDINATE =
        std::numeric_limits<uint64_t>::max();
      uint64_t get_next_future_coordinate(void);
    public:
      void clone_local_fields(
          std::map<FieldSpace,std::vector<LocalFieldInfo> > &child_local) const;
#ifdef DEBUG_LEGION
      // This is a helpful debug method that can be useful when called from
      // a debugger to find the earliest operation that hasn't mapped yet
      // which is especially useful when debugging scheduler hangs
      Operation* get_earliest(void) const;
#endif
#ifdef LEGION_SPY
      void register_implicit_replay_dependence(Operation *op);
#endif
    public:
      const ContextID tree_context;
      const bool full_inner_context;
    protected:
      // This is immutable except for remote contexts which unpack it 
      // after the object has already been created
      bool concurrent_context;
      bool finished_execution;
      bool has_inline_accessor; 
    protected:
      mutable LocalLock                         privilege_lock;
      unsigned                                  next_created_index;
      // Application tasks can manipulate these next two data
      // structure by creating regions and fields, make sure you are
      // holding the operation lock when you are accessing them
      // We use a region requirement with an empty privilege_fields
      // set to indicate regions on which we have privileges for 
      // all fields because this is a created region instead of
      // a created field.
      std::map<unsigned,RegionRequirement>      created_requirements;
      std::map<unsigned,bool>                   returnable_privileges;
      // Number of outstanding deletions using this created requirement
      // The last one to send the count to zero actually gets to delete
      // the requirement and the logical region
      std::map<unsigned,unsigned>               deletion_counts; 
    protected:
      // Equivalence set trees are used for finding the equivalence sets
      // for a given parent region requirement. Note that each of these
      // trees comes with an associated tree lock that guarantees that 
      // invalidation are exclusive with respect to all other kinds of
      // operations that traverse the equivalence set trees
      class EqKDRoot {
      public:
        EqKDRoot(void);
        EqKDRoot(EqKDTree *tree);
        EqKDRoot(const EqKDRoot &rhs) = delete;
        EqKDRoot(EqKDRoot &&rhs);
        ~EqKDRoot(void);
      public:
        EqKDRoot& operator=(const EqKDRoot &rhs) = delete;
        EqKDRoot& operator=(EqKDRoot &&rhs);
      public:
        EqKDTree *tree;
        LocalLock *lock;
      };
      std::map<unsigned,EqKDRoot>                       equivalence_set_trees;
      // Pending computations for equivalence set trees
      std::map<unsigned,RtUserEvent>            pending_equivalence_set_trees;
    protected:
      Mapper::ContextConfigOutput           context_configuration;
      TaskTreeCoordinates                   context_coordinates;
    protected:
      const std::vector<unsigned>           &parent_req_indexes;
      const std::vector<bool>               &virtual_mapped;
      // Keep track of inline mapping regions for this task
      // so we can see when there are conflicts, note that accessing
      // this data structure requires the inline lock because
      // unordered detach operations can touch it without synchronizing
      // with the executing task
      LegionList<PhysicalRegion,TASK_INLINE_REGION_ALLOC> inline_regions;
    protected:
      mutable LocalLock                     child_op_lock;
      // Track whether this task has finished executing
      uint64_t total_children_count; // total number of sub-operations
      uint64_t next_future_coordinate; 
      uint64_t total_tunable_count;
      uint32_t executing_children_count;
      uint32_t executed_children_count;
      std::deque<ReorderBufferEntry> reorder_buffer;
      // For tracking any operations that come from outside the
      // task like a garbage collector that need to be inserted
      // into the stream of operations from the task
      std::vector<Operation*> unordered_ops;
#ifdef LEGION_SPY
      // Some help for Legion Spy for validating fences
      std::deque<UniqueID> ops_since_last_fence;
      std::set<ApEvent> previous_completion_events;
      // And for verifying the cummulativity property of task
      // (e.g. that they are not complete until all their children are)
      std::vector<ApEvent> cummulative_child_completion_events;
#endif
    protected: // Queues for fusing together small meta-tasks
      mutable LocalLock                               prepipeline_lock;
      std::deque<std::pair<Operation*,GenerationID> > prepipeline_queue;
      unsigned                                  outstanding_prepipeline_tasks;
    protected:
      mutable LocalLock                               dependence_lock;
      std::deque<Operation*>                          dependence_queue;
      RtEvent                                         dependence_precondition;
    protected: 
      mutable LocalLock                               ready_lock;
      std::list<QueueEntry<Operation*> >              ready_queue;
      CompletionQueue                                 ready_comp_queue;
    protected:
      mutable LocalLock                               enqueue_task_lock;
      std::list<QueueEntry<TaskOp*> >                 enqueue_task_queue;
      CompletionQueue                                 enqueue_task_comp_queue;
    protected:
      mutable LocalLock                               distribute_task_lock;
      std::list<QueueEntry<TaskOp*> >                 distribute_task_queue;
      CompletionQueue                                distribute_task_comp_queue;
    protected:
      mutable LocalLock                               launch_task_lock;
      std::list<QueueEntry<TaskOp*> >                 launch_task_queue;
      CompletionQueue                                 launch_task_comp_queue;
    protected:
      mutable LocalLock                               resolution_lock;
      std::list<QueueEntry<Operation*> >              resolution_queue;
      CompletionQueue                                 resolution_comp_queue;
    protected:
      mutable LocalLock                               trigger_execution_lock;
      std::list<QueueEntry<Operation*> >              trigger_execution_queue;
      CompletionQueue                             trigger_execution_comp_queue;
    protected:
      mutable LocalLock                               deferred_execution_lock;
      std::list<QueueEntry<Operation*> >              deferred_execution_queue;
      CompletionQueue                             deferred_execution_comp_queue;
    protected:
      mutable LocalLock                               trigger_completion_lock;
      std::list<QueueEntry<Operation*> >              trigger_completion_queue;
      CompletionQueue                             trigger_completion_comp_queue;
    protected:
      mutable LocalLock                               deferred_completion_lock;
      std::list<QueueEntry<Operation*> >              deferred_completion_queue;
      CompletionQueue                            deferred_completion_comp_queue;
    protected:
      mutable LocalLock                               trigger_commit_lock;
      std::list<QueueEntry<Operation*> >              trigger_commit_queue;
      CompletionQueue                                 trigger_commit_comp_queue;
    protected:
      mutable LocalLock                               deferred_commit_lock;
      std::list<QueueEntry<std::pair<Operation*,bool> > > deferred_commit_queue;
      CompletionQueue                                deferred_commit_comp_queue;
    protected:
      mutable LocalLock                               post_task_lock;
      std::list<PostTaskArgs>                         post_task_queue;
      CompletionQueue                                 post_task_comp_queue;
    protected:
      // Traces for this task's execution
      LegionMap<TraceID,LogicalTrace*,TASK_TRACES_ALLOC> traces;
      LogicalTrace *current_trace;
      LogicalTrace *previous_trace;
      uint64_t current_trace_future_coordinate;
      // ID is either 0 for not replaying, 1 for replaying not idempotent, 
      // 2 for replaying idempotent or the event id for signaling that 
      // the status isn't ready 
      std::atomic<realm_id_t> physical_trace_replay_status;
      RtUserEvent window_wait;
      std::deque<ApEvent> frame_events;
    protected:
      // Number of sub-tasks ready to map
      unsigned outstanding_subtasks;
      // Number of mapped sub-tasks that are yet to run
      unsigned pending_subtasks;
      // Number of pending_frames
      unsigned pending_frames;
      // Track whether this context is current active for scheduling
      // indicating that it is no longer far enough ahead
      bool currently_active_context;
    protected:
#ifdef LEGION_SPY
      UniqueID current_fence_uid;
      GenerationID current_mapping_fence_gen;
#endif
      uint64_t current_mapping_fence_index;
      RtEvent current_mapping_fence_event;
      ApEvent current_execution_fence_event;
      uint64_t current_execution_fence_index;
      // We currently do not track dependences for dependent partitioning
      // operations on index partitions and their subspaces directly, so 
      // we instead use this to ensure mapping dependence ordering with 
      // any operations which might need downstream information about 
      // partitions or subspaces. Note that this means that all dependent
      // partitioning operations are guaranteed to map in order currently
      // We've now extended this to include creation operations and pending
      // partition operations as well for similar reasons, so now this 
      // is a general operation class
      Operation *last_implicit_creation;
      GenerationID last_implicit_creation_gen;
    protected:
      // For managing changing task priorities
      ApEvent realm_done_event;
      TaskPriority current_priority;
    protected: // Instance top view data structures
      mutable LocalLock                          instance_view_lock;
      std::map<PhysicalManager*,IndividualView*> instance_top_views;
      std::map<PhysicalManager*,RtUserEvent>     pending_top_views;
    protected:
      // Field allocation data
      std::map<FieldSpace,FieldAllocatorImpl*> field_allocators;
    protected:
      // Our cached set of index spaces for immediate domains
      std::map<Domain,IndexSpace> index_launch_spaces;
    protected:
      // Dependence tracking information for phase barriers
      mutable LocalLock                                   phase_barrier_lock;
      struct BarrierContribution {
      public:
        BarrierContribution(void) : op(NULL), gen(0), uid(0), muid(0) { }
        BarrierContribution(Operation *o, GenerationID g, 
                            UniqueID u, UniqueID m, size_t bg)
          : op(o), gen(g), uid(u), muid(m), bargen(bg) { }
      public:
        Operation *op;
        GenerationID gen;
        UniqueID uid;
        UniqueID muid; // must epoch uid
        size_t bargen; // the barrier generation
      };
      std::map<size_t,std::list<BarrierContribution> > barrier_contributions;
    protected:
      // Track information for locally allocated fields
      mutable LocalLock                                 local_field_lock;
      std::map<FieldSpace,std::vector<LocalFieldInfo> > local_field_infos;
    protected:
      // Cache for fill views
      mutable LocalLock     fill_view_lock;            
      std::list<FillView*>  value_fill_view_cache;
      std::list<std::pair<FillView*,DistributedID> > future_fill_view_cache;
      static const size_t MAX_FILL_VIEW_CACHE_SIZE = 64;
    protected:
      // This data structure should only be accessed during the logical
      // analysis stage of the pipeline and therefore no lock is needed
      std::map<IndexTreeNode*,
        std::vector<AttachProjectionFunctor*> > attach_functions;
    protected:
      // Resources that can build up over a task's lifetime
      LegionDeque<Reservation,TASK_RESERVATION_ALLOC> context_locks;
      LegionDeque<ApBarrier,TASK_BARRIER_ALLOC> context_barriers;
    protected:
      // Collective instance rendezvous data structures
      mutable LocalLock                                 collective_lock;
      // Only valid on the onwer context node
      std::map<RegionTreeID,
               std::vector<CollectiveResult*> >         collective_results;
    protected:
      // The InnerContext and ReplicateContext will handle the execution
      // and synchronization of asynchronous trace identification meta
      // tasks, either on a single shard, or multiple shards.

      // initialize_async_trace_analysis initializes any state needed
      // for this context to handle asynchronous trace analysis.
      void initialize_async_trace_analysis(size_t max_in_flight);
      // enqueue_trace_analysis_meta_task enqueues an
      // AutoTraceProcessRepeats meta task at the given logical
      // operation counter. It can optionally immediately wait on
      // the job to complete. It is up to the caller to make sure
      // that at most max_in_flight jobs are currently executing.
      RtEvent enqueue_trace_analysis_meta_task(
        const AutoTraceProcessRepeatsArgs& args,
        size_t opidx,
        bool wait,
        RtEvent precondition = RtEvent::NO_RT_EVENT
      );
      // poll_pending_trace_analysis_tasks returns the finish event
      // of a meta task if one has completed, or NO_RT_EVENT if no
      // tasks have completed yet. If must_pop is true, then it will
      // always return a valid finish event, but requires that the
      // caller has done the necessary synchronization.
      RtEvent poll_pending_trace_analysis_tasks(size_t opidx, bool must_pop);
    private:
      // The InnerContext just maintains a completion queue for pending tasks.
      CompletionQueue trace_analysis_comp_queue;
    };

    /**
     * \class TopLevelContext
     * This is the top-level task context that
     * exists at the root of a task tree. In
     * general there will only be one of these
     * per application unless mappers decide to
     * create their own tasks for performing
     * computation.
     */
    class TopLevelContext : public InnerContext {
    public:
      TopLevelContext(Runtime *runtime, Processor executing,
          coord_t normal_id, coord_t implicit_id,
          DistributedID id = 0, CollectiveMapping *mapping = NULL);
      TopLevelContext(const TopLevelContext &rhs) = delete;
      virtual ~TopLevelContext(void);
    public:
      TopLevelContext& operator=(const TopLevelContext &rhs) = delete;
    public:
      virtual void pack_remote_context(Serializer &rez, 
          AddressSpaceID target, bool replicate = false);
      virtual InnerContext* find_parent_context(void);
      virtual UniqueID get_unique_id(void) const { return root_uid; }
    public:
      virtual InnerContext* find_outermost_local_context(
                          InnerContext *previous = NULL);
      virtual InnerContext* find_top_context(InnerContext *previous = NULL);
    public:
      virtual void receive_created_region_contexts(
                          const std::vector<RegionNode*> &created_regions,
                          const std::vector<EqKDTree*> &created_trees,
                          std::set<RtEvent> &applied_events,
                          const ShardMapping *mapping, ShardID source_shard);
      virtual RtEvent compute_equivalence_sets(unsigned req_index,
                      const std::vector<EqSetTracker*> &targets,
                      const std::vector<AddressSpaceID> &target_spaces,
                      AddressSpaceID creation_target_space,
                      IndexSpaceExpression *expr, const FieldMask &mask);
      virtual RtEvent record_output_equivalence_set(EqSetTracker *source,
                      AddressSpaceID source_space, unsigned req_index,
                      EquivalenceSet *set, const FieldMask &mask);
    public:
      const UniqueID root_uid;
    protected:
      std::vector<RegionRequirement>       dummy_requirements;
      std::vector<OutputRequirement>       dummy_output_requirements;
      std::vector<unsigned>                dummy_indexes;
      std::vector<bool>                    dummy_mapped;
    };

    /**
     * \class ReplicateContext
     * A replicate context is a special kind of inner context for
     * executing control-replicated tasks.
     */
    class ReplicateContext : public InnerContext {
    public: 
      struct ISBroadcast {
      public:
        ISBroadcast(void) : expr_id(0), did(0), double_buffer(false) { }
        ISBroadcast(IndexSpaceID i, IndexTreeID t, IndexSpaceExprID e, 
                    DistributedID d, bool db)
          : space_id(i), tid(t), expr_id(e), did(d), double_buffer(db) { }
      public:
        IndexSpaceID space_id;
        IndexTreeID tid;
        IndexSpaceExprID expr_id;
        DistributedID did;
        bool double_buffer;
      };
      struct IPBroadcast {
      public:
        IPBroadcast(void) : did(0), double_buffer(false) { }
        IPBroadcast(IndexPartitionID p, DistributedID d, bool db) 
          : pid(p), did(d), double_buffer(db) { }
      public:
        IndexPartitionID pid;
        DistributedID did;
        bool double_buffer;
      };
      struct FSBroadcast { 
      public:
        FSBroadcast(void) : did(0), double_buffer(false) { }
        FSBroadcast(FieldSpaceID i, DistributedID d, bool db) 
          : space_id(i), did(d), double_buffer(db) { }
      public:
        FieldSpaceID space_id;
        DistributedID did;
        bool double_buffer;
      };
      struct FIDBroadcast {
      public:
        FIDBroadcast(void) : field_id(0), double_buffer(false) { }
        FIDBroadcast(FieldID fid, bool db)
          : field_id(fid), double_buffer(db) { }
      public:
        FieldID field_id;
        bool double_buffer;
      };
      struct LRBroadcast {
      public:
        LRBroadcast(void) : tid(0), double_buffer(false) { }
        LRBroadcast(RegionTreeID t, DistributedID d, bool db) :
          tid(t), did(d), double_buffer(db) { }
      public:
        RegionTreeID tid;
        DistributedID did;
        bool double_buffer;
      };
      struct DIDBroadcast {
        DIDBroadcast(void) : did(0), double_buffer(false) { }
        DIDBroadcast(DistributedID d, bool db) : did(d), double_buffer(db) { }
      public:
        DistributedID did;
        bool double_buffer;
      };
      struct IntraSpaceDeps {
      public:
        std::map<ShardID,RtEvent> ready_deps;
        std::map<ShardID,RtUserEvent> pending_deps;
      };
    public:
      template<typename T, bool LOGICAL, bool SINGLE=false>
      class ReplBarrier {
      public:
        ReplBarrier(void) : owner(false) { }
        ReplBarrier(const ReplBarrier &rhs) = delete;
        ReplBarrier(ReplBarrier &&rhs)
          : barrier(rhs.barrier), owner(rhs.owner) { rhs.owner = false; }
        ~ReplBarrier(void) 
          { if (owner && barrier.exists()) barrier.destroy_barrier(); }
      public:
        ReplBarrier& operator=(const ReplBarrier &rhs) = delete;
        inline ReplBarrier& operator=(ReplBarrier &&rhs)
          {
            if (owner && barrier.exists()) barrier.destroy_barrier();
            barrier = rhs.barrier;
            owner = rhs.owner;
            rhs.owner = false;
            return *this;
          }
      public:
#ifdef DEBUG_LEGION_COLLECTIVES
        inline T next(ReplicateContext *ctx, ReductionOpID redop = 0,
            const void *init_value = NULL, size_t init_size = 0)
#else
        inline T next(ReplicateContext *ctx)
#endif
        {
          if (!barrier.exists())
          {
            if (LOGICAL)
              owner = ctx->create_new_logical_barrier(barrier,
#ifdef DEBUG_LEGION_COLLECTIVES
                  redop, init_value, init_size,
#endif
                  SINGLE ? 1 : ctx->total_shards);
            else
              owner = ctx->create_new_replicate_barrier(barrier,
#ifdef DEBUG_LEGION_COLLECTIVES
                  redop, init_value, init_size,
#endif
                  SINGLE ? 1 : ctx->total_shards);
          }
          const T result = barrier;
          Runtime::advance_barrier(barrier);
          return result;
        }
      private:
        T barrier;
        bool owner;
      };
    public:
      enum ReplicateAPICall {
        REPLICATE_PERFORM_REGISTRATION_CALLBACK,
        REPLICATE_CONSENSUS_MATCH,
        REPLICATE_REGISTER_TASK_VARIANT,
        REPLICATE_GENERATE_DYNAMIC_TRACE_ID,
        REPLICATE_GENERATE_DYNAMIC_MAPPER_ID,
        REPLICATE_GENERATE_DYNAMIC_PROJECTION_ID,
        REPLICATE_GENERATE_DYNAMIC_SHARDING_ID,
        REPLICATE_GENERATE_DYNAMIC_TASK_ID,
        REPLICATE_GENERATE_DYNAMIC_REDUCTION_ID,
        REPLICATE_GENERATE_DYNAMIC_SERDEZ_ID,
        REPLICATE_CREATE_INDEX_SPACE,
        REPLICATE_CREATE_UNBOUND_INDEX_SPACE,
        REPLICATE_UNION_INDEX_SPACES,
        REPLICATE_INTERSECT_INDEX_SPACES,
        REPLICATE_SUBTRACT_INDEX_SPACES,
        REPLICATE_CREATE_SHARED_OWNERSHIP,
        REPLICATE_DESTROY_INDEX_SPACE,
        REPLICATE_DESTROY_INDEX_PARTITION,
        REPLICATE_CREATE_EQUAL_PARTITION,
        REPLICATE_CREATE_PARTITION_BY_WEIGHTS,
        REPLICATE_CREATE_PARTITION_BY_UNION,
        REPLICATE_CREATE_PARTITION_BY_INTERSECTION,
        REPLICATE_CREATE_PARTITION_BY_DIFFERENCE,
        REPLICATE_CREATE_CROSS_PRODUCT_PARTITIONS,
        REPLICATE_CREATE_ASSOCIATION,
        REPLICATE_CREATE_RESTRICTED_PARTITION,
        REPLICATE_CREATE_PARTITION_BY_DOMAIN,
        REPLICATE_CREATE_PARTITION_BY_FIELD,
        REPLICATE_CREATE_PARTITION_BY_IMAGE,
        REPLICATE_CREATE_PARTITION_BY_IMAGE_RANGE,
        REPLICATE_CREATE_PARTITION_BY_PREIMAGE,
        REPLICATE_CREATE_PARTITION_BY_PREIMAGE_RANGE,
        REPLICATE_CREATE_PENDING_PARTITION,
        REPLICATE_CREATE_INDEX_SPACE_UNION,
        REPLICATE_CREATE_INDEX_SPACE_INTERSECTION,
        REPLICATE_CREATE_INDEX_SPACE_DIFFERENCE,
        REPLICATE_CREATE_FIELD_SPACE,
        REPLICATE_DESTROY_FIELD_SPACE,
        REPLICATE_ALLOCATE_FIELD,
        REPLICATE_FREE_FIELD,
        REPLICATE_ALLOCATE_FIELDS,
        REPLICATE_FREE_FIELDS,
        REPLICATE_CREATE_LOGICAL_REGION,
        REPLICATE_DESTROY_LOGICAL_REGION,
        REPLICATE_RESET_EQUIVALENCE_SETS,
        REPLICATE_CREATE_FIELD_ALLOCATOR,
        REPLICATE_EXECUTE_TASK,
        REPLICATE_EXECUTE_INDEX_SPACE,
        REPLICATE_REDUCE_FUTURE_MAP,
        REPLICATE_CONSTRUCT_FUTURE_MAP,
        REPLICATE_FUTURE_MAP_GET_ALL_FUTURES,
        REPLICATE_FUTURE_MAP_WAIT_ALL_FUTURES,
        REPLICATE_MAP_REGION,
        REPLICATE_REMAP_REGION,
        REPLICATE_FILL_FIELDS,
        REPLICATE_DISCARD_FIELDS,
        REPLICATE_ISSUE_COPY,
        REPLICATE_ATTACH_RESOURCE,
        REPLICATE_DETACH_RESOURCE,
        REPLICATE_INDEX_ATTACH_RESOURCE,
        REPLICATE_INDEX_DETACH_RESOURCE,
        REPLICATE_ACQUIRE,
        REPLICATE_RELEASE,
        REPLICATE_MUST_EPOCH,
        REPLICATE_TIMING_MEASUREMENT,
        REPLICATE_TUNABLE_SELECTION,
        REPLICATE_MAPPING_FENCE,
        REPLICATE_EXECUTION_FENCE,
        REPLICATE_BEGIN_TRACE,
        REPLICATE_END_TRACE,
        REPLICATE_CREATE_PHASE_BARRIER,
        REPLICATE_DESTROY_PHASE_BARRIER,
        REPLICATE_ADVANCE_PHASE_BARRIER,
        REPLICATE_ADVANCE_DYNAMIC_COLLECTIVE,
        REPLICATE_END_TASK,
        REPLICATE_FUTURE_FROM_VALUE,
        REPLICATE_ATTACH_TASK_INFO,
        REPLICATE_ATTACH_INDEX_SPACE_INFO,
        REPLICATE_ATTACH_INDEX_PARTITION_INFO,
        REPLICATE_ATTACH_FIELD_SPACE_INFO,
        REPLICATE_ATTACH_FIELD_INFO,
        REPLICATE_ATTACH_LOGICAL_REGION_INFO,
        REPLICATE_ATTACH_LOGICAL_PARTITION_INFO,
      };
    public:
      class AttachDetachShardingFunctor : public ShardingFunctor {
      public:
        AttachDetachShardingFunctor(void) { }
        virtual ~AttachDetachShardingFunctor(void) { }
      public:
        virtual ShardID shard(const DomainPoint &point,
                              const Domain &full_space,
                              const size_t total_shards);
      };
      /**
       * \class UniversalShardingFunctor
       * This is a special sharding functor only used during the logical 
       * analysis and has no bearing on the actual computed sharding. For
       * some operations we need to have a way to say that an individual
       * operation will be analyzed collectively on all the shards. This
       * sharding function accomplishes this by mapping all the points to
       * the non-shard UINT_MAX which will be non-interfering with 
       * This maps all the points to the non-shard UINT_MAX which means that
       * it will interfere with any normally mapped projections but not with
       * any other projections which will be analyzed on all the nodes.
       */
      class UniversalShardingFunctor : public ShardingFunctor {
      public:
        UniversalShardingFunctor(void) { }
        virtual ~UniversalShardingFunctor(void) { }
      public:
        virtual ShardID shard(const DomainPoint &point,
                              const Domain &full_space,
                              const size_t total_shards) { return UINT_MAX; }
      };
    public:
      class HashVerifier : protected Murmur3Hasher {
      public:
        HashVerifier(ReplicateContext *ctx, bool p,
                     bool every_call, Provenance *prov = NULL)
          : Murmur3Hasher(), context(ctx), provenance(prov), precise(p),
            verify_every_call(every_call) { }
        HashVerifier(const HashVerifier &rhs) = delete;
        HashVerifier& operator=(const HashVerifier &rhs) = delete;
      public:
        template<typename T>
        inline void hash(const T &value, const char *description)
        {
          if (precise)
            Murmur3Hasher::hash<T,true>(value);
          else
            Murmur3Hasher::hash<T,false>(value);
          if (verify_every_call)
            verify(description, true/*verify every call*/);
        }
        inline void hash(const void *value, size_t size,const char *description)
        {
          Murmur3Hasher::hash(value, size);
          if (verify_every_call)
            verify(description, true/*verify every call*/);
        }
        inline bool verify(const char *description, bool every_call = false)
        {
          uint64_t hash[2];
          finalize(hash);
          return context->verify_hash(hash, description, provenance, every_call);
        }
      public:
        ReplicateContext *const context;
        Provenance *const provenance;
        const bool precise;
        const bool verify_every_call;
      };
    public:
      ReplicateContext(Runtime *runtime, ShardTask *owner,int d,bool full_inner,
                       const std::vector<RegionRequirement> &reqs,
                       const std::vector<OutputRequirement> &output_reqs,
                       const std::vector<unsigned> &parent_indexes,
                       const std::vector<bool> &virt_mapped,
                       ApEvent execution_fence_event,
                       ShardManager *manager, bool inline_task, 
                       bool implicit_task = false, bool concurrent = false);
      ReplicateContext(const ReplicateContext &rhs) = delete;
      virtual ~ReplicateContext(void);
    public:
      ReplicateContext& operator=(const ReplicateContext &rhs) = delete;
    public:
      inline int get_shard_collective_radix(void) const
        { return shard_collective_radix; }
      inline int get_shard_collective_log_radix(void) const
        { return shard_collective_log_radix; }
      inline int get_shard_collective_stages(void) const
        { return shard_collective_stages; }
      inline int get_shard_collective_participating_shards(void) const
        { return shard_collective_participating_shards; }
      inline int get_shard_collective_last_radix(void) const
        { return shard_collective_last_radix; } 
      virtual ShardID get_shard_id(void) const { return owner_shard->shard_id; }
      virtual DistributedID get_replication_id(void) const;
      virtual size_t get_total_shards(void) const { return total_shards; }
      virtual ContextID get_physical_tree_context(void) const;
    public: // Privilege tracker methods
      virtual void receive_resources(uint64_t return_index,
              std::map<LogicalRegion,unsigned> &created_regions,
              std::vector<DeletedRegion> &deleted_regions,
              std::set<std::pair<FieldSpace,FieldID> > &created_fields,
              std::vector<DeletedField> &deleted_fields,
              std::map<FieldSpace,unsigned> &created_field_spaces,
              std::map<FieldSpace,std::set<LogicalRegion> > &latent_spaces,
              std::vector<DeletedFieldSpace> &deleted_field_spaces,
              std::map<IndexSpace,unsigned> &created_index_spaces,
              std::vector<DeletedIndexSpace> &deleted_index_spaces,
              std::map<IndexPartition,unsigned> &created_partitions,
              std::vector<DeletedPartition> &deleted_partitions,
              std::set<RtEvent> &preconditions);
    public: // HashVerifier method
      bool verify_hash(const uint64_t hash[2],
          const char *description, Provenance *provenance, bool every);
    protected:
      void receive_replicate_resources(uint64_t return_index,
              std::map<LogicalRegion,unsigned> &created_regions,
              std::vector<DeletedRegion> &deleted_regions,
              std::set<std::pair<FieldSpace,FieldID> > &created_fields,
              std::vector<DeletedField> &deleted_fields,
              std::map<FieldSpace,unsigned> &created_field_spaces,
              std::map<FieldSpace,std::set<LogicalRegion> > &latent_spaces,
              std::vector<DeletedFieldSpace> &deleted_field_spaces,
              std::map<IndexSpace,unsigned> &created_index_spaces,
              std::vector<DeletedIndexSpace> &deleted_index_spaces,
              std::map<IndexPartition,unsigned> &created_partitions,
              std::vector<DeletedPartition> &deleted_partitions,
              std::set<RtEvent> &preconditions, RtBarrier &ready_barrier, 
              RtBarrier &mapped_barrier, RtBarrier &execution_barrier);
      void register_region_deletions(ApEvent precondition,
                     const std::map<Operation*,GenerationID> &dependences,
                     std::vector<DeletedRegion> &regions,
                     std::set<RtEvent> &preconditions, RtBarrier &ready_barrier,
                     RtBarrier &mapped_barrier, RtBarrier &execution_barrier);
      void register_field_deletions(ApEvent precondition,
            const std::map<Operation*,GenerationID> &dependences,
            std::vector<DeletedField> &fields,
            std::set<RtEvent> &preconditions, RtBarrier &ready_barrier,
            RtBarrier &mapped_barrier, RtBarrier &execution_barrier);
      void register_field_space_deletions(ApEvent precondition,
                    const std::map<Operation*,GenerationID> &dependences,
                    std::vector<DeletedFieldSpace> &spaces,
                    std::set<RtEvent> &preconditions, RtBarrier &ready_barrier,
                    RtBarrier &mapped_barrier, RtBarrier &execution_barrier);
      void register_index_space_deletions(ApEvent precondition,
                    const std::map<Operation*,GenerationID> &dependences,
                    std::vector<DeletedIndexSpace> &spaces,
                    std::set<RtEvent> &preconditions, RtBarrier &ready_barrier,
                    RtBarrier &mapped_barrier, RtBarrier &execution_barrier);
      void register_index_partition_deletions(ApEvent precondition,
                    const std::map<Operation*,GenerationID> &dependences,
                    std::vector<DeletedPartition> &parts,
                    std::set<RtEvent> &preconditions, RtBarrier &ready_barrier,
                    RtBarrier &mapped_barrier, RtBarrier &execution_barrier);
    public:
      void perform_replicated_region_deletions(
                     std::vector<LogicalRegion> &regions,
                     std::set<RtEvent> &preconditions);
      void perform_replicated_field_deletions(
            std::vector<std::pair<FieldSpace,FieldID> > &fields,
            std::set<RtEvent> &preconditions);
      void perform_replicated_field_space_deletions(
                          std::vector<FieldSpace> &spaces,
                          std::set<RtEvent> &preconditions);
      void perform_replicated_index_space_deletions(
                          std::vector<IndexSpace> &spaces,
                          std::set<RtEvent> &preconditions);
      void perform_replicated_index_partition_deletions(
                          std::vector<IndexPartition> &parts,
                          std::set<RtEvent> &preconditions);
    public:
#ifdef LEGION_USE_LIBDL
      virtual void perform_global_registration_callbacks(
                     Realm::DSOReferenceImplementation *dso, const void *buffer,
                     size_t buffer_size, bool withargs, size_t dedup_tag,
                     RtEvent local_done, RtEvent global_done, 
                     std::set<RtEvent> &preconditions);
#endif
      virtual void print_once(FILE *f, const char *message) const;
      virtual void log_once(Realm::LoggerMessage &message) const;
      virtual Future from_value(const void *value, size_t value_size,
          bool owned, Provenance *provenance, bool shard_local);
      virtual Future from_value(const void *buffer, size_t size, bool owned,
          const Realm::ExternalInstanceResource &resource,
          void (*freefunc)(const Realm::ExternalInstanceResource&),
          Provenance *provenance, bool shard_local);
      virtual Future consensus_match(const void *input, void *output,
          size_t num_elements, size_t element_size, Provenance *provenance); 
    public:
      virtual VariantID register_variant(const TaskVariantRegistrar &registrar,
                          const void *user_data, size_t user_data_size,
                          const CodeDescriptor &desc, size_t ret_size,
                          bool has_ret_size, VariantID vid, bool check_task_id);
      virtual VariantImpl* select_inline_variant(TaskOp *child,
                const std::vector<PhysicalRegion> &parent_regions,
                std::deque<InstanceSet> &physical_instances);
      virtual TraceID generate_dynamic_trace_id(void);
      virtual MapperID generate_dynamic_mapper_id(void);
      virtual ProjectionID generate_dynamic_projection_id(void);
      virtual ShardingID generate_dynamic_sharding_id(void);
      virtual TaskID generate_dynamic_task_id(void);
      virtual ReductionOpID generate_dynamic_reduction_id(void);
      virtual CustomSerdezID generate_dynamic_serdez_id(void);
      virtual bool perform_semantic_attach(const char *func, unsigned kind,
          const void *arg, size_t arglen, SemanticTag tag, const void *buffer,
          size_t size, bool is_mutable, bool &global, 
          const void *arg2 = NULL, size_t arg2len = 0);
      virtual void post_semantic_attach(void);
    public:
      virtual EquivalenceSet* create_initial_equivalence_set(unsigned idx1,
                                                  const RegionRequirement &req);
      virtual void refine_equivalence_sets(unsigned req_index,
                                           IndexSpaceNode *node,
                                           const FieldMask &refinement_mask,
                                           std::vector<RtEvent> &applied_events,
                                           bool sharded = false);
      virtual void receive_created_region_contexts(
                          const std::vector<RegionNode*> &created_regions,
                          const std::vector<EqKDTree*> &created_trees,
                          std::set<RtEvent> &applied_events,
                          const ShardMapping *mapping, ShardID source_shard);
      bool compute_shard_to_shard_mapping(const ShardMapping &src_mapping,
                std::multimap<ShardID,ShardID> &src_to_dst_mapping) const;
      void handle_created_region_contexts(Deserializer &derez,
                                          std::set<RtEvent> &applied_events);
    public: 
      // Interface to operations performed by a context
      virtual IndexSpace create_index_space(const Domain &domain, 
                                            TypeTag type_tag,
                                            Provenance *provenance);
      virtual IndexSpace create_index_space(const Future &future, 
                                            TypeTag type_tag,
                                            Provenance *provenance);
      virtual IndexSpace create_index_space(
                           const std::vector<DomainPoint> &points,
                           Provenance *provenance);
      virtual IndexSpace create_index_space(
                           const std::vector<Domain> &rects,
                           Provenance *provenance);
      virtual IndexSpace create_unbound_index_space(TypeTag type_tag,
                                                    Provenance *provenance);
    protected:
      IndexSpace create_index_space_replicated(const Domain *bounds,
                                               TypeTag type_tag,
                                               Provenance *provenance);
    public:
      virtual IndexSpace union_index_spaces(
                           const std::vector<IndexSpace> &spaces,
                           Provenance *provenance);
      virtual IndexSpace intersect_index_spaces(
                           const std::vector<IndexSpace> &spaces,
                           Provenance *provenance);
      virtual IndexSpace subtract_index_spaces(
                           IndexSpace left, IndexSpace right,
                           Provenance *provenance);
      virtual void create_shared_ownership(IndexSpace handle);
      virtual void destroy_index_space(IndexSpace handle, 
                                       const bool unordered,
                                       const bool recurse,
                                       Provenance *provenance);
      virtual void create_shared_ownership(IndexPartition handle);
      virtual void destroy_index_partition(IndexPartition handle, 
                                           const bool unordered,
                                           const bool recurse,
                                           Provenance *provenance);
      virtual IndexPartition create_equal_partition(
                                            IndexSpace parent,
                                            IndexSpace color_space,
                                            size_t granularity,
                                            Color color,
                                            Provenance *provenance);
      virtual IndexPartition create_partition_by_weights(IndexSpace parent,
                                            const FutureMap &weights,
                                            IndexSpace color_space,
                                            size_t granularity, 
                                            Color color,
                                            Provenance *provenance);
      virtual IndexPartition create_partition_by_union(
                                            IndexSpace parent,
                                            IndexPartition handle1,
                                            IndexPartition handle2,
                                            IndexSpace color_space,
                                            PartitionKind kind,
                                            Color color,
                                            Provenance *provenance);
      virtual IndexPartition create_partition_by_intersection(
                                            IndexSpace parent,
                                            IndexPartition handle1,
                                            IndexPartition handle2,
                                            IndexSpace color_space,
                                            PartitionKind kind,
                                            Color color,
                                            Provenance *provenance);
      virtual IndexPartition create_partition_by_intersection(
                                            IndexSpace parent,
                                            IndexPartition partition,
                                            PartitionKind kind,
                                            Color color,
                                            bool dominates,
                                            Provenance *provenance);
      virtual IndexPartition create_partition_by_difference(
                                            IndexSpace parent,
                                            IndexPartition handle1,
                                            IndexPartition handle2,
                                            IndexSpace color_space,
                                            PartitionKind kind,
                                            Color color,
                                            Provenance *provenance);
      virtual Color create_cross_product_partitions(
                                            IndexPartition handle1,
                                            IndexPartition handle2,
                              std::map<IndexSpace,IndexPartition> &handles,
                                            PartitionKind kind,
                                            Color color,
                                            Provenance *provenance);
      virtual void create_association(      LogicalRegion domain,
                                            LogicalRegion domain_parent,
                                            FieldID domain_fid,
                                            IndexSpace range,
                                            MapperID id, MappingTagID tag,
                                            const UntypedBuffer &marg,
                                            Provenance *provenance);
      virtual IndexPartition create_restricted_partition(
                                            IndexSpace parent,
                                            IndexSpace color_space,
                                            const void *transform,
                                            size_t transform_size,
                                            const void *extent,
                                            size_t extent_size,
                                            PartitionKind part_kind,
                                            Color color,
                                            Provenance *provenance);
      virtual IndexPartition create_partition_by_domain(
                                            IndexSpace parent,
                                  const std::map<DomainPoint,Domain> &domains,
                                            IndexSpace color_space,
                                            bool perform_intersections,
                                            PartitionKind part_kind,
                                            Color color,
                                            Provenance *provenance);
      virtual IndexPartition create_partition_by_domain(
                                            IndexSpace parent,
                                            const FutureMap &domains,
                                            IndexSpace color_space,
                                            bool perform_intersections,
                                            PartitionKind part_kind,
                                            Color color,
                                            Provenance *provenance,
                                            bool skip_check = false);
      virtual IndexPartition create_partition_by_field(
                                            LogicalRegion handle,
                                            LogicalRegion parent_priv,
                                            FieldID fid,
                                            IndexSpace color_space,
                                            Color color,
                                            MapperID id, MappingTagID tag,
                                            PartitionKind part_kind,
                                            const UntypedBuffer &marg,
                                            Provenance *provenance);
      virtual IndexPartition create_partition_by_image(
                                            IndexSpace handle,
                                            LogicalPartition projection,
                                            LogicalRegion parent,
                                            FieldID fid,
                                            IndexSpace color_space,
                                            PartitionKind part_kind,
                                            Color color,
                                            MapperID id, MappingTagID tag,
                                            const UntypedBuffer &marg,
                                            Provenance *provenance);
      virtual IndexPartition create_partition_by_image_range(
                                            IndexSpace handle,
                                            LogicalPartition projection,
                                            LogicalRegion parent,
                                            FieldID fid,
                                            IndexSpace color_space,
                                            PartitionKind part_kind,
                                            Color color,
                                            MapperID id, MappingTagID tag,
                                            const UntypedBuffer &marg,
                                            Provenance *provenance);
      virtual IndexPartition create_partition_by_preimage(
                                            IndexPartition projection,
                                            LogicalRegion handle,
                                            LogicalRegion parent,
                                            FieldID fid,
                                            IndexSpace color_space,
                                            PartitionKind part_kind,
                                            Color color,
                                            MapperID id, MappingTagID tag,
                                            const UntypedBuffer &marg,
                                            Provenance *provenance);
      virtual IndexPartition create_partition_by_preimage_range(
                                            IndexPartition projection,
                                            LogicalRegion handle,
                                            LogicalRegion parent,
                                            FieldID fid,
                                            IndexSpace color_space,
                                            PartitionKind part_kind,
                                            Color color,
                                            MapperID id, MappingTagID tag,
                                            const UntypedBuffer &marg,
                                            Provenance *provenance);
      virtual IndexPartition create_pending_partition(
                                            IndexSpace parent,
                                            IndexSpace color_space,
                                            PartitionKind part_kind,
                                            Color color,
                                            Provenance *provenance,
                                            bool trust = false);
      virtual IndexSpace create_index_space_union(
                                            IndexPartition parent,
                                            const void *realm_color,
                                            size_t color_size,
                                            TypeTag type_tag,
                                const std::vector<IndexSpace> &handles,
                                            Provenance *provenance);
      virtual IndexSpace create_index_space_union(
                                            IndexPartition parent,
                                            const void *realm_color,
                                            size_t color_size,
                                            TypeTag type_tag,
                                            IndexPartition handle,
                                            Provenance *provenance);
      virtual IndexSpace create_index_space_intersection(
                                            IndexPartition parent,
                                            const void *realm_color,
                                            size_t color_size,
                                            TypeTag type_tag,
                                const std::vector<IndexSpace> &handles,
                                            Provenance *provenance);
      virtual IndexSpace create_index_space_intersection(
                                            IndexPartition parent,
                                            const void *realm_color,
                                            size_t color_size,
                                            TypeTag type_tag,
                                            IndexPartition handle,
                                            Provenance *provenance);
      virtual IndexSpace create_index_space_difference(
                                            IndexPartition parent,
                                            const void *realm_color,
                                            size_t color_size,
                                            TypeTag type_tag,
                                            IndexSpace initial,
                                const std::vector<IndexSpace> &handles,
                                            Provenance *provenance);
      virtual void verify_partition(IndexPartition pid, PartitionKind kind,
                                    const char *function_name);
      virtual FieldSpace create_field_space(Provenance *provenance);
      virtual FieldSpace create_field_space(const std::vector<size_t> &sizes,
                                        std::vector<FieldID> &resulting_fields,
                                        CustomSerdezID serdez_id,
                                        Provenance *provenance);
      virtual FieldSpace create_field_space(const std::vector<Future> &sizes,
                                        std::vector<FieldID> &resulting_fields,
                                        CustomSerdezID serdez_id,
                                        Provenance *provenance);
      FieldSpace create_replicated_field_space(Provenance *provenance,
                                        ShardID *creator_shard = NULL);
      virtual void create_shared_ownership(FieldSpace handle);
      virtual void destroy_field_space(FieldSpace handle,
                                       const bool unordered,
                                       Provenance *provenance);
      virtual FieldID allocate_field(FieldSpace space, size_t field_size,
                                     FieldID fid, bool local,
                                     CustomSerdezID serdez_id,
                                     Provenance *provenance);
      virtual FieldID allocate_field(FieldSpace space, const Future &field_size,
                                     FieldID fid, bool local,
                                     CustomSerdezID serdez_id,
                                     Provenance *provenance);
      virtual void free_field(FieldAllocatorImpl *allocator, FieldSpace space, 
                              FieldID fid, const bool unordered,
                              Provenance *provenance);
      virtual void allocate_fields(FieldSpace space,
                                   const std::vector<size_t> &sizes,
                                   std::vector<FieldID> &resuling_fields,
                                   bool local, CustomSerdezID serdez_id,
                                   Provenance *provenance);
      virtual void allocate_fields(FieldSpace space,
                                   const std::vector<Future> &sizes,
                                   std::vector<FieldID> &resuling_fields,
                                   bool local, CustomSerdezID serdez_id,
                                   Provenance *provenance);
      virtual void free_fields(FieldAllocatorImpl *allocator, FieldSpace space, 
                               const std::set<FieldID> &to_free,
                               const bool unordered,
                               Provenance *provenance);
      virtual LogicalRegion create_logical_region(
                                            IndexSpace index_space,
                                            FieldSpace field_space,
                                            const bool task_local,
                                            Provenance *provenance,
                                            const bool output_region = false);
      virtual void create_shared_ownership(LogicalRegion handle);
      virtual void destroy_logical_region(LogicalRegion handle,
                                          const bool unordered,
                                          Provenance *provenance);
      virtual void reset_equivalence_sets(LogicalRegion parent, 
                                          LogicalRegion region,
                                          const std::set<FieldID> &fields);
    public:
      virtual FieldAllocatorImpl* create_field_allocator(FieldSpace handle,
                                                         bool unordered);
      virtual void destroy_field_allocator(FieldSpaceNode *node,
                                           bool from_application = true);
    public:
      void initialize_unordered_collective(void);
      void finalize_unordered_collective(AutoLock &d_lock);
      virtual void insert_unordered_ops(AutoLock &d_lock);
      virtual void progress_unordered_operations(bool end_task = false);
      virtual Future execute_task(const TaskLauncher &launcher,
                                  std::vector<OutputRequirement> *outputs);
      virtual FutureMap execute_index_space(const IndexTaskLauncher &launcher,
                                       std::vector<OutputRequirement> *outputs);
      virtual Future execute_index_space(const IndexTaskLauncher &launcher,
                                       ReductionOpID redop, bool deterministic,
                                       std::vector<OutputRequirement> *outputs);
      virtual Future reduce_future_map(const FutureMap &future_map,
                                       ReductionOpID redop, bool deterministic,
                                       MapperID map_id, MappingTagID tag,
                                       Provenance *provenance,
                                       Future initial_value);
      using InnerContext::construct_future_map;
      virtual FutureMap construct_future_map(IndexSpace space,
                                const std::map<DomainPoint,UntypedBuffer> &data,
                                             Provenance *provenance,
                                             bool collective = false,
                                             ShardingID sid = 0,
                                             bool implicit = false,
                                             bool internal = false,
                                             bool check_space = true);
      virtual FutureMap construct_future_map(IndexSpace space,
                    const std::map<DomainPoint,Future> &futures,
                                             Provenance *provenance,
                                             bool internal = false,
                                             bool collective = false,
                                             ShardingID sid = 0,
                                             bool implicit = false,
                                             bool check_space = true);
      virtual PhysicalRegion map_region(const InlineLauncher &launcher);
      virtual ApEvent remap_region(const PhysicalRegion &region,
                                   Provenance *provenance,
                                   bool internal = false);
      // Unmapping region is the same as for an inner context
      virtual void fill_fields(const FillLauncher &launcher);
      virtual void fill_fields(const IndexFillLauncher &launcher);
      virtual void discard_fields(const DiscardLauncher &launcher);
      virtual void issue_copy(const CopyLauncher &launcher);
      virtual void issue_copy(const IndexCopyLauncher &launcher);
      virtual void issue_acquire(const AcquireLauncher &launcher);
      virtual void issue_release(const ReleaseLauncher &launcher);
      virtual PhysicalRegion attach_resource(const AttachLauncher &launcher);
      virtual ExternalResources attach_resources(
                                          const IndexAttachLauncher &launcher);
      virtual RegionTreeNode* compute_index_attach_upper_bound(
                                        const IndexAttachLauncher &launcher,
                                        const std::vector<unsigned> &indexes);
      virtual Future detach_resource(PhysicalRegion region, const bool flush,
                                     const bool unordered,
                                     Provenance *provenance = NULL);
      virtual Future detach_resources(ExternalResources resources,
                                      const bool flush, const bool unordered,
                                      Provenance *provenance);
      virtual FutureMap execute_must_epoch(const MustEpochLauncher &launcher);
      virtual Future issue_timing_measurement(const TimingLauncher &launcher);
      virtual Future select_tunable_value(const TunableLauncher &launcher);
      virtual Future issue_mapping_fence(Provenance *provenance);
      virtual Future issue_execution_fence(Provenance *provenance);
      virtual void begin_trace(TraceID tid, bool logical_only,
          bool static_trace, const std::set<RegionTreeID> *managed, bool dep,
          Provenance *provenance, bool from_application = true);
      virtual void end_trace(TraceID tid, bool deprecated,
                             Provenance *provenance, bool from_application = true);
      virtual void end_task(const void *res, size_t res_size, bool owned,
                      PhysicalInstance inst, FutureFunctor *callback_future,
                      const Realm::ExternalInstanceResource *resource,
                      void (*freefunc)(const Realm::ExternalInstanceResource&),
                      const void *metadataptr, size_t metadatasize,
                      ApEvent effects);
      virtual void post_end_task(FutureInstance *instance,
                                 void *metadata, size_t metasize,
                                 FutureFunctor *callback_functor,
                                 bool own_callback_functor);
      virtual bool add_to_dependence_queue(Operation *op, 
          const std::vector<StaticDependence> *dependences = NULL,
          bool unordered = false, bool outermost = true);
      virtual FenceOp* initialize_trace_completion(Provenance *prov);
      virtual PredicateImpl* create_predicate_impl(Operation *op);
      virtual CollectiveResult* find_or_create_collective_view(
          RegionTreeID tid, const std::vector<DistributedID> &instances, 
          RtEvent &ready);
    public:
      virtual ProjectionSummary* construct_projection_summary(
          Operation *op, unsigned index, const RegionRequirement &req,
          LogicalState *owner, const ProjectionInfo &proj_info);
      virtual bool has_interfering_shards(ProjectionSummary *one,
                                          ProjectionSummary *two);
      virtual bool match_timeouts(std::vector<LogicalUser*> &timeouts,
                                  std::vector<LogicalUser*> &to_delete,
                                  TimeoutMatchExchange *&exchange);
    public:
      virtual Lock create_lock(void);
      virtual void destroy_lock(Lock l);
      virtual Grant acquire_grant(const std::vector<LockRequest> &requests);
      virtual void release_grant(Grant grant);
    public:
      virtual PhaseBarrier create_phase_barrier(unsigned arrivals);
      virtual void destroy_phase_barrier(PhaseBarrier pb);
      virtual PhaseBarrier advance_phase_barrier(PhaseBarrier pb);
    public:
      virtual DynamicCollective create_dynamic_collective(
                                                  unsigned arrivals,
                                                  ReductionOpID redop,
                                                  const void *init_value,
                                                  size_t init_size);
      virtual void destroy_dynamic_collective(DynamicCollective dc);
      virtual void arrive_dynamic_collective(DynamicCollective dc,
                        const void *buffer, size_t size, unsigned count);
      virtual void defer_dynamic_collective_arrival(DynamicCollective dc,
                                                    const Future &future,
                                                    unsigned count);
      virtual Future get_dynamic_collective_result(DynamicCollective dc,
                                                   Provenance *provenance);
      virtual DynamicCollective advance_dynamic_collective(
                                                   DynamicCollective dc);
    public:
#ifdef DEBUG_LEGION_COLLECTIVES
      virtual MergeCloseOp* get_merge_close_op(Operation *op,
                                               RegionTreeNode *node);
      virtual RefinementOp* get_refinement_op(Operation *op,
                                              RegionTreeNode *node);
#else
      virtual MergeCloseOp* get_merge_close_op(void);
      virtual RefinementOp* get_refinement_op(void);
#endif
      virtual VirtualCloseOp* get_virtual_close_op(void);
    public:
      virtual void pack_task_context(Serializer &rez) const;
    public:
      virtual void pack_remote_context(Serializer &rez, 
                                       AddressSpaceID target,
                                       bool replicate = false);
    public:
      void handle_collective_message(Deserializer &derez);
      void register_rendezvous(ShardRendezvous *rendezvous);
      void handle_rendezvous_message(Deserializer &derez);
      void handle_resource_update(Deserializer &derez,
                                  std::set<RtEvent> &applied);
      void handle_trace_update(Deserializer &derez, AddressSpaceID source);
      ApBarrier handle_find_trace_shard_event(size_t temp_index, ApEvent event,
                                              ShardID remote_shard);
      ApBarrier handle_find_trace_shard_frontier(size_t temp_index, 
                                              ApEvent event,
                                              ShardID remote_shard);
      void record_intra_space_dependence(uint64_t context_index, 
          const DomainPoint &point, RtEvent point_mapped, ShardID next_shard);
      void handle_intra_space_dependence(Deserializer &derez);
    public:
      void increase_pending_index_spaces(unsigned count, bool double_buffer);
      void increase_pending_partitions(unsigned count, bool double_buffer);
      void increase_pending_field_spaces(unsigned count, bool double_buffer);
      void increase_pending_fields(unsigned count, bool double_buffer);
      void increase_pending_region_trees(unsigned count, bool double_buffer);
      void increase_pending_distributed_ids(unsigned count, bool double_buffer);
      DistributedID get_next_distributed_id(void);
      bool create_shard_partition(Operation *op, IndexPartition &pid,
          IndexSpace parent, IndexSpace color_space, Provenance *provenance,
          PartitionKind part_kind, LegionColor partition_color,
          bool color_generated);
    public:
      // Collective methods
      CollectiveID get_next_collective_index(CollectiveIndexLocation loc,
                                             bool logical = false);
      void register_collective(ShardCollective *collective);
      ShardCollective* find_or_buffer_collective(Deserializer &derez);
      void unregister_collective(ShardCollective *collective);
      ShardRendezvous* find_or_buffer_rendezvous(Deserializer &derez);
    public:
      // Physical template methods
      size_t register_trace_template(ShardedPhysicalTemplate *phy_template);
      ShardedPhysicalTemplate* find_or_buffer_trace_update(Deserializer &derez,
                                                         AddressSpaceID source);
      void unregister_trace_template(size_t template_index);
    public:
      // Support for making equivalence sets (logical analysis stage only)
      ShardID get_next_equivalence_set_origin(void);
      virtual RtEvent compute_equivalence_sets(unsigned req_index,
                      const std::vector<EqSetTracker*> &targets,
                      const std::vector<AddressSpaceID> &target_spaces,
                      AddressSpaceID creation_target_space,
                      IndexSpaceExpression *expr, const FieldMask &mask);
      virtual RtEvent record_output_equivalence_set(EqSetTracker *source,
                      AddressSpaceID source_space, unsigned req_index,
                      EquivalenceSet *set, const FieldMask &mask);
      virtual EqKDTree* create_equivalence_set_kd_tree(IndexSpaceNode *node);
      void handle_compute_equivalence_sets(Deserializer &derez);
      void handle_output_equivalence_set(Deserializer &derez);
      void handle_refine_equivalence_sets(Deserializer &derez);
    public:
      // Fence barrier methods
      inline RtBarrier get_next_mapping_fence_barrier(void)
        { return mapping_fence_barrier.next(this); }
      inline ApBarrier get_next_execution_fence_barrier(void)
        { return execution_fence_barrier.next(this); }
      inline RtBarrier get_next_resource_return_barrier(void)
        { return resource_return_barrier.next(this); }
      inline RtBarrier get_next_summary_fence_barrier(void)
        { return summary_fence_barrier.next(this); }
      inline RtBarrier get_next_deletion_ready_barrier(void)
        { return deletion_ready_barrier.next(this); }
      inline RtBarrier get_next_deletion_mapping_barrier(void)
        { return deletion_mapping_barrier.next(this); }
      inline RtBarrier get_next_deletion_execution_barrier(void)
        { return deletion_execution_barrier.next(this); }
      inline ApBarrier get_next_detach_effects_barrier(void)
        { return detach_effects_barrier.next(this); }
      inline ApBarrier get_next_future_map_wait_barrier(void)
        { return future_map_wait_barrier.next(this); }
      inline RtBarrier get_next_dependent_partition_mapping_barrier(void)
        { return dependent_partition_mapping_barrier.next(this); }
      inline ApBarrier get_next_dependent_partition_execution_barrier(void)
        { return dependent_partition_execution_barrier.next(this); }
      inline RtBarrier get_next_attach_resource_barrier(void)
        { return attach_resource_barrier.next(this); }
      inline RtBarrier get_next_output_regions_barrier(void)
        { return output_regions_barrier.next(this); }
      inline RtBarrier get_next_close_mapped_barrier(void)
        {
          const RtBarrier result =
            close_mapped_barriers[next_close_mapped_bar_index++].next(this);
          if (next_close_mapped_bar_index == close_mapped_barriers.size())
            next_close_mapped_bar_index = 0;
          return result;
        }
      inline RtBarrier get_next_refinement_mapped_barrier(void)
        {
          const RtBarrier result = refinement_mapped_barriers[
            next_refinement_mapped_bar_index++].next(this);
          if (next_refinement_mapped_bar_index == 
              refinement_mapped_barriers.size())
            next_refinement_mapped_bar_index = 0;
          return result;
        }
      inline RtBarrier get_next_refinement_barrier(void)
        {
          const RtBarrier result = refinement_ready_barriers[
            next_refinement_ready_bar_index++].next(this);
          if (next_refinement_ready_bar_index ==
              refinement_ready_barriers.size())
            next_refinement_ready_bar_index = 0;
          return result;
        }
      // Note this method always returns two barrier generations
      inline RtBarrier get_next_collective_map_barriers(void)
        {
          // Realm phase barriers do not have an even number of maximum
          // phases so we need to handle the case where the names for the
          // two barriers are not the same. If that occurs then we need
          // finish off the old barrier and use the next one
          RtBarrier result = collective_map_barriers[
            next_collective_map_bar_index].next(this);
          RtBarrier next = collective_map_barriers[
            next_collective_map_bar_index].next(this);
          if (result != Runtime::get_previous_phase(next))
          {
            // Finish off the old barrier
            Runtime::phase_barrier_arrive(result, 1);
            result = next;
            next = collective_map_barriers[
              next_collective_map_bar_index].next(this);
#ifdef DEBUG_LEGION
            assert(result == Runtime::get_previous_phase(next));
#endif
          }
          if (++next_collective_map_bar_index == collective_map_barriers.size())
            next_collective_map_bar_index = 0;
          return result;
        }
      // Note this method always returns two barrier generations
      inline ApBarrier get_next_indirection_barriers(void)
        {
          // Realm phase barriers do not have an even number of maximum
          // phases so we need to handle the case where the names for the
          // two barriers are not the same. If that occurs then we need
          // finish off the old barrier and use the next one
          ApBarrier result =
            indirection_barriers[next_indirection_bar_index].next(this);
          ApBarrier next =
            indirection_barriers[next_indirection_bar_index].next(this);
          if (result != Runtime::get_previous_phase(next))
          {
            // Finish off the old barrier
            Runtime::phase_barrier_arrive(result, 1);
            result = next;
            next = indirection_barriers[next_indirection_bar_index].next(this);
#ifdef DEBUG_LEGION
            assert(result == Runtime::get_previous_phase(next));
#endif
          }
          if (++next_indirection_bar_index == indirection_barriers.size())
            next_indirection_bar_index = 0;
          return result;
        }
    protected:
#ifdef DEBUG_LEGION_COLLECTIVES
      // Versions of the methods below but with reduction initialization
      bool create_new_replicate_barrier(RtBarrier &bar, ReductionOpID redop,
          const void *init, size_t init_size, size_t arrivals);
      bool create_new_replicate_barrier(ApBarrier &bar, ReductionOpID redop,
          const void *init, size_t init_size, size_t arrivals);
      // This one can only be called inside the logical dependence analysis
      bool create_new_logical_barrier(RtBarrier &bar, ReductionOpID redop,
          const void *init, size_t init_size, size_t arrivals);
      bool create_new_logical_barrier(ApBarrier &bar, ReductionOpID redop,
          const void *init, size_t init_size, size_t arrivals);
#else
      // These can only be called inside the task for this context
      // since they assume that all the shards are aligned and doing
      // the same calls for the same operations in the same order
      bool create_new_replicate_barrier(RtBarrier &bar, size_t arrivals);
      bool create_new_replicate_barrier(ApBarrier &bar, size_t arrivals);
      // This one can only be called inside the logical dependence analysis
      bool create_new_logical_barrier(RtBarrier &bar, size_t arrivals);
      bool create_new_logical_barrier(ApBarrier &bar, size_t arrivals);
#endif
    public:
      const DomainPoint& get_shard_point(void) const; 
    public:
      static void register_attach_detach_sharding_functor(Runtime *runtime);
      ShardingFunction* get_attach_detach_sharding_function(void);
      IndexSpaceNode* compute_index_attach_launch_spaces(
          std::vector<size_t> &shard_sizes, Provenance *provenance);
      static void register_universal_sharding_functor(Runtime *runtime);
      ShardingFunction* get_universal_sharding_function(void);
    public:
      void hash_future(HashVerifier &hasher, const unsigned safe_level, 
                       const Future &future, const char *description) const;
      static void hash_future_map(HashVerifier &hasher, const FutureMap &map,
                                  const char *description);
      static void hash_index_space_requirements(HashVerifier &hasher,
          const std::vector<IndexSpaceRequirement> &index_requirements);
      static void hash_region_requirements(HashVerifier &hasher,
          const std::vector<RegionRequirement> &region_requirements);
      static void hash_output_requirements(HashVerifier &hasher,
          const std::vector<OutputRequirement> &output_requirements);
      static void hash_grants(HashVerifier &hasher, 
          const std::vector<Grant> &grants);
      static void hash_phase_barriers(HashVerifier &hasher,
          const std::vector<PhaseBarrier> &phase_barriers);
      static void hash_argument(HashVerifier &hasher,const unsigned safe_level,
                             const UntypedBuffer &arg, const char *description);
      static void hash_predicate(HashVerifier &hasher, const Predicate &pred,
                                 const char *description);
      static void hash_static_dependences(HashVerifier &hasher,
          const std::vector<StaticDependence> *dependences);
      void hash_task_launcher(HashVerifier &hasher, 
          const unsigned safe_level, const TaskLauncher &launcher) const;
      void hash_index_launcher(HashVerifier &hasher,
          const unsigned safe_level, const IndexTaskLauncher &launcher);
      void hash_execution_constraints(HashVerifier &hasher,
          const ExecutionConstraintSet &constraints);
      void hash_layout_constraints(HashVerifier &hasher,
          const LayoutConstraintSet &constraints, bool hash_pointers);
    public:
      ShardTask *const owner_shard;
      ShardManager *const shard_manager;
      const size_t total_shards;
    protected: 
      typedef ReplBarrier<RtBarrier,false> RtReplBar;
      typedef ReplBarrier<ApBarrier,false> ApReplBar;
      typedef ReplBarrier<ApBarrier,false,true> ApReplSingleBar;
      typedef ReplBarrier<RtBarrier,false,true> RtReplSingleBar;
      typedef ReplBarrier<RtBarrier,true> RtLogicalBar;
      typedef ReplBarrier<ApBarrier,true> ApLogicalBar;
      // These barriers are used to identify when close operations are mapped
      std::vector<RtLogicalBar>  close_mapped_barriers;
      unsigned                   next_close_mapped_bar_index;
      // These barriers are used to identify when refinement ops are ready
      std::vector<RtLogicalBar>  refinement_ready_barriers;
      unsigned                   next_refinement_ready_bar_index;
      // These barriers are used to identify when refinement ops are mapped
      std::vector<RtLogicalBar>  refinement_mapped_barriers;
      unsigned                   next_refinement_mapped_bar_index; 
      // These barriers are for signaling when indirect copies are done
      std::vector<ApReplBar>     indirection_barriers;
      unsigned                   next_indirection_bar_index;
      // These barriers are used to identify pre and post conditions for
      // exclusive collective mapping operations 
      std::vector<RtLogicalBar>  collective_map_barriers;
      unsigned                   next_collective_map_bar_index;
    protected:
      std::map<std::pair<uint64_t,DomainPoint>,IntraSpaceDeps> intra_space_deps;
    protected:
      // Store the global owner shard and local owner shard for allocation
      std::map<FieldSpace,
               std::pair<ShardID,bool> > field_allocator_owner_shards;
    protected:
      ShardID distributed_id_allocator_shard;
      ShardID index_space_allocator_shard;
      ShardID index_partition_allocator_shard;
      ShardID field_space_allocator_shard;
      ShardID field_allocator_shard;
      ShardID logical_region_allocator_shard;
      ShardID dynamic_id_allocator_shard;
      ShardID equivalence_set_allocator_shard;
    protected:
      RtReplBar creation_barrier;
      RtLogicalBar deletion_ready_barrier;
      RtLogicalBar deletion_mapping_barrier;
      RtLogicalBar deletion_execution_barrier;
      RtReplBar attach_resource_barrier;
      ApLogicalBar detach_effects_barrier;
      RtLogicalBar mapping_fence_barrier;
      RtReplBar resource_return_barrier;
      RtLogicalBar summary_fence_barrier;
      ApLogicalBar execution_fence_barrier;
      RtReplBar dependent_partition_mapping_barrier;
      ApLogicalBar dependent_partition_execution_barrier;
      RtReplBar semantic_attach_barrier;
      ApReplBar future_map_wait_barrier;
      ApReplBar inorder_barrier;
      RtReplBar output_regions_barrier;
#ifdef DEBUG_LEGION_COLLECTIVES
    protected:
      RtReplBar collective_check_barrier;
      RtLogicalBar logical_check_barrier;
      RtLogicalBar close_check_barrier;
      RtLogicalBar refinement_check_barrier;
      bool collective_guard_reentrant;
      bool logical_guard_reentrant;
#endif
    protected:
      // local barriers to this context for handling returned
      // resources from sub-tasks
      RtBarrier returned_resource_ready_barrier;
      RtBarrier returned_resource_mapped_barrier;
      RtBarrier returned_resource_execution_barrier;
    protected:
      int shard_collective_radix;
      int shard_collective_log_radix;
      int shard_collective_stages;
      int shard_collective_participating_shards;
      int shard_collective_last_radix;
    protected:
      mutable LocalLock replication_lock;
      CollectiveID next_available_collective_index;
      // We also need to create collectives in the logical dependence
      // analysis stage of the pipeline. We'll have those count on the
      // odd numbers of the collective IDs whereas the ones from the 
      // application task will be the even numbers.
      CollectiveID next_logical_collective_index;
      std::map<CollectiveID,ShardCollective*> collectives;
      std::map<CollectiveID,std::vector<
                std::pair<void*,size_t> > > pending_collective_updates;
    protected:
      std::map<ShardID,ShardRendezvous*> shard_rendezvous;
      std::map<ShardID,std::vector<
                std::pair<void*,size_t> > > pending_rendezvous_updates;
    protected:
      // Pending allocations of various resources
      std::deque<std::pair<ValueBroadcast<ISBroadcast>*,bool> > 
                                            pending_index_spaces;
      std::deque<std::pair<ValueBroadcast<IPBroadcast>*,ShardID> >
                                            pending_index_partitions;
      std::deque<std::pair<ValueBroadcast<FSBroadcast>*,bool> >
                                            pending_field_spaces;
      std::deque<std::pair<ValueBroadcast<FIDBroadcast>*,bool> >
                                            pending_fields;
      std::deque<std::pair<ValueBroadcast<LRBroadcast>*,bool> >
                                            pending_region_trees;
      std::deque<std::pair<ValueBroadcast<DIDBroadcast>*,bool> >
                                            pending_distributed_ids;
      unsigned pending_index_space_check;
      unsigned pending_index_partition_check;
      unsigned pending_field_space_check;
      unsigned pending_field_check;
      unsigned pending_region_tree_check;
      unsigned pending_distributed_id_check;
    protected:
      std::map<size_t,ShardedPhysicalTemplate*> physical_templates;
      struct PendingTemplateUpdate {
      public:
        PendingTemplateUpdate(void)
          : ptr(NULL), size(0), source(0) { }
        PendingTemplateUpdate(void *p, size_t s, AddressSpaceID src)
          : ptr(p), size(s), source(src) { }
      public:
        void *ptr;
        size_t size;
        AddressSpaceID source;
      };
      std::map<size_t/*template index*/,
        std::vector<PendingTemplateUpdate> > pending_template_updates;
      size_t next_physical_template_index;
    protected:
      // Different from pending_top_views as this applies to our requests
      std::map<PhysicalManager*,RtUserEvent> pending_request_views;
      std::map<RegionTreeID,RtUserEvent> pending_tree_requests;
    protected:
      std::map<std::pair<unsigned,unsigned>,RtBarrier> ready_clone_barriers;
      std::map<std::pair<unsigned,unsigned>,RtUserEvent> pending_clone_barriers;
    protected:
      struct AttachLaunchSpace {
      public:
        AttachLaunchSpace(IndexSpaceNode *node) : launch_space(node) { }
      public:
        IndexSpaceNode *const launch_space;
        std::vector<size_t> shard_sizes;
      };
      std::vector<AttachLaunchSpace*> index_attach_launch_spaces;
    protected:
      unsigned next_replicate_bar_index;
      unsigned next_logical_bar_index;
    protected:
      static const unsigned MIN_UNORDERED_OPS_EPOCH = 32;
      static const unsigned MAX_UNORDERED_OPS_EPOCH = 32768;
      unsigned unordered_ops_counter;
      unsigned unordered_ops_epoch;
      UnorderedExchange *unordered_collective;
    protected:
      // The ReplicateContext will also provide definitions of
      // asynchronous trace processing task management APIs.
      // See the definitions above in the InnerContext for
      // more information about how they work.
      void initialize_async_trace_analysis(size_t max_in_flight);
      RtEvent enqueue_trace_analysis_meta_task(
          const AutoTraceProcessRepeatsArgs& args,
          size_t opidx,
          bool wait,
          RtEvent precondition = RtEvent::NO_RT_EVENT
      );
      RtEvent poll_pending_trace_analysis_tasks(
          size_t opidx,
          bool must_pop
      );
    private:
      // Unlike the InnerContext, the ReplicateContext uses a different
      // strategy to make sure that all shards agree to complete (and thus
      // ingest the results of the trace analysis) at the same logical
      // time. In order to avoid unnecessary blocking of the top level
      // task, we do this by maintaining an interval of operations that every
      // shard agrees to wait on a task after. Then, when the shards wait,
      // they all record (and tell each other) if anyone actually had to wait.
      // If any shard actually had to wait, then we double interval. This way
      // we eventually hit a steady state where no blocking is occurring.
      size_t trace_analysis_async_task_wait_interval = 10;
      struct InFlightTraceAnalysisTask {
        InFlightTraceAnalysisTask(RtEvent finish_event, size_t opidx)
          : finish_event(finish_event), opidx(opidx) {}
        RtEvent finish_event;
        size_t opidx;
      };
      std::list<InFlightTraceAnalysisTask> trace_analysis_inflight_tasks;
      // trace_analysis_did_block_collective is a collective that holds on
      // to the "previous" wait's result of shards reducing whether or not
      // they had to wait.
      std::unique_ptr<AllReduceCollective<SumReduction<bool>, false>> trace_analysis_did_block_collective;
    };

    /**
     * \class RemoteTask
     * A small helper class for giving application
     * visibility to this remote context
     */
    class RemoteTask : public ExternalTask {
    public:
      RemoteTask(RemoteContext *owner);
      RemoteTask(const RemoteTask &rhs);
      virtual ~RemoteTask(void);
    public:
      RemoteTask& operator=(const RemoteTask &rhs);
    public:
      virtual int get_depth(void) const;
      virtual UniqueID get_unique_id(void) const;
      virtual Domain get_slice_domain(void) const;
      virtual uint64_t get_context_index(void) const; 
      virtual void set_context_index(uint64_t index);
      virtual bool has_parent_task(void) const;
      virtual const Task* get_parent_task(void) const;
      virtual const char* get_task_name(void) const;
      virtual ShardID get_shard_id(void) const;
      virtual size_t get_total_shards(void) const;
      virtual DomainPoint get_shard_point(void) const;
      virtual Domain get_shard_domain(void) const;
      virtual bool has_trace(void) const;
      virtual const std::string& get_provenance_string(bool human = true) const;
    public:
      RemoteContext *const owner;
      uint64_t context_index;
    };

    /**
     * \class RemoteContext
     * A remote copy of a TaskContext for the 
     * execution of sub-tasks on remote notes.
     */
    class RemoteContext : public InnerContext {
    public:
      RemoteContext(DistributedID did, Runtime *runtime,
                    CollectiveMapping *mapping = NULL);
      RemoteContext(const RemoteContext &rhs) = delete;
      virtual ~RemoteContext(void);
    public:
      RemoteContext& operator=(const RemoteContext &rhs) = delete;
    public:
      virtual Task* get_task(void);
      virtual UniqueID get_unique_id(void) const;
      virtual ShardID get_shard_id(void) const { return shard_id; }
      virtual DistributedID get_replication_id(void) const { return repl_id; }
      void unpack_remote_context(Deserializer &derez);
      virtual InnerContext* find_parent_context(void);
    public:
      virtual InnerContext* find_top_context(InnerContext *previous = NULL);
    public:
      virtual RtEvent compute_equivalence_sets(unsigned req_index,
                      const std::vector<EqSetTracker*> &targets,
                      const std::vector<AddressSpaceID> &target_spaces,
                      AddressSpaceID creation_target_space,
                      IndexSpaceExpression *expr, const FieldMask &mask);
      virtual RtEvent record_output_equivalence_set(EqSetTracker *source,
                      AddressSpaceID source_space, unsigned req_index,
                      EquivalenceSet *set, const FieldMask &mask);
      virtual InnerContext* find_parent_physical_context(unsigned index);
      virtual void pack_inner_context(Serializer &rez) const;
      virtual CollectiveResult* find_or_create_collective_view(
          RegionTreeID tid, const std::vector<DistributedID> &instances, 
          RtEvent &ready);
      virtual void invalidate_region_tree_contexts(const bool is_top_level_task,
                          std::set<RtEvent> &applied,
                          const ShardMapping *shard_mapping = NULL,
                          ShardID source_shard = 0);
      virtual void receive_created_region_contexts(
                          const std::vector<RegionNode*> &created_regions,
                          const std::vector<EqKDTree*> &created_trees,
                          std::set<RtEvent> &applied_events,
                          const ShardMapping *mapping, ShardID source_shard);
      static void handle_created_region_contexts(Runtime *runtime, 
                                                 Deserializer &derez);
    public:
      const Task* get_parent_task(void);
      inline Provenance* get_provenance(void) { return provenance; }
    public:
      void unpack_local_field_update(Deserializer &derez);
      static void handle_local_field_update(Deserializer &derez, 
                                            Runtime *runtime);
    public:
      static void handle_context_request(Deserializer &derez, Runtime *runtime);
      static void handle_context_response(Deserializer &derez,Runtime *runtime);
      static void handle_physical_request(Deserializer &derez,
                      Runtime *runtime, AddressSpaceID source);
      void set_physical_context_result(unsigned index, 
                                       InnerContext *result);
      static void handle_physical_response(Deserializer &derez, 
                                           Runtime *runtime);
      static void handle_find_collective_view_request(Deserializer &derez,
                                  Runtime *runtime, AddressSpaceID source);
      static void handle_find_collective_view_response(Deserializer &derez,
                                                       Runtime *runtime);
    protected:
      DistributedID parent_context_did;
      std::atomic<InnerContext*> parent_ctx;
      ShardManager *shard_manager; // if we're lucky and one is already here
      Provenance *provenance;
    protected:
      bool top_level_context;
      RemoteTask remote_task;
      UniqueID remote_uid;
    protected:
      std::vector<unsigned> local_parent_req_indexes;
      std::vector<bool> local_virtual_mapped;
    protected:
      // Cached physical contexts recorded from the owner
      mutable LocalLock remote_lock;
      std::map<unsigned/*index*/,InnerContext*> physical_contexts;
      std::map<unsigned,RtEvent> pending_physical_contexts;
    protected:
      // For remote replicate contexts
      friend class RemoteTask;
      ShardID shard_id;
      size_t total_shards;
      DomainPoint shard_point;
      Domain shard_domain;
      DistributedID repl_id;
      std::map<ShardingID,ShardingFunction*> sharding_functions;
    };

    /**
     * \class LeafContext
     * A context for the execution of a leaf task
     */
    class LeafContext : public TaskContext,
                        public LegionHeapify<LeafContext> {
    public:
      LeafContext(Runtime *runtime, SingleTask *owner,bool inline_task = false);
      LeafContext(const LeafContext &rhs) = delete;
      virtual ~LeafContext(void);
    public:
      LeafContext& operator=(const LeafContext &rhs) = delete;
    public: // Garbage collection methods
      virtual void notify_local(void) { /* nothing to do */ }
    public:
      // Interface for task contexts
      virtual ContextID get_logical_tree_context(void) const;
      virtual ContextID get_physical_tree_context(void) const;
      virtual void compute_task_tree_coordinates(
                TaskTreeCoordinates &coordinatess) const;
      virtual bool attempt_children_complete(void);
      virtual bool attempt_children_commit(void);
      void inline_child_task(TaskOp *child);
      virtual VariantImpl* select_inline_variant(TaskOp *child,
                const std::vector<PhysicalRegion> &parent_regions,
                std::deque<InstanceSet> &physical_instances);
      virtual bool is_leaf_context(void) const;
      virtual void return_resources(ResourceTracker *target, 
                                    uint64_t return_index,
                                    std::set<RtEvent> &preconditions);
      virtual void pack_return_resources(Serializer &rez,uint64_t return_index);
      virtual void log_created_requirements(void);
      virtual void report_leaks_and_duplicates(
          std::set<RtEvent> &preconditions);
    public:
      // Interface to operations performed by a context
      virtual IndexSpace create_index_space(const Domain &bounds,
                                            TypeTag type_tag,
                                            Provenance *provenance);
      virtual IndexSpace create_index_space(const Future &future,
                                            TypeTag type_tag,
                                            Provenance *provenance);
      virtual IndexSpace create_index_space(
                           const std::vector<DomainPoint> &points,
                           Provenance *provenance);
      virtual IndexSpace create_index_space(
                           const std::vector<Domain> &rects,
                           Provenance *provenance);
      virtual IndexSpace create_unbound_index_space(TypeTag type_tag,
                                                    Provenance *provenance);
      virtual IndexSpace union_index_spaces(
                           const std::vector<IndexSpace> &spaces,
                           Provenance *provenance);
      virtual IndexSpace intersect_index_spaces(
                           const std::vector<IndexSpace> &spaces,
                           Provenance *provenance);
      virtual IndexSpace subtract_index_spaces(
                           IndexSpace left, IndexSpace right,
                           Provenance *provenance);
      virtual void create_shared_ownership(IndexSpace handle);
      virtual void destroy_index_space(IndexSpace handle, 
                                       const bool unordered,
                                       const bool recurse,
                                       Provenance *provenance);
      virtual void create_shared_ownership(IndexPartition handle);
      virtual void destroy_index_partition(IndexPartition handle,
                                           const bool unordered, 
                                           const bool recurse,
                                           Provenance *provenance);
      virtual IndexPartition create_equal_partition(
                                            IndexSpace parent,
                                            IndexSpace color_space,
                                            size_t granularity,
                                            Color color,
                                            Provenance *provenance);
      virtual IndexPartition create_partition_by_weights(IndexSpace parent,
                                            const FutureMap &weights,
                                            IndexSpace color_space,
                                            size_t granularity, 
                                            Color color,
                                            Provenance *provenance);
      virtual IndexPartition create_partition_by_union(
                                            IndexSpace parent,
                                            IndexPartition handle1,
                                            IndexPartition handle2,
                                            IndexSpace color_space,
                                            PartitionKind kind,
                                            Color color,
                                            Provenance *provenance);
      virtual IndexPartition create_partition_by_intersection(
                                            IndexSpace parent,
                                            IndexPartition handle1,
                                            IndexPartition handle2,
                                            IndexSpace color_space,
                                            PartitionKind kind,
                                            Color color,
                                            Provenance *provenance);
      virtual IndexPartition create_partition_by_intersection(
                                            IndexSpace parent,
                                            IndexPartition partition,
                                            PartitionKind kind,
                                            Color color,
                                            bool dominates,
                                            Provenance *provenance);
      virtual IndexPartition create_partition_by_difference(
                                            IndexSpace parent,
                                            IndexPartition handle1,
                                            IndexPartition handle2,
                                            IndexSpace color_space,
                                            PartitionKind kind,
                                            Color color,
                                            Provenance *provenance);
      virtual Color create_cross_product_partitions(
                                            IndexPartition handle1,
                                            IndexPartition handle2,
                              std::map<IndexSpace,IndexPartition> &handles,
                                            PartitionKind kind,
                                            Color color,
                                            Provenance *provenance);
      virtual void create_association(      LogicalRegion domain,
                                            LogicalRegion domain_parent,
                                            FieldID domain_fid,
                                            IndexSpace range,
                                            MapperID id, MappingTagID tag,
                                            const UntypedBuffer &marg,
                                            Provenance *prov);
      virtual IndexPartition create_restricted_partition(
                                            IndexSpace parent,
                                            IndexSpace color_space,
                                            const void *transform,
                                            size_t transform_size,
                                            const void *extent,
                                            size_t extent_size,
                                            PartitionKind part_kind,
                                            Color color,
                                            Provenance *provenance);
      virtual IndexPartition create_partition_by_domain(
                                            IndexSpace parent,
                                  const std::map<DomainPoint,Domain> &domains,
                                            IndexSpace color_space,
                                            bool perform_intersections,
                                            PartitionKind part_kind,
                                            Color color,
                                            Provenance *provenance);
      virtual IndexPartition create_partition_by_domain(
                                            IndexSpace parent,
                                            const FutureMap &domains,
                                            IndexSpace color_space,
                                            bool perform_intersections,
                                            PartitionKind part_kind,
                                            Color color,
                                            Provenance *provenance,
                                            bool skip_check = false);
      virtual IndexPartition create_partition_by_field(
                                            LogicalRegion handle,
                                            LogicalRegion parent_priv,
                                            FieldID fid,
                                            IndexSpace color_space,
                                            Color color,
                                            MapperID id, MappingTagID tag,
                                            PartitionKind part_kind,
                                            const UntypedBuffer &marg,
                                            Provenance *prov);
      virtual IndexPartition create_partition_by_image(
                                            IndexSpace handle,
                                            LogicalPartition projection,
                                            LogicalRegion parent,
                                            FieldID fid,
                                            IndexSpace color_space,
                                            PartitionKind part_kind,
                                            Color color,
                                            MapperID id, MappingTagID tag,
                                            const UntypedBuffer &marg,
                                            Provenance *prov);
      virtual IndexPartition create_partition_by_image_range(
                                            IndexSpace handle,
                                            LogicalPartition projection,
                                            LogicalRegion parent,
                                            FieldID fid,
                                            IndexSpace color_space,
                                            PartitionKind part_kind,
                                            Color color,
                                            MapperID id, MappingTagID tag,
                                            const UntypedBuffer &marg,
                                            Provenance *prov);
      virtual IndexPartition create_partition_by_preimage(
                                            IndexPartition projection,
                                            LogicalRegion handle,
                                            LogicalRegion parent,
                                            FieldID fid,
                                            IndexSpace color_space,
                                            PartitionKind part_kind,
                                            Color color,
                                            MapperID id, MappingTagID tag,
                                            const UntypedBuffer &marg,
                                            Provenance *prov);
      virtual IndexPartition create_partition_by_preimage_range(
                                            IndexPartition projection,
                                            LogicalRegion handle,
                                            LogicalRegion parent,
                                            FieldID fid,
                                            IndexSpace color_space,
                                            PartitionKind part_kind,
                                            Color color,
                                            MapperID id, MappingTagID tag,
                                            const UntypedBuffer &marg,
                                            Provenance *prov);
      virtual IndexPartition create_pending_partition(
                                            IndexSpace parent,
                                            IndexSpace color_space,
                                            PartitionKind part_kind,
                                            Color color,
                                            Provenance *provenance,
                                            bool trust = false);
      virtual IndexSpace create_index_space_union(
                                            IndexPartition parent,
                                            const void *realm_color,
                                            size_t color_size,
                                            TypeTag type_tag,
                                const std::vector<IndexSpace> &handles,
                                            Provenance *provenance);
      virtual IndexSpace create_index_space_union(
                                            IndexPartition parent,
                                            const void *realm_color,
                                            size_t color_size,
                                            TypeTag type_tag,
                                            IndexPartition handle,
                                            Provenance *provenance);
      virtual IndexSpace create_index_space_intersection(
                                            IndexPartition parent,
                                            const void *realm_color,
                                            size_t color_size,
                                            TypeTag type_tag,
                                const std::vector<IndexSpace> &handles,
                                            Provenance *provenance);
      virtual IndexSpace create_index_space_intersection(
                                            IndexPartition parent,
                                            const void *realm_color,
                                            size_t color_size,
                                            TypeTag type_tag,
                                            IndexPartition handle,
                                            Provenance *provenance);
      virtual IndexSpace create_index_space_difference(
                                            IndexPartition parent,
                                            const void *realm_color,
                                            size_t color_size,
                                            TypeTag type_tag,
                                            IndexSpace initial,
                                const std::vector<IndexSpace> &handles,
                                            Provenance *provenance);
      virtual FieldSpace create_field_space(Provenance *provenance);
      virtual FieldSpace create_field_space(const std::vector<size_t> &sizes,
                                        std::vector<FieldID> &resulting_fields,
                                        CustomSerdezID serdez_id,
                                        Provenance *provenance);
      virtual FieldSpace create_field_space(const std::vector<Future> &sizes,
                                        std::vector<FieldID> &resulting_fields,
                                        CustomSerdezID serdez_id,
                                        Provenance *provenance);
      virtual void create_shared_ownership(FieldSpace handle);
      virtual void destroy_field_space(FieldSpace handle, const bool unordered,
                                       Provenance *provenance);
      virtual FieldAllocatorImpl* create_field_allocator(FieldSpace handle,
                                                         bool unordered);
      virtual void destroy_field_allocator(FieldSpaceNode *node,
                                           bool from_application = true);
      virtual FieldID allocate_field(FieldSpace space, size_t field_size,
                                     FieldID fid, bool local,
                                     CustomSerdezID serdez_id,
                                     Provenance *provenance);
      virtual FieldID allocate_field(FieldSpace space, const Future &field_size,
                                     FieldID fid, bool local,
                                     CustomSerdezID serdez_id,
                                     Provenance *provenance);
      virtual void allocate_local_field(
                                     FieldSpace space, size_t field_size,
                                     FieldID fid, CustomSerdezID serdez_id,
                                     std::set<RtEvent> &done_events,
                                     Provenance *provenance);
      virtual void free_field(FieldAllocatorImpl *allocator, FieldSpace space, 
                              FieldID fid, const bool unordered,
                              Provenance *provenance);
      virtual void allocate_fields(FieldSpace space,
                                   const std::vector<size_t> &sizes,
                                   std::vector<FieldID> &resuling_fields,
                                   bool local, CustomSerdezID serdez_id,
                                   Provenance *provenance);
      virtual void allocate_fields(FieldSpace space,
                                   const std::vector<Future> &sizes,
                                   std::vector<FieldID> &resuling_fields,
                                   bool local, CustomSerdezID serdez_id,
                                   Provenance *provenance);
      virtual void allocate_local_fields(FieldSpace space,
                                   const std::vector<size_t> &sizes,
                                   const std::vector<FieldID> &resuling_fields,
                                   CustomSerdezID serdez_id,
                                   std::set<RtEvent> &done_events,
                                   Provenance *provenance);
      virtual void free_fields(FieldAllocatorImpl *allocator, FieldSpace space, 
                               const std::set<FieldID> &to_free,
                               const bool unordered,
                               Provenance *provenance);
      virtual LogicalRegion create_logical_region(
                                            IndexSpace index_space,
                                            FieldSpace field_space,
                                            bool task_local,
                                            Provenance *provenance,
                                            const bool output_region = false);
      virtual void create_shared_ownership(LogicalRegion handle);
      virtual void destroy_logical_region(LogicalRegion handle,
                                          const bool unordered,
                                          Provenance *provenance);
      virtual void reset_equivalence_sets(LogicalRegion parent, 
                                          LogicalRegion region,
                                          const std::set<FieldID> &fields);
      virtual void get_local_field_set(const FieldSpace handle,
                                       const std::set<unsigned> &indexes,
                                       std::set<FieldID> &to_set) const;
      virtual void get_local_field_set(const FieldSpace handle,
                                       const std::set<unsigned> &indexes,
                                       std::vector<FieldID> &to_set) const;
    public:
      virtual void add_physical_region(const RegionRequirement &req, 
          bool mapped, MapperID mid, MappingTagID tag, ApUserEvent &unmap_event,
          bool virtual_mapped, const InstanceSet &physical_instances);
      virtual Future execute_task(const TaskLauncher &launcher,
                                  std::vector<OutputRequirement> *outputs);
      virtual FutureMap execute_index_space(const IndexTaskLauncher &launcher,
                                       std::vector<OutputRequirement> *outputs);
      virtual Future execute_index_space(const IndexTaskLauncher &launcher,
                                       ReductionOpID redop, bool deterministic,
                                       std::vector<OutputRequirement> *outputs);
      virtual Future reduce_future_map(const FutureMap &future_map,
                                       ReductionOpID redop, bool deterministic,
                                       MapperID map_id, MappingTagID tag,
                                       Provenance *provenance,
                                       Future initial_value);
      virtual FutureMap construct_future_map(IndexSpace domain,
                               const std::map<DomainPoint,UntypedBuffer> &data,
                                             Provenance *provenance,
                                             bool collective = false,
                                             ShardingID sid = 0,
                                             bool implicit = false,
                                             bool internal = false,
                                             bool check_space = true);
      virtual FutureMap construct_future_map(const Domain &domain,
                                const std::map<DomainPoint,UntypedBuffer> &data,
                                             bool collective = false,
                                             ShardingID sid = 0,
                                             bool implicit = false);
      virtual FutureMap construct_future_map(IndexSpace domain,
                                   const std::map<DomainPoint,Future> &futures,
                                             Provenance *provenance,
                                             bool internal = false,
                                             bool collective = false,
                                             ShardingID sid = 0,
                                             bool implicit = false,
                                             bool check_space = true);
      virtual FutureMap construct_future_map(const Domain &domain,
                    const std::map<DomainPoint,Future> &futures,
                                             bool internal = false,
                                             bool collective = false,
                                             ShardingID sid = 0,
                                             bool implicit = false);
      virtual FutureMap transform_future_map(const FutureMap &fm,
                                             IndexSpace new_domain, 
                      TransformFutureMapImpl::PointTransformFnptr fnptr,
                                             Provenance *provenance);
      virtual FutureMap transform_future_map(const FutureMap &fm,
                                             IndexSpace new_domain,
                                             PointTransformFunctor *functor,
                                             bool own_functor,
                                             Provenance *provenance);
      virtual PhysicalRegion map_region(const InlineLauncher &launcher);
      virtual ApEvent remap_region(const PhysicalRegion &region,
                                   Provenance *provenance,
                                   bool internal = false);
      virtual void unmap_region(PhysicalRegion region);
      virtual void unmap_all_regions(bool external);
      virtual void fill_fields(const FillLauncher &launcher);
      virtual void fill_fields(const IndexFillLauncher &launcher);
      virtual void discard_fields(const DiscardLauncher &launcher);
      virtual void issue_copy(const CopyLauncher &launcher);
      virtual void issue_copy(const IndexCopyLauncher &launcher);
      virtual void issue_acquire(const AcquireLauncher &launcher);
      virtual void issue_release(const ReleaseLauncher &launcher);
      virtual PhysicalRegion attach_resource(const AttachLauncher &launcher);
      virtual ExternalResources attach_resources(
                                          const IndexAttachLauncher &launcher);
      virtual Future detach_resource(PhysicalRegion region, const bool flush,
                                     const bool unordered,
                                     Provenance *provenance = NULL);
      virtual Future detach_resources(ExternalResources resources,
                                      const bool flush, const bool unordered,
                                      Provenance *provenance);
      virtual void progress_unordered_operations(bool end_task = false);
      virtual FutureMap execute_must_epoch(const MustEpochLauncher &launcher);
      virtual Future issue_timing_measurement(const TimingLauncher &launcher);
      virtual Future select_tunable_value(const TunableLauncher &launcher);
      virtual Future issue_mapping_fence(Provenance *provenance);
      virtual Future issue_execution_fence(Provenance *provenance);
      virtual void complete_frame(Provenance *provenance);
      virtual Predicate create_predicate(const Future &f,
                                         Provenance *provenance);
      virtual Predicate predicate_not(const Predicate &p,
                                      Provenance *provenance);
      virtual Predicate create_predicate(const PredicateLauncher &launcher);
      virtual Future get_predicate_future(const Predicate &p,
                                          Provenance *provenance);
    public:
      virtual void begin_trace(TraceID tid, bool logical_only,
          bool static_trace, const std::set<RegionTreeID> *managed, bool dep,
          Provenance *provenance, bool from_application = true);
      virtual void end_trace(TraceID tid, bool deprecated,
<<<<<<< HEAD
                             Provenance *provenance, bool from_application = true);
      virtual void record_previous_trace(LogicalTrace *trace);
      virtual void invalidate_trace_cache(LogicalTrace *trace,
                                          Operation *invalidator);
=======
                             Provenance *provenance);
>>>>>>> e2fc62b4
      virtual void record_blocking_call(uint64_t future_coordinate);
    public:
      virtual void issue_frame(FrameOp *frame, ApEvent frame_termination);
      virtual void perform_frame_issue(FrameOp *frame, 
                                       ApEvent frame_termination);
      virtual void finish_frame(ApEvent frame_termination);
    public:
      virtual void increment_outstanding(void);
      virtual void decrement_outstanding(void);
      virtual void increment_pending(void);
      virtual void decrement_pending(TaskOp *child);
      virtual void decrement_pending(bool need_deferral);
      virtual void increment_frame(void);
      virtual void decrement_frame(void);
    public:
      virtual InnerContext* find_top_context(InnerContext *previous = NULL);
    public:
      virtual void initialize_region_tree_contexts(
          const std::vector<RegionRequirement> &clone_requirements,
          const LegionVector<VersionInfo> &version_infos,
          const std::vector<ApUserEvent> &unmap_events);
      virtual void invalidate_region_tree_contexts(const bool is_top_level_task,
                                      std::set<RtEvent> &applied,
                                      const ShardMapping *mapping = NULL,
                                      ShardID source_shard = 0);
    public:
      virtual void end_task(const void *res, size_t res_size, bool owned,
                      PhysicalInstance inst, FutureFunctor *callback_functor,
                      const Realm::ExternalInstanceResource *resource,
                      void (*freefunc)(const Realm::ExternalInstanceResource&),
                      const void *metadataptr, size_t metadatasize,
                      ApEvent effects);
      virtual void post_end_task(FutureInstance *instance,
                                 void *metadata, size_t metasize,
                                 FutureFunctor *callback_functor,
                                 bool own_callback_functor);
    public:
      virtual void destroy_lock(Lock l);
      virtual Grant acquire_grant(const std::vector<LockRequest> &requests);
      virtual void release_grant(Grant grant);
    public:
      virtual void destroy_phase_barrier(PhaseBarrier pb);
    public:
      virtual DynamicCollective create_dynamic_collective(
                                                  unsigned arrivals,
                                                  ReductionOpID redop,
                                                  const void *init_value,
                                                  size_t init_size);
      virtual void destroy_dynamic_collective(DynamicCollective dc);
      virtual void arrive_dynamic_collective(DynamicCollective dc,
                        const void *buffer, size_t size, unsigned count);
      virtual void defer_dynamic_collective_arrival(DynamicCollective dc,
                                                    const Future &future,
                                                    unsigned count);
      virtual Future get_dynamic_collective_result(DynamicCollective dc,
                                                   Provenance *provenance);
      virtual DynamicCollective advance_dynamic_collective(
                                                   DynamicCollective dc);
    protected:
      mutable LocalLock                            leaf_lock;
      size_t                                       inlined_tasks;
    public:
      virtual TaskPriority get_current_priority(void) const;
      virtual void set_current_priority(TaskPriority priority);
    };

    //--------------------------------------------------------------------------
    inline void TaskContext::begin_runtime_call(void)
    //--------------------------------------------------------------------------
    {
#ifdef DEBUG_LEGION
      assert(implicit_reference_tracker == NULL);
#endif
      if (overhead_profiler != NULL)
      {
        const long long current = Realm::Clock::current_time_in_nanoseconds();
        const long long diff = current - 
          overhead_profiler->previous_profiling_time;
        overhead_profiler->application_time += diff;
        overhead_profiler->previous_profiling_time = current;
        overhead_profiler->inside_runtime_call = true;
      }
    }

    //--------------------------------------------------------------------------
    inline void TaskContext::end_runtime_call(void)
    //--------------------------------------------------------------------------
    {
      if (implicit_reference_tracker != NULL)
      {
        delete implicit_reference_tracker;
        implicit_reference_tracker = NULL;
      }
      if (overhead_profiler != NULL)
      {
        const long long current = Realm::Clock::current_time_in_nanoseconds();
        const long long diff = current - 
          overhead_profiler->previous_profiling_time;
        overhead_profiler->runtime_time += diff;
        overhead_profiler->previous_profiling_time = current;
        overhead_profiler->inside_runtime_call = false;
      }
    }

    //--------------------------------------------------------------------------
    inline void TaskContext::begin_wait(bool from_application)
    //--------------------------------------------------------------------------
    {
      if (overhead_profiler != NULL)
      {
        const long long current = Realm::Clock::current_time_in_nanoseconds();
        const long long diff = current - 
          overhead_profiler->previous_profiling_time;
        if (overhead_profiler->inside_runtime_call)
          overhead_profiler->runtime_time += diff;
        else
          overhead_profiler->application_time += diff;
        overhead_profiler->previous_profiling_time = current;
      }
      if (implicit_profiler != NULL)
      {
        const long long current = Realm::Clock::current_time_in_nanoseconds();
        implicit_profiler->waits.emplace_back(std::make_pair(current, current));
      }
    }

    //--------------------------------------------------------------------------
    inline void TaskContext::end_wait(bool from_application)
    //--------------------------------------------------------------------------
    {
      if (overhead_profiler != NULL)
      {
        const long long current = Realm::Clock::current_time_in_nanoseconds();
        const long long diff = current - 
          overhead_profiler->previous_profiling_time;
        overhead_profiler->wait_time += diff;
        overhead_profiler->previous_profiling_time = current;
      }
      if (implicit_profiler != NULL)
      {
        const long long current = Realm::Clock::current_time_in_nanoseconds();
        implicit_profiler->waits.back().second = current;
      }
    }

  };
};


#endif // __LEGION_CONTEXT_H__
<|MERGE_RESOLUTION|>--- conflicted
+++ resolved
@@ -521,14 +521,7 @@
         bool static_trace, const std::set<RegionTreeID> *managed, bool dep,
         Provenance *provenance, bool from_application = true) = 0;
       virtual void end_trace(TraceID tid, bool deprecated,
-<<<<<<< HEAD
                              Provenance *provenance, bool from_application = true) = 0;
-      virtual void record_previous_trace(LogicalTrace *trace) = 0;
-      virtual void invalidate_trace_cache(LogicalTrace *trace,
-                                          Operation *invalidator) = 0;
-=======
-                             Provenance *provenance) = 0;
->>>>>>> e2fc62b4
       virtual void record_blocking_call(uint64_t future_coordinate) = 0;
     public:
       virtual void issue_frame(FrameOp *frame, ApEvent frame_termination) = 0;
@@ -1740,14 +1733,7 @@
           bool static_trace, const std::set<RegionTreeID> *managed, bool dep,
           Provenance *provenance, bool from_application = true);
       virtual void end_trace(TraceID tid, bool deprecated,
-<<<<<<< HEAD
                              Provenance *provenance, bool from_application = true);
-      virtual void record_previous_trace(LogicalTrace *trace);
-      virtual void invalidate_trace_cache(LogicalTrace *trace,
-                                          Operation *invalidator);
-=======
-                             Provenance *provenance);
->>>>>>> e2fc62b4
       virtual void record_blocking_call(uint64_t future_coordinate);
     public:
       virtual void issue_frame(FrameOp *frame, ApEvent frame_termination);
@@ -4094,14 +4080,7 @@
           bool static_trace, const std::set<RegionTreeID> *managed, bool dep,
           Provenance *provenance, bool from_application = true);
       virtual void end_trace(TraceID tid, bool deprecated,
-<<<<<<< HEAD
                              Provenance *provenance, bool from_application = true);
-      virtual void record_previous_trace(LogicalTrace *trace);
-      virtual void invalidate_trace_cache(LogicalTrace *trace,
-                                          Operation *invalidator);
-=======
-                             Provenance *provenance);
->>>>>>> e2fc62b4
       virtual void record_blocking_call(uint64_t future_coordinate);
     public:
       virtual void issue_frame(FrameOp *frame, ApEvent frame_termination);
