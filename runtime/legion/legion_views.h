--- conflicted
+++ resolved
@@ -1112,21 +1112,17 @@
       void end_guard_protection(void);
       void begin_reduction_epoch(void);
       void end_reduction_epoch(void);
-<<<<<<< HEAD
-      void finalize(std::set<ApEvent> *postconditions = NULL);
+      void finalize(WriteSet &performed_writes,
+                    std::set<ApEvent> *postconditions = NULL);
 #ifndef DISABLE_CVOPT
       void pack_copier(Serializer &rez, const FieldMask &copy_mask);
 #endif
-=======
-      void finalize(WriteSet &performed_writes,
-                    std::set<ApEvent> *postconditions = NULL);
->>>>>>> 68ceb6c9
       inline bool has_reductions(void) const 
         { return !reduction_epochs.empty(); }
     protected:
       void uniquify_copy_postconditions(void);
       void compute_dst_preconditions(const FieldMask &mask);
-      void apply_reduction_epochs(void);
+      void apply_reduction_epochs(WriteSet &performed_writes);
       bool issue_reductions(const int epoch, ApEvent reduction_pre, 
                             const FieldMask &mask, WriteSet &performed_writes,
               LegionMap<ApEvent,FieldMask>::aligned &reduction_postconditions);
@@ -1181,7 +1177,8 @@
       virtual bool is_remote(void) const { return true; }
     public:
       void unpack(Deserializer &derez, const FieldMask &copy_mask);
-      void finalize(std::map<unsigned,ApUserEvent> &done_events);
+      void finalize(WriteSet &performed_writes,
+                    std::map<unsigned,ApUserEvent> &done_events);
     public:
       static RemoteDeferredCopier* unpack_copier(Deserializer &derez, 
             Runtime *runtime, const FieldMask &copy_mask, InnerContext *ctx);
@@ -1281,22 +1278,18 @@
       void end_guard_protection(void);
       void begin_reduction_epoch(void);
       void end_reduction_epoch(void);
-<<<<<<< HEAD
-      void finalize(std::set<ApEvent> *postconditions = NULL);
+      void finalize(IndexSpaceExpression *&write_performed,
+                    std::set<ApEvent> *postconditions = NULL);
 #ifndef DISABLE_CVOPT
       void pack_copier(Serializer &rez);
 #endif
-=======
-      void finalize(IndexSpaceExpression *&write_performed,
-                    std::set<ApEvent> *postconditions = NULL);
->>>>>>> 68ceb6c9
       inline void record_postcondition(ApEvent post)
         { copy_postconditions.insert(post); }
       inline bool has_reductions(void) const 
         { return !reduction_epochs.empty(); }
     protected:
       void compute_dst_preconditions(void);
-      void apply_reduction_epochs(void);
+      void apply_reduction_epochs(IndexSpaceExpression *&performed_write);
     public: // const fields
       const unsigned field_index;
       const FieldMask copy_mask;
@@ -1346,7 +1339,8 @@
       virtual bool is_remote(void) const { return true; }
     public:
       void unpack(Deserializer &derez);
-      void finalize(ApUserEvent done_event);
+      void finalize(IndexSpaceExpression *&performed_write, 
+                    ApUserEvent done_event);
     public:
       static RemoteDeferredSingleCopier* unpack_copier(Deserializer &derez,
                Runtime *runtime, const FieldMask &copy_mask, InnerContext *ctx);
@@ -1467,6 +1461,8 @@
       void unpack(Deserializer &derez);
       ApEvent find_precondition(const FieldMask &mask) const;
       void record_postcondition(ApEvent done, const FieldMask &mask);
+      void record_expression(IndexSpaceExpression *expr, const FieldMask &mask)
+        { assert(false); } // TODO
       void finalize(std::map<unsigned,ApUserEvent> &done_events);
     public:
       TraversalInfo *const info;
@@ -1500,6 +1496,8 @@
       void finalize(ApUserEvent done_event);
       inline void record_postcondition(ApEvent post)
         { reduce_postconditions.insert(post); }
+      inline void record_expression(IndexSpaceExpression *expr)
+        { assert(false); } // TODO
     public:
       TraversalInfo *const info;
       InnerContext *const context;
