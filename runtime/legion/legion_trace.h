--- conflicted
+++ resolved
@@ -1168,13 +1168,9 @@
       std::map<unsigned,ApUserEvent>  user_events;
     protected:
       std::map<ApEvent,unsigned> event_map;
-<<<<<<< HEAD
       std::map<ApEvent,BarrierAdvance*> managed_barriers;
       std::map<ApEvent,std::vector<BarrierArrival*> > managed_arrivals;
-    private:
-=======
-    protected:
->>>>>>> 14c04200
+    protected:
       std::vector<Instruction*>               instructions;
       std::vector<std::vector<Instruction*> > slices;
       std::vector<std::vector<TraceLocalID> > slice_tasks;
