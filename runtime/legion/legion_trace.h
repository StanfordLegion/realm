--- conflicted
+++ resolved
@@ -121,11 +121,6 @@
       public:
         LegionVector<DependenceRecord> dependences;
         LegionVector<CloseInfo> closes;
-<<<<<<< HEAD
-        std::map<unsigned,bool> connect_to_next_points;
-        std::map<unsigned,bool> connect_to_prev_points;
-        std::map<unsigned,TracePointWisePrevOpInfo> prev_ops;
-=======
         // Only need this during trace capture
         // It records dependences for internal operations (that are not merge
         // close ops, mainly refinement ops) based on the region
@@ -133,7 +128,9 @@
         // them on when later things depende on them. This data structure is
         // cleared after we're done with the trace recording
         std::map<unsigned,LegionVector<DependenceRecord> > internal_dependences;
->>>>>>> 54d0de57
+        std::map<unsigned,bool> connect_to_next_points;
+        std::map<unsigned,bool> connect_to_prev_points;
+        std::map<unsigned,TracePointWisePrevOpInfo> prev_ops;
       };
       struct VerificationInfo {
       public:
