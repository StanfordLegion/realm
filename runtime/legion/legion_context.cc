--- conflicted
+++ resolved
@@ -205,11 +205,6 @@
         // Skip it if there are no privilege fields
         if (created_requirements[idx].privilege_fields.empty())
           continue;
-<<<<<<< HEAD
-        TaskOp::log_requirement_static(unique_op_id, original_size + idx, 
-                                       created_requirements[idx]);
-=======
->>>>>>> 9aa706c2
         InstanceSet instance_set;
         std::vector<PhysicalManager*> unacquired;  
         RegionTreeID bad_tree; std::vector<FieldID> missing_fields;
