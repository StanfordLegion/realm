/* Copyright 2022 Stanford University, NVIDIA Corporation
 *
 * Licensed under the Apache License, Version 2.0 (the "License");
 * you may not use this file except in compliance with the License.
 * You may obtain a copy of the License at
 *
 *     http://www.apache.org/licenses/LICENSE-2.0
 *
 * Unless required by applicable law or agreed to in writing, software
 * distributed under the License is distributed on an "AS IS" BASIS,
 * WITHOUT WARRANTIES OR CONDITIONS OF ANY KIND, either express or implied.
 * See the License for the specific language governing permissions and
 * limitations under the License.
 */


#ifndef __LEGION_OPERATIONS_H__
#define __LEGION_OPERATIONS_H__

#include "legion.h"
#include "legion/runtime.h"
#include "legion/region_tree.h"
#include "legion/legion_mapping.h"
#include "legion/legion_utilities.h"
#include "legion/legion_allocation.h"
#include "legion/legion_instances.h"
#include "legion/legion_analysis.h"
#include "legion/mapper_manager.h"

namespace Legion {
  namespace Internal {

    // Special typedef for predicates
    typedef PredicateImpl PredicateOp;  

    /**
     * \class Provenance
     */
    class Provenance : public Collectable {
    public:
<<<<<<< HEAD
      Provenance(const char *prov) : provenance(prov) { }
      Provenance(const void *buffer, size_t size)
        : provenance((const char*)buffer, size) { }
      Provenance(const std::string &prov)
        : provenance(prov) { }
=======
      Provenance(const char *prov);
      Provenance(const void *buffer, size_t size);
>>>>>>> f2d54f22
      Provenance(const Provenance &rhs) = delete;
      ~Provenance(void) { }
    public:
      Provenance& operator=(const Provenance &rhs) = delete;
    public:
      void initialize(const char *prov, size_t size);
      char* clone(void) const;
      void serialize(Serializer &rez) const;
      static void serialize_null(Serializer &rez);
      static Provenance* deserialize(Deserializer &derez);
    public:
<<<<<<< HEAD
      inline const char* c_str(void) const { return provenance.c_str(); }
    public:
      const std::string provenance;
=======
      // Keep the human and machine parts of the provenance string
      std::string human, machine;
>>>>>>> f2d54f22
      // Useful for cases where interfaces want a string
      static const std::string no_provenance;
      // Delimiter for the machine readable part of the string
      static constexpr char delimeter = '$';
    };

    /**
     * \class AutoProvenance
     * Make a provenance from a string if it exists
     * Reclaim references on the provenance at the end
     * of the scope so it will be cleaned up if needed
     */
    class AutoProvenance {
    public:
      AutoProvenance(const char *prov)
        : provenance((prov == NULL) ? NULL : new Provenance(prov))
        { if (provenance != NULL) provenance->add_reference(); }
      AutoProvenance(const std::string &prov)
        : provenance(prov.empty() ? NULL : new Provenance(prov))
        { if (provenance != NULL) provenance->add_reference(); }
      AutoProvenance(Provenance *prov)
        : provenance(prov)
        { if (provenance != NULL) provenance->add_reference(); }
      AutoProvenance(AutoProvenance &&rhs) = delete;
      AutoProvenance(const AutoProvenance &rhs) = delete;
      ~AutoProvenance(void)
        { if ((provenance != NULL) && provenance->remove_reference()) 
            delete provenance; }
    public:
      AutoProvenance& operator=(AutoProvenance &&rhs) = delete;
      AutoProvenance& operator=(const AutoProvenance &rhs) = delete;
    public:
      inline operator Provenance*(void) const { return provenance; }
    private:
      Provenance *const provenance;
    };

    /**
     * \class ResourceTracker
     * A helper class for tracking which privileges an
     * operation owns. This is inherited by multi-tasks
     * for aggregating the privilege results of their
     * children as well as task contexts for tracking
     * which privileges have been accrued or deleted
     * as part of the execution of the task.
     */
    class ResourceTracker {
    public:
      struct DeletedRegion {
      public:
        DeletedRegion(void);
        DeletedRegion(LogicalRegion r, Provenance *provenance = NULL);
        DeletedRegion(const DeletedRegion &rhs);
        DeletedRegion(DeletedRegion &&rhs);
        ~DeletedRegion(void);
      public:
        DeletedRegion& operator=(const DeletedRegion &rhs);
        DeletedRegion& operator=(DeletedRegion &&rhs);
      public:
        void serialize(Serializer &rez) const;
        void deserialize(Deserializer &derez);
      public:
        LogicalRegion region;
        Provenance *provenance;
      };
      struct DeletedField {
      public:
        DeletedField(void);
        DeletedField(FieldSpace sp, FieldID f, Provenance *provenance = NULL);
        DeletedField(const DeletedField &rhs);
        DeletedField(DeletedField &&rhs);
        ~DeletedField(void);
      public:
        DeletedField& operator=(const DeletedField &rhs);
        DeletedField& operator=(DeletedField &&rhs);
      public:
        void serialize(Serializer &rez) const;
        void deserialize(Deserializer &derez);
      public:
        FieldSpace space;
        FieldID fid;
        Provenance *provenance;
      };
      struct DeletedFieldSpace {
      public:
        DeletedFieldSpace(void);
        DeletedFieldSpace(FieldSpace sp, Provenance *provenance = NULL);
        DeletedFieldSpace(const DeletedFieldSpace &rhs);
        DeletedFieldSpace(DeletedFieldSpace &&rhs);
        ~DeletedFieldSpace(void);
      public:
        DeletedFieldSpace& operator=(const DeletedFieldSpace &rhs);
        DeletedFieldSpace& operator=(DeletedFieldSpace &&rhs);
      public:
        void serialize(Serializer &rez) const;
        void deserialize(Deserializer &derez);
      public:
        FieldSpace space;
        Provenance *provenance;
      };
      struct DeletedIndexSpace {
      public:
        DeletedIndexSpace(void);
        DeletedIndexSpace(IndexSpace sp, bool recurse, 
                          Provenance *provenance = NULL);
        DeletedIndexSpace(const DeletedIndexSpace &rhs);
        DeletedIndexSpace(DeletedIndexSpace &&rhs);
        ~DeletedIndexSpace(void);
      public:
        DeletedIndexSpace& operator=(const DeletedIndexSpace &rhs);
        DeletedIndexSpace& operator=(DeletedIndexSpace &&rhs);
      public:
        void serialize(Serializer &rez) const;
        void deserialize(Deserializer &derez);
      public:
        IndexSpace space;
        Provenance *provenance;
        bool recurse;
      };
      struct DeletedPartition {
      public:
        DeletedPartition(void);
        DeletedPartition(IndexPartition p, bool recurse,
                         Provenance *provenance = NULL);
        DeletedPartition(const DeletedPartition &rhs);
        DeletedPartition(DeletedPartition &&rhs);
        ~DeletedPartition(void);
      public:
        DeletedPartition& operator=(const DeletedPartition &rhs);
        DeletedPartition& operator=(DeletedPartition &&rhs);
      public:
        void serialize(Serializer &rez) const;
        void deserialize(Deserializer &derez);
      public:
        IndexPartition partition;
        Provenance *provenance;
        bool recurse;
      };
    public:
      ResourceTracker(void);
      ResourceTracker(const ResourceTracker &rhs);
      virtual ~ResourceTracker(void);
    public:
      ResourceTracker& operator=(const ResourceTracker &rhs);
    public:
      bool has_return_resources(void) const;
      void return_resources(ResourceTracker *target, size_t return_index,
                            std::set<RtEvent> &preconditions);
      virtual void receive_resources(size_t return_index,
              std::map<LogicalRegion,unsigned> &created_regions,
              std::vector<DeletedRegion> &deleted_regions,
              std::set<std::pair<FieldSpace,FieldID> > &created_fields,
              std::vector<DeletedField> &deleted_fields,
              std::map<FieldSpace,unsigned> &created_field_spaces,
              std::map<FieldSpace,std::set<LogicalRegion> > &latent_spaces,
              std::vector<DeletedFieldSpace> &deleted_field_spaces,
              std::map<IndexSpace,unsigned> &created_index_spaces,
              std::vector<DeletedIndexSpace> &deleted_index_spaces,
              std::map<IndexPartition,unsigned> &created_partitions,
              std::vector<DeletedPartition> &deleted_partitions,
              std::set<RtEvent> &preconditions) = 0;
      void pack_resources_return(Serializer &rez, size_t return_index);
      static RtEvent unpack_resources_return(Deserializer &derez,
                                             ResourceTracker *target);
    protected:
      void merge_received_resources(
              std::map<LogicalRegion,unsigned> &created_regions,
              std::vector<DeletedRegion> &deleted_regions,
              std::set<std::pair<FieldSpace,FieldID> > &created_fields,
              std::vector<DeletedField> &deleted_fields,
              std::map<FieldSpace,unsigned> &created_field_spaces,
              std::map<FieldSpace,std::set<LogicalRegion> > &latent_spaces,
              std::vector<DeletedFieldSpace> &deleted_field_spaces,
              std::map<IndexSpace,unsigned> &created_index_spaces,
              std::vector<DeletedIndexSpace> &deleted_index_spaces,
              std::map<IndexPartition,unsigned> &created_partitions,
              std::vector<DeletedPartition> &deleted_partitions);
    protected:
      std::map<LogicalRegion,unsigned>                 created_regions;
      std::map<LogicalRegion,bool>                     local_regions;
      std::set<std::pair<FieldSpace,FieldID> >         created_fields;
      std::map<std::pair<FieldSpace,FieldID>,bool>     local_fields;
      std::map<FieldSpace,unsigned>                    created_field_spaces;
      std::map<IndexSpace,unsigned>                    created_index_spaces;
      std::map<IndexPartition,unsigned>                created_index_partitions;
    protected:
      std::vector<DeletedRegion>                       deleted_regions;
      std::vector<DeletedField>                        deleted_fields;
      std::vector<DeletedFieldSpace>                   deleted_field_spaces;
      std::map<FieldSpace,std::set<LogicalRegion> >    latent_field_spaces;
      std::vector<DeletedIndexSpace>                   deleted_index_spaces;
      std::vector<DeletedPartition>                    deleted_index_partitions;
    };

    /**
     * \class Operation
     * The operation class serves as the root of the tree
     * of all operations that can be performed in a Legion
     * program.
     */
    class Operation : public ReferenceMutator, public ProfilingResponseHandler {
    public:
      enum OpKind {
        MAP_OP_KIND,
        COPY_OP_KIND,
        FENCE_OP_KIND,
        FRAME_OP_KIND,
        CREATION_OP_KIND,
        DELETION_OP_KIND,
        MERGE_CLOSE_OP_KIND,
        POST_CLOSE_OP_KIND,
        VIRTUAL_CLOSE_OP_KIND,
        RETURN_CLOSE_OP_KIND,
        REFINEMENT_OP_KIND,
        ADVISEMENT_OP_KIND,
        ACQUIRE_OP_KIND,
        RELEASE_OP_KIND,
        DYNAMIC_COLLECTIVE_OP_KIND,
        FUTURE_PRED_OP_KIND,
        NOT_PRED_OP_KIND,
        AND_PRED_OP_KIND,
        OR_PRED_OP_KIND,
        MUST_EPOCH_OP_KIND,
        PENDING_PARTITION_OP_KIND,
        DEPENDENT_PARTITION_OP_KIND,
        FILL_OP_KIND,
        ATTACH_OP_KIND,
        DETACH_OP_KIND,
        TIMING_OP_KIND,
        TUNABLE_OP_KIND,
        ALL_REDUCE_OP_KIND,
        TRACE_CAPTURE_OP_KIND,
        TRACE_COMPLETE_OP_KIND,
        TRACE_REPLAY_OP_KIND,
        TRACE_BEGIN_OP_KIND,
        TRACE_SUMMARY_OP_KIND,
        TASK_OP_KIND,
        LAST_OP_KIND,
      };
      static const char *const op_names[LAST_OP_KIND];
#define OPERATION_NAMES {           \
        "Mapping",                  \
        "Copy",                     \
        "Fence",                    \
        "Frame",                    \
        "Creation",                 \
        "Deletion",                 \
        "Merge Close",              \
        "Post Close",               \
        "Virtual Close",            \
        "Return Close",             \
        "Refinement",               \
        "Advisement",               \
        "Acquire",                  \
        "Release",                  \
        "Dynamic Collective",       \
        "Future Predicate",         \
        "Not Predicate",            \
        "And Predicate",            \
        "Or Predicate",             \
        "Must Epoch",               \
        "Pending Partition",        \
        "Dependent Partition",      \
        "Fill",                     \
        "Attach",                   \
        "Detach",                   \
        "Timing",                   \
        "Tunable",                  \
        "All Reduce Op",            \
        "Trace Capture",            \
        "Trace Complete",           \
        "Trace Replay",             \
        "Trace Begin",              \
        "Trace Summary",            \
        "Task",                     \
      } 
    public:
      struct TriggerOpArgs : public LgTaskArgs<TriggerOpArgs> {
      public:
        static const LgTaskID TASK_ID = LG_TRIGGER_OP_ID;
      public:
        TriggerOpArgs(Operation *o)
          : LgTaskArgs<TriggerOpArgs>(o->get_unique_op_id()), op(o) { }
      public:
        Operation *const op;
      };
      struct DeferReleaseAcquiredArgs : 
        public LgTaskArgs<DeferReleaseAcquiredArgs> {
      public:
        static const LgTaskID TASK_ID = LG_DEFER_RELEASE_ACQUIRED_TASK_ID;
      public:
        DeferReleaseAcquiredArgs(Operation *op, 
            std::vector<std::pair<PhysicalManager*,unsigned> > *insts)
          : LgTaskArgs<DeferReleaseAcquiredArgs>(op->get_unique_op_id()),
            instances(insts) { }
      public:
        std::vector<std::pair<PhysicalManager*,unsigned> > *const instances;
      };
    public:
      class MappingDependenceTracker {
      public:
        inline void add_mapping_dependence(RtEvent dependence)
          { mapping_dependences.insert(dependence); }
        inline void add_resolution_dependence(RtEvent dependence)
          { resolution_dependences.insert(dependence); }
        void issue_stage_triggers(Operation *op, Runtime *runtime, 
                                  MustEpochOp *must_epoch);
      private:
        std::set<RtEvent> mapping_dependences;
        std::set<RtEvent> resolution_dependences;
      };
      class CommitDependenceTracker {
      public:
        inline void add_commit_dependence(RtEvent dependence)
          { commit_dependences.insert(dependence); }
        bool issue_commit_trigger(Operation *op, Runtime *runtime);
      private:
        std::set<RtEvent> commit_dependences;
      };
      struct OpProfilingResponse : public ProfilingResponseBase {
      public:
        OpProfilingResponse(ProfilingResponseHandler *h, 
                            unsigned s, unsigned d, bool f, bool t = false)
          : ProfilingResponseBase(h), src(s), dst(d), fill(f), task(t) { }
      public:
        unsigned src, dst;
        bool fill;
        bool task;
      };
    public:
      Operation(Runtime *rt);
      virtual ~Operation(void);
    public:
      static const char* get_string_rep(OpKind kind);
    public:
      virtual void activate(void) = 0;
      virtual void deactivate(void) = 0; 
      virtual const char* get_logging_name(void) const = 0;
      virtual OpKind get_operation_kind(void) const = 0;
      virtual size_t get_region_count(void) const;
      virtual Mappable* get_mappable(void);
      virtual Memoizable* get_memoizable(void) { return NULL; }
      virtual bool invalidates_physical_trace_template(bool &exec_fence) const
        { exec_fence = false; return true; }
    protected:
      // Base call
      void activate_operation(void);
      void deactivate_operation(void);
    public:
      inline GenerationID get_generation(void) const { return gen; }
      inline RtEvent get_mapped_event(void) const { return mapped_event; }
      inline RtEvent get_resolved_event(void) const { return resolved_event; }
      inline ApEvent get_completion_event(void) const {return completion_event;}
      inline RtEvent get_commit_event(void) const { return commit_event; }
      inline ApEvent get_execution_fence_event(void) const 
        { return execution_fence_event; }
      inline bool has_execution_fence_event(void) const 
        { return execution_fence_event.exists(); }
      inline void set_execution_fence_event(ApEvent fence_event)
        { execution_fence_event = fence_event; }
      inline InnerContext* get_context(void) const { return parent_ctx; }
      inline UniqueID get_unique_op_id(void) const { return unique_op_id; } 
      virtual bool is_memoizing(void) const { return false; }
      inline bool is_tracing(void) const { return tracing; }
      inline bool is_tracking_parent(void) const { return track_parent; } 
      inline LegionTrace* get_trace(void) const { return trace; }
      inline size_t get_ctx_index(void) const { return context_index; }
      inline MustEpochOp* get_must_epoch_op(void) const { return must_epoch; } 
      inline Provenance* get_provenance(void) const 
        { return provenance; }
    public:
      // Be careful using this call as it is only valid when the operation
      // actually has a parent task.  Right now the only place it is used
      // is in putting the operation in the right dependence queue which
      // we know happens on the home node and therefore the operations is
      // guaranteed to have a parent task.
      unsigned get_operation_depth(void) const; 
    public:
      void initialize_privilege_path(RegionTreePath &path,
                                     const RegionRequirement &req);
      void initialize_mapping_path(RegionTreePath &path,
                                   const RegionRequirement &req,
                                   LogicalRegion start_node);
      void initialize_mapping_path(RegionTreePath &path,
                                   const RegionRequirement &req,
                                   LogicalPartition start_node);
      void set_tracking_parent(size_t index);
      void set_trace(LegionTrace *trace,
                     const std::vector<StaticDependence> *dependences,
                     const LogicalTraceInfo *trace_info = NULL);
      void set_trace_local_id(size_t id);
      void set_must_epoch(MustEpochOp *epoch, bool do_registration);
    public:
      // Localize a region requirement to its parent context
      // This means that region == parent and the
      // coherence mode is exclusive
      static void localize_region_requirement(RegionRequirement &req);
      // We want to release our valid references for mapping as soon as
      // possible after mapping is done so the garbage collector can do
      // deferred collection ASAP if it needs to. However, there is a catch:
      // instances which are empty have no GC references from the physical
      // analysis to protect them from collection. That's not a problem for
      // the GC, but it is for keeping their meta-data structures alive.
      // Our solution is just to keep the valid references on the emtpy
      // acquired instances until the very end of the operation as they
      // will not hurt anything.
      RtEvent release_nonempty_acquired_instances(RtEvent precondition,
          std::map<PhysicalManager*,unsigned> &acquired_insts);
      static void release_acquired_instances(
          std::map<PhysicalManager*,unsigned> &acquired_insts);
      static void handle_deferred_release(const void *args);
    public:
      // Initialize this operation in a new parent context
      // along with the number of regions this task has
      void initialize_operation(InnerContext *ctx, bool track,
                                unsigned num_regions = 0,
                                Provenance *provenance = NULL,
          const std::vector<StaticDependence> *dependences = NULL);
      void set_provenance(Provenance *provenance);
    public:
      // Inherited from ReferenceMutator
      virtual void record_reference_mutation_effect(RtEvent event);
    public:
      RtEvent execute_prepipeline_stage(GenerationID gen,
                                        bool from_logical_analysis);
      // This is a virtual method because SpeculativeOp overrides
      // it to check for handling speculation before proceeding
      // with the analysis
      virtual void execute_dependence_analysis(void);
    public:
      // The following calls may be implemented
      // differently depending on the operation, but we
      // provide base versions of them so that operations
      // only have to overload the stages that they care
      // about modifying.
      // See if we have a preprocessing stage
      virtual bool has_prepipeline_stage(void) const;
      // The function call for made for all operations 
      // prior to entering the pipeline 
      virtual void trigger_prepipeline_stage(void);
      // The function to call for depence analysis
      virtual void trigger_dependence_analysis(void);
      // The function to call when the operation has all its
      // mapping depenedences satisfied
      // In general put this on the ready queue so the runtime
      // can invoke the trigger mapping call.
      virtual void trigger_ready(void);
      // The function to call for executing an operation
      // Note that this one is not invoked by the Operation class
      // but by the runtime, therefore any operations must be
      // placed on the ready queue in order for the runtime to
      // perform this mapping
      virtual void trigger_mapping(void);
      // Helper function for trigger execution 
      // (only used in a limited set of operations and not
      // part of the default pipeline)
      virtual void trigger_execution(void);
      // The function to trigger once speculation is
      // ready to be resolved
      virtual void trigger_resolution(void);
      // The function to call once the operation is ready to complete
      virtual void trigger_complete(void);
      // The function to call when commit the operation is
      // ready to commit
      virtual void trigger_commit(void);
      // A helper method for deciding what to do when we have
      // aliased region requirements for an operation
      virtual void report_interfering_requirements(unsigned idx1,unsigned idx2);
      // A method for finding the parent index of a region
      // requirement for an operation which is necessary for
      // issuing close operation on behalf of the operation.
      virtual unsigned find_parent_index(unsigned idx);
      // Determine if this operation is an internal operation
      virtual bool is_internal_op(void) const { return false; }
      // Determine if this operation is a partition operation
      virtual bool is_partition_op(void) const { return false; }
      // Determine if this is a predicated operation
      virtual bool is_predicated_op(void) const { return false; }
    public: // virtual methods for mapping
      // Pick the sources for a copy operations
      virtual void select_sources(const unsigned index,
                                  const InstanceRef &target,
                                  const InstanceSet &sources,
                                  std::vector<unsigned> &ranking);
      virtual CollectiveManager* find_or_create_collective_instance(
                                  MappingCallKind mapper_call, unsigned index,
                                  const LayoutConstraintSet &constraints,
                                  const std::vector<LogicalRegion> &regions,
                                  Memory::Kind kind, size_t *footprint,
                                  LayoutConstraintKind *unsat_kind,
                                  unsigned *unsat_index,
                                  DomainPoint &collective_point);
      virtual bool finalize_collective_instance(MappingCallKind mapper_call,
                                                unsigned index, bool success);
      virtual void report_total_collective_instance_calls(MappingCallKind call,
                                                          unsigned total_calls);
      virtual void report_uninitialized_usage(const unsigned index,
                                              LogicalRegion handle,
                                              const RegionUsage usage,
                                              const char *field_string,
                                              RtUserEvent reported);
      // Get a reference to our data structure for tracking acquired instances
      virtual std::map<PhysicalManager*,unsigned>*
                                       get_acquired_instances_ref(void);
      // Update the set of atomic locks for this operation
      virtual void update_atomic_locks(const unsigned index, 
                                       Reservation lock, bool exclusive);
      // Get the restrict precondition for this operation
      static ApEvent merge_sync_preconditions(const TraceInfo &info,
                                const std::vector<Grant> &grants,
                                const std::vector<PhaseBarrier> &wait_barriers);
      virtual int add_copy_profiling_request(const PhysicalTraceInfo &info,
                               Realm::ProfilingRequestSet &requests, 
                               bool fill, unsigned count = 1);
      // Report a profiling result for this operation
      virtual void handle_profiling_response(const ProfilingResponseBase *base,
                                        const Realm::ProfilingResponse &result,
                                        const void *orig, size_t orig_length);
      virtual void handle_profiling_update(int count);
      // Compute the initial precondition for this operation
      virtual ApEvent compute_init_precondition(const TraceInfo &info); 
      // Return the event to use for waiting for program order execution
      virtual ApEvent get_program_order_event(void) const 
        { return completion_event; }
    protected:
      void filter_copy_request_kinds(MapperManager *mapper,
          const std::set<ProfilingMeasurementID> &requests,
          std::vector<ProfilingMeasurementID> &results, bool warn_if_not_copy);
    public:
      // The following are sets of calls that we can use to 
      // indicate mapping, execution, resolution, completion, and commit
      //
      // Add this to the list of ready operations
      void enqueue_ready_operation(RtEvent wait_on = RtEvent::NO_RT_EVENT,
                            LgPriority priority = LG_THROUGHPUT_WORK_PRIORITY);
      // Indicate that we are done mapping this operation
      void complete_mapping(RtEvent wait_on = RtEvent::NO_RT_EVENT); 
      // Indicate when this operation has finished executing
      void complete_execution(RtEvent wait_on = RtEvent::NO_RT_EVENT);
      // Indicate when we have resolved the speculation for
      // this operation
      void resolve_speculation(RtEvent wait_on = RtEvent::NO_RT_EVENT);
      // Indicate that we are completing this operation
      // which will also verify any regions for our producers
      void complete_operation(RtEvent wait_on = RtEvent::NO_RT_EVENT);
      // Indicate that we are committing this operation
      void commit_operation(bool do_deactivate,
                            RtEvent wait_on = RtEvent::NO_RT_EVENT);
      // Indicate that this operation is hardened against failure
      void harden_operation(void);
      // Quash this task and do what is necessary to the
      // rest of the operations in the graph
      void quash_operation(GenerationID gen, bool restart);
    public:
      // For operations that wish to complete early they can do so
      // using this method which will allow them to immediately 
      // chain an event to directly trigger the completion event
      // Note that we don't support early completion if we're doing
      // inorder program execution
      inline bool request_early_complete(ApEvent chain_event) 
        {
          if (!runtime->program_order_execution)
          {
#ifdef DEBUG_LEGION
            assert(need_completion_trigger);
#endif
            need_completion_trigger = false;
            __sync_synchronize();
            Runtime::trigger_event(NULL, completion_event, chain_event);
            return true;
          }
          else
            return false;
        }
      inline bool request_early_complete_no_trigger(ApUserEvent &to_trigger)
        {
          if (!runtime->program_order_execution)
          {
#ifdef DEBUG_LEGION
            assert(need_completion_trigger);
#endif
            need_completion_trigger = false;
            __sync_synchronize();
            to_trigger = completion_event;
            return true;
          }
          else
            return false;
        }
      // For operations that need to trigger commit early,
      // then they should use this call to avoid races
      // which could result in trigger commit being
      // called twice.
      void request_early_commit(void);
    public:
      // Everything below here is implementation
      //
      // Call these two functions before and after
      // dependence analysis, they place a temporary
      // dependence on the operation so that it doesn't
      // prematurely trigger before the analysis is
      // complete.  The end call will trigger the
      // operation if it is complete.
      void begin_dependence_analysis(void);
      void end_dependence_analysis(void);
      // Operations for registering dependences and
      // then notifying them when being woken up
      // This call will attempt to register a dependence
      // from the operation on which it is called to the target
      // Return true if the operation has committed and can be 
      // pruned out of the list of mapping dependences.
      bool register_dependence(Operation *target, GenerationID target_gen);
      // This function call does everything that the previous one does, but
      // it also records information about the regions involved and how
      // whether or not they will be validated by the consuming operation.
      // Return true if the operation has committed and can be pruned
      // out of the list of dependences.
      bool register_region_dependence(unsigned idx, Operation *target,
                              GenerationID target_gen, unsigned target_idx,
                              DependenceType dtype, bool validates,
                              const FieldMask &dependent_mask);
      // This function should only be called when we are tracing.
      // We record other possible interferences with prior operations
      // that are only not-interfering for privileges in case we make
      // an internal operation that we did not have before.
      void register_no_dependence(unsigned idx, Operation *target,
                              GenerationID target_gen, unsigned target_idx,
                              const FieldMask &dependent_mask);
      // This method is invoked by one of the two above to perform
      // the registration.  Returns true if we have not yet commited
      // and should therefore be notified once the dependent operation
      // has committed or verified its regions.
      bool perform_registration(GenerationID our_gen, 
                                Operation *op, GenerationID op_gen,
                                bool &registered_dependence,
                                MappingDependenceTracker *tracker,
                                RtEvent other_commit_event);
      // Check to see if the operation is still valid
      // for the given GenerationID.  This method is not precise
      // and may return false when the operation has committed.
      // However, the converse will never be occur.
      bool is_operation_committed(GenerationID gen);
      // Add and remove mapping references to tell an operation
      // how many places additional dependences can come from.
      // Once the mapping reference count goes to zero, no
      // additional dependences can be registered.
      bool add_mapping_reference(GenerationID gen);
      void remove_mapping_reference(GenerationID gen);
    public:
      // Some extra support for tracking dependences that we've 
      // registered as part of our logical traversal
      void record_logical_dependence(const LogicalUser &user);
      inline LegionList<LogicalUser,LOGICAL_REC_ALLOC>&
          get_logical_records(void) { return logical_records; }
      void clear_logical_records(void);
    public:
      // Notify when a region from a dependent task has 
      // been verified (flows up edges)
      void notify_regions_verified(const std::set<unsigned> &regions,
                                   GenerationID gen);
    public:
      // Help for seeing if the parent region is non-exclusively virtual mapped
      bool is_parent_nonexclusive_virtual_mapping(unsigned index);
      // Help for finding the contexts for an operation
      InnerContext* find_physical_context(unsigned index);
    public:
      // Support for operations that compute futures
      void compute_task_tree_coordinates(TaskTreeCoordinates &coordinates);
    public: // Support for mapping operations
      static void prepare_for_mapping(const InstanceRef &ref,
                                      MappingInstance &instance);
      static void prepare_for_mapping(const InstanceSet &valid,
                           std::vector<MappingInstance> &input_valid);
      static void prepare_for_mapping(const InstanceSet &valid,
                           const std::set<Memory> &filter_memories,
                           std::vector<MappingInstance> &input_valid);
      void compute_ranking(MapperManager            *mapper,
          const std::deque<MappingInstance>         &output,
          const InstanceSet                         &sources,
          std::vector<unsigned>                     &ranking) const;
#ifdef DEBUG_LEGION
    protected:
      virtual void dump_physical_state(RegionRequirement *req, unsigned idx,
                                       bool before = false,
                                       bool closing = false);
#endif
    public:
      // Pack the needed parts of this operation for a remote operation
      virtual void pack_remote_operation(Serializer &rez, AddressSpaceID target,
                                         std::set<RtEvent> &applied) const;
      void pack_local_remote_operation(Serializer &rez) const;
    protected:
      static inline void add_launch_space_reference(IndexSpaceNode *node)
      {
        LocalReferenceMutator mutator;
        node->add_base_valid_ref(CONTEXT_REF, &mutator);
      }
      static inline bool remove_launch_space_reference(IndexSpaceNode *node)
      {
        if (node == NULL)
          return false;
        return node->remove_base_valid_ref(CONTEXT_REF);
      }
    public:
      Runtime *const runtime;
    protected:
      mutable LocalLock op_lock;
      GenerationID gen;
      UniqueID unique_op_id;
      // The issue index of this operation in the context
      size_t context_index;
      // Operations on which this operation depends
      std::map<Operation*,GenerationID> incoming;
      // Operations which depend on this operation
      std::map<Operation*,GenerationID> outgoing;
      // Number of outstanding mapping references, once this goes to 
      // zero then the set of outgoing edges is fixed
      unsigned outstanding_mapping_references;
      // The set of unverified regions
      std::set<unsigned> unverified_regions;
      // For each of our regions, a map of operations to the regions
      // which we can verify for each operation
      std::map<Operation*,std::set<unsigned> > verify_regions;
      // Whether this operation is active or not
      bool activated;
      // Whether this operation has executed its prepipeline stage yet
      bool prepipelined;
      // Whether this operation has mapped, once it has mapped then
      // the set of incoming dependences is fixed
      bool mapped;
      // Whether this task has executed or not
      bool executed;
      // Whether speculation for this operation has been resolved
      bool resolved;
      // Whether this operation has completed, cannot commit until
      // both completed is set, and outstanding mapping references
      // has been gone to zero.
      bool completed;
      // Some operations commit out of order and if they do then
      // commited is set to prevent any additional dependences from
      // begin registered.
      bool committed;
      // Whether the physical instances for this region have been
      // hardened by copying them into reslient memories
      bool hardened;
      // Track whether trigger_commit has already been invoked
      bool trigger_commit_invoked;
      // Keep track of whether an eary commit was requested
      bool early_commit_request;
      // Indicate whether we are responsible for
      // triggering the completion event for this operation
      bool need_completion_trigger;
      // Are we tracking this operation in the parent's context
      bool track_parent;
      // The enclosing context for this operation
      InnerContext *parent_ctx;
      // The prepipeline event for this operation
      RtUserEvent prepipelined_event;
      // The mapped event for this operation
      RtUserEvent mapped_event;
      // The resolved event for this operation
      RtUserEvent resolved_event;
      // The completion event for this operation
      ApUserEvent completion_event;
      // The commit event for this operation
      RtUserEvent commit_event;
      // Previous execution fence if there was one
      ApEvent execution_fence_event;
      // The trace for this operation if any
      LegionTrace *trace;
      // Track whether we are tracing this operation
      bool tracing;
      // The id local to a trace
      size_t trace_local_id;
      // Our must epoch if we have one
      MustEpochOp *must_epoch;
      // A set list or recorded dependences during logical traversal
      LegionList<LogicalUser,LOGICAL_REC_ALLOC> logical_records;
      // Dependence trackers for detecting when it is safe to map and commit
      // We allocate and free these every time to ensure that their memory
      // is always cleaned up after each operation
      MappingDependenceTracker *mapping_tracker;
      CommitDependenceTracker  *commit_tracker;
    private:
      // Provenance information for this operation
      Provenance *provenance;
    };

    /**
     * \class CollectiveInstanceCreator
     * This class provides a common base class for operations that need to 
     * provide support for the creation of collective instances
     */
    template<typename OP>
    class CollectiveInstanceCreator : public OP {
    public:
      CollectiveInstanceCreator(Runtime *rt);
      CollectiveInstanceCreator(const CollectiveInstanceCreator<OP> &rhs);
    public:
      virtual IndexSpaceNode* get_collective_space(void) const = 0;
    public:
      // For collective instances
      virtual CollectiveManager* find_or_create_collective_instance(
                                  MappingCallKind mapper_call, unsigned index,
                                  const LayoutConstraintSet &constraints,
                                  const std::vector<LogicalRegion> &regions,
                                  Memory::Kind kind, size_t *footprint,
                                  LayoutConstraintKind *unsat_kind,
                                  unsigned *unsat_index,
                                  DomainPoint &collective_point);
      virtual bool finalize_collective_instance(MappingCallKind mapper_call,
                                                unsigned index, bool success);
      virtual void report_total_collective_instance_calls(MappingCallKind call,
                                                          unsigned total_calls);
    protected:
      typedef std::pair<MappingCallKind,unsigned> CollectiveKey;
      struct CollectiveInstance {
      public:
        CollectiveInstance(void) : manager(NULL), remaining(0), pending(0) { }
      public:
        CollectiveManager *manager;
        RtUserEvent ready_event;
        ApUserEvent instance_event;
        size_t remaining;
        size_t pending;
      };
      std::map<CollectiveKey,CollectiveInstance> collective_instances;
    };

    /**
     * \class ExternalMappable
     * This is class that provides some basic functionality for
     * packing and unpacking the data structures used by 
     * external facing operations
     */
    class ExternalMappable {
    public:
      virtual void set_context_index(size_t index) = 0;
    public:
      static void pack_mappable(const Mappable &mappable, Serializer &rez);
      static void pack_index_space_requirement(
          const IndexSpaceRequirement &req, Serializer &rez);
      static void pack_region_requirement(
          const RegionRequirement &req, Serializer &rez);
      static void pack_grant(
          const Grant &grant, Serializer &rez);
      static void pack_phase_barrier(
          const PhaseBarrier &barrier, Serializer &rez);
    public:
      static void unpack_mappable(Mappable &mappable, Deserializer &derez);
      static void unpack_index_space_requirement(
          IndexSpaceRequirement &req, Deserializer &derez);
      static void unpack_region_requirement(
          RegionRequirement &req, Deserializer &derez);
      static void unpack_grant(
          Grant &grant, Deserializer &derez);
      static void unpack_phase_barrier(
          PhaseBarrier &barrier, Deserializer &derez);
    };

    /**
     * \class PredicateWaiter
     * An interface class for speculative operations
     * and compound predicates that allows them to
     * be notified when their constituent predicates
     * have been resolved.
     */
    class PredicateWaiter {
    public:
      virtual void notify_predicate_value(GenerationID gen, bool value) = 0;
    };

    /**
     * \class Predicate 
     * A predicate operation is an abstract class that
     * contains a method that allows other operations to
     * sample their values and see if they are resolved
     * or whether they are speculated values.
     */
    class PredicateImpl : public Operation {
    public:
      PredicateImpl(Runtime *rt);
    public:
      void activate_predicate(void);
      void deactivate_predicate(void);
    public:
      void add_predicate_reference(void);
      void remove_predicate_reference(void);
      virtual void trigger_complete(void);
      virtual void trigger_commit(void);
      virtual bool invalidates_physical_trace_template(bool &exec_fence) const
        { return false; }
    public:
      bool register_waiter(PredicateWaiter *waiter, 
                           GenerationID gen, bool &value);
      PredEvent get_true_guard(void);
      PredEvent get_false_guard(void);
      void get_predicate_guards(PredEvent &true_guard, PredEvent &false_guard);
      Future get_future_result(void);
    protected:
      void set_resolved_value(GenerationID pred_gen, bool value);
    protected:
      bool predicate_resolved;
      bool predicate_value;
      std::map<PredicateWaiter*,GenerationID> waiters;
    protected:
      RtUserEvent collect_predicate;
      unsigned predicate_references;
      PredEvent true_guard, false_guard;
    protected:
      Future result_future;
      bool can_result_future_complete;
    };

    /**
     * \class SpeculativeOp
     * A speculative operation is an abstract class
     * that serves as the basis for operation which
     * can be speculated on a predicate value.  They
     * will ask the predicate value for their value and
     * whether they have actually been resolved or not.
     * Based on that infomration the speculative operation
     * will decide how to manage the operation.
     */
    class SpeculativeOp : public Operation, PredicateWaiter {
    public:
      enum SpecState {
        PENDING_ANALYSIS_STATE,
        SPECULATE_TRUE_STATE,
        SPECULATE_FALSE_STATE,
        RESOLVE_TRUE_STATE,
        RESOLVE_FALSE_STATE,
      };
    public:
      SpeculativeOp(Runtime *rt);
    public:
      void activate_speculative(void);
      void deactivate_speculative(void);
    public:
      void initialize_speculation(InnerContext *ctx,bool track,unsigned regions,
          const std::vector<StaticDependence> *dependences, const Predicate &p,
          Provenance *provenance);
      void register_predicate_dependence(void);
      virtual bool is_predicated_op(void) const;
      // Wait until the predicate is valid and then return
      // its value.  Give it the current processor in case it
      // needs to wait for the value
      bool get_predicate_value(Processor proc);
    public:
      // Override the execute dependence analysis call so 
      // we can decide whether to continue performing the 
      // dependence analysis here or not
      virtual void execute_dependence_analysis(void);
      virtual void trigger_resolution(void);
    public:
      // Call this method for inheriting classes 
      // to determine whether they should speculate 
      virtual bool query_speculate(bool &value, bool &mapping_only) = 0;
    public:
      // Every speculative operation will always get exactly one
      // call back to one of these methods after the predicate has
      // resolved. The 'speculated' parameter indicates whether the
      // operation was speculated by the mapper. The 'launch' parameter
      // indicates whether the operation has been issued into the 
      // pipeline for execution yet
      virtual void resolve_true(bool speculated, bool launched) = 0;
      virtual void resolve_false(bool speculated, bool launched) = 0;
    public:
      virtual void notify_predicate_value(GenerationID gen, bool value);
    protected:
      SpecState    speculation_state;
      PredicateOp *predicate;
      bool speculate_mapping_only;
      bool received_trigger_resolution;
    protected:
      RtUserEvent predicate_waiter; // used only when needed
    };

    /**
     * \class Memoizable
     * An abstract class for retrieving trace local ids in physical tracing.
     */
    class Memoizable {
    public:
      virtual ~Memoizable(void) { }
      virtual bool is_recording(void) const = 0;
      virtual bool is_memoizing(void) const = 0;
      virtual AddressSpaceID get_origin_space(void) const = 0;
      virtual PhysicalTemplate* get_template(void) const = 0;
      virtual ApEvent get_memo_completion(void) const = 0;
      virtual void replay_mapping_output(void) = 0;
      virtual Operation* get_operation(void) const = 0;
      virtual Operation::OpKind get_memoizable_kind(void) const = 0;
      // Return a trace local unique ID for this operation
      virtual TraceLocalID get_trace_local_id(void) const = 0;
      virtual ApEvent compute_sync_precondition(const TraceInfo *in) const = 0;
      virtual void set_effects_postcondition(ApEvent postcondition) = 0;
      virtual void complete_replay(ApEvent complete_event) = 0;
    protected:
      virtual const VersionInfo& get_version_info(unsigned idx) const = 0;
    public:
      //virtual Memoizable* clone(Operation *op) { return this; }
    };

    /**
     * \class MemoizableOp
     * A memoizable operation is an abstract class
     * that serves as the basis for operation whose
     * physical analysis can be memoized.  Memoizable
     * operations go through an extra step in the mapper
     * to determine whether to memoize their physical analysis.
     */
    template<typename OP>
    class MemoizableOp : public OP, public Memoizable {
    public:
      enum MemoizableState {
        NO_MEMO,   // The operation is not subject to memoization
        MEMO_REQ,  // The mapper requested memoization on this operation
        MEMO_RECORD,    // The runtime is recording analysis for this operation
        MEMO_REPLAY,    // The runtime is replaying analysis for this opeartion
      };
    public:
      MemoizableOp(Runtime *rt);
      void initialize_memoizable(void);
      virtual Operation* get_operation(void) const 
        { return const_cast<MemoizableOp<OP>*>(this); }
      virtual Memoizable* get_memoizable(void) { return this; }
    protected:
      void activate_memoizable(void);
    public:
      virtual void execute_dependence_analysis(void);
      virtual void trigger_replay(void) = 0;
    public:
      // From Memoizable
      virtual TraceLocalID get_trace_local_id(void) const;
      virtual PhysicalTemplate* get_template(void) const;
      virtual ApEvent compute_sync_precondition(const TraceInfo *info) const
        { assert(false); return ApEvent::NO_AP_EVENT; }
      virtual void set_effects_postcondition(ApEvent postcondition)
        { assert(false); }
      virtual void complete_replay(ApEvent complete_event)
        { assert(false); }
      virtual ApEvent get_memo_completion(void) const
        { return this->get_completion_event(); }
      virtual void replay_mapping_output(void) { /*do nothing*/ }
      virtual Operation::OpKind get_memoizable_kind(void) const
        { return this->get_operation_kind(); }
      virtual ApEvent compute_init_precondition(const TraceInfo &info);
    protected:
      void invoke_memoize_operation(MapperID mapper_id);
    public:
      virtual bool is_memoizing(void) const { return memo_state != NO_MEMO; }
      virtual bool is_recording(void) const { return memo_state == MEMO_RECORD;}
      inline bool is_replaying(void) const { return memo_state == MEMO_REPLAY; }
      virtual AddressSpaceID get_origin_space(void) const 
        { return this->runtime->address_space; }
      inline MemoizableState get_memoizable_state(void) const 
        { return memo_state; }
    protected:
      // The physical trace for this operation if any
      PhysicalTemplate *tpl;
      // Track whether we are memoizing physical analysis for this operation
      MemoizableState memo_state;
      bool need_prepipeline_stage;
    };

    /**
     * \class ExternalMapping
     * An extension of the external-facing InlineMapping to help 
     * with packing and unpacking them
     */
    class ExternalMapping : public InlineMapping, public ExternalMappable {
    public:
      ExternalMapping(void);
    public:
      virtual void set_context_index(size_t index) = 0;
    public:
      void pack_external_mapping(Serializer &rez, AddressSpaceID target) const;
      void unpack_external_mapping(Deserializer &derez, Runtime *runtime);
    };

    /**
     * \class MapOp
     * Mapping operations are used for computing inline mapping
     * operations.  Mapping operations will always update a
     * physical region once they have finished mapping.  They
     * then complete and commit immediately, possibly even
     * before the physical region is ready to be used.  This
     * also reflects that mapping operations cannot be rolled
     * back because once they have mapped, then information
     * has the ability to escape back to the application's
     * domain and can no longer be tracked by Legion.  Any
     * attempt to roll back an inline mapping operation
     * will result in the entire enclosing task context
     * being restarted.
     */
    class MapOp : public ExternalMapping, public Operation,
                  public LegionHeapify<MapOp> {
    public:
      static const AllocationType alloc_type = MAP_OP_ALLOC;
    public:
      MapOp(Runtime *rt);
      MapOp(const MapOp &rhs);
      virtual ~MapOp(void);
    public:
      MapOp& operator=(const MapOp &rhs);
    public:
      PhysicalRegion initialize(InnerContext *ctx,
                                const InlineLauncher &launcher,
                                Provenance *provenance);
      void initialize(InnerContext *ctx, const PhysicalRegion &region,
                      Provenance *provenance);
      inline const RegionRequirement& get_requirement(void) const
        { return requirement; }
    protected:
      void deactivate_map_op(void);
    public:
      virtual void activate(void);
      virtual void deactivate(void);
      virtual const char* get_logging_name(void) const;
      virtual OpKind get_operation_kind(void) const;
      virtual size_t get_region_count(void) const;
      virtual Mappable* get_mappable(void);
    public:
      virtual bool has_prepipeline_stage(void) const { return true; }
      virtual void trigger_prepipeline_stage(void);
      virtual void trigger_dependence_analysis(void);
      virtual void trigger_ready(void);
      virtual void trigger_mapping(void);
      virtual void trigger_commit(void);
      virtual unsigned find_parent_index(unsigned idx);
      virtual void select_sources(const unsigned index,
                                  const InstanceRef &target,
                                  const InstanceSet &sources,
                                  std::vector<unsigned> &ranking);
      virtual std::map<PhysicalManager*,unsigned>*
                   get_acquired_instances_ref(void);
      virtual void update_atomic_locks(const unsigned index,
                                       Reservation lock, bool exclusive);
      virtual void record_reference_mutation_effect(RtEvent event);
      virtual ApEvent get_program_order_event(void) const;
    public:
      virtual UniqueID get_unique_id(void) const;
      virtual size_t get_context_index(void) const;
      virtual void set_context_index(size_t index);
      virtual int get_depth(void) const;
      virtual const Task* get_parent_task(void) const;
      virtual const std::string& get_provenance_string(bool human = true) const;
    protected:
      void check_privilege(void);
      void compute_parent_index(void);
      bool invoke_mapper(InstanceSet &mapped_instances,
                         std::vector<PhysicalManager*> &source_instances);
      virtual int add_copy_profiling_request(const PhysicalTraceInfo &info,
                               Realm::ProfilingRequestSet &requests,
                               bool fill, unsigned count = 1);
      virtual void handle_profiling_response(const ProfilingResponseBase *base,
                                      const Realm::ProfilingResponse &response,
                                      const void *orig, size_t orig_length);
      virtual void handle_profiling_update(int count);
      virtual void pack_remote_operation(Serializer &rez, AddressSpaceID target,
                                         std::set<RtEvent> &applied) const;
      virtual DomainPoint get_shard_point(void) const;
    protected:
      bool remap_region;
      ApUserEvent ready_event;
      ApEvent termination_event;
      PhysicalRegion region;
      RegionTreePath privilege_path;
      unsigned parent_req_index;
      VersionInfo version_info;
      std::map<PhysicalManager*,unsigned> acquired_instances;
      std::map<Reservation,bool> atomic_locks;
      std::set<RtEvent> map_applied_conditions;
    protected:
      MapperManager *mapper;
    protected:
      struct MapProfilingInfo : public Mapping::Mapper::InlineProfilingInfo {
      public:
        void *buffer;
        size_t buffer_size;
      };
      std::vector<ProfilingMeasurementID>           profiling_requests;
      std::vector<MapProfilingInfo>                     profiling_info;
      RtUserEvent                                   profiling_reported;
      int                                           profiling_priority;
      int                                           copy_fill_priority;
      std::atomic<int>                  outstanding_profiling_requests;
      std::atomic<int>                  outstanding_profiling_reported;
    };

    /**
     * \class ExternalCopy
     * An extension of the external-facing Copy to help 
     * with packing and unpacking them
     */
    class ExternalCopy : public Copy, public ExternalMappable {
    public:
      ExternalCopy(void);
    public:
      virtual void set_context_index(size_t index) = 0;
    public:
      void pack_external_copy(Serializer &rez, AddressSpaceID target) const;
      void unpack_external_copy(Deserializer &derez, Runtime *runtime);
    };

    /**
     * \class CopyOp
     * The copy operation provides a mechanism for applications
     * to directly copy data between pairs of fields possibly
     * from different region trees in an efficient way by
     * using the low-level runtime copy facilities. 
     */
    class CopyOp : public ExternalCopy, public MemoizableOp<SpeculativeOp>,
                   public LegionHeapify<CopyOp> {
    public:
      static const AllocationType alloc_type = COPY_OP_ALLOC;
    public:
      enum ReqType {
        SRC_REQ = 0,
        DST_REQ = 1,
        GATHER_REQ = 2,
        SCATTER_REQ = 3,
      };
    public:
      struct DeferredCopyAcross : public LgTaskArgs<DeferredCopyAcross>,
                                  public PhysicalTraceInfo {
      public:
        static const LgTaskID TASK_ID = LG_DEFERRED_COPY_ACROSS_TASK_ID;
      public:
        DeferredCopyAcross(CopyOp *op, const PhysicalTraceInfo &info,
                           unsigned idx, ApEvent init, ApUserEvent local_pre,
                           ApUserEvent local_post, ApEvent collective_pre, 
                           ApEvent collective_post, PredEvent g, RtUserEvent a,
                           InstanceSet *src, InstanceSet *dst,
                           InstanceSet *gather, InstanceSet *scatter,
                           const bool preimages)
          : LgTaskArgs<DeferredCopyAcross>(op->get_unique_op_id()), 
            PhysicalTraceInfo(info), copy(op), index(idx),
            init_precondition(init), local_precondition(local_pre),
            local_postcondition(local_post), 
            collective_precondition(collective_pre), 
            collective_postcondition(collective_post), guard(g), applied(a),
            src_targets(src), dst_targets(dst), gather_targets(gather),
            scatter_targets(scatter), compute_preimages(preimages)
          // This is kind of scary, Realm is about to make a copy of this
          // without our knowledge, but we need to preserve the correctness
          // of reference counting on PhysicalTraceRecorders, so just add
          // an extra reference here that we will remove when we're handled.
          { if (rec != NULL) rec->add_recorder_reference(); }
      public:
        inline void remove_recorder_reference(void) const
          { if ((rec != NULL) && rec->remove_recorder_reference()) delete rec; }
      public:
        CopyOp *const copy;
        const unsigned index;
        const ApEvent init_precondition;
        const ApUserEvent local_precondition;
        const ApUserEvent local_postcondition;
        const ApEvent collective_precondition;
        const ApEvent collective_postcondition;
        const PredEvent guard;
        const RtUserEvent applied;
        InstanceSet *const src_targets;
        InstanceSet *const dst_targets;
        InstanceSet *const gather_targets;
        InstanceSet *const scatter_targets;
        const bool compute_preimages;
      };
    public:
      CopyOp(Runtime *rt);
      CopyOp(const CopyOp &rhs);
      virtual ~CopyOp(void);
    public:
      CopyOp& operator=(const CopyOp &rhs);
    public:
      void initialize(InnerContext *ctx,
                      const CopyLauncher &launcher, Provenance *provenance);
      void activate_copy(void);
      void deactivate_copy(void);
      void log_copy_requirements(void) const;
      void perform_base_dependence_analysis(bool permit_projection);
    public:
      virtual void activate(void);
      virtual void deactivate(void);
      virtual const char* get_logging_name(void) const;
      virtual OpKind get_operation_kind(void) const;
      virtual size_t get_region_count(void) const;
      virtual Mappable* get_mappable(void);
    public:
      virtual bool has_prepipeline_stage(void) const
        { return need_prepipeline_stage; }
      virtual void trigger_prepipeline_stage(void);
      virtual void trigger_dependence_analysis(void);
      virtual void trigger_ready(void);
      virtual void trigger_mapping(void);
      virtual void trigger_commit(void);
      virtual void report_interfering_requirements(unsigned idx1,unsigned idx2);
      virtual RtEvent exchange_indirect_records(
          const unsigned index, const ApEvent local_pre, 
          const ApEvent local_post, ApEvent &collective_pre,
          ApEvent &collective_post, const TraceInfo &trace_info,
          const InstanceSet &instances, const RegionRequirement &req,
          const DomainPoint &key,
          std::vector<IndirectRecord> &records, const bool sources);
    public:
      virtual bool query_speculate(bool &value, bool &mapping_only);
      virtual void resolve_true(bool speculated, bool launched);
      virtual void resolve_false(bool speculated, bool launched);
    public:
      virtual unsigned find_parent_index(unsigned idx);
      virtual void select_sources(const unsigned index,
                                  const InstanceRef &target,
                                  const InstanceSet &sources,
                                  std::vector<unsigned> &ranking);
      virtual std::map<PhysicalManager*,unsigned>*
                   get_acquired_instances_ref(void);
      virtual void update_atomic_locks(const unsigned index,
                                       Reservation lock, bool exclusive);
      virtual void record_reference_mutation_effect(RtEvent event);
    public:
      virtual UniqueID get_unique_id(void) const;
      virtual size_t get_context_index(void) const;
      virtual void set_context_index(size_t index);
      virtual int get_depth(void) const;
      virtual const Task* get_parent_task(void) const;
      virtual const std::string& get_provenance_string(bool human = true) const;
    protected:
      void check_copy_privileges(const bool permit_projection) const;
      void check_copy_privilege(const RegionRequirement &req, unsigned idx,
                                const bool permit_projection) const;
      void perform_type_checking(void) const;
      void compute_parent_indexes(void);
      void perform_copy_across(const unsigned index, 
                               const ApEvent init_precondition,
                               const ApUserEvent local_precondition,
                               const ApUserEvent local_postcondition,
                               const ApEvent collective_precondition,
                               const ApEvent collective_postcondition,
                               const PredEvent predication_guard,
                               const InstanceSet &src_targets,
                               const InstanceSet &dst_targets,
                               const InstanceSet *gather_targets,
                               const InstanceSet *scatter_targets,
                               const PhysicalTraceInfo &trace_info,
                               std::set<RtEvent> &applied_conditions,
                               const bool compute_preimages);
      void finalize_copy_profiling(void);
    public:
      static void handle_deferred_across(const void *args);
    public:
      // From MemoizableOp
      virtual void trigger_replay(void);
    public:
      // From Memoizable
      virtual ApEvent compute_sync_precondition(const TraceInfo *info) const;
      virtual void complete_replay(ApEvent copy_complete_event);
      virtual const VersionInfo& get_version_info(unsigned idx) const;
      virtual const RegionRequirement& get_requirement(unsigned idx) const;
    protected:
      template<ReqType REQ_TYPE>
      static const char* get_req_type_name(void);
      template<ReqType REQ_TYPE>
      int perform_conversion(unsigned idx, const RegionRequirement &req,
                             std::vector<MappingInstance> &output,
                             InstanceSet &targets, bool is_reduce = false);
      virtual int add_copy_profiling_request(const PhysicalTraceInfo &info,
                               Realm::ProfilingRequestSet &requests,
                               bool fill, unsigned count = 1);
      virtual void handle_profiling_response(const ProfilingResponseBase *base,
                                      const Realm::ProfilingResponse &response,
                                      const void *orig, size_t orig_length);
      virtual void handle_profiling_update(int count);
      virtual void pack_remote_operation(Serializer &rez, AddressSpaceID target,
                                         std::set<RtEvent> &applied) const;
      // Separate function for this so it can be called by derived classes
      RtEvent perform_local_versioning_analysis(void);
    public:
      std::vector<RegionTreePath>           src_privilege_paths;
      std::vector<RegionTreePath>           dst_privilege_paths;
      std::vector<unsigned>                 src_parent_indexes;
      std::vector<unsigned>                 dst_parent_indexes;
      LegionVector<VersionInfo>             src_versions;
      LegionVector<VersionInfo>             dst_versions;
      std::vector<IndexSpaceExpression*>    copy_expressions;
    public: // These are only used for indirect copies
      std::vector<RegionTreePath>           gather_privilege_paths;
      std::vector<RegionTreePath>           scatter_privilege_paths;
      std::vector<unsigned>                 gather_parent_indexes;
      std::vector<unsigned>                 scatter_parent_indexes;
      std::vector<bool>                     gather_is_range;
      std::vector<bool>                     scatter_is_range;
      LegionVector<VersionInfo>             gather_versions;
      LegionVector<VersionInfo>             scatter_versions;
      std::vector<std::vector<IndirectRecord> > src_indirect_records;
      std::vector<std::vector<IndirectRecord> > dst_indirect_records;
    protected: // for support with mapping
      MapperManager*              mapper;
    protected:
      std::vector<PhysicalManager*>         across_sources;
      std::map<PhysicalManager*,unsigned> acquired_instances;
      std::vector<std::map<Reservation,bool> > atomic_locks;
      std::set<RtEvent> map_applied_conditions;
    public:
      PredEvent                   predication_guard;
    protected:
      struct CopyProfilingInfo : public Mapping::Mapper::CopyProfilingInfo {
      public:
        void *buffer;
        size_t buffer_size;
      };
      std::vector<ProfilingMeasurementID>         profiling_requests;
      std::vector<CopyProfilingInfo>                  profiling_info;
      RtUserEvent                                 profiling_reported;
      int                                         profiling_priority;
      int                                         copy_fill_priority;
      std::atomic<int>                outstanding_profiling_requests;
      std::atomic<int>                outstanding_profiling_reported;
    public:
      bool                            possible_src_indirect_out_of_range;
      bool                            possible_dst_indirect_out_of_range;
      bool                            possible_dst_indirect_aliasing; 
    };

    /**
     * \class IndexCopyOp
     * An index copy operation is the same as a copy operation
     * except it is an index space operation for performing
     * multiple copies with projection functions
     */
    class IndexCopyOp : public CollectiveInstanceCreator<CopyOp> {
    public:
      IndexCopyOp(Runtime *rt);
      IndexCopyOp(const IndexCopyOp &rhs);
      virtual ~IndexCopyOp(void);
    public:
      IndexCopyOp& operator=(const IndexCopyOp &rhs);
    public:
      void initialize(InnerContext *ctx,
                      const IndexCopyLauncher &launcher,
                      IndexSpace launch_space,
                      Provenance *provenance);
    public:
      virtual void activate(void);
      virtual void deactivate(void); 
    protected:
      void activate_index_copy(void);
      void deactivate_index_copy(void);
    public:
      virtual void trigger_prepipeline_stage(void);
      virtual void trigger_dependence_analysis(void);
      virtual void trigger_ready(void);
      virtual void trigger_mapping(void);
      virtual void trigger_commit(void);
      virtual void report_interfering_requirements(unsigned idx1,unsigned idx2);
      virtual RtEvent exchange_indirect_records(
          const unsigned index, const ApEvent local_pre,
          const ApEvent local_post, ApEvent &collective_pre,
          ApEvent &collective_post, const TraceInfo &trace_info,
          const InstanceSet &instances, const RegionRequirement &req,
          const DomainPoint &key,
          std::vector<IndirectRecord> &records, const bool sources); 
      virtual RtEvent finalize_exchange(const unsigned index,const bool source);
    public:
      virtual RtEvent find_intra_space_dependence(const DomainPoint &point);
      virtual void record_intra_space_dependence(const DomainPoint &point,
                                                 const DomainPoint &next,
                                                 RtEvent point_mapped);
    public:
      // From MemoizableOp
      virtual void trigger_replay(void);
    public:
      // From CollectiveInstanceCreator
      virtual IndexSpaceNode* get_collective_space(void) const 
        { return launch_space; }
    public:
      void enumerate_points(bool replaying);
      void handle_point_commit(RtEvent point_committed);
      void check_point_requirements(void);
    protected:
      void log_index_copy_requirements(void);
    public:
      IndexSpaceNode*                                    launch_space;
    protected:
      std::vector<PointCopyOp*>                          points;
      struct IndirectionExchange {
        std::set<ApEvent> local_preconditions;
        std::set<ApEvent> local_postconditions;
        std::vector<std::vector<IndirectRecord>*> src_records;
        std::vector<std::vector<IndirectRecord>*> dst_records;
        ApUserEvent collective_pre;
        ApUserEvent collective_post;
        RtUserEvent src_ready;
        RtUserEvent dst_ready;
      };
      std::vector<IndirectionExchange>                   collective_exchanges;
      unsigned                                           points_committed;
      bool                                       collective_src_indirect_points;
      bool                                       collective_dst_indirect_points;
      bool                                               commit_request;
      std::set<RtEvent>                                  commit_preconditions;
    protected:
      // For checking aliasing of points in debug mode only
      std::set<std::pair<unsigned,unsigned> > interfering_requirements; 
      std::map<DomainPoint,RtEvent> intra_space_dependences;
      std::map<DomainPoint,RtUserEvent> pending_intra_space_dependences;
    };

    /**
     * \class PointCopyOp
     * A point copy operation is used for executing the
     * physical part of the analysis for an index copy
     * operation.
     */
    class PointCopyOp : public CopyOp, public ProjectionPoint {
    public:
      friend class IndexCopyOp;
      PointCopyOp(Runtime *rt);
      PointCopyOp(const PointCopyOp &rhs);
      virtual ~PointCopyOp(void);
    public:
      PointCopyOp& operator=(const PointCopyOp &rhs);
    public:
      void initialize(IndexCopyOp *owner, const DomainPoint &point);
      void launch(void);
    public:
      virtual void activate(void);
      virtual void deactivate(void);
      virtual void trigger_prepipeline_stage(void);
      virtual void trigger_dependence_analysis(void);
      virtual void trigger_ready(void);
      // trigger_mapping same as base class
      virtual void trigger_commit(void);
      virtual RtEvent exchange_indirect_records(
          const unsigned index, const ApEvent local_pre,
          const ApEvent local_post, ApEvent &collective_pre,
          ApEvent &collective_post, const TraceInfo &trace_info,
          const InstanceSet &instances, const RegionRequirement &req,
          const DomainPoint &key,
          std::vector<IndirectRecord> &records, const bool sources);
    public:
      // For collective instances
      virtual CollectiveManager* find_or_create_collective_instance(
                                  MappingCallKind mapper_call, unsigned index,
                                  const LayoutConstraintSet &constraints,
                                  const std::vector<LogicalRegion> &regions,
                                  Memory::Kind kind, size_t *footprint,
                                  LayoutConstraintKind *unsat_kind,
                                  unsigned *unsat_index,
                                  DomainPoint &collective_point);
      virtual bool finalize_collective_instance(MappingCallKind mapper_call,
                                                unsigned index, bool success);
      virtual void report_total_collective_instance_calls(MappingCallKind call,
                                                          unsigned total_calls);
    public:
      // From ProjectionPoint
      virtual const DomainPoint& get_domain_point(void) const;
      virtual void set_projection_result(unsigned idx, LogicalRegion result);
      virtual void record_intra_space_dependences(unsigned idx,
                               const std::vector<DomainPoint> &region_deps);
      virtual const Mappable* as_mappable(void) const { return this; }
    public:
      // From Memoizable
      virtual TraceLocalID get_trace_local_id(void) const;
    protected:
      IndexCopyOp*                          owner;
      std::set<RtEvent>                     intra_space_mapping_dependences;
    };

    /**
     * \class FenceOp
     * Fence operations give the application the ability to
     * enforce ordering guarantees between different tasks
     * in the same context which may become important when
     * certain updates to the region tree are desired to be
     * observed before a later operation either maps or 
     * runs. All fences are mapping fences for correctness.
     * Fences all support the optional ability to be an 
     * execution fence.
     */
    class FenceOp : public MemoizableOp<Operation>, 
                    public LegionHeapify<FenceOp> {
    public:
      enum FenceKind {
        MAPPING_FENCE,
        EXECUTION_FENCE,
      };
    public:
      static const AllocationType alloc_type = FENCE_OP_ALLOC;
    public:
      FenceOp(Runtime *rt);
      FenceOp(const FenceOp &rhs);
      virtual ~FenceOp(void);
    public:
      FenceOp& operator=(const FenceOp &rhs);
    public:
      Future initialize(InnerContext *ctx, FenceKind kind, bool need_future,
                        Provenance *provenance, bool track = true);
      inline void add_mapping_applied_condition(RtEvent precondition)
        { map_applied_conditions.insert(precondition); }
      inline void record_execution_precondition(ApEvent precondition)
        { execution_preconditions.insert(precondition); }
    public:
      virtual void activate(void);
      virtual void deactivate(void);
      virtual const char* get_logging_name(void) const;
      virtual OpKind get_operation_kind(void) const;
      virtual bool invalidates_physical_trace_template(bool &exec_fence) const
        { exec_fence = (fence_kind == EXECUTION_FENCE); return exec_fence; }
    public:
      virtual void trigger_dependence_analysis(void);
      virtual void trigger_mapping(void);
#ifdef LEGION_SPY
      virtual void trigger_complete(void);
#endif
      virtual void trigger_replay(void);
      virtual void complete_replay(ApEvent complete_event);
      virtual const VersionInfo& get_version_info(unsigned idx) const;
    protected:
      void activate_fence(void);
      void deactivate_fence(void);
      void perform_fence_analysis(bool update_fence = false);
      void update_current_fence(void);
    protected:
      FenceKind fence_kind;
      std::set<RtEvent> map_applied_conditions;
      std::set<ApEvent> execution_preconditions;
      Future result;
    };

    /**
     * \class FrameOp
     * Frame operations provide a mechanism for grouping 
     * operations within the same context into frames. Frames
     * provide an application directed way of controlling the
     * number of outstanding operations in flight in a context
     * at any given time through the mapper interface.
     */
    class FrameOp : public FenceOp {
    public:
      static const AllocationType alloc_type = FRAME_OP_ALLOC;
    public:
      FrameOp(Runtime *rt);
      FrameOp(const FrameOp &rhs);
      virtual ~FrameOp(void);
    public:
      FrameOp& operator=(const FrameOp &rhs);
    public:
      void initialize(InnerContext *ctx, Provenance *provenance);
      void set_previous(ApEvent previous);
    public:
      virtual void activate(void);
      virtual void deactivate(void);
      virtual const char* get_logging_name(void) const;
      virtual OpKind get_operation_kind(void) const;
    public:
      virtual void trigger_mapping(void);
      virtual void trigger_complete(void);
    protected:
      ApEvent previous_completion;
    };

    /**
     * \class CreationOp
     * A creation operation is used for deferring the creation of
     * an particular resource until some event has transpired such
     * as the resolution of a future.
     */
    class CreationOp : public Operation, public LegionHeapify<CreationOp> {
    public:
      static const AllocationType alloc_type = CREATION_OP_ALLOC;
    public:
      enum CreationKind {
        FENCE_CREATION,
        INDEX_SPACE_CREATION,
        FIELD_ALLOCATION,
        FUTURE_MAP_CREATION,
      };
    public:
      CreationOp(Runtime *rt);
      CreationOp(const CreationOp &rhs);
      virtual ~CreationOp(void);
    public:
      CreationOp& operator=(const CreationOp &rhs);
    public:
      void initialize_fence(InnerContext *ctx, RtEvent precondition,
                            Provenance *provenance);
      void initialize_index_space(InnerContext *ctx, IndexSpaceNode *node, 
                            const Future &future, Provenance *provenance,
                            bool owner = true, 
                            const CollectiveMapping *mapping = NULL);
      void initialize_field(InnerContext *ctx, FieldSpaceNode *node,
                            FieldID fid, const Future &field_size,
                            RtEvent precondition, Provenance *provenance,
                            bool owner = true);
      void initialize_fields(InnerContext *ctx, FieldSpaceNode *node,
                             const std::vector<FieldID> &fids,
                             const std::vector<Future> &field_sizes,
                             RtEvent precondition, Provenance *provenance,
                             bool owner = true);
      void initialize_map(InnerContext *ctx, Provenance *provenance,
                          const std::map<DomainPoint,Future> &futures);
    public:
      virtual void activate(void);
      virtual void deactivate(void);
      virtual const char* get_logging_name(void) const;
      virtual OpKind get_operation_kind(void) const;
    public:
      virtual void trigger_dependence_analysis(void);
      virtual void trigger_mapping(void);
      virtual void trigger_execution(void);
      virtual void trigger_complete(void);
    protected:
      CreationKind kind; 
      IndexSpaceNode *index_space_node;
      FieldSpaceNode *field_space_node;
      std::vector<Future> futures;
      std::vector<FieldID> fields;
      RtEvent mapping_precondition;
      const CollectiveMapping *mapping;
      bool owner;
    };

    /**
     * \class DeletionOp
     * In keeping with the deferred execution model, deletions
     * must be deferred until all other operations that were
     * issued earlier are done using the regions that are
     * going to be deleted.  Deletion operations defer deletions
     * until they are safe to be committed.
     */
    class DeletionOp : public Operation, public LegionHeapify<DeletionOp> {
    public:
      static const AllocationType alloc_type = DELETION_OP_ALLOC;
    public:
      enum DeletionKind {
        INDEX_SPACE_DELETION,
        INDEX_PARTITION_DELETION,
        FIELD_SPACE_DELETION,
        FIELD_DELETION,
        LOGICAL_REGION_DELETION,
      };
    public:
      DeletionOp(Runtime *rt);
      DeletionOp(const DeletionOp &rhs);
      virtual ~DeletionOp(void);
    public:
      DeletionOp& operator=(const DeletionOp &rhs);
    public:
      void set_deletion_preconditions(ApEvent precondition,
          const std::map<Operation*,GenerationID> &dependences);
    public:
      void initialize_index_space_deletion(InnerContext *ctx, IndexSpace handle,
                                   std::vector<IndexPartition> &sub_partitions,
                                   const bool unordered,Provenance *provenance);
      void initialize_index_part_deletion(InnerContext *ctx,IndexPartition part,
                                   std::vector<IndexPartition> &sub_partitions,
                                   const bool unordered,Provenance *provenance);
      void initialize_field_space_deletion(InnerContext *ctx,
                                           FieldSpace handle,
                                           const bool unordered,
                                           Provenance *provenance);
      void initialize_field_deletion(InnerContext *ctx, FieldSpace handle,
                                     FieldID fid, const bool unordered,
                                     FieldAllocatorImpl *allocator,
                                     Provenance *provenance,
                                     const bool non_owner_shard);
      void initialize_field_deletions(InnerContext *ctx, FieldSpace handle,
                                      const std::set<FieldID> &to_free,
                                      const bool unordered,
                                      FieldAllocatorImpl *allocator,
                                      Provenance *provenance,
                                      const bool non_owner_shard,
                                      const bool skip_dep_analysis = false);
      void initialize_logical_region_deletion(InnerContext *ctx, 
                                      LogicalRegion handle, 
                                      const bool unordered,
                                      Provenance *provenance,
                                      const bool skip_dep_analysis = false);
    public:
      virtual void activate(void);
      virtual void deactivate(void);
      virtual const char* get_logging_name(void) const;
      virtual OpKind get_operation_kind(void) const;
    protected:
      void activate_deletion(void);
      void deactivate_deletion(void);
      void log_deletion_requirements(void);
    public:
      virtual void trigger_dependence_analysis(void);
      virtual void trigger_ready(void);
      virtual void trigger_mapping(void); 
      virtual void trigger_complete(void);
      virtual unsigned find_parent_index(unsigned idx);
      virtual void pack_remote_operation(Serializer &rez, AddressSpaceID target,
                                         std::set<RtEvent> &applied) const;
    protected:
      DeletionKind kind;
      ApEvent execution_precondition;
      IndexSpace index_space;
      IndexPartition index_part;
      std::vector<IndexPartition> sub_partitions;
      FieldSpace field_space;
      FieldAllocatorImpl *allocator;
      LogicalRegion logical_region;
      std::set<FieldID> free_fields;
      std::vector<FieldID> local_fields;
      std::vector<FieldID> global_fields;
      std::vector<unsigned> local_field_indexes;
      std::vector<unsigned> parent_req_indexes;
      std::vector<unsigned> deletion_req_indexes;
      std::vector<bool> returnable_privileges;
      std::vector<RegionRequirement> deletion_requirements;
      LegionVector<VersionInfo> version_infos;
      std::set<RtEvent> map_applied_conditions;
      std::vector<EquivalenceSet*> to_release;
      std::map<Operation*,GenerationID> dependences;
      bool has_preconditions;
    }; 

    /**
     * \class InternalOp
     * The InternalOp class is an abstract intermediate class
     * for detecting when an operation is generated by the 
     * runtime and not one created by the runtime. This
     * distinction is primarily emplyed by the tracing 
     * infrastructure which can memoize analysis overheads
     * for application operations, but must still handle
     * internal operations correctly.
     */
    class InternalOp : public Operation {
    public:
      InternalOp(Runtime *rt);
      virtual ~InternalOp(void);
    public:
      void initialize_internal(Operation *creator, int creator_req_idx,
                               const LogicalTraceInfo &trace_info);
      void activate_internal(void);
      void deactivate_internal(void);
    public:
      virtual bool is_internal_op(void) const { return true; }
      virtual const FieldMask& get_internal_mask(void) const = 0;
    public:
      inline Operation* get_creator_op(void) const { return create_op; }
      inline GenerationID get_creator_gen(void) const { return create_gen; }
      inline int get_internal_index(void) const { return creator_req_idx; }
      void record_trace_dependence(Operation *target, GenerationID target_gen,
                                   int target_idx, int source_idx,
                                   DependenceType dtype,
                                   const FieldMask &dependent_mask);
      virtual unsigned find_parent_index(unsigned idx);
    protected:
      // These things are really only needed for tracing
      // Information about the operation that generated
      // this close operation so we don't register dependences on it
      Operation *create_op;
      GenerationID create_gen;
      // The source index of the region requirement from the original 
      // operation that generated this internal operation
      int creator_req_idx;
    };

    /**
     * \class ExternalClose
     * An extension of the external-facing Close to help 
     * with packing and unpacking them
     */
    class ExternalClose : public Close, public ExternalMappable {
    public:
      ExternalClose(void);
    public:
      virtual void set_context_index(size_t index) = 0;
    public:
      void pack_external_close(Serializer &rez, AddressSpaceID target) const;
      void unpack_external_close(Deserializer &derez, Runtime *runtime);
    };

    /**
     * \class CloseOp
     * Close operations are only visible internally inside
     * the runtime and are issued to help close up the 
     * physical region tree. There are two types of close
     * operations that both inherit from this class:
     * InterCloseOp and PostCloseOp.
     */
    class CloseOp : public ExternalClose, public InternalOp {
    public:
      static const AllocationType alloc_type = CLOSE_OP_ALLOC;
    public:
      CloseOp(Runtime *rt);
      CloseOp(const CloseOp &rhs);
      virtual ~CloseOp(void);
    public:
      CloseOp& operator=(const CloseOp &rhs);
    public:
      virtual UniqueID get_unique_id(void) const;
      virtual size_t get_context_index(void) const;
      virtual void set_context_index(size_t index);
      virtual int get_depth(void) const;
      virtual const Task* get_parent_task(void) const;
      virtual const std::string& get_provenance_string(bool human = true) const;
      virtual Mappable* get_mappable(void);
    public:
      void activate_close(void);
      void deactivate_close(void);
      // This is for post and virtual close ops
      void initialize_close(InnerContext *ctx,
                            const RegionRequirement &req, bool track);
      // These is for internal close ops
      void initialize_close(Operation *creator, unsigned idx,
                            unsigned parent_req_index,
                            const RegionRequirement &req,
                            const LogicalTraceInfo &trace_info);
      void perform_logging(void);
    public:
      virtual void activate(void) = 0;
      virtual void deactivate(void) = 0;
      virtual const char* get_logging_name(void) const = 0;
      virtual OpKind get_operation_kind(void) const = 0;
      virtual size_t get_region_count(void) const;
      virtual const FieldMask& get_internal_mask(void) const;
    public:
      virtual void trigger_commit(void);
    protected:
      RegionTreePath privilege_path;
      VersionInfo    version_info;
    };

    /**
     * \class MergeCloseOp
     * merge close operations are issued by the runtime
     * for closing up region trees as part of the normal execution
     * of an application.
     */
    class MergeCloseOp : public CloseOp, public LegionHeapify<MergeCloseOp> {
    public:
      MergeCloseOp(Runtime *runtime);
      MergeCloseOp(const MergeCloseOp &rhs);
      virtual ~MergeCloseOp(void);
    public:
      MergeCloseOp& operator=(const MergeCloseOp &rhs);
    public:
      void initialize(InnerContext *ctx, const RegionRequirement &req,
                      const LogicalTraceInfo &trace_info, int close_idx,
                      const FieldMask &close_mask, Operation *create_op);
      // Make this virtual so we can override for ReplMergeCloseOp
      virtual void record_refinements(const FieldMask &refinement_mask, 
                                      const bool overwrite);
      void activate_merge(void);
      void deactivate_merge(void);
    public:
      virtual void activate(void);
      virtual void deactivate(void);
      virtual const char* get_logging_name(void) const;
      virtual OpKind get_operation_kind(void) const;
      virtual const FieldMask& get_internal_mask(void) const;
    public:
      virtual unsigned find_parent_index(unsigned idx);
      virtual void trigger_ready(void);
      virtual void trigger_mapping(void);
      virtual void trigger_complete(void);
    protected:
      unsigned parent_req_index; 
    protected:
      FieldMask close_mask;
      VersionInfo version_info;
      std::vector<EquivalenceSet*> to_release;
      FieldMask refinement_mask;
      bool refinement_overwrite;
    };

    /**
     * \class PostCloseOp
     * Post close operations are issued by the runtime after a
     * task has finished executing and the region tree contexts
     * need to be closed up to the original physical instance
     * that was mapped by the parent task.
     */
    class PostCloseOp : public CloseOp, public LegionHeapify<PostCloseOp> {
    public:
      PostCloseOp(Runtime *runtime);
      PostCloseOp(const PostCloseOp &rhs);
      virtual ~PostCloseOp(void);
    public:
      PostCloseOp& operator=(const PostCloseOp &rhs);
    public:
      void initialize(InnerContext *ctx, unsigned index, 
                      const InstanceSet &target_instances); 
    public:
      virtual void activate(void);
      virtual void deactivate(void);
      virtual const char* get_logging_name(void) const;
      virtual OpKind get_operation_kind(void) const;
    public:
      virtual void trigger_dependence_analysis(void);
      virtual void trigger_ready(void);
      virtual void trigger_mapping(void);
      virtual void trigger_commit(void);
      virtual unsigned find_parent_index(unsigned idx);
      virtual void select_sources(const unsigned index,
                                  const InstanceRef &target,
                                  const InstanceSet &sources,
                                  std::vector<unsigned> &ranking);
      virtual std::map<PhysicalManager*,unsigned>*
                   get_acquired_instances_ref(void);
      virtual void record_reference_mutation_effect(RtEvent event);
    protected:
      virtual int add_copy_profiling_request(const PhysicalTraceInfo &info,
                               Realm::ProfilingRequestSet &requests,
                               bool fill, unsigned count = 1);
      virtual void handle_profiling_response(const ProfilingResponseBase *base,
                                      const Realm::ProfilingResponse &response,
                                      const void *orig, size_t orig_length);
      virtual void handle_profiling_update(int count);
      virtual void pack_remote_operation(Serializer &rez, AddressSpaceID target,
                                         std::set<RtEvent> &applied) const;
    protected:
      unsigned parent_idx;
      InstanceSet target_instances;
      std::map<PhysicalManager*,unsigned> acquired_instances;
      std::set<RtEvent> map_applied_conditions;
    protected:
      MapperManager *mapper;
    protected:
      struct CloseProfilingInfo : public Mapping::Mapper::CloseProfilingInfo {
      public:
        void *buffer;
        size_t buffer_size;
      };
      std::vector<ProfilingMeasurementID>          profiling_requests;
      std::vector<CloseProfilingInfo>                  profiling_info;
      RtUserEvent                                  profiling_reported;
      int                                          profiling_priority;
      std::atomic<int>                 outstanding_profiling_requests;
      std::atomic<int>                 outstanding_profiling_reported;
    };

    /**
     * \class VirtualCloseOp
     * Virtual close operations are issued by the runtime for
     * closing up virtual mappings to a composite instance
     * that can then be propagated back to the enclosing
     * parent task.
     */
    class VirtualCloseOp : public CloseOp, 
                           public LegionHeapify<VirtualCloseOp> {
    public:
      VirtualCloseOp(Runtime *runtime);
      VirtualCloseOp(const VirtualCloseOp &rhs);
      virtual ~VirtualCloseOp(void);
    public:
      VirtualCloseOp& operator=(const VirtualCloseOp &rhs);
    public:
      void initialize(InnerContext *ctx, unsigned index,
                      const RegionRequirement &req,
                      const VersionInfo *targets);
    public:
      virtual void activate(void);
      virtual void deactivate(void);
      virtual const char* get_logging_name(void) const;
      virtual OpKind get_operation_kind(void) const;
    public:
      virtual void trigger_dependence_analysis(void);
      virtual void trigger_ready(void);
      virtual void trigger_mapping(void);
      virtual unsigned find_parent_index(unsigned idx);
#ifdef LEGION_SPY
      virtual void trigger_complete(void);
#endif
    protected:
      VersionInfo source_version_info;
      const VersionInfo *target_version_info;
      std::set<RtEvent> map_applied_conditions;
      unsigned parent_idx;
    };

    /**
     * \class RefinementOp
     * A refinement operation is an internal operation that 
     * is used to update the equivalence sets being used to
     * represent logical regions.
     */
    class RefinementOp : public InternalOp, public LegionHeapify<RefinementOp> {
    public:
      static const AllocationType alloc_type = REFINEMENT_OP_ALLOC;
    public:
      RefinementOp(Runtime *runtime);
      RefinementOp(const RefinementOp &rhs);
      virtual ~RefinementOp(void);
    public:
      RefinementOp& operator=(const RefinementOp &rhs);
    public:
      void initialize(Operation *creator, unsigned idx, 
                      const LogicalTraceInfo &trace_info,
                      RegionNode *to_refine, const FieldMask &mask);
      void record_refinement(RegionTreeNode *node, const FieldMask &mask,
                             RefProjectionSummary *summary = NULL);
      void record_refinements(FieldMaskSet<RegionTreeNode> &nodes);
      void record_uninitialized(const FieldMask &mask);
#ifdef DEBUG_LEGION
      void verify_refinement_mask(const FieldMask &refinement_mask);
#endif
    protected:
      void initialize_region(RegionNode *node, const FieldMask &mask,
         std::map<PartitionNode*,std::vector<RegionNode*> > &refinement_regions,
                            FieldMaskSet<PartitionNode> &refinement_partitions,
                            std::set<RtEvent> &map_applied_conditions);
      void initialize_partition(PartitionNode *node, const FieldMask &mask,
         std::map<PartitionNode*,std::vector<RegionNode*> > &refinement_regions,
                            FieldMaskSet<PartitionNode> &refinement_partitions,
                            std::set<RtEvent> &map_applied_conditions);
      void initialize_pending(PendingEquivalenceSet *set, const FieldMask &mask,
                              std::set<RtEvent> &applied_events);
    public:
      virtual void activate(void);
      virtual void deactivate(void);
      virtual const char* get_logging_name(void) const;
      virtual OpKind get_operation_kind(void) const;
      virtual const FieldMask& get_internal_mask(void) const;
    public:
      virtual void trigger_dependence_analysis(void);
      virtual void trigger_ready(void);
      virtual void trigger_mapping(void);
      virtual void trigger_complete(void);
    protected:
      void activate_refinement(void);
      void deactivate_refinement(void);
    protected:
      // Upper bound node where this refinement is occuring
      RegionNode *to_refine;
      // The current equivalence sets for the node to be refined
      VersionInfo version_info;
      // Region tree nodes from which to make refinements
      FieldMaskSet<RegionTreeNode> make_from;
      // Projection summaries for non-trivial projections from nodes
      LegionMap<RegionTreeNode*,
                FieldMaskSet<RefProjectionSummary> > projections;
      // Equivalence sets that need to be released at completion
      std::vector<EquivalenceSet*> to_release;
      // Fields which do not have initialized equivalence sets
      FieldMask uninitialized_fields;
    };

    /**
     * \class AdvisementOp
     * An advisement operation is an operation that goes through
     * the execution pipeline for the sole purpose of generating
     * refinement operations to alter the equivalence sets of a
     * region tree.
     */
    class AdvisementOp : public Operation {
    public:
      AdvisementOp(Runtime *runtime);
      AdvisementOp(const AdvisementOp &rhs);
      virtual ~AdvisementOp(void);
    public:
      AdvisementOp& operator=(const AdvisementOp &rhs);
    public:
      void initialize(InnerContext *ctx, LogicalRegion parent,
                      const std::set<LogicalRegion> &regions,
                      const std::set<LogicalPartition> &partitions,
                      const std::set<FieldID> &fields, 
                      ShardingFunction *function = NULL);
    public:
      virtual void activate(void);
      virtual void deactivate(void);
      virtual const char* get_logging_name(void) const;
      virtual OpKind get_operation_kind(void) const;
      virtual size_t get_region_count(void) const;
    public:
      virtual bool has_prepipeline_stage(void) const { return true; }
      virtual void trigger_prepipeline_stage(void);
      virtual void trigger_dependence_analysis(void);
      virtual void trigger_mapping(void);
#ifdef LEGION_SPY
      virtual void trigger_complete(void);
#endif
      virtual unsigned find_parent_index(unsigned idx);
    protected:
      LogicalRegion parent;
      std::vector<LogicalRegion> regions;
      std::vector<LogicalPartition> partitions;
      std::vector<FieldID> fields;
      std::vector<unsigned> parent_indexes;
      std::vector<RegionRequirement> requirements;
      std::vector<RegionTreePath> privilege_paths;
      std::set<RtEvent> map_applied_conditions;
      ShardingFunction *sharding_function;
    };

    /**
     * \class ExternalAcquire
     * An extension of the external-facing Acquire to help 
     * with packing and unpacking them
     */
    class ExternalAcquire : public Acquire, public ExternalMappable {
    public:
      ExternalAcquire(void);
    public:
      virtual void set_context_index(size_t index) = 0;
    public:
      void pack_external_acquire(Serializer &rez, AddressSpaceID target) const;
      void unpack_external_acquire(Deserializer &derez, Runtime *runtime);
    };

    /**
     * \class AcquireOp
     * Acquire operations are used for performing
     * user-level software coherence when tasks own
     * regions with simultaneous coherence.
     */
    class AcquireOp : public ExternalAcquire,public MemoizableOp<SpeculativeOp>,
                      public LegionHeapify<AcquireOp> {
    public:
      static const AllocationType alloc_type = ACQUIRE_OP_ALLOC;
    public:
      AcquireOp(Runtime *rt);
      AcquireOp(const AcquireOp &rhs);
      virtual ~AcquireOp(void);
    public:
      AcquireOp& operator=(const AcquireOp &rhs);
    public:
      void initialize(InnerContext *ctx, const AcquireLauncher &launcher,
                      Provenance *provenance);
    public:
      virtual void activate(void);
      virtual void deactivate(void);
      virtual const char* get_logging_name(void) const; 
      virtual OpKind get_operation_kind(void) const;
      virtual size_t get_region_count(void) const;
      virtual Mappable* get_mappable(void);
    public:
      virtual bool has_prepipeline_stage(void) const { return true; }
      virtual void trigger_prepipeline_stage(void);
      virtual void trigger_dependence_analysis(void);
      virtual void trigger_ready(void);
      virtual void trigger_mapping(void);
    public:
      virtual bool query_speculate(bool &value, bool &mapping_only);
      virtual void resolve_true(bool speculated, bool launched);
      virtual void resolve_false(bool speculated, bool launched);
    public:
      virtual void trigger_commit(void);
      virtual unsigned find_parent_index(unsigned idx);
      virtual std::map<PhysicalManager*,unsigned>*
                   get_acquired_instances_ref(void);
      virtual void record_reference_mutation_effect(RtEvent event);
    public: 
      virtual UniqueID get_unique_id(void) const;
      virtual size_t get_context_index(void) const;
      virtual void set_context_index(size_t index);
      virtual int get_depth(void) const;
      virtual const Task* get_parent_task(void) const;
      virtual const std::string& get_provenance_string(bool human = true) const;
    public:
      const RegionRequirement& get_requirement(void) const;
    public:
      // From MemoizableOp
      virtual void trigger_replay(void);
    public:
      // From Memoizable
      virtual ApEvent compute_sync_precondition(const TraceInfo *info) const;
      virtual void complete_replay(ApEvent acquire_complete_event);
      virtual const VersionInfo& get_version_info(unsigned idx) const;
      virtual const RegionRequirement& get_requirement(unsigned idx) const;
    protected:
      void check_acquire_privilege(void);
      void compute_parent_index(void);
      void invoke_mapper(void);
      void log_acquire_requirement(void);
      virtual int add_copy_profiling_request(const PhysicalTraceInfo &info,
                               Realm::ProfilingRequestSet &requests,
                               bool fill, unsigned count = 1);
      virtual void handle_profiling_response(const ProfilingResponseBase *base,
                                      const Realm::ProfilingResponse &response,
                                      const void *orig, size_t orig_length);
      virtual void handle_profiling_update(int count);
      virtual void pack_remote_operation(Serializer &rez, AddressSpaceID target,
                                         std::set<RtEvent> &applied) const;
    protected:
      RegionRequirement requirement;
      RegionTreePath    privilege_path;
      VersionInfo       version_info;
      unsigned          parent_req_index;
      std::map<PhysicalManager*,unsigned> acquired_instances;
      std::set<RtEvent> map_applied_conditions;
    protected:
      MapperManager*    mapper;
    protected:
      struct AcquireProfilingInfo : 
        public Mapping::Mapper::AcquireProfilingInfo {
      public:
        void *buffer;
        size_t buffer_size;
      };
      std::vector<ProfilingMeasurementID>            profiling_requests;
      std::vector<AcquireProfilingInfo>                  profiling_info;
      RtUserEvent                                    profiling_reported;
      int                                            profiling_priority;
      int                                            copy_fill_priority;
      std::atomic<int>                   outstanding_profiling_requests;
      std::atomic<int>                   outstanding_profiling_reported;
    };

    /**
     * \class ExternalRelease
     * An extension of the external-facing Release to help 
     * with packing and unpacking them
     */
    class ExternalRelease: public Release, public ExternalMappable {
    public:
      ExternalRelease(void);
    public:
      virtual void set_context_index(size_t index) = 0;
    public:
      void pack_external_release(Serializer &rez, AddressSpaceID target) const;
      void unpack_external_release(Deserializer &derez, Runtime *runtime);
    };

    /**
     * \class ReleaseOp
     * Release operations are used for performing
     * user-level software coherence when tasks own
     * regions with simultaneous coherence.
     */
    class ReleaseOp : public ExternalRelease,public MemoizableOp<SpeculativeOp>,
                      public LegionHeapify<ReleaseOp> {
    public:
      static const AllocationType alloc_type = RELEASE_OP_ALLOC;
    public:
      ReleaseOp(Runtime *rt);
      ReleaseOp(const ReleaseOp &rhs);
      virtual ~ReleaseOp(void);
    public:
      ReleaseOp& operator=(const ReleaseOp &rhs);
    public:
      void initialize(InnerContext *ctx, const ReleaseLauncher &launcher,
                      Provenance *provenance);
    public:
      virtual void activate(void);
      virtual void deactivate(void);
      virtual const char* get_logging_name(void) const;
      virtual OpKind get_operation_kind(void) const;
      virtual size_t get_region_count(void) const;
      virtual Mappable* get_mappable(void);
    public:
      virtual bool has_prepipeline_stage(void) const { return true; }
      virtual void trigger_prepipeline_stage(void);
      virtual void trigger_dependence_analysis(void);
      virtual void trigger_ready(void);
      virtual void trigger_mapping(void);
    public:
      virtual bool query_speculate(bool &value, bool &mapping_only);
      virtual void resolve_true(bool speculated, bool launched);
      virtual void resolve_false(bool speculated, bool launched);
    public:
      virtual void trigger_commit(void);
      virtual unsigned find_parent_index(unsigned idx);
      virtual void select_sources(const unsigned index,
                                  const InstanceRef &target,
                                  const InstanceSet &sources,
                                  std::vector<unsigned> &ranking);
      virtual std::map<PhysicalManager*,unsigned>*
                   get_acquired_instances_ref(void);
      virtual void record_reference_mutation_effect(RtEvent event);
    public:
      virtual UniqueID get_unique_id(void) const;
      virtual size_t get_context_index(void) const;
      virtual void set_context_index(size_t index);
      virtual int get_depth(void) const;
      virtual const Task* get_parent_task(void) const;
      virtual const std::string& get_provenance_string(bool human = true) const;
    public:
      const RegionRequirement& get_requirement(void) const;
    public:
      // From MemoizableOp
      virtual void trigger_replay(void);
    public:
      // From Memoizable
      virtual ApEvent compute_sync_precondition(const TraceInfo *info) const;
      virtual void complete_replay(ApEvent release_complete_event);
      virtual const VersionInfo& get_version_info(unsigned idx) const;
      virtual const RegionRequirement& get_requirement(unsigned idx) const;
    protected:
      void check_release_privilege(void);
      void compute_parent_index(void);
      void invoke_mapper(std::vector<PhysicalManager*> &source_instances);
      void log_release_requirement(void);
      virtual int add_copy_profiling_request(const PhysicalTraceInfo &info,
                               Realm::ProfilingRequestSet &requests,
                               bool fill, unsigned count = 1);
      virtual void handle_profiling_response(const ProfilingResponseBase *base,
                                      const Realm::ProfilingResponse &response,
                                      const void *orig, size_t orig_length);
      virtual void handle_profiling_update(int count);
      virtual void pack_remote_operation(Serializer &rez, AddressSpaceID target,
                                         std::set<RtEvent> &applied) const;
    protected:
      RegionRequirement requirement;
      PhysicalRegion    restricted_region;
      RegionTreePath    privilege_path;
      VersionInfo       version_info;
      unsigned          parent_req_index;
      std::map<PhysicalManager*,unsigned> acquired_instances;
      std::set<RtEvent> map_applied_conditions;
    protected:
      MapperManager*    mapper;
    protected:
      struct ReleaseProfilingInfo : 
        public Mapping::Mapper::ReleaseProfilingInfo {
      public:
        void *buffer;
        size_t buffer_size;
      };
      std::vector<ProfilingMeasurementID>            profiling_requests;
      std::vector<ReleaseProfilingInfo>                  profiling_info;
      RtUserEvent                                    profiling_reported;
      int                                            profiling_priority;
      int                                            copy_fill_priority;
      std::atomic<int>                   outstanding_profiling_requests;
      std::atomic<int>                   outstanding_profiling_reported;
    };

    /**
     * \class DynamicCollectiveOp
     * A class for getting values from a collective operation
     * and writing them into a future. This will also give
     * us the framework necessary to handle roll backs on 
     * collectives so we can memoize their results.
     */
    class DynamicCollectiveOp : public MemoizableOp<Operation>,
                                public LegionHeapify<DynamicCollectiveOp> {
    public:
      static const AllocationType alloc_type = DYNAMIC_COLLECTIVE_OP_ALLOC;
    public:
      DynamicCollectiveOp(Runtime *rt);
      DynamicCollectiveOp(const DynamicCollectiveOp &rhs);
      virtual ~DynamicCollectiveOp(void);
    public:
      DynamicCollectiveOp& operator=(const DynamicCollectiveOp &rhs);
    public:
      Future initialize(InnerContext *ctx, const DynamicCollective &dc,
                        Provenance *provenance);
    public:
      virtual const VersionInfo& get_version_info(unsigned idx) const
        { assert(false); return *(new VersionInfo()); }
      virtual const RegionRequirement& get_requirement(unsigned idx) const
        { assert(false); return *(new RegionRequirement()); }
    public:
      // From MemoizableOp
      virtual void trigger_replay(void);
    public:
      virtual void activate(void);
      virtual void deactivate(void);
      virtual const char* get_logging_name(void) const;
      virtual OpKind get_operation_kind(void) const;
    public:
      virtual void trigger_dependence_analysis(void);
      virtual void trigger_mapping(void);
      virtual void trigger_execution(void);
      virtual void trigger_complete(void);
    protected:
      Future future;
      DynamicCollective collective;
    };

    /**
     * \class FuturePredOp
     * A class for making predicates out of futures.
     */
    class FuturePredOp : public PredicateOp, 
                         public LegionHeapify<FuturePredOp> {
    public:
      static const AllocationType alloc_type = FUTURE_PRED_OP_ALLOC;
    public:
      FuturePredOp(Runtime *rt);
      FuturePredOp(const FuturePredOp &rhs);
      virtual ~FuturePredOp(void);
    public:
      FuturePredOp& operator=(const FuturePredOp &rhs);
    public:
      void initialize(InnerContext *ctx, Future f, Provenance *provenance);
    public:
      virtual void activate(void);
      virtual void deactivate(void);
      const char* get_logging_name(void) const;
      OpKind get_operation_kind(void) const;
    public:
      virtual void trigger_dependence_analysis(void);
      virtual void trigger_mapping(void);
      virtual void trigger_execution(void);
    protected:
      Future future;
    };

    /**
     * \class NotPredOp
     * A class for negating other predicates
     */
    class NotPredOp : public PredicateOp, PredicateWaiter,
                      public LegionHeapify<NotPredOp> {
    public:
      static const AllocationType alloc_type = NOT_PRED_OP_ALLOC;
    public:
      NotPredOp(Runtime *rt);
      NotPredOp(const NotPredOp &rhs);
      virtual ~NotPredOp(void);
    public:
      NotPredOp& operator=(const NotPredOp &rhs);
    public:
      void initialize(InnerContext *task, const Predicate &p,
                      Provenance *provenance);
    public:
      virtual void activate(void);
      virtual void deactivate(void);
      virtual const char* get_logging_name(void) const;
      virtual OpKind get_operation_kind(void) const;
    public:
      virtual void trigger_dependence_analysis(void);
      virtual void trigger_ready(void);
      virtual void notify_predicate_value(GenerationID gen, bool value);
    protected:
      PredicateOp *pred_op;
    };

    /**
     * \class AndPredOp
     * A class for and-ing other predicates
     */
    class AndPredOp : public PredicateOp, PredicateWaiter,
                      public LegionHeapify<AndPredOp> {
    public:
      static const AllocationType alloc_type = AND_PRED_OP_ALLOC;
    public:
      AndPredOp(Runtime *rt);
      AndPredOp(const AndPredOp &rhs);
      virtual ~AndPredOp(void);
    public:
      AndPredOp& operator=(const AndPredOp &rhs);
    public:
      void initialize(InnerContext *task, 
                      const std::vector<Predicate> &predicates,
                      Provenance *provenance);
    public:
      virtual void activate(void);
      virtual void deactivate(void);
      virtual const char* get_logging_name(void) const;
      virtual OpKind get_operation_kind(void) const;
    public:
      virtual void trigger_dependence_analysis(void);
      virtual void trigger_ready(void);
      virtual void notify_predicate_value(GenerationID pred_gen, bool value);
    protected:
      std::vector<PredicateOp*> previous;
      unsigned                  true_count;
      bool                      false_short;
    };

    /**
     * \class OrPredOp
     * A class for or-ing other predicates
     */
    class OrPredOp : public PredicateOp, PredicateWaiter,
                     public LegionHeapify<OrPredOp> {
    public:
      static const AllocationType alloc_type = OR_PRED_OP_ALLOC;
    public:
      OrPredOp(Runtime *rt);
      OrPredOp(const OrPredOp &rhs);
      virtual ~OrPredOp(void);
    public:
      OrPredOp& operator=(const OrPredOp &rhs);
    public:
      void initialize(InnerContext *task, 
                      const std::vector<Predicate> &predicates,
                      Provenance *provenance);
    public:
      virtual void activate(void);
      virtual void deactivate(void);
      virtual const char* get_logging_name(void) const;
      virtual OpKind get_operation_kind(void) const;
    public:
      virtual void trigger_dependence_analysis(void);
      virtual void trigger_ready(void);
      virtual void notify_predicate_value(GenerationID pred_gen, bool value);
    protected:
      std::vector<PredicateOp*> previous;
      unsigned                  false_count;
      bool                      true_short;
    };

    /**
     * \class MustEpochOp
     * This operation is actually a meta-operation that
     * represents a collection of operations which all
     * must be guaranteed to be run in parallel.  It
     * mediates all the various stages of performing
     * these operations and ensures that they can all
     * be run in parallel or it reports an error.
     */
    class MustEpochOp : public Operation, public MustEpoch, 
      public ResourceTracker, public LegionHeapify<MustEpochOp> {
    public:
      static const AllocationType alloc_type = MUST_EPOCH_OP_ALLOC;
    public:
      struct DependenceRecord {
      public:
        inline void add_entry(unsigned op_idx, unsigned req_idx)
          { op_indexes.push_back(op_idx); req_indexes.push_back(req_idx); }
      public:
        std::vector<unsigned> op_indexes;
        std::vector<unsigned> req_indexes;
      };
    public:
      struct MustEpochIndivArgs : public LgTaskArgs<MustEpochIndivArgs> {
      public:
        static const LgTaskID TASK_ID = LG_MUST_INDIV_ID;
      public:
        MustEpochIndivArgs(Processor p, IndividualTask *t, MustEpochOp *o)
          : LgTaskArgs<MustEpochIndivArgs>(o->get_unique_op_id()),
            current_proc(p), task(t) { }
      public:
        const Processor current_proc;
        IndividualTask *const task;
      };
      struct MustEpochIndexArgs : public LgTaskArgs<MustEpochIndexArgs> {
      public:
        static const LgTaskID TASK_ID = LG_MUST_INDEX_ID;
      public:
        MustEpochIndexArgs(Processor p, IndexTask *t, MustEpochOp *o)
          : LgTaskArgs<MustEpochIndexArgs>(o->get_unique_op_id()),
            current_proc(p), task(t) { }
      public:
        const Processor current_proc;
        IndexTask *const task;
      };
      struct MustEpochMapArgs : public LgTaskArgs<MustEpochMapArgs> {
      public:
        static const LgTaskID TASK_ID = LG_MUST_MAP_ID;
      public:
        MustEpochMapArgs(MustEpochOp *o)
          : LgTaskArgs<MustEpochMapArgs>(o->get_unique_op_id()),
            owner(o), task(NULL) { }
      public:
        MustEpochOp *const owner;
        SingleTask *task;
      };
      struct MustEpochDistributorArgs : 
        public LgTaskArgs<MustEpochDistributorArgs> {
      public:
        static const LgTaskID TASK_ID = LG_MUST_DIST_ID;
      public:
        MustEpochDistributorArgs(MustEpochOp *o)
          : LgTaskArgs<MustEpochDistributorArgs>(o->get_unique_op_id()),
            task(NULL) { }
      public:
        TaskOp *task;
      };
      struct MustEpochLauncherArgs : 
        public LgTaskArgs<MustEpochLauncherArgs> {
      public:
        static const LgTaskID TASK_ID = LG_MUST_LAUNCH_ID;
      public:
        MustEpochLauncherArgs(MustEpochOp *o)
          : LgTaskArgs<MustEpochLauncherArgs>(o->get_unique_op_id()),
            task(NULL) { }
      public:
        TaskOp *task;
      };
    public:
      MustEpochOp(Runtime *rt);
      MustEpochOp(const MustEpochOp &rhs);
      virtual ~MustEpochOp(void);
    public:
      MustEpochOp& operator=(const MustEpochOp &rhs);
    public:
      inline FutureMap get_future_map(void) const { return result_map; }
    public:
      // From MustEpoch
      virtual UniqueID get_unique_id(void) const;
      virtual size_t get_context_index(void) const;
      virtual int get_depth(void) const;
      virtual const Task* get_parent_task(void) const;
      virtual const std::string& get_provenance_string(void) const;
    public:
      FutureMap initialize(InnerContext *ctx,const MustEpochLauncher &launcher,
                           Provenance *provenance);
      // Make this a virtual method so it can be overridden for
      // control replicated version of must epoch op
      virtual FutureMapImpl* create_future_map(TaskContext *ctx,
                      IndexSpace domain, IndexSpace shard_space); 
      // Another virtual method to override for control replication
      virtual void instantiate_tasks(InnerContext *ctx,
                                     const MustEpochLauncher &launcher);
      // Also virtual for control replication override
      virtual RtEvent get_concurrent_analysis_precondition(void);
      void find_conflicted_regions(
          std::vector<PhysicalRegion> &unmapped); 
    public:
      virtual void activate(void);
      virtual void deactivate(void);
    public:
      void activate_must_epoch_op(void);
      void deactivate_must_epoch_op(void);
    public:
      virtual const char* get_logging_name(void) const;
      virtual size_t get_region_count(void) const;
      virtual OpKind get_operation_kind(void) const;
    public:
      virtual void trigger_dependence_analysis(void);
      virtual void trigger_mapping(void);
      virtual void trigger_complete(void);
      virtual void trigger_commit(void);
    public:
      void verify_dependence(Operation *source_op, GenerationID source_gen,
                             Operation *target_op, GenerationID target_gen);
      bool record_dependence(Operation *source_op, GenerationID source_gen,
                             Operation *target_op, GenerationID target_gen,
                             unsigned source_idx, unsigned target_idx,
                             DependenceType dtype);
      bool record_intra_must_epoch_dependence(
                             unsigned src_index, unsigned src_idx,
                             unsigned dst_index, unsigned dst_idx,
                             DependenceType dtype);
      void must_epoch_map_task_callback(SingleTask *task, 
                                        Mapper::MapTaskInput &input,
                                        Mapper::MapTaskOutput &output);
      // Get a reference to our data structure for tracking acquired instances
      virtual std::map<PhysicalManager*,unsigned>*
                                       get_acquired_instances_ref(void);
    public:
      // Make this a virtual method to override it for control replication
      virtual MapperManager* invoke_mapper(void);
    public:
      // From ResourceTracker
      virtual void receive_resources(size_t return_index,
              std::map<LogicalRegion,unsigned> &created_regions,
              std::vector<DeletedRegion> &deleted_regions,
              std::set<std::pair<FieldSpace,FieldID> > &created_fields,
              std::vector<DeletedField> &deleted_fields,
              std::map<FieldSpace,unsigned> &created_field_spaces,
              std::map<FieldSpace,std::set<LogicalRegion> > &latent_spaces,
              std::vector<DeletedFieldSpace> &deleted_field_spaces,
              std::map<IndexSpace,unsigned> &created_index_spaces,
              std::vector<DeletedIndexSpace> &deleted_index_spaces,
              std::map<IndexPartition,unsigned> &created_partitions,
              std::vector<DeletedPartition> &deleted_partitions,
              std::set<RtEvent> &preconditions);
    public:
      void add_mapping_dependence(RtEvent precondition);
      void register_single_task(SingleTask *single, unsigned index);
      void register_slice_task(SliceTask *slice);
    public:
      // Methods for keeping track of when we can complete and commit
      void register_subop(Operation *op);
      void notify_subop_complete(Operation *op, RtEvent precondition);
      void notify_subop_commit(Operation *op, RtEvent precondition);
    public:
      RtUserEvent find_slice_versioning_event(UniqueID slice_id, bool &first);
    protected:
      int find_operation_index(Operation *op, GenerationID generation);
      TaskOp* find_task_by_index(int index);
    protected:
      static bool single_task_sorter(const Task *t1, const Task *t2);
    public:
      static void trigger_tasks(MustEpochOp *owner,
                         const std::vector<IndividualTask*> &indiv_tasks,
                         std::vector<bool> &indiv_triggered,
                         const std::vector<IndexTask*> &index_tasks,
                         std::vector<bool> &index_triggered);
      static void handle_trigger_individual(const void *args);
      static void handle_trigger_index(const void *args);
    protected:
      // Have a virtual function that we can override to for doing the
      // mapping and distribution of the point tasks, we'll override
      // this for control replication
      virtual void map_and_distribute(std::set<RtEvent> &tasks_mapped,
                                      std::set<ApEvent> &tasks_complete);
      // Make this virtual so we can override it for control replication
      void map_tasks(void) const;
      void map_single_task(SingleTask *task);
    public:
      static void handle_map_task(const void *args);
    protected:
      void distribute_tasks(void);
      void compute_launch_space(const MustEpochLauncher &launcher);
    public:
      static void handle_distribute_task(const void *args);
      static void handle_launch_task(const void *args);
    protected:
      std::vector<IndividualTask*>        indiv_tasks;
      std::vector<bool>                   indiv_triggered;
      std::vector<IndexTask*>             index_tasks;
      std::vector<bool>                   index_triggered;
    protected:
      // The component slices for distribution
      std::set<SliceTask*>         slice_tasks;
      // The actual base operations
      // Use a deque to keep everything in order
      std::vector<SingleTask*>     single_tasks;
    protected:
      Mapper::MapMustEpochInput    input;
      Mapper::MapMustEpochOutput   output;
    protected:
      FutureMap result_map;
      unsigned remaining_resource_returns;
      unsigned remaining_subop_completes;
      unsigned remaining_subop_commits;
    protected:
      // Used to know if we successfully triggered everything
      // and therefore have all of the single tasks and a
      // valid set of constraints.
      bool triggering_complete;
      // Used for computing the constraints
      std::vector<std::set<SingleTask*> > task_sets;
      // Track the physical instances that we've acquired
      std::map<PhysicalManager*,unsigned> acquired_instances;
    protected:
      std::map<std::pair<unsigned/*task index*/,unsigned/*req index*/>,
               unsigned/*dependence index*/> dependence_map;
      std::vector<DependenceRecord*> dependences;
      std::map<std::pair<Operation*,GenerationID>,std::vector<std::pair<
        unsigned/*op idx*/,unsigned/*req idx*/> > > internal_dependences;
      std::map<SingleTask*,unsigned/*single task index*/> single_task_map;
      std::vector<std::set<unsigned/*single task index*/> > mapping_dependences;
    protected:
      std::map<UniqueID,RtUserEvent> slice_version_events;
    protected:
      std::set<RtEvent> completion_preconditions, commit_preconditions;
      std::set<ApEvent> completion_effects;
    };

    /**
     * \class PendingPartitionOp
     * Pending partition operations are ones that must be deferred
     * in order to move the overhead of computing them off the 
     * application cores. In many cases deferring them is also
     * necessary to avoid possible application deadlock with
     * other pending partitions.
     */
    class PendingPartitionOp : public Operation,
                               public LegionHeapify<PendingPartitionOp> {
    public:
      static const AllocationType alloc_type = PENDING_PARTITION_OP_ALLOC;
    protected:
      enum PendingPartitionKind
      {
        EQUAL_PARTITION = 0,
        WEIGHT_PARTITION,
        UNION_PARTITION,
        INTERSECTION_PARTITION,
        INTERSECTION_WITH_REGION,
        DIFFERENCE_PARTITION,
        RESTRICTED_PARTITION,
        BY_DOMAIN_PARTITION,
      };
      // Track pending partition operations as thunks
      class PendingPartitionThunk {
      public:
        virtual ~PendingPartitionThunk(void) { }
      public:
        virtual ApEvent perform(PendingPartitionOp *op,
                                RegionTreeForest *forest) = 0;
        virtual ApEvent perform_shard(PendingPartitionOp *op,
                                      RegionTreeForest *forest,
                                      ShardID shard, size_t total_shards) = 0;
        virtual void perform_logging(PendingPartitionOp* op) = 0;
        virtual bool need_all_futures(void) const { return false; }
      };
      class EqualPartitionThunk : public PendingPartitionThunk {
      public:
        EqualPartitionThunk(IndexPartition id, size_t g)
          : pid(id), granularity(g) { }
        virtual ~EqualPartitionThunk(void) { }
      public:
        virtual ApEvent perform(PendingPartitionOp *op,
                                RegionTreeForest *forest)
        { return forest->create_equal_partition(op, pid, granularity); }
        virtual ApEvent perform_shard(PendingPartitionOp *op,
                                      RegionTreeForest *forest,
                                      ShardID shard, size_t total_shards)
        { return forest->create_equal_partition(op, pid, granularity,
                                                shard, total_shards); }
        virtual void perform_logging(PendingPartitionOp* op);
      protected:
        IndexPartition pid;
        size_t granularity;
      };
      class WeightPartitionThunk : public PendingPartitionThunk {
      public:
        WeightPartitionThunk(IndexPartition id, const FutureMap &w, size_t g)
          : pid(id), weights(w), granularity(g) { }
        virtual ~WeightPartitionThunk(void) { }
      public:
        virtual ApEvent perform(PendingPartitionOp *op,
                                RegionTreeForest *forest)
        { return forest->create_partition_by_weights(op, pid, 
                                        weights, granularity); }
        virtual ApEvent perform_shard(PendingPartitionOp *op,
                                      RegionTreeForest *forest,
                                      ShardID shard, size_t total_shards)
        { return forest->create_partition_by_weights(op, pid, weights,
                                      granularity, shard, total_shards); }
        virtual void perform_logging(PendingPartitionOp *op);
        virtual bool need_all_futures(void) const { return true; }
      protected:
        IndexPartition pid;
        FutureMap weights;
        size_t granularity;
      };
      class UnionPartitionThunk : public PendingPartitionThunk {
      public:
        UnionPartitionThunk(IndexPartition id, 
                            IndexPartition h1, IndexPartition h2)
          : pid(id), handle1(h1), handle2(h2) { }
        virtual ~UnionPartitionThunk(void) { }
      public:
        virtual ApEvent perform(PendingPartitionOp *op,
                                RegionTreeForest *forest)
        { return forest->create_partition_by_union(op, pid, handle1, handle2); }
        virtual ApEvent perform_shard(PendingPartitionOp *op,
                                      RegionTreeForest *forest,
                                      ShardID shard, size_t total_shards)
        { return forest->create_partition_by_union(op, pid, handle1, handle2,
                                                   shard, total_shards); }
        virtual void perform_logging(PendingPartitionOp* op);
      protected:
        IndexPartition pid;
        IndexPartition handle1;
        IndexPartition handle2;
      };
      class IntersectionPartitionThunk : public PendingPartitionThunk {
      public:
        IntersectionPartitionThunk(IndexPartition id, 
                            IndexPartition h1, IndexPartition h2)
          : pid(id), handle1(h1), handle2(h2) { }
        virtual ~IntersectionPartitionThunk(void) { }
      public:
        virtual ApEvent perform(PendingPartitionOp *op,
                                RegionTreeForest *forest)
        { return forest->create_partition_by_intersection(op, pid, handle1,
                                                          handle2); }
        virtual ApEvent perform_shard(PendingPartitionOp *op,
                                      RegionTreeForest *forest,
                                      ShardID shard, size_t total_shards)
        { return forest->create_partition_by_intersection(op, pid, handle1,
                                              handle2, shard, total_shards); }
        virtual void perform_logging(PendingPartitionOp* op);
      protected:
        IndexPartition pid;
        IndexPartition handle1;
        IndexPartition handle2;
      };
      class IntersectionWithRegionThunk: public PendingPartitionThunk {
      public:
        IntersectionWithRegionThunk(IndexPartition id, IndexPartition p, bool d)
          : pid(id), part(p), dominates(d) { }
        virtual ~IntersectionWithRegionThunk(void) { }
      public:
        virtual ApEvent perform(PendingPartitionOp *op,
                                RegionTreeForest *forest)
        { return forest->create_partition_by_intersection(op, pid, 
                                                          part, dominates); }
        virtual ApEvent perform_shard(PendingPartitionOp *op,
                                      RegionTreeForest *forest,
                                      ShardID shard, size_t total_shards)
        { return forest->create_partition_by_intersection(op, pid, part,
                                              dominates, shard, total_shards); }
        virtual void perform_logging(PendingPartitionOp* op);
      protected:
        IndexPartition pid;
        IndexPartition part;
        const bool dominates;
      };
      class DifferencePartitionThunk : public PendingPartitionThunk {
      public:
        DifferencePartitionThunk(IndexPartition id, 
                            IndexPartition h1, IndexPartition h2)
          : pid(id), handle1(h1), handle2(h2) { }
        virtual ~DifferencePartitionThunk(void) { }
      public:
        virtual ApEvent perform(PendingPartitionOp *op,
                                RegionTreeForest *forest)
        { return forest->create_partition_by_difference(op, pid, handle1,
                                                        handle2); }
        virtual ApEvent perform_shard(PendingPartitionOp *op,
                                      RegionTreeForest *forest,
                                      ShardID shard, size_t total_shards)
        { return forest->create_partition_by_difference(op, pid, handle1, 
                                          handle2, shard, total_shards); }
        virtual void perform_logging(PendingPartitionOp* op);
      protected:
        IndexPartition pid;
        IndexPartition handle1;
        IndexPartition handle2;
      };
      class RestrictedPartitionThunk : public PendingPartitionThunk {
      public:
        RestrictedPartitionThunk(IndexPartition id, const void *tran,
                  size_t tran_size, const void *ext, size_t ext_size)
          : pid(id), transform(malloc(tran_size)), extent(malloc(ext_size))
        { memcpy(transform, tran, tran_size); memcpy(extent, ext, ext_size); }
        virtual ~RestrictedPartitionThunk(void)
          { free(transform); free(extent); }
      public:
        virtual ApEvent perform(PendingPartitionOp *op,
                                RegionTreeForest *forest)
        { return forest->create_partition_by_restriction(pid, 
                                              transform, extent); }
        virtual ApEvent perform_shard(PendingPartitionOp *op,
                                      RegionTreeForest *forest,
                                      ShardID shard, size_t total_shards)
        { return forest->create_partition_by_restriction(pid, transform,
                                            extent, shard, total_shards); }
        virtual void perform_logging(PendingPartitionOp *op);
      protected:
        IndexPartition pid;
        void *const transform;
        void *const extent;
      };
      class FutureMapThunk : public PendingPartitionThunk {
      public:
        FutureMapThunk(IndexPartition id, const FutureMap &fm, bool inter)
          : pid(id), future_map(fm), perform_intersections(inter) { }
        virtual ~FutureMapThunk(void) { }
      public:
        virtual ApEvent perform(PendingPartitionOp *op,
                                RegionTreeForest *forest)
        { return forest->create_partition_by_domain(op, pid, future_map,
                                              perform_intersections); }
        virtual ApEvent perform_shard(PendingPartitionOp *op,
                                      RegionTreeForest *forest,
                                      ShardID shard, size_t total_shards)
        { return forest->create_partition_by_domain(op, pid, future_map,
                            perform_intersections, shard, total_shards); }
        virtual void perform_logging(PendingPartitionOp *op);
      protected:
        IndexPartition pid;
        FutureMap future_map;
        bool perform_intersections;
      };
      class CrossProductThunk : public PendingPartitionThunk {
      public:
        CrossProductThunk(IndexPartition b, IndexPartition s, LegionColor c)
          : base(b), source(s), part_color(c) { }
        virtual ~CrossProductThunk(void) { }
      public:
        virtual ApEvent perform(PendingPartitionOp *op,
                                RegionTreeForest *forest)
        { return forest->create_cross_product_partitions(op, base, source, 
                                                         part_color); }
        virtual ApEvent perform_shard(PendingPartitionOp *op,
                                      RegionTreeForest *forest,
                                      ShardID shard, size_t total_shards)
        { return forest->create_cross_product_partitions(op, base, source,
                                        part_color, shard, total_shards); }
        virtual void perform_logging(PendingPartitionOp* op);
      protected:
        IndexPartition base;
        IndexPartition source;
        LegionColor part_color;
      };
      class ComputePendingSpace : public PendingPartitionThunk {
      public:
        ComputePendingSpace(IndexSpace t, bool is,
                            const std::vector<IndexSpace> &h)
          : is_union(is), is_partition(false), target(t), handles(h) { }
        ComputePendingSpace(IndexSpace t, bool is, IndexPartition h)
          : is_union(is), is_partition(true), target(t), handle(h) { }
        virtual ~ComputePendingSpace(void) { }
      public:
        virtual ApEvent perform(PendingPartitionOp *op,
                                RegionTreeForest *forest)
        { if (is_partition)
            return forest->compute_pending_space(op, target, handle, is_union);
          else
            return forest->compute_pending_space(op, target, 
                                                 handles, is_union); }
        virtual ApEvent perform_shard(PendingPartitionOp *op,
                                      RegionTreeForest *forest,
                                      ShardID shard, size_t total_shards)
        { if (is_partition)
            return forest->compute_pending_space(op, target, handle, is_union,
                                                 shard, total_shards);
          else
            return forest->compute_pending_space(op, target, handles, 
                                               is_union, shard, total_shards); }
        virtual void perform_logging(PendingPartitionOp* op);
      protected:
        bool is_union, is_partition;
        IndexSpace target;
        IndexPartition handle;
        std::vector<IndexSpace> handles;
      };
      class ComputePendingDifference : public PendingPartitionThunk {
      public:
        ComputePendingDifference(IndexSpace t, IndexSpace i,
                                 const std::vector<IndexSpace> &h)
          : target(t), initial(i), handles(h) { }
        virtual ~ComputePendingDifference(void) { }
      public:
        virtual ApEvent perform(PendingPartitionOp *op,
                                RegionTreeForest *forest)
        { return forest->compute_pending_space(op, target, initial, handles); }
        virtual ApEvent perform_shard(PendingPartitionOp *op,
                                      RegionTreeForest *forest,
                                      ShardID shard, size_t total_shards)
        { return forest->compute_pending_space(op, target, initial, handles,
                                               shard, total_shards); }
        virtual void perform_logging(PendingPartitionOp* op);
      protected:
        IndexSpace target, initial;
        std::vector<IndexSpace> handles;
      };
    public:
      PendingPartitionOp(Runtime *rt);
      PendingPartitionOp(const PendingPartitionOp &rhs);
      virtual ~PendingPartitionOp(void);
    public:
      PendingPartitionOp& operator=(const PendingPartitionOp &rhs);
    public:
      void initialize_equal_partition(InnerContext *ctx, IndexPartition pid,
                                      size_t granularity, Provenance *prov);
      void initialize_weight_partition(InnerContext *ctx, IndexPartition pid,
                                const FutureMap &weights, size_t granularity,
                                Provenance *provenance);
      void initialize_union_partition(InnerContext *ctx,
                                      IndexPartition pid, 
                                      IndexPartition handle1,
                                      IndexPartition handle2,
                                      Provenance *provenance);
      void initialize_intersection_partition(InnerContext *ctx,
                                             IndexPartition pid, 
                                             IndexPartition handle1,
                                             IndexPartition handle2,
                                             Provenance *provenance);
      void initialize_intersection_partition(InnerContext *ctx,
                                             IndexPartition pid, 
                                             IndexPartition part,
                                             const bool dominates,
                                             Provenance *provenance);
      void initialize_difference_partition(InnerContext *ctx,
                                           IndexPartition pid, 
                                           IndexPartition handle1,
                                           IndexPartition handle2,
                                           Provenance *provenance);
      void initialize_restricted_partition(InnerContext *ctx,
                                           IndexPartition pid,
                                           const void *transform,
                                           size_t transform_size,
                                           const void *extent,
                                           size_t extent_size,
                                           Provenance *provenance);
      void initialize_by_domain(InnerContext *ctx, IndexPartition pid,
                                const FutureMap &future_map,
                                bool perform_intersections,
                                Provenance *provenance);
      void initialize_cross_product(InnerContext *ctx, IndexPartition base, 
                                    IndexPartition source, LegionColor color,
                                    Provenance *provenance);
      void initialize_index_space_union(InnerContext *ctx, IndexSpace target, 
                                        const std::vector<IndexSpace> &handles,
                                        Provenance *provenance);
      void initialize_index_space_union(InnerContext *ctx, IndexSpace target, 
                                        IndexPartition handle,
                                        Provenance *provenance);
      void initialize_index_space_intersection(InnerContext *ctx, 
                                               IndexSpace target,
                                        const std::vector<IndexSpace> &handles,
                                               Provenance *provenance);
      void initialize_index_space_intersection(InnerContext *ctx,
                                              IndexSpace target,
                                              IndexPartition handle,
                                              Provenance *provenance);
      void initialize_index_space_difference(InnerContext *ctx, 
                                             IndexSpace target, 
                                             IndexSpace initial,
                                        const std::vector<IndexSpace> &handles,
                                        Provenance *provenance);
      void perform_logging(void);
    public:
      void activate_pending(void);
      void deactivate_pending(void);
    public:
      virtual void trigger_dependence_analysis(void);
      virtual void trigger_ready(void);
      virtual void trigger_mapping(void);
      virtual void trigger_execution(void);
      virtual void trigger_complete(void);
      virtual bool is_partition_op(void) const { return true; } 
    public:
      virtual void activate(void);
      virtual void deactivate(void);
      virtual const char* get_logging_name(void) const;
      virtual OpKind get_operation_kind(void) const;
    protected:
      virtual void populate_sources(const FutureMap &fm);
      void request_future_buffers(std::set<RtEvent> &mapped_events,
                                  std::set<RtEvent> &ready_events);
    protected:
      PendingPartitionThunk *thunk;
      FutureMap future_map;
      std::map<DomainPoint,Future> sources;
    };

    /**
     * \class ExternalPartition
     * An extension of the external-facing Partition to help 
     * with packing and unpacking them
     */
    class ExternalPartition: public Partition, public ExternalMappable {
    public:
      ExternalPartition(void);
    public:
      virtual void set_context_index(size_t index) = 0;
    public:
      void pack_external_partition(Serializer &rez,AddressSpaceID target) const;
      void unpack_external_partition(Deserializer &derez, Runtime *runtime);
    };

    /**
     * \class DependentPartitionOp
     * An operation for creating different kinds of partitions
     * which are dependent on mapping a region in order to compute
     * the resulting partition.
     */
    class DependentPartitionOp : public ExternalPartition, 
                                 public CollectiveInstanceCreator<Operation>,
                                 public LegionHeapify<DependentPartitionOp> {
    public:
      static const AllocationType alloc_type = DEPENDENT_PARTITION_OP_ALLOC;
    protected:
      // Track dependent partition operations as thunks
      class DepPartThunk {
      public:
        virtual ~DepPartThunk(void) { }
      public:
        virtual ApEvent perform(DependentPartitionOp *op,
            RegionTreeForest *forest, ApEvent instances_ready,
            const std::vector<FieldDataDescriptor> &instances) = 0;
        virtual PartitionKind get_kind(void) const = 0;
        virtual IndexPartition get_partition(void) const = 0;
        virtual bool safe_projection(IndexPartition p) const { return false; }
        // This method should only be used by control replication thunks
        virtual void elide_collectives(void) { assert(false); }
      };
      class ByFieldThunk : public DepPartThunk {
      public:
        ByFieldThunk(IndexPartition p)
          : pid(p) { }
      public:
        virtual ApEvent perform(DependentPartitionOp *op,
            RegionTreeForest *forest, ApEvent instances_ready,
            const std::vector<FieldDataDescriptor> &instances);
        virtual PartitionKind get_kind(void) const { return BY_FIELD; }
        virtual IndexPartition get_partition(void) const { return pid; }
      protected:
        IndexPartition pid;
      };
      class ByImageThunk : public DepPartThunk {
      public:
        ByImageThunk(IndexPartition p, IndexPartition proj)
          : pid(p), projection(proj) { }
      public:
        virtual ApEvent perform(DependentPartitionOp *op,
            RegionTreeForest *forest, ApEvent instances_ready,
            const std::vector<FieldDataDescriptor> &instances);
        virtual PartitionKind get_kind(void) const { return BY_IMAGE; }
        virtual IndexPartition get_partition(void) const { return pid; }
        virtual bool safe_projection(IndexPartition p) const 
          { return (p == projection); }
      protected:
        IndexPartition pid;
        IndexPartition projection;
      };
      class ByImageRangeThunk : public DepPartThunk {
      public:
        ByImageRangeThunk(IndexPartition p, IndexPartition proj)
          : pid(p), projection(proj) { }
      public:
        virtual ApEvent perform(DependentPartitionOp *op,
            RegionTreeForest *forest, ApEvent instances_ready,
            const std::vector<FieldDataDescriptor> &instances);
        virtual PartitionKind get_kind(void) const { return BY_IMAGE_RANGE; }
        virtual IndexPartition get_partition(void) const { return pid; }
        virtual bool safe_projection(IndexPartition p) const
          { return (p == projection); }
      protected:
        IndexPartition pid;
        IndexPartition projection;
      };
      class ByPreimageThunk : public DepPartThunk {
      public:
        ByPreimageThunk(IndexPartition p, IndexPartition proj)
          : pid(p), projection(proj) { }
      public:
        virtual ApEvent perform(DependentPartitionOp *op,
            RegionTreeForest *forest, ApEvent instances_ready,
            const std::vector<FieldDataDescriptor> &instances);
        virtual PartitionKind get_kind(void) const { return BY_PREIMAGE; }
        virtual IndexPartition get_partition(void) const { return pid; }
      protected:
        IndexPartition pid;
        IndexPartition projection;
      };
      class ByPreimageRangeThunk : public DepPartThunk {
      public:
        ByPreimageRangeThunk(IndexPartition p, IndexPartition proj)
          : pid(p), projection(proj) { }
      public:
        virtual ApEvent perform(DependentPartitionOp *op,
            RegionTreeForest *forest, ApEvent instances_ready,
            const std::vector<FieldDataDescriptor> &instances);
        virtual PartitionKind get_kind(void) const { return BY_PREIMAGE_RANGE; }
        virtual IndexPartition get_partition(void) const { return pid; }
      protected:
        IndexPartition pid;
        IndexPartition projection;
      };
      class AssociationThunk : public DepPartThunk {
      public:
        AssociationThunk(IndexSpace d, IndexSpace r)
          : domain(d), range(r) { }
      public:
        virtual ApEvent perform(DependentPartitionOp *op,
            RegionTreeForest *forest, ApEvent instances_ready,
            const std::vector<FieldDataDescriptor> &instances);
        virtual PartitionKind get_kind(void) const { return BY_ASSOCIATION; }
        virtual IndexPartition get_partition(void) const
          { return IndexPartition::NO_PART; }
      protected:
        IndexSpace domain;
        IndexSpace range;
      };
    public:
      DependentPartitionOp(Runtime *rt);
      DependentPartitionOp(const DependentPartitionOp &rhs);
      virtual ~DependentPartitionOp(void);
    public:
      DependentPartitionOp& operator=(const DependentPartitionOp &rhs);
    public:
      void initialize_by_field(InnerContext *ctx, IndexPartition pid,
                               LogicalRegion handle, LogicalRegion parent,
                               IndexSpace color_space, FieldID fid, 
                               MapperID id, MappingTagID tag,
                               const UntypedBuffer &marg,
                               Provenance *provenance); 
      void initialize_by_image(InnerContext *ctx, IndexPartition pid,
                               IndexSpace handle, LogicalPartition projection,
                               LogicalRegion parent, FieldID fid,
                               MapperID id, MappingTagID tag,
                               const UntypedBuffer &marg,
                               Provenance *provenance);
      void initialize_by_image_range(InnerContext *ctx, IndexPartition pid,
                               IndexSpace handle, LogicalPartition projection,
                               LogicalRegion parent, FieldID fid,
                               MapperID id, MappingTagID tag,
                               const UntypedBuffer &marg,
                               Provenance *provenance);
      void initialize_by_preimage(InnerContext *ctx, IndexPartition pid,
                               IndexPartition projection, LogicalRegion handle,
                               LogicalRegion parent, FieldID fid,
                               MapperID id, MappingTagID tag,
                               const UntypedBuffer &marg,
                               Provenance *provenance);
      void initialize_by_preimage_range(InnerContext *ctx, IndexPartition pid,
                               IndexPartition projection, LogicalRegion handle,
                               LogicalRegion parent, FieldID fid,
                               MapperID id, MappingTagID tag,
                               const UntypedBuffer &marg,
                               Provenance *provenance);
      void initialize_by_association(InnerContext *ctx, LogicalRegion domain,
                               LogicalRegion domain_parent, FieldID fid,
                               IndexSpace range, MapperID id, MappingTagID tag,
                               const UntypedBuffer &marg,
                               Provenance *provenance);
      void perform_logging(void) const;
      void log_requirement(void) const;
      const RegionRequirement& get_requirement(void) const;
    protected:
      void check_by_field(IndexPartition pid, IndexSpace color_space,
          LogicalRegion handle, LogicalRegion parent, FieldID fid) const;
      void check_by_image(IndexPartition pid, IndexSpace pid_parent,
          LogicalPartition projection, LogicalRegion parent, FieldID fid) const;
      void check_by_image_range(IndexPartition pid, IndexSpace pid_parent,
          LogicalPartition projection, LogicalRegion parent, FieldID fid) const;
      void check_by_preimage(IndexPartition pid, IndexPartition proj,
                             LogicalRegion handle, LogicalRegion parent,
                             FieldID fid) const;
      void check_by_preimage_range(IndexPartition pid, IndexPartition proj,
                             LogicalRegion handle, LogicalRegion parent,
                             FieldID fid) const;
      void check_by_association(LogicalRegion domain,
          LogicalRegion domain_parent, FieldID fid, IndexSpace range) const;
    public:
      virtual bool has_prepipeline_stage(void) const { return true; }
      virtual void trigger_prepipeline_stage(void);
      virtual void trigger_dependence_analysis(void);
      virtual void trigger_ready(void);
      virtual void trigger_mapping(void);
      // A method for override with control replication
      virtual void finalize_mapping(void);
      virtual ApEvent trigger_thunk(IndexSpace handle,
                                    const InstanceSet &mapped_instances,
                                    const PhysicalTraceInfo &info,
                                    const DomainPoint &key);
      virtual unsigned find_parent_index(unsigned idx);
      virtual bool is_partition_op(void) const { return true; }
      virtual void select_partition_projection(void);
    public:
      virtual PartitionKind get_partition_kind(void) const;
      virtual UniqueID get_unique_id(void) const;
      virtual size_t get_context_index(void) const;
      virtual void set_context_index(size_t index);
      virtual int get_depth(void) const;
      virtual const Task* get_parent_task(void) const;
      virtual const std::string& get_provenance_string(bool human = true) const;
      virtual Mappable* get_mappable(void);
    public:
      virtual void activate(void);
      virtual void deactivate(void);
      virtual const char* get_logging_name(void) const;
      virtual OpKind get_operation_kind(void) const;
      virtual size_t get_region_count(void) const;
      virtual void trigger_commit(void);
    public:
      void activate_dependent(void);
      void deactivate_dependent(void);
    public:
      virtual void select_sources(const unsigned index,
                                  const InstanceRef &target,
                                  const InstanceSet &sources,
                                  std::vector<unsigned> &ranking);
      virtual std::map<PhysicalManager*,unsigned>*
                   get_acquired_instances_ref(void);
      virtual void record_reference_mutation_effect(RtEvent event);
      virtual int add_copy_profiling_request(const PhysicalTraceInfo &info,
                               Realm::ProfilingRequestSet &requests,
                               bool fill, unsigned count = 1);
      // Report a profiling result for this operation
      virtual void handle_profiling_response(const ProfilingResponseBase *base,
                                        const Realm::ProfilingResponse &result,
                                        const void *orig, size_t orig_length);
      virtual void handle_profiling_update(int count);
      virtual void pack_remote_operation(Serializer &rez, AddressSpaceID target,
                                         std::set<RtEvent> &applied) const;
    public:
      // From CollectiveInstanceCreator
      virtual IndexSpaceNode* get_collective_space(void) const 
        { return launch_space; }
    public:
      // For collective instances
      virtual CollectiveManager* find_or_create_collective_instance(
                                  MappingCallKind mapper_call, unsigned index,
                                  const LayoutConstraintSet &constraints,
                                  const std::vector<LogicalRegion> &regions,
                                  Memory::Kind kind, size_t *footprint,
                                  LayoutConstraintKind *unsat_kind,
                                  unsigned *unsat_index,
                                  DomainPoint &collective_point);
      virtual bool finalize_collective_instance(MappingCallKind mapper_call,
                                                unsigned index, bool success);
      virtual void report_total_collective_instance_calls(MappingCallKind call,
                                                          unsigned total_calls);
    protected:
      void check_privilege(void);
      void compute_parent_index(void);
      bool invoke_mapper(InstanceSet &mapped_instances,
                         std::vector<PhysicalManager*> &source_instances);
      void activate_dependent_op(void);
      void deactivate_dependent_op(void);
      void finalize_partition_profiling(void);
    public:
      void handle_point_commit(RtEvent point_committed);
    public:
      VersionInfo version_info;
      RegionTreePath privilege_path;
      unsigned parent_req_index;
      std::map<PhysicalManager*,unsigned> acquired_instances;
      std::set<RtEvent> map_applied_conditions;
      DepPartThunk *thunk;
      ApEvent partition_ready;
    protected:
      MapperManager *mapper;
    protected:
      // For index versions of this operation
      IndexSpaceNode*                   launch_space;
      std::vector<FieldDataDescriptor>  instances;
      std::set<ApEvent>                 index_preconditions;
      std::vector<PointDepPartOp*>      points; 
      unsigned                          points_committed;
      bool                              commit_request;
      std::set<RtEvent>                 commit_preconditions;
#ifdef LEGION_SPY
      // Special helper event to make things look right for Legion Spy
      ApUserEvent                       intermediate_index_event;
#endif
    protected:
      struct PartitionProfilingInfo :
        public Mapping::Mapper::PartitionProfilingInfo {
      public:
        void *buffer;
        size_t buffer_size;
      };
      std::vector<ProfilingMeasurementID>              profiling_requests;
      std::vector<PartitionProfilingInfo>                  profiling_info;
      RtUserEvent                                      profiling_reported;
      int                                              profiling_priority;
      int                                              copy_fill_priority;
      std::atomic<int>                     outstanding_profiling_requests;
      std::atomic<int>                     outstanding_profiling_reported;
    };

    /**
     * \class PointDepPartOp
     * This is a point class for mapping a particular 
     * subregion of a partition for a dependent partitioning
     * operation.
     */
    class PointDepPartOp : public DependentPartitionOp, public ProjectionPoint {
    public:
      PointDepPartOp(Runtime *rt);
      PointDepPartOp(const PointDepPartOp &rhs);
      virtual ~PointDepPartOp(void);
    public:
      PointDepPartOp& operator=(const PointDepPartOp &rhs);
    public:
      void initialize(DependentPartitionOp *owner, const DomainPoint &point);
      void launch(void);
    public:
      virtual void activate(void);
      virtual void deactivate(void);
      virtual void trigger_prepipeline_stage(void);
      virtual void trigger_dependence_analysis(void);
      virtual ApEvent trigger_thunk(IndexSpace handle,
                                    const InstanceSet &mapped_instances,
                                    const PhysicalTraceInfo &trace_info,
                                    const DomainPoint &key);
      virtual void trigger_commit(void);
      virtual PartitionKind get_partition_kind(void) const;
    public:
      // For collective instances
      virtual CollectiveManager* find_or_create_collective_instance(
                                  MappingCallKind mapper_call, unsigned index,
                                  const LayoutConstraintSet &constraints,
                                  const std::vector<LogicalRegion> &regions,
                                  Memory::Kind kind, size_t *footprint,
                                  LayoutConstraintKind *unsat_kind,
                                  unsigned *unsat_index,
                                  DomainPoint &collective_point);
      virtual bool finalize_collective_instance(MappingCallKind mapper_call,
                                                unsigned index, bool success);
      virtual void report_total_collective_instance_calls(MappingCallKind call,
                                                          unsigned total_calls);
    public:
      // From ProjectionPoint
      virtual const DomainPoint& get_domain_point(void) const;
      virtual void set_projection_result(unsigned idx, LogicalRegion result);
      virtual void record_intra_space_dependences(unsigned idx,
                               const std::vector<DomainPoint> &region_deps);
      virtual const Mappable* as_mappable(void) const { return this; }
    public:
      DependentPartitionOp *owner;
    };

    /**
     * \class ExternalFill
     * An extension of the external-facing Fill to help 
     * with packing and unpacking them
     */
    class ExternalFill : public Fill, public ExternalMappable {
    public:
      ExternalFill(void);
    public:
      virtual void set_context_index(size_t index) = 0;
    public:
      void pack_external_fill(Serializer &rez, AddressSpaceID target) const;
      void unpack_external_fill(Deserializer &derez, Runtime *runtime);
    };

    /**
     * \class FillOp
     * Fill operations are used to initialize a field to a
     * specific value for a particular logical region.
     */
    class FillOp : public MemoizableOp<SpeculativeOp>, public ExternalFill,
                   public LegionHeapify<FillOp> {
    public:
      static const AllocationType alloc_type = FILL_OP_ALLOC;
    public:
      FillOp(Runtime *rt);
      FillOp(const FillOp &rhs);
      virtual ~FillOp(void);
    public:
      FillOp& operator=(const FillOp &rhs);
    public:
      void initialize(InnerContext *ctx, const FillLauncher &launcher,
                      Provenance *provenance);
      void perform_base_dependence_analysis(void);
      inline const RegionRequirement& get_requirement(void) const 
        { return requirement; }
      void activate_fill(void);
      void deactivate_fill(void);
    public:
      virtual void activate(void);
      virtual void deactivate(void);
      virtual const char* get_logging_name(void) const;
      virtual size_t get_region_count(void) const;
      virtual OpKind get_operation_kind(void) const;
      virtual Mappable* get_mappable(void);
      virtual UniqueID get_unique_id(void) const;
      virtual size_t get_context_index(void) const;
      virtual void set_context_index(size_t index);
      virtual int get_depth(void) const;
      virtual const Task* get_parent_task(void) const;
      virtual const std::string& get_provenance_string(bool human = true) const;
      virtual std::map<PhysicalManager*,unsigned>*
                                       get_acquired_instances_ref(void);
      virtual int add_copy_profiling_request(const PhysicalTraceInfo &info,
                               Realm::ProfilingRequestSet &requests,
                               bool fill, unsigned count = 1);
    public:
      virtual bool has_prepipeline_stage(void) const
        { return need_prepipeline_stage; }
      virtual void trigger_prepipeline_stage(void);
      virtual void trigger_dependence_analysis(void);
      virtual void trigger_ready(void);
      virtual void trigger_mapping(void);
      virtual void trigger_execution(void);
    public:
      virtual bool query_speculate(bool &value, bool &mapping_only);
      virtual void resolve_true(bool speculated, bool launched);
      virtual void resolve_false(bool speculated, bool launched);
    public:
      virtual unsigned find_parent_index(unsigned idx);
      virtual void trigger_complete(void);
      virtual void trigger_commit(void);
    public:
      void check_fill_privilege(void);
      void compute_parent_index(void);
      ApEvent compute_sync_precondition(const TraceInfo *info) const;
      void log_fill_requirement(void) const;
    public:
      // From Memoizable
      virtual const VersionInfo& get_version_info(unsigned idx) const
        { return version_info; }
      virtual const RegionRequirement& get_requirement(unsigned idx) const
        { return get_requirement(); }
    public:
      // From MemoizableOp
      virtual void trigger_replay(void);
    public:
      virtual void pack_remote_operation(Serializer &rez, AddressSpaceID target,
                                         std::set<RtEvent> &applied) const;
    public:
      RegionTreePath privilege_path;
      VersionInfo version_info;
      unsigned parent_req_index;
      void *value;
      size_t value_size;
      Future future;
      FillView *fill_view;
      std::set<RtEvent> map_applied_conditions;
      PredEvent true_guard, false_guard;
    };
    
    /**
     * \class IndexFillOp
     * This is the same as a fill operation except for
     * applying a number of fill operations over an 
     * index space of points with projection functions.
     */
    class IndexFillOp : public CollectiveInstanceCreator<FillOp> {
    public:
      IndexFillOp(Runtime *rt);
      IndexFillOp(const IndexFillOp &rhs);
      virtual ~IndexFillOp(void);
    public:
      IndexFillOp& operator=(const IndexFillOp &rhs);
    public:
      void initialize(InnerContext *ctx,
                      const IndexFillLauncher &launcher,
                      IndexSpace launch_space, Provenance *provenance);
    public:
      virtual void activate(void);
      virtual void deactivate(void);
    protected:
      void activate_index_fill(void);
      void deactivate_index_fill(void);
    public:
      virtual void trigger_prepipeline_stage(void);
      virtual void trigger_dependence_analysis(void);
      virtual void trigger_ready(void);
      virtual void trigger_mapping(void);
      virtual void trigger_commit(void);
    public:
      // From MemoizableOp
      virtual void trigger_replay(void);
    public:
      // From CollectiveInstanceCreator
      virtual IndexSpaceNode* get_collective_space(void) const 
        { return launch_space; }
    public:
      void enumerate_points(bool replaying);
      void handle_point_commit(void);
      void check_point_requirements(void);
    protected:
      void log_index_fill_requirement(void);
    public:
      IndexSpaceNode*               launch_space;
    protected:
      std::vector<PointFillOp*>     points;
      unsigned                      points_committed;
      bool                          commit_request;
    };

    /**
     * \class PointFillOp
     * A point fill op is used for executing the
     * physical part of the analysis for an index
     * fill operation.
     */
    class PointFillOp : public FillOp, public ProjectionPoint {
    public:
      PointFillOp(Runtime *rt);
      PointFillOp(const PointFillOp &rhs);
      virtual ~PointFillOp(void);
    public:
      PointFillOp& operator=(const PointFillOp &rhs);
    public:
      void initialize(IndexFillOp *owner, const DomainPoint &point);
      void launch(void);
    public:
      virtual void activate(void);
      virtual void deactivate(void);
      virtual void trigger_prepipeline_stage(void);
      virtual void trigger_dependence_analysis(void);
      virtual void trigger_ready(void);
      // trigger_mapping same as base class
      virtual void trigger_commit(void);
    public:
      // For collective instances
      virtual CollectiveManager* find_or_create_collective_instance(
                                  MappingCallKind mapper_call, unsigned index,
                                  const LayoutConstraintSet &constraints,
                                  const std::vector<LogicalRegion> &regions,
                                  Memory::Kind kind, size_t *footprint,
                                  LayoutConstraintKind *unsat_kind,
                                  unsigned *unsat_index,
                                  DomainPoint &collective_point);
      virtual bool finalize_collective_instance(MappingCallKind mapper_call,
                                                unsigned index, bool success);
      virtual void report_total_collective_instance_calls(MappingCallKind call,
                                                          unsigned total_calls);
    public:
      // From ProjectionPoint
      virtual const DomainPoint& get_domain_point(void) const;
      virtual void set_projection_result(unsigned idx, LogicalRegion result);
      virtual void record_intra_space_dependences(unsigned idx,
                               const std::vector<DomainPoint> &region_deps);
      virtual const Mappable* as_mappable(void) const { return this; }
    public:
      // From Memoizable
      virtual TraceLocalID get_trace_local_id(void) const;
    protected:
      IndexFillOp*              owner;
    };

    /**
     * \class AttachOp
     * Operation for attaching a file to a physical instance
     */
    class AttachOp : public Operation, public LegionHeapify<AttachOp> {
    public:
      static const AllocationType alloc_type = ATTACH_OP_ALLOC;
    public:
      AttachOp(Runtime *rt);
      AttachOp(const AttachOp &rhs);
      virtual ~AttachOp(void);
    public:
      AttachOp& operator=(const AttachOp &rhs);
    public:
      PhysicalRegion initialize(InnerContext *ctx,
                                const AttachLauncher &launcher,
                                Provenance *provenance);
      inline const RegionRequirement& get_requirement(void) const 
        { return requirement; }
    public:
      virtual void activate(void);
      virtual void deactivate(void);
      virtual const char* get_logging_name(void) const;
      virtual size_t get_region_count(void) const;
      virtual OpKind get_operation_kind(void) const;
    public:
      virtual bool has_prepipeline_stage(void) const { return true; }
      virtual void trigger_prepipeline_stage(void);
      virtual void trigger_dependence_analysis(void);
      virtual void trigger_ready(void);
      virtual void trigger_mapping(void);
      virtual unsigned find_parent_index(unsigned idx);
      virtual void trigger_commit(void);
      virtual void record_reference_mutation_effect(RtEvent event);
      virtual void pack_remote_operation(Serializer &rez, AddressSpaceID target,
                                         std::set<RtEvent> &applied) const;
      virtual RtEvent check_for_coregions(void);
    public:
      LogicalRegion create_external_instance(void);
      PhysicalInstance create_instance(IndexSpaceNode *node,
                                       const std::vector<FieldID> &field_set,
                                       const std::vector<size_t> &field_sizes,
                                             LayoutConstraintSet &cons,
                                             ApEvent &ready_event,
                                             size_t &instance_footprint);
    protected:
      void activate_attach_op(void);
      void deactivate_attach_op(void);
      void check_privilege(void);
      void compute_parent_index(void);
      void log_requirement(void);
    public:
      ExternalResource resource;
      RegionRequirement requirement;
      RegionTreePath privilege_path;
      VersionInfo version_info;
      const char *file_name;
      std::map<FieldID,const char*> field_map;
      std::map<FieldID,void*> field_pointers_map;
      LegionFileMode file_mode;
      PhysicalRegion region;
      unsigned parent_req_index;
      InstanceSet external_instances;
      ApUserEvent attached_event;
      std::set<RtEvent> map_applied_conditions;
      LayoutConstraintSet layout_constraint_set;
      size_t footprint;
      ApEvent termination_event;
      bool restricted;
      bool mapping;
      bool local_files;
    };

    /**
     * \class IndexAttachOp
     * This provides support for doing index space attach
     * operations where we are attaching external resources
     * to many subregions of a region tree with a single operation
     */
    class IndexAttachOp : public Operation,public LegionHeapify<IndexAttachOp> {
    public:
      static const AllocationType alloc_type = ATTACH_OP_ALLOC;
    public:
      IndexAttachOp(Runtime *rt);
      IndexAttachOp(const IndexAttachOp &rhs);
      virtual ~IndexAttachOp(void);
    public:
      IndexAttachOp& operator=(const IndexAttachOp &rhs);
    public:
      ExternalResources initialize(InnerContext *ctx,
                                   RegionTreeNode *upper_bound,
                                   IndexSpaceNode *launch_bounds,
                                   const IndexAttachLauncher &launcher,
                                   const std::vector<unsigned> &indexes,
                                   Provenance *provenance,
                                   const bool replicated);
      inline const RegionRequirement& get_requirement(void) const
        { return requirement; }
    public:
      virtual void activate(void);
      virtual void deactivate(void);
      virtual const char* get_logging_name(void) const;
      virtual size_t get_region_count(void) const;
      virtual OpKind get_operation_kind(void) const;
    public:
      virtual bool has_prepipeline_stage(void) const { return true; }
      virtual void trigger_prepipeline_stage(void);
      virtual void trigger_dependence_analysis(void);
      virtual void trigger_ready(void);
      virtual void trigger_commit(void);
      virtual unsigned find_parent_index(unsigned idx);
      virtual void check_point_requirements(
                    const std::vector<IndexSpace> &spaces);
      virtual bool are_all_direct_children(bool local) { return local; }
      virtual RtEvent find_coregions(PointAttachOp *point, LogicalRegion region,
          InstanceSet &instances, ApUserEvent &attached_event);
    public:
      void handle_point_commit(void);
    protected:
      void activate_index_attach(void);
      void deactivate_index_attach(void);
      void compute_parent_index(void);
      void check_privilege(void);
      void log_requirement(void);
    protected:
      RegionRequirement                             requirement;
      ExternalResources                             resources;
      RegionTreePath                                privilege_path;
      IndexSpaceNode*                               launch_space;
      std::vector<PointAttachOp*>                   points;
      std::map<LogicalRegion,std::vector<PointAttachOp*> >  coregions;
      std::map<LogicalRegion,ApUserEvent>           coregions_attached;
      std::set<RtEvent>                             map_applied_conditions;
      unsigned                                      parent_req_index;
      unsigned                                      points_committed;
      bool                                          commit_request;
    };
    
    /**
     * \class PointAttachOp
     * An individual attach operation inside of an index attach operation
     */
    class PointAttachOp : public AttachOp {
    public:
      PointAttachOp(Runtime *rt);
      PointAttachOp(const PointAttachOp &rhs);
      virtual ~PointAttachOp(void);
    public:
      PointAttachOp& operator=(const PointAttachOp &rhs);
    public:
      virtual void activate(void);
      virtual void deactivate(void);
    public:
      PhysicalRegionImpl* initialize(IndexAttachOp *owner, InnerContext *ctx,
        const IndexAttachLauncher &launcher, const OrderingConstraint &ordering,
        const DomainPoint &point, unsigned index);
    public:
      // Overload to look for coregions between points
      virtual RtEvent check_for_coregions(void);
      virtual void trigger_ready(void);
      virtual void trigger_commit(void);
    protected:
      IndexAttachOp *owner;
      DomainPoint index_point;
    };

    /**
     * \class DetachOp
     * Operation for detaching a file from a physical instance
     */
    class DetachOp : public Operation, public LegionHeapify<DetachOp> {
    public:
      static const AllocationType alloc_type = DETACH_OP_ALLOC;
    public:
      DetachOp(Runtime *rt);
      DetachOp(const DetachOp &rhs);
      virtual ~DetachOp(void);
    public:
      DetachOp& operator=(const DetachOp &rhs);
    public:
      Future initialize_detach(InnerContext *ctx, PhysicalRegion region,
                               const bool flush, const bool unordered,
                               Provenance *provenance);
    public:
      virtual void activate(void);
      virtual void deactivate(void);
      virtual const char* get_logging_name(void) const;
      virtual size_t get_region_count(void) const;
      virtual OpKind get_operation_kind(void) const;
    public:
      virtual bool has_prepipeline_stage(void) const { return true; }
      virtual void trigger_prepipeline_stage(void);
      virtual void trigger_dependence_analysis(void);
      virtual void trigger_ready(void);
      virtual void trigger_mapping(void);
      virtual unsigned find_parent_index(unsigned idx);
      virtual void trigger_complete(void);
      virtual void trigger_commit(void);
      virtual void select_sources(const unsigned index,
                                  const InstanceRef &target,
                                  const InstanceSet &sources,
                                  std::vector<unsigned> &ranking);
      virtual int add_copy_profiling_request(const PhysicalTraceInfo &info,
                               Realm::ProfilingRequestSet &requests,
                               bool fill, unsigned count = 1);
      virtual void pack_remote_operation(Serializer &rez, AddressSpaceID target,
                                         std::set<RtEvent> &applied) const;
    protected:
      void activate_detach_op(void);
      void deactivate_detach_op(void);
      void compute_parent_index(void);
      void log_requirement(void);
    public:
      PhysicalRegion region;
      RegionRequirement requirement;
      RegionTreePath privilege_path;
      VersionInfo version_info;
      unsigned parent_req_index;
      std::set<RtEvent> map_applied_conditions;
      Future result;
      bool flush;
    };

    /**
     * \class IndexDetachOp
     * This is an index space detach operation for performing many detaches
     */
    class IndexDetachOp : public Operation,public LegionHeapify<IndexDetachOp> {
    public:
      static const AllocationType alloc_type = DETACH_OP_ALLOC;
    public:
      IndexDetachOp(Runtime *rt);
      IndexDetachOp(const IndexDetachOp &rhs);
      virtual ~IndexDetachOp(void);
    public:
      IndexDetachOp& operator=(const IndexDetachOp &rhs);
    public:
      Future initialize_detach(InnerContext *ctx, LogicalRegion parent,
                               RegionTreeNode *upper_bound,
                               IndexSpaceNode *launch_bounds,
                               ExternalResourcesImpl *external,
                               const std::vector<FieldID> &privilege_fields,
                               const std::vector<PhysicalRegion> &regions,
                               bool flush, bool unordered,
                               Provenance *provenance);
    public:
      virtual void activate(void);
      virtual void deactivate(void);
      virtual const char* get_logging_name(void) const;
      virtual size_t get_region_count(void) const;
      virtual OpKind get_operation_kind(void) const;
    public:
      virtual bool has_prepipeline_stage(void) const { return true; }
      virtual void trigger_prepipeline_stage(void);
      virtual void trigger_dependence_analysis(void);
      virtual void trigger_ready(void);
      virtual void trigger_complete(void);
      virtual void trigger_commit(void);
      virtual unsigned find_parent_index(unsigned idx);
    public:
      void complete_detach(void);
      void handle_point_complete(void);
      void handle_point_commit(void);
    protected:
      void activate_index_detach(void);
      void deactivate_index_detach(void);
      void compute_parent_index(void);
      void log_requirement(void);
    protected:
      RegionRequirement                             requirement;
      ExternalResources                             resources;
      RegionTreePath                                privilege_path;
      IndexSpaceNode*                               launch_space;
      std::vector<PointDetachOp*>                   points;
      std::set<RtEvent>                             map_applied_conditions;
      Future                                        result;
      unsigned                                      parent_req_index;
      unsigned                                      points_completed;
      unsigned                                      points_committed;
      bool                                          complete_request;
      bool                                          commit_request;
    };

    /**
     * \class PointDetachOp
     * Indvidiual detach operations for an index space detach
     */
    class PointDetachOp : public DetachOp {
    public:
      PointDetachOp(Runtime *rt);
      PointDetachOp(const PointDetachOp &rhs);
      virtual ~PointDetachOp(void);
    public:
      PointDetachOp& operator=(const PointDetachOp &rhs);
    public:
      virtual void activate(void);
      virtual void deactivate(void);
    public:
      void initialize_detach(IndexDetachOp *owner, InnerContext *ctx,
            const PhysicalRegion &region, const DomainPoint &point, bool flush);
    public:
      virtual void trigger_ready(void);
      virtual void trigger_complete(void);
      virtual void trigger_commit(void);
    protected:
      IndexDetachOp *owner;
      DomainPoint index_point;
    };

    /**
     * \class TimingOp
     * Operation for performing timing measurements
     */
    class TimingOp : public Operation, public LegionHeapify<TimingOp> {
    public:
      TimingOp(Runtime *rt);
      TimingOp(const TimingOp &rhs);
      virtual ~TimingOp(void);
    public:
      TimingOp& operator=(const TimingOp &rhs);
    public:
      Future initialize(InnerContext *ctx, const TimingLauncher &launcher,
                        Provenance *provenance);
    public:
      virtual void activate(void);
      virtual void deactivate(void);
      virtual const char* get_logging_name(void) const;
      virtual OpKind get_operation_kind(void) const;
      virtual bool invalidates_physical_trace_template(bool &exec_fence) const
        { return false; }
    protected:
      void activate_timing(void);
      void deactivate_timing(void);
    public:
      virtual void trigger_dependence_analysis(void);
      virtual void trigger_mapping(void);
      virtual void trigger_execution(void);
    protected:
      TimingMeasurement measurement;
      std::set<Future> preconditions;
      Future result;
    };

    /**
     * \class TunableOp
     * Operation for performing tunable requests
     */
    class TunableOp : public Operation, public LegionHeapify<TunableOp> {
    public:
      TunableOp(Runtime *rt);
      TunableOp(const TunableOp &rhs);
      virtual ~TunableOp(void);
    public:
      TunableOp& operator=(const TunableOp &rhs);
    public:
      void activate_tunable(void);
      void deactivate_tunable(void);
      Future initialize(InnerContext *ctx, const TunableLauncher &launcher,
                        Provenance *provenance);
    public:
      virtual void activate(void);
      virtual void deactivate(void);
      virtual const char* get_logging_name(void) const;
      virtual OpKind get_operation_kind(void) const;
      virtual bool invalidates_physical_trace_template(bool &exec_fence) const
        { return false; }
    public:
      virtual void trigger_dependence_analysis(void);
      virtual void trigger_mapping(void);
      virtual void trigger_execution(void);
      // virtual method for control replication
      virtual void process_result(MapperManager *mapper,
                                  void *buffer, size_t size) const { }
    protected:
      TunableID tunable_id;
      MapperID mapper_id;
      MappingTagID tag;
      void *arg;
      size_t argsize;
      size_t tunable_index;
      size_t return_type_size;
      Future result;
      FutureInstance *instance;
      std::vector<Future> futures;
    };

    /**
     * \class AllReduceOp 
     * Operation for reducing future maps down to futures
     */
    class AllReduceOp : public Operation, public LegionHeapify<AllReduceOp> {
    public:
      AllReduceOp(Runtime *rt);
      AllReduceOp(const AllReduceOp &rhs);
      virtual ~AllReduceOp(void);
    public:
      AllReduceOp& operator=(const AllReduceOp &rhs);
    public:
      Future initialize(InnerContext *ctx, const FutureMap &future_map,
                        ReductionOpID redop, bool deterministic,
                        MapperID mapper_id, MappingTagID tag,
                        Provenance *provenance);
    public:
      virtual void activate(void);
      virtual void deactivate(void);
      virtual const char* get_logging_name(void) const;
      virtual OpKind get_operation_kind(void) const;
      virtual bool invalidates_physical_trace_template(bool &exec_fence) const
        { return false; }
      // AllReduceOps should never actually need this but it might get
      // called in the process of doing a mapping call
      virtual std::map<PhysicalManager*,unsigned>*
                   get_acquired_instances_ref(void) { return NULL; }
    protected:
      void activate_all_reduce(void);
      void deactivate_all_reduce(void);
      void invoke_mapper(std::vector<Memory> &targets);
      ApEvent finalize_serdez_targets(RtEvent &protect);
    public:
      virtual void trigger_dependence_analysis(void);
      virtual void trigger_ready(void);
      virtual void trigger_mapping(void);
      virtual void trigger_execution(void);
      virtual void trigger_complete(void);
    protected:
      // These are virtual methods to override for control replication
      virtual void populate_sources(void);
      virtual void create_future_instances(std::vector<Memory> &target_mems);
      virtual void all_reduce_serdez(void);
      virtual RtEvent all_reduce_redop(void);
    protected:
      FutureMap future_map;
      ReductionOpID redop_id;
      const ReductionOp *redop; 
      const SerdezRedopFns *serdez_redop_fns;
      Future result;
      std::map<DomainPoint,Future> sources;
      std::vector<FutureInstance*> targets;
      size_t future_result_size;
      void *serdez_redop_buffer;
      size_t serdez_upper_bound;
      MapperID mapper_id;
      MappingTagID tag;
      bool deterministic;
    };

    /**
     * \class RemoteOp
     * This operation is a shim for operations on remote nodes
     * and is used by remote physical analysis traversals to handle
     * any requests they might have of the original operation.
     */
    class RemoteOp : public Operation {
    public:
      struct DeferRemoteOpDeletionArgs : 
        public LgTaskArgs<DeferRemoteOpDeletionArgs> {
      public:
        static const LgTaskID TASK_ID = LG_DEFER_REMOTE_OP_DELETION_TASK_ID;
      public:
        DeferRemoteOpDeletionArgs(Operation *o)
          : LgTaskArgs<DeferRemoteOpDeletionArgs>(o->get_unique_op_id()), 
            op(o) { }
      public:
        Operation *const op;
      };
    public:
      RemoteOp(Runtime *rt, Operation *ptr, AddressSpaceID src);
      RemoteOp(const RemoteOp &rhs);
      virtual ~RemoteOp(void);
    public:
      RemoteOp& operator=(const RemoteOp &rhs);
    public:
      virtual void unpack(Deserializer &derez,
                          ReferenceMutator &mutator) = 0;
    public:
      virtual void activate(void);
      virtual void deactivate(void);
      virtual const char* get_logging_name(void) const = 0;
      virtual OpKind get_operation_kind(void) const = 0;
      virtual std::map<PhysicalManager*,unsigned>*
                                       get_acquired_instances_ref(void);
      // This should be the only mapper call that we need to handle
      virtual void select_sources(const unsigned index,
                                  const InstanceRef &target,
                                  const InstanceSet &sources,
                                  std::vector<unsigned> &ranking) = 0;
      virtual int add_copy_profiling_request(const PhysicalTraceInfo &info,
                               Realm::ProfilingRequestSet &requests,
                               bool fill, unsigned count = 1);
      virtual void report_uninitialized_usage(const unsigned index,
                                              LogicalRegion handle,
                                              const RegionUsage usage,
                                              const char *field_string,
                                              RtUserEvent reported);
      virtual void pack_remote_operation(Serializer &rez, AddressSpaceID target,
                                         std::set<RtEvent> &applied) const = 0;
    public:
      void defer_deletion(RtEvent precondition);
      void pack_remote_base(Serializer &rez) const;
      void unpack_remote_base(Deserializer &derez, Runtime *runtime,
                              std::set<RtEvent> &ready_events);
      void pack_profiling_requests(Serializer &rez, 
                                   std::set<RtEvent> &applied) const;
      void unpack_profiling_requests(Deserializer &derez);
      static void handle_deferred_deletion(const void *args);
      // Caller takes ownership of this object and must delete it when done
      static RemoteOp* unpack_remote_operation(Deserializer &derez,
                         Runtime *runtime, std::set<RtEvent> &ready_events);
      static void handle_report_uninitialized(Deserializer &derez);
      static void handle_report_profiling_count_update(Deserializer &derez);
    public:
      // This is a pointer to an operation on a remote node
      // it should never be dereferenced
      Operation *const remote_ptr;
      const AddressSpaceID source;
    protected:
      MapperManager *mapper;
    protected:
      std::vector<ProfilingMeasurementID> profiling_requests;
      int                                 profiling_priority;
      int                                 copy_fill_priority;
      Processor                           profiling_target;
      RtUserEvent                         profiling_response;
      std::atomic<int>                    profiling_reports;
    };

    /**
     * \class RemoteMapOp
     * This is a remote copy of a MapOp to be used
     * for mapper calls and other operations
     */
    class RemoteMapOp : public ExternalMapping, public RemoteOp,
                        public LegionHeapify<RemoteMapOp> {
    public:
      RemoteMapOp(Runtime *rt, Operation *ptr, AddressSpaceID src);
      RemoteMapOp(const RemoteMapOp &rhs);
      virtual ~RemoteMapOp(void);
    public:
      RemoteMapOp& operator=(const RemoteMapOp &rhs); 
    public:
      virtual UniqueID get_unique_id(void) const;
      virtual size_t get_context_index(void) const;
      virtual void set_context_index(size_t index);
      virtual int get_depth(void) const;
      virtual const Task* get_parent_task(void) const;
      virtual const std::string& get_provenance_string(bool human = true) const;
    public:
      virtual const char* get_logging_name(void) const;
      virtual OpKind get_operation_kind(void) const;
      virtual void select_sources(const unsigned index,
                                  const InstanceRef &target,
                                  const InstanceSet &sources,
                                  std::vector<unsigned> &ranking); 
      virtual void pack_remote_operation(Serializer &rez, AddressSpaceID target,
                                         std::set<RtEvent> &applied) const;
      virtual void unpack(Deserializer &derez, ReferenceMutator &mutator);
    };

    /**
     * \class RemoteCopyOp
     * This is a remote copy of a CopyOp to be used
     * for mapper calls and other operations
     */
    class RemoteCopyOp : public ExternalCopy, public RemoteOp,
                         public LegionHeapify<RemoteCopyOp> {
    public:
      RemoteCopyOp(Runtime *rt, Operation *ptr, AddressSpaceID src);
      RemoteCopyOp(const RemoteCopyOp &rhs);
      virtual ~RemoteCopyOp(void);
    public:
      RemoteCopyOp& operator=(const RemoteCopyOp &rhs);
    public:
      virtual UniqueID get_unique_id(void) const;
      virtual size_t get_context_index(void) const;
      virtual void set_context_index(size_t index);
      virtual int get_depth(void) const;
      virtual const Task* get_parent_task(void) const;
      virtual const std::string& get_provenance_string(bool human = true) const;
    public:
      virtual const char* get_logging_name(void) const;
      virtual OpKind get_operation_kind(void) const;
      virtual void select_sources(const unsigned index,
                                  const InstanceRef &target,
                                  const InstanceSet &sources,
                                  std::vector<unsigned> &ranking);
      virtual void pack_remote_operation(Serializer &rez, AddressSpaceID target,
                                         std::set<RtEvent> &applied) const;
      virtual void unpack(Deserializer &derez, ReferenceMutator &mutator);
    };

    /**
     * \class RemoteCloseOp
     * This is a remote copy of a CloseOp to be used
     * for mapper calls and other operations
     */
    class RemoteCloseOp : public ExternalClose, public RemoteOp,
                          public LegionHeapify<RemoteCloseOp> {
    public:
      RemoteCloseOp(Runtime *rt, Operation *ptr, AddressSpaceID src);
      RemoteCloseOp(const RemoteCloseOp &rhs);
      virtual ~RemoteCloseOp(void);
    public:
      RemoteCloseOp& operator=(const RemoteCloseOp &rhs);
    public:
      virtual UniqueID get_unique_id(void) const;
      virtual size_t get_context_index(void) const;
      virtual void set_context_index(size_t index);
      virtual int get_depth(void) const;
      virtual const Task* get_parent_task(void) const;
      virtual const std::string& get_provenance_string(bool human = true) const;
    public:
      virtual const char* get_logging_name(void) const;
      virtual OpKind get_operation_kind(void) const;
      virtual void select_sources(const unsigned index,
                                  const InstanceRef &target,
                                  const InstanceSet &sources,
                                  std::vector<unsigned> &ranking);
      virtual void pack_remote_operation(Serializer &rez, AddressSpaceID target,
                                         std::set<RtEvent> &applied) const;
      virtual void unpack(Deserializer &derez, ReferenceMutator &mutator);
    };

    /**
     * \class RemoteAcquireOp
     * This is a remote copy of a AcquireOp to be used
     * for mapper calls and other operations
     */
    class RemoteAcquireOp : public ExternalAcquire, public RemoteOp,
                            public LegionHeapify<RemoteAcquireOp> {
    public:
      RemoteAcquireOp(Runtime *rt, Operation *ptr, AddressSpaceID src);
      RemoteAcquireOp(const RemoteAcquireOp &rhs);
      virtual ~RemoteAcquireOp(void);
    public:
      RemoteAcquireOp& operator=(const RemoteAcquireOp &rhs);
    public:
      virtual UniqueID get_unique_id(void) const;
      virtual size_t get_context_index(void) const;
      virtual void set_context_index(size_t index);
      virtual int get_depth(void) const;
      virtual const Task* get_parent_task(void) const;
      virtual const std::string& get_provenance_string(bool human = true) const;
    public:
      virtual const char* get_logging_name(void) const;
      virtual OpKind get_operation_kind(void) const;
      virtual void select_sources(const unsigned index,
                                  const InstanceRef &target,
                                  const InstanceSet &sources,
                                  std::vector<unsigned> &ranking);
      virtual void pack_remote_operation(Serializer &rez, AddressSpaceID target,
                                         std::set<RtEvent> &applied) const;
      virtual void unpack(Deserializer &derez, ReferenceMutator &mutator);
    };

    /**
     * \class RemoteReleaseOp
     * This is a remote copy of a ReleaseOp to be used
     * for mapper calls and other operations
     */
    class RemoteReleaseOp : public ExternalRelease, public RemoteOp,
                            public LegionHeapify<RemoteReleaseOp> {
    public:
      RemoteReleaseOp(Runtime *rt, Operation *ptr, AddressSpaceID src);
      RemoteReleaseOp(const RemoteReleaseOp &rhs);
      virtual ~RemoteReleaseOp(void);
    public:
      RemoteReleaseOp& operator=(const RemoteReleaseOp &rhs);
    public:
      virtual UniqueID get_unique_id(void) const;
      virtual size_t get_context_index(void) const;
      virtual void set_context_index(size_t index);
      virtual int get_depth(void) const;
      virtual const Task* get_parent_task(void) const;
      virtual const std::string& get_provenance_string(bool human = true) const;
    public:
      virtual const char* get_logging_name(void) const;
      virtual OpKind get_operation_kind(void) const;
      virtual void select_sources(const unsigned index,
                                  const InstanceRef &target,
                                  const InstanceSet &sources,
                                  std::vector<unsigned> &ranking);
      virtual void pack_remote_operation(Serializer &rez, AddressSpaceID target,
                                         std::set<RtEvent> &applied) const;
      virtual void unpack(Deserializer &derez, ReferenceMutator &mutator);
    };

    /**
     * \class RemoteFillOp
     * This is a remote copy of a FillOp to be used
     * for mapper calls and other operations
     */
    class RemoteFillOp : public ExternalFill, public RemoteOp,
                         public LegionHeapify<RemoteFillOp> {
    public:
      RemoteFillOp(Runtime *rt, Operation *ptr, AddressSpaceID src);
      RemoteFillOp(const RemoteFillOp &rhs);
      virtual ~RemoteFillOp(void);
    public:
      RemoteFillOp& operator=(const RemoteFillOp &rhs);
    public:
      virtual UniqueID get_unique_id(void) const;
      virtual size_t get_context_index(void) const;
      virtual void set_context_index(size_t index);
      virtual int get_depth(void) const;
      virtual const Task* get_parent_task(void) const;
      virtual const std::string& get_provenance_string(bool human = true) const;
    public:
      virtual const char* get_logging_name(void) const;
      virtual OpKind get_operation_kind(void) const;
      virtual void select_sources(const unsigned index,
                                  const InstanceRef &target,
                                  const InstanceSet &sources,
                                  std::vector<unsigned> &ranking);
      virtual void pack_remote_operation(Serializer &rez, AddressSpaceID target,
                                         std::set<RtEvent> &applied) const;
      virtual void unpack(Deserializer &derez, ReferenceMutator &mutator);
    };

    /**
     * \class RemotePartitionOp
     * This is a remote copy of a DependentPartitionOp to be
     * used for mapper calls and other operations
     */
    class RemotePartitionOp : public ExternalPartition, public RemoteOp,
                              public LegionHeapify<RemotePartitionOp> {
    public:
      RemotePartitionOp(Runtime *rt, Operation *ptr, AddressSpaceID src);
      RemotePartitionOp(const RemotePartitionOp &rhs);
      virtual ~RemotePartitionOp(void);
    public:
      RemotePartitionOp& operator=(const RemotePartitionOp &rhs);
    public:
      virtual UniqueID get_unique_id(void) const;
      virtual size_t get_context_index(void) const;
      virtual void set_context_index(size_t index);
      virtual int get_depth(void) const;
      virtual const Task* get_parent_task(void) const;
      virtual const std::string& get_provenance_string(bool human = true) const;
      virtual PartitionKind get_partition_kind(void) const;
    public:
      virtual const char* get_logging_name(void) const;
      virtual OpKind get_operation_kind(void) const;
      virtual void select_sources(const unsigned index,
                                  const InstanceRef &target,
                                  const InstanceSet &sources,
                                  std::vector<unsigned> &ranking);
      virtual void pack_remote_operation(Serializer &rez, AddressSpaceID target,
                                         std::set<RtEvent> &applied) const;
      virtual void unpack(Deserializer &derez, ReferenceMutator &mutator);
    protected:
      PartitionKind part_kind;
    };

    /**
     * \class RemoteAttachOp
     * This is a remote copy of a DetachOp to be used for 
     * mapper calls and other operations
     */
    class RemoteAttachOp : public RemoteOp,
                           public LegionHeapify<RemoteAttachOp> {
    public:
      RemoteAttachOp(Runtime *rt, Operation *ptr, AddressSpaceID src);
      RemoteAttachOp(const RemoteAttachOp &rhs);
      virtual ~RemoteAttachOp(void);
    public:
      RemoteAttachOp& operator=(const RemoteAttachOp &rhs);
    public:
      virtual UniqueID get_unique_id(void) const;
      virtual size_t get_context_index(void) const;
      virtual void set_context_index(size_t index);
      virtual int get_depth(void) const;
    public:
      virtual const char* get_logging_name(void) const;
      virtual OpKind get_operation_kind(void) const;
      virtual void select_sources(const unsigned index,
                                  const InstanceRef &target,
                                  const InstanceSet &sources,
                                  std::vector<unsigned> &ranking);
      virtual void pack_remote_operation(Serializer &rez, AddressSpaceID target,
                                         std::set<RtEvent> &applied) const;
      virtual void unpack(Deserializer &derez, ReferenceMutator &mutator);
    };

    /**
     * \class RemoteDetachOp
     * This is a remote copy of a DetachOp to be used for 
     * mapper calls and other operations
     */
    class RemoteDetachOp : public RemoteOp,
                           public LegionHeapify<RemoteDetachOp> {
    public:
      RemoteDetachOp(Runtime *rt, Operation *ptr, AddressSpaceID src);
      RemoteDetachOp(const RemoteDetachOp &rhs);
      virtual ~RemoteDetachOp(void);
    public:
      RemoteDetachOp& operator=(const RemoteDetachOp &rhs);
    public:
      virtual UniqueID get_unique_id(void) const;
      virtual size_t get_context_index(void) const;
      virtual void set_context_index(size_t index);
      virtual int get_depth(void) const;
    public:
      virtual const char* get_logging_name(void) const;
      virtual OpKind get_operation_kind(void) const;
      virtual void select_sources(const unsigned index,
                                  const InstanceRef &target,
                                  const InstanceSet &sources,
                                  std::vector<unsigned> &ranking);
      virtual void pack_remote_operation(Serializer &rez, AddressSpaceID target,
                                         std::set<RtEvent> &applied) const;
      virtual void unpack(Deserializer &derez, ReferenceMutator &mutator);
    };

    /**
     * \class RemoteDeletionOp
     * This is a remote copy of a DeletionOp to be used for 
     * mapper calls and other operations
     */
    class RemoteDeletionOp : public RemoteOp,
                             public LegionHeapify<RemoteDeletionOp> {
    public:
      RemoteDeletionOp(Runtime *rt, Operation *ptr, AddressSpaceID src);
      RemoteDeletionOp(const RemoteDeletionOp &rhs);
      virtual ~RemoteDeletionOp(void);
    public:
      RemoteDeletionOp& operator=(const RemoteDeletionOp &rhs);
    public:
      virtual UniqueID get_unique_id(void) const;
      virtual size_t get_context_index(void) const;
      virtual void set_context_index(size_t index);
      virtual int get_depth(void) const;
    public:
      virtual const char* get_logging_name(void) const;
      virtual OpKind get_operation_kind(void) const;
      virtual void select_sources(const unsigned index,
                                  const InstanceRef &target,
                                  const InstanceSet &sources,
                                  std::vector<unsigned> &ranking);
      virtual void pack_remote_operation(Serializer &rez, AddressSpaceID target,
                                         std::set<RtEvent> &applied) const;
      virtual void unpack(Deserializer &derez, ReferenceMutator &mutator);
    };

    /**
     * \class RemoteReplayOp
     * This is a remote copy of a trace replay op, it really doesn't
     * have to do very much at all other than implement the interface
     * for remote ops as it will only be used for checking equivalence
     * sets for valid physical template replay conditions
     */
    class RemoteReplayOp : public RemoteOp,
                           public LegionHeapify<RemoteReplayOp> {
    public:
      RemoteReplayOp(Runtime *rt, Operation *ptr, AddressSpaceID src);
      RemoteReplayOp(const RemoteReplayOp &rhs);
      virtual ~RemoteReplayOp(void);
    public:
      RemoteReplayOp& operator=(const RemoteReplayOp &rhs);
    public:
      virtual UniqueID get_unique_id(void) const;
      virtual size_t get_context_index(void) const;
      virtual void set_context_index(size_t index);
      virtual int get_depth(void) const;
    public:
      virtual const char* get_logging_name(void) const;
      virtual OpKind get_operation_kind(void) const;
      virtual void select_sources(const unsigned index,
                                  const InstanceRef &target,
                                  const InstanceSet &sources,
                                  std::vector<unsigned> &ranking);
      virtual void pack_remote_operation(Serializer &rez, AddressSpaceID target,
                                         std::set<RtEvent> &applied) const;
      virtual void unpack(Deserializer &derez, ReferenceMutator &mutator);
    };

    /**
     * \class RemoteSummaryOp
     * This is a remote copy of a trace summary op, it really doesn't
     * have to do very much at all other than implement the interface
     * for remote ops as it will only be used for updating state for
     * physical template replays
     */
    class RemoteSummaryOp : public RemoteOp,
                            public LegionHeapify<RemoteSummaryOp> {
    public:
      RemoteSummaryOp(Runtime *rt, Operation *ptr, AddressSpaceID src);
      RemoteSummaryOp(const RemoteSummaryOp &rhs);
      virtual ~RemoteSummaryOp(void);
    public:
      RemoteSummaryOp& operator=(const RemoteSummaryOp &rhs);
    public:
      virtual UniqueID get_unique_id(void) const;
      virtual size_t get_context_index(void) const;
      virtual void set_context_index(size_t index);
      virtual int get_depth(void) const;
    public:
      virtual const char* get_logging_name(void) const;
      virtual OpKind get_operation_kind(void) const;
      virtual void select_sources(const unsigned index,
                                  const InstanceRef &target,
                                  const InstanceSet &sources,
                                  std::vector<unsigned> &ranking);
      virtual void pack_remote_operation(Serializer &rez, AddressSpaceID target,
                                         std::set<RtEvent> &applied) const;
      virtual void unpack(Deserializer &derez, ReferenceMutator &mutator);
    };

  }; //namespace Internal 
}; // namespace Legion 

#include "legion_ops.inl"

#endif // __LEGION_OPERATIONS_H__<|MERGE_RESOLUTION|>--- conflicted
+++ resolved
@@ -38,16 +38,9 @@
      */
     class Provenance : public Collectable {
     public:
-<<<<<<< HEAD
-      Provenance(const char *prov) : provenance(prov) { }
-      Provenance(const void *buffer, size_t size)
-        : provenance((const char*)buffer, size) { }
-      Provenance(const std::string &prov)
-        : provenance(prov) { }
-=======
       Provenance(const char *prov);
       Provenance(const void *buffer, size_t size);
->>>>>>> f2d54f22
+      Provenance(const std::string &prov);
       Provenance(const Provenance &rhs) = delete;
       ~Provenance(void) { }
     public:
@@ -59,14 +52,11 @@
       static void serialize_null(Serializer &rez);
       static Provenance* deserialize(Deserializer &derez);
     public:
-<<<<<<< HEAD
-      inline const char* c_str(void) const { return provenance.c_str(); }
-    public:
-      const std::string provenance;
-=======
+      inline const char* human_str(void) const { return human.c_str(); }
+      inline const char* machine_str(void) const { return machine.c_str(); }
+    public:
       // Keep the human and machine parts of the provenance string
       std::string human, machine;
->>>>>>> f2d54f22
       // Useful for cases where interfaces want a string
       static const std::string no_provenance;
       // Delimiter for the machine readable part of the string
@@ -2750,7 +2740,7 @@
       virtual size_t get_context_index(void) const;
       virtual int get_depth(void) const;
       virtual const Task* get_parent_task(void) const;
-      virtual const std::string& get_provenance_string(void) const;
+      virtual const std::string& get_provenance_string(bool human = true) const;
     public:
       FutureMap initialize(InnerContext *ctx,const MustEpochLauncher &launcher,
                            Provenance *provenance);
