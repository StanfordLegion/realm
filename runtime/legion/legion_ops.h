/* Copyright 2023 Stanford University, NVIDIA Corporation
 *
 * Licensed under the Apache License, Version 2.0 (the "License");
 * you may not use this file except in compliance with the License.
 * You may obtain a copy of the License at
 *
 *     http://www.apache.org/licenses/LICENSE-2.0
 *
 * Unless required by applicable law or agreed to in writing, software
 * distributed under the License is distributed on an "AS IS" BASIS,
 * WITHOUT WARRANTIES OR CONDITIONS OF ANY KIND, either express or implied.
 * See the License for the specific language governing permissions and
 * limitations under the License.
 */


#ifndef __LEGION_OPERATIONS_H__
#define __LEGION_OPERATIONS_H__

#include "legion.h"
#include "legion/runtime.h"
#include "legion/region_tree.h"
#include "legion/legion_mapping.h"
#include "legion/legion_utilities.h"
#include "legion/legion_allocation.h"
#include "legion/legion_instances.h"
#include "legion/legion_analysis.h"
#include "legion/mapper_manager.h"

namespace Legion {
  namespace Internal {

    /**
     * \class Provenance
     */
    class Provenance : public Collectable {
    public:
      Provenance(const char *prov);
      Provenance(const void *buffer, size_t size);
      Provenance(const std::string &prov);
      Provenance(const Provenance &rhs) = delete;
      ~Provenance(void) { }
    public:
      Provenance& operator=(const Provenance &rhs) = delete;
    public:
      void initialize(const char *prov, size_t size);
      char* clone(void) const;
      void serialize(Serializer &rez) const;
      static void serialize_null(Serializer &rez);
      static Provenance* deserialize(Deserializer &derez);
    public:
      inline const char* human_str(void) const { return human.c_str(); }
      inline const char* machine_str(void) const { return machine.c_str(); }
    public:
      // Keep the human and machine parts of the provenance string
      std::string human, machine;
      // Useful for cases where interfaces want a string
      static const std::string no_provenance;
      // Delimiter for the machine readable part of the string
      static constexpr char delimeter = '$';
    };

    /**
     * \class AutoProvenance
     * Make a provenance from a string if it exists
     * Reclaim references on the provenance at the end
     * of the scope so it will be cleaned up if needed
     */
    class AutoProvenance {
    public:
      AutoProvenance(const char *prov)
        : provenance((prov == NULL) ? NULL : new Provenance(prov))
        { if (provenance != NULL) provenance->add_reference(); }
      AutoProvenance(const std::string &prov)
        : provenance(prov.empty() ? NULL : new Provenance(prov))
        { if (provenance != NULL) provenance->add_reference(); }
      AutoProvenance(Provenance *prov)
        : provenance(prov)
        { if (provenance != NULL) provenance->add_reference(); }
      AutoProvenance(AutoProvenance &&rhs) = delete;
      AutoProvenance(const AutoProvenance &rhs) = delete;
      ~AutoProvenance(void)
        { if ((provenance != NULL) && provenance->remove_reference()) 
            delete provenance; }
    public:
      AutoProvenance& operator=(AutoProvenance &&rhs) = delete;
      AutoProvenance& operator=(const AutoProvenance &rhs) = delete;
    public:
      inline operator Provenance*(void) const { return provenance; }
    private:
      Provenance *const provenance;
    };

    /**
     * \class ResourceTracker
     * A helper class for tracking which privileges an
     * operation owns. This is inherited by multi-tasks
     * for aggregating the privilege results of their
     * children as well as task contexts for tracking
     * which privileges have been accrued or deleted
     * as part of the execution of the task.
     */
    class ResourceTracker {
    public:
      struct DeletedRegion {
      public:
        DeletedRegion(void);
        DeletedRegion(LogicalRegion r, Provenance *provenance = NULL);
        DeletedRegion(const DeletedRegion &rhs);
        DeletedRegion(DeletedRegion &&rhs);
        ~DeletedRegion(void);
      public:
        DeletedRegion& operator=(const DeletedRegion &rhs);
        DeletedRegion& operator=(DeletedRegion &&rhs);
      public:
        void serialize(Serializer &rez) const;
        void deserialize(Deserializer &derez);
      public:
        LogicalRegion region;
        Provenance *provenance;
      };
      struct DeletedField {
      public:
        DeletedField(void);
        DeletedField(FieldSpace sp, FieldID f, Provenance *provenance = NULL);
        DeletedField(const DeletedField &rhs);
        DeletedField(DeletedField &&rhs);
        ~DeletedField(void);
      public:
        DeletedField& operator=(const DeletedField &rhs);
        DeletedField& operator=(DeletedField &&rhs);
      public:
        void serialize(Serializer &rez) const;
        void deserialize(Deserializer &derez);
      public:
        FieldSpace space;
        FieldID fid;
        Provenance *provenance;
      };
      struct DeletedFieldSpace {
      public:
        DeletedFieldSpace(void);
        DeletedFieldSpace(FieldSpace sp, Provenance *provenance = NULL);
        DeletedFieldSpace(const DeletedFieldSpace &rhs);
        DeletedFieldSpace(DeletedFieldSpace &&rhs);
        ~DeletedFieldSpace(void);
      public:
        DeletedFieldSpace& operator=(const DeletedFieldSpace &rhs);
        DeletedFieldSpace& operator=(DeletedFieldSpace &&rhs);
      public:
        void serialize(Serializer &rez) const;
        void deserialize(Deserializer &derez);
      public:
        FieldSpace space;
        Provenance *provenance;
      };
      struct DeletedIndexSpace {
      public:
        DeletedIndexSpace(void);
        DeletedIndexSpace(IndexSpace sp, bool recurse, 
                          Provenance *provenance = NULL);
        DeletedIndexSpace(const DeletedIndexSpace &rhs);
        DeletedIndexSpace(DeletedIndexSpace &&rhs);
        ~DeletedIndexSpace(void);
      public:
        DeletedIndexSpace& operator=(const DeletedIndexSpace &rhs);
        DeletedIndexSpace& operator=(DeletedIndexSpace &&rhs);
      public:
        void serialize(Serializer &rez) const;
        void deserialize(Deserializer &derez);
      public:
        IndexSpace space;
        Provenance *provenance;
        bool recurse;
      };
      struct DeletedPartition {
      public:
        DeletedPartition(void);
        DeletedPartition(IndexPartition p, bool recurse,
                         Provenance *provenance = NULL);
        DeletedPartition(const DeletedPartition &rhs);
        DeletedPartition(DeletedPartition &&rhs);
        ~DeletedPartition(void);
      public:
        DeletedPartition& operator=(const DeletedPartition &rhs);
        DeletedPartition& operator=(DeletedPartition &&rhs);
      public:
        void serialize(Serializer &rez) const;
        void deserialize(Deserializer &derez);
      public:
        IndexPartition partition;
        Provenance *provenance;
        bool recurse;
      };
    public:
      ResourceTracker(void);
      ResourceTracker(const ResourceTracker &rhs);
      virtual ~ResourceTracker(void);
    public:
      ResourceTracker& operator=(const ResourceTracker &rhs);
    public:
      bool has_return_resources(void) const;
      void return_resources(ResourceTracker *target, size_t return_index,
                            std::set<RtEvent> &preconditions);
      virtual void receive_resources(size_t return_index,
              std::map<LogicalRegion,unsigned> &created_regions,
              std::vector<DeletedRegion> &deleted_regions,
              std::set<std::pair<FieldSpace,FieldID> > &created_fields,
              std::vector<DeletedField> &deleted_fields,
              std::map<FieldSpace,unsigned> &created_field_spaces,
              std::map<FieldSpace,std::set<LogicalRegion> > &latent_spaces,
              std::vector<DeletedFieldSpace> &deleted_field_spaces,
              std::map<IndexSpace,unsigned> &created_index_spaces,
              std::vector<DeletedIndexSpace> &deleted_index_spaces,
              std::map<IndexPartition,unsigned> &created_partitions,
              std::vector<DeletedPartition> &deleted_partitions,
              std::set<RtEvent> &preconditions) = 0;
      void pack_resources_return(Serializer &rez, size_t return_index);
      static RtEvent unpack_resources_return(Deserializer &derez,
                                             ResourceTracker *target);
    protected:
      void merge_received_resources(
              std::map<LogicalRegion,unsigned> &created_regions,
              std::vector<DeletedRegion> &deleted_regions,
              std::set<std::pair<FieldSpace,FieldID> > &created_fields,
              std::vector<DeletedField> &deleted_fields,
              std::map<FieldSpace,unsigned> &created_field_spaces,
              std::map<FieldSpace,std::set<LogicalRegion> > &latent_spaces,
              std::vector<DeletedFieldSpace> &deleted_field_spaces,
              std::map<IndexSpace,unsigned> &created_index_spaces,
              std::vector<DeletedIndexSpace> &deleted_index_spaces,
              std::map<IndexPartition,unsigned> &created_partitions,
              std::vector<DeletedPartition> &deleted_partitions);
    protected:
      std::map<LogicalRegion,unsigned>                 created_regions;
      std::map<LogicalRegion,bool>                     local_regions;
      std::set<std::pair<FieldSpace,FieldID> >         created_fields;
      std::map<std::pair<FieldSpace,FieldID>,bool>     local_fields;
      std::map<FieldSpace,unsigned>                    created_field_spaces;
      std::map<IndexSpace,unsigned>                    created_index_spaces;
      std::map<IndexPartition,unsigned>                created_index_partitions;
    protected:
      std::vector<DeletedRegion>                       deleted_regions;
      std::vector<DeletedField>                        deleted_fields;
      std::vector<DeletedFieldSpace>                   deleted_field_spaces;
      std::map<FieldSpace,std::set<LogicalRegion> >    latent_field_spaces;
      std::vector<DeletedIndexSpace>                   deleted_index_spaces;
      std::vector<DeletedPartition>                    deleted_index_partitions;
    };

    /**
     * \class Operation
     * The operation class serves as the root of the tree
     * of all operations that can be performed in a Legion
     * program.
     */
    class Operation : public ProfilingResponseHandler {
    public:
      enum OpKind {
        MAP_OP_KIND,
        COPY_OP_KIND,
        FENCE_OP_KIND,
        FRAME_OP_KIND,
        CREATION_OP_KIND,
        DELETION_OP_KIND,
        MERGE_CLOSE_OP_KIND,
        POST_CLOSE_OP_KIND,
        VIRTUAL_CLOSE_OP_KIND,
        RETURN_CLOSE_OP_KIND,
        REFINEMENT_OP_KIND,
        ADVISEMENT_OP_KIND,
        ACQUIRE_OP_KIND,
        RELEASE_OP_KIND,
        DYNAMIC_COLLECTIVE_OP_KIND,
        FUTURE_PRED_OP_KIND,
        NOT_PRED_OP_KIND,
        AND_PRED_OP_KIND,
        OR_PRED_OP_KIND,
        MUST_EPOCH_OP_KIND,
        PENDING_PARTITION_OP_KIND,
        DEPENDENT_PARTITION_OP_KIND,
        FILL_OP_KIND,
        DISCARD_OP_KIND,
        ATTACH_OP_KIND,
        DETACH_OP_KIND,
        TIMING_OP_KIND,
        TUNABLE_OP_KIND,
        ALL_REDUCE_OP_KIND,
        TRACE_CAPTURE_OP_KIND,
        TRACE_COMPLETE_OP_KIND,
        TRACE_REPLAY_OP_KIND,
        TRACE_BEGIN_OP_KIND,
        TRACE_SUMMARY_OP_KIND,
        TASK_OP_KIND,
        LAST_OP_KIND,
      };
      static const char *const op_names[LAST_OP_KIND];
#define OPERATION_NAMES {           \
        "Mapping",                  \
        "Copy",                     \
        "Fence",                    \
        "Frame",                    \
        "Creation",                 \
        "Deletion",                 \
        "Merge Close",              \
        "Post Close",               \
        "Virtual Close",            \
        "Return Close",             \
        "Refinement",               \
        "Advisement",               \
        "Acquire",                  \
        "Release",                  \
        "Dynamic Collective",       \
        "Future Predicate",         \
        "Not Predicate",            \
        "And Predicate",            \
        "Or Predicate",             \
        "Must Epoch",               \
        "Pending Partition",        \
        "Dependent Partition",      \
        "Fill",                     \
        "Discard",                  \
        "Attach",                   \
        "Detach",                   \
        "Timing",                   \
        "Tunable",                  \
        "All Reduce Op",            \
        "Trace Capture",            \
        "Trace Complete",           \
        "Trace Replay",             \
        "Trace Begin",              \
        "Trace Summary",            \
        "Task",                     \
      } 
    public:
      struct TriggerOpArgs : public LgTaskArgs<TriggerOpArgs> {
      public:
        static const LgTaskID TASK_ID = LG_TRIGGER_OP_ID;
      public:
        TriggerOpArgs(Operation *o)
          : LgTaskArgs<TriggerOpArgs>(o->get_unique_op_id()), op(o) { }
      public:
        Operation *const op;
      };
      struct DeferReleaseAcquiredArgs : 
        public LgTaskArgs<DeferReleaseAcquiredArgs> {
      public:
        static const LgTaskID TASK_ID = LG_DEFER_RELEASE_ACQUIRED_TASK_ID;
      public:
        DeferReleaseAcquiredArgs(Operation *op, 
            std::vector<std::pair<PhysicalManager*,unsigned> > *insts)
          : LgTaskArgs<DeferReleaseAcquiredArgs>(op->get_unique_op_id()),
            instances(insts) { }
      public:
        std::vector<std::pair<PhysicalManager*,unsigned> > *const instances;
      };
    public:
      class MappingDependenceTracker {
      public:
        inline void add_mapping_dependence(RtEvent dependence)
          { mapping_dependences.insert(dependence); }
        void issue_stage_triggers(Operation *op, Runtime *runtime, 
                                  MustEpochOp *must_epoch);
      private:
        std::set<RtEvent> mapping_dependences;
      };
      class CommitDependenceTracker {
      public:
        inline void add_commit_dependence(RtEvent dependence)
          { commit_dependences.insert(dependence); }
        bool issue_commit_trigger(Operation *op, Runtime *runtime);
      private:
        std::set<RtEvent> commit_dependences;
      };
      struct OpProfilingResponse : public ProfilingResponseBase {
      public:
        OpProfilingResponse(ProfilingResponseHandler *h, 
                            unsigned s, unsigned d, bool f, bool t = false)
          : ProfilingResponseBase(h), src(s), dst(d), fill(f), task(t) { }
      public:
        unsigned src, dst;
        bool fill;
        bool task;
      };
    
    public:
      Operation(Runtime *rt);
      virtual ~Operation(void);
    public:
      static const char* get_string_rep(OpKind kind);
    public:
      virtual void activate(void) = 0;
      virtual void deactivate(bool free = true) = 0; 
      virtual const char* get_logging_name(void) const = 0;
      virtual OpKind get_operation_kind(void) const = 0;
      virtual size_t get_region_count(void) const;
      virtual Mappable* get_mappable(void);
      virtual MemoizableOp* get_memoizable(void) { return NULL; }
      virtual bool invalidates_physical_trace_template(bool &exec_fence) const
        { exec_fence = false; return true; }
      virtual Operation* get_origin_operation(void) { return this; }
    public:
      inline GenerationID get_generation(void) const { return gen; }
      inline RtEvent get_mapped_event(void) const { return mapped_event; }
      inline RtEvent get_resolved_event(void) const { return resolved_event; }
      inline RtEvent get_commit_event(void) const { return commit_event; }
      inline ApEvent get_execution_fence_event(void) const 
        { return execution_fence_event; }
      inline bool has_execution_fence_event(void) const 
        { return execution_fence_event.exists(); }
      inline void set_execution_fence_event(ApEvent fence_event)
        { execution_fence_event = fence_event; }
      inline InnerContext* get_context(void) const { return parent_ctx; }
      inline UniqueID get_unique_op_id(void) const { return unique_op_id; } 
      inline bool is_tracing(void) const { return tracing; }
      inline bool is_tracking_parent(void) const { return track_parent; } 
      inline LegionTrace* get_trace(void) const { return trace; }
      inline size_t get_ctx_index(void) const { return context_index; }
      inline MustEpochOp* get_must_epoch_op(void) const { return must_epoch; } 
      inline Provenance* get_provenance(void) const 
        { return provenance; }
    public:
      // Be careful using this call as it is only valid when the operation
      // actually has a parent task.  Right now the only place it is used
      // is in putting the operation in the right dependence queue which
      // we know happens on the home node and therefore the operations is
      // guaranteed to have a parent task.
      unsigned get_operation_depth(void) const; 
    public:
      void initialize_privilege_path(RegionTreePath &path,
                                     const RegionRequirement &req);
      void initialize_mapping_path(RegionTreePath &path,
                                   const RegionRequirement &req,
                                   LogicalRegion start_node);
      void initialize_mapping_path(RegionTreePath &path,
                                   const RegionRequirement &req,
                                   LogicalPartition start_node);
      void set_tracking_parent(size_t index);
      void set_trace(LegionTrace *trace,
                     const std::vector<StaticDependence> *dependences,
                     const LogicalTraceInfo *trace_info = NULL);
      void set_must_epoch(MustEpochOp *epoch, bool do_registration);
    public:
      // Localize a region requirement to its parent context
      // This means that region == parent and the
      // coherence mode is exclusive
      static void localize_region_requirement(RegionRequirement &req);
      // We want to release our valid references for mapping as soon as
      // possible after mapping is done so the garbage collector can do
      // deferred collection ASAP if it needs to. However, there is a catch:
      // instances which are empty have no GC references from the physical
      // analysis to protect them from collection. That's not a problem for
      // the GC, but it is for keeping their meta-data structures alive.
      // Our solution is just to keep the valid references on the emtpy
      // acquired instances until the very end of the operation as they
      // will not hurt anything.
      RtEvent release_nonempty_acquired_instances(RtEvent precondition,
          std::map<PhysicalManager*,unsigned> &acquired_insts);
      static void release_acquired_instances(
          std::map<PhysicalManager*,unsigned> &acquired_insts);
      static void handle_deferred_release(const void *args);
    public:
      // Initialize this operation in a new parent context
      // along with the number of regions this task has
      void initialize_operation(InnerContext *ctx, bool track,
                                unsigned num_regions = 0,
                                Provenance *provenance = NULL,
          const std::vector<StaticDependence> *dependences = NULL);
      void set_provenance(Provenance *provenance);
    public:
      RtEvent execute_prepipeline_stage(GenerationID gen,
                                        bool from_logical_analysis);
      void execute_dependence_analysis(void);
    public:
      // The following calls may be implemented
      // differently depending on the operation, but we
      // provide base versions of them so that operations
      // only have to overload the stages that they care
      // about modifying.
      // See if we have a preprocessing stage
      virtual bool has_prepipeline_stage(void) const;
      // The function call for made for all operations 
      // prior to entering the pipeline 
      virtual void trigger_prepipeline_stage(void);
      // The function to call for depence analysis
      virtual void trigger_dependence_analysis(void);
      // The function to call when the operation has all its
      // mapping depenedences satisfied
      // In general put this on the ready queue so the runtime
      // can invoke the trigger mapping call.
      virtual void trigger_ready(void);
      // The function to call for executing an operation
      // Note that this one is not invoked by the Operation class
      // but by the runtime, therefore any operations must be
      // placed on the ready queue in order for the runtime to
      // perform this mapping
      virtual void trigger_mapping(void);
      // Helper function for trigger execution 
      // (only used in a limited set of operations and not
      // part of the default pipeline)
      virtual void trigger_execution(void);
      // The function to trigger once speculation is
      // ready to be resolved
      virtual void trigger_resolution(void);
      // The function to call once the operation is ready to complete
      virtual void trigger_complete(void);
      // The function to call when commit the operation is
      // ready to commit
      virtual void trigger_commit(void);
      // A helper method for deciding what to do when we have
      // aliased region requirements for an operation
      virtual void report_interfering_requirements(unsigned idx1,unsigned idx2);
      // A method for finding the parent index of a region
      // requirement for an operation which is necessary for
      // issuing close operation on behalf of the operation.
      virtual unsigned find_parent_index(unsigned idx);
      // Determine if this operation is an internal operation
      virtual bool is_internal_op(void) const { return false; }
      // Determine if this operation is a partition operation
      virtual bool is_partition_op(void) const { return false; }
      // Determine if this is a predicated operation
      virtual bool is_predicated_op(void) const { return false; }
      // Determine if this operation is a tracing fence
      virtual bool is_tracing_fence(void) const { return false; }
    public: // virtual methods for mapping
      // Pick the sources for a copy operations
      virtual void select_sources(const unsigned index, PhysicalManager *target,
                                  const std::vector<InstanceView*> &sources,
                                  std::vector<unsigned> &ranking,
                                  std::map<unsigned,PhysicalManager*> &points);
    public:
      // Methods for help in performing collective analysis/view creation
      virtual size_t get_collective_points(void) const;
      virtual bool perform_collective_analysis(CollectiveMapping *&mapping,
                                               bool &first_local);
      virtual bool find_shard_participants(std::vector<ShardID> &shards);
      virtual RtEvent convert_collective_views(unsigned requirement_index,
                       unsigned analysis_index, LogicalRegion region,
                       const InstanceSet &targets, InnerContext *physical_ctx,
                       CollectiveMapping *&analysis_mapping, bool &first_local,
                       LegionVector<FieldMaskSet<InstanceView> > &target_views,
                       std::map<InstanceView*,size_t> &collective_arrivals);
    public:
      virtual void report_uninitialized_usage(const unsigned index,
                                              LogicalRegion handle,
                                              const RegionUsage usage,
                                              const char *field_string,
                                              RtUserEvent reported);
      // Get a reference to our data structure for tracking acquired instances
      virtual std::map<PhysicalManager*,unsigned>*
                                       get_acquired_instances_ref(void);
      // Update the set of atomic locks for this operation
      virtual void update_atomic_locks(const unsigned index, 
                                       Reservation lock, bool exclusive);
      // Get the restrict precondition for this operation
      static ApEvent merge_sync_preconditions(const TraceInfo &info,
                                const std::vector<Grant> &grants,
                                const std::vector<PhaseBarrier> &wait_barriers);
      virtual int add_copy_profiling_request(const PhysicalTraceInfo &info,
                               Realm::ProfilingRequestSet &requests, 
                               bool fill, unsigned count = 1);
      // Report a profiling result for this operation
      virtual void handle_profiling_response(const ProfilingResponseBase *base,
                                        const Realm::ProfilingResponse &result,
                                        const void *orig, size_t orig_length);
      virtual void handle_profiling_update(int count);
      // Record an application event that needs to trigger before this
      // operation can be considered completed
      virtual ApEvent get_completion_event(void);
      virtual void record_completion_effect(ApEvent effect);
      virtual void record_completion_effect(ApEvent effect,
          std::set<RtEvent> &map_applied_events);
      virtual void record_completion_effects(const std::set<ApEvent> &effects);
      // Allow the parent context to sample any outstanding effects 
      virtual void find_completion_effects(std::set<ApEvent> &effects,
                                           bool tracing = false);
      virtual void find_completion_effects(std::vector<ApEvent> &effects,
                                           bool tracing = false);
    protected:
      void filter_copy_request_kinds(MapperManager *mapper,
          const std::set<ProfilingMeasurementID> &requests,
          std::vector<ProfilingMeasurementID> &results, bool warn_if_not_copy);
      void finalize_completion(void);
    public:
      // The following are sets of calls that we can use to 
      // indicate mapping, execution, resolution, completion, and commit
      //
      // Add this to the list of ready operations
      void enqueue_ready_operation(RtEvent wait_on = RtEvent::NO_RT_EVENT,
                            LgPriority priority = LG_THROUGHPUT_WORK_PRIORITY);
      // Indicate that we are done mapping this operation
      void complete_mapping(RtEvent wait_on = RtEvent::NO_RT_EVENT); 
      // Indicate when this operation has finished executing
      void complete_execution(RtEvent wait_on = RtEvent::NO_RT_EVENT);
      // Indicate when we have resolved the speculation for
      // this operation
      void resolve_speculation(RtEvent wait_on = RtEvent::NO_RT_EVENT);
      // Indicate that we are completing this operation
      // which will also verify any regions for our producers
      // You should probably never set first_invocation yourself
      void complete_operation(RtEvent wait_on = RtEvent::NO_RT_EVENT,
                              bool first_invocation = true);
      // Indicate that we are committing this operation
      void commit_operation(bool do_deactivate,
                            RtEvent wait_on = RtEvent::NO_RT_EVENT);
      // Indicate that this operation is hardened against failure
      void harden_operation(void);
      // Quash this task and do what is necessary to the
      // rest of the operations in the graph
      void quash_operation(GenerationID gen, bool restart);
      // For operations that need to trigger commit early,
      // then they should use this call to avoid races
      // which could result in trigger commit being
      // called twice.
      void request_early_commit(void);
    public:
      // Everything below here is implementation
      //
      // Call these two functions before and after
      // dependence analysis, they place a temporary
      // dependence on the operation so that it doesn't
      // prematurely trigger before the analysis is
      // complete.  The end call will trigger the
      // operation if it is complete.
      void begin_dependence_analysis(void);
      void end_dependence_analysis(void);
      // Operations for registering dependences and
      // then notifying them when being woken up
      // This call will attempt to register a dependence
      // from the operation on which it is called to the target
      // Return true if the operation has committed and can be 
      // pruned out of the list of mapping dependences.
      bool register_dependence(Operation *target, GenerationID target_gen);
      // This function call does everything that the previous one does, but
      // it also records information about the regions involved and how
      // whether or not they will be validated by the consuming operation.
      // Return true if the operation has committed and can be pruned
      // out of the list of dependences.
      bool register_region_dependence(unsigned idx, Operation *target,
                              GenerationID target_gen, unsigned target_idx,
                              DependenceType dtype, bool validates,
                              const FieldMask &dependent_mask);
      // This function should only be called when we are tracing.
      // We record other possible interferences with prior operations
      // that are only not-interfering for privileges in case we make
      // an internal operation that we did not have before.
      void register_no_dependence(unsigned idx, Operation *target,
                              GenerationID target_gen, unsigned target_idx,
                              const FieldMask &dependent_mask);
      // This method is invoked by one of the two above to perform
      // the registration.  Returns true if we have not yet commited
      // and should therefore be notified once the dependent operation
      // has committed or verified its regions.
      bool perform_registration(GenerationID our_gen, 
                                Operation *op, GenerationID op_gen,
                                bool &registered_dependence,
                                MappingDependenceTracker *tracker,
                                RtEvent other_commit_event);
      // Check to see if the operation is still valid
      // for the given GenerationID.  This method is not precise
      // and may return false when the operation has committed.
      // However, the converse will never be occur.
      bool is_operation_committed(GenerationID gen);
      // Add and remove mapping references to tell an operation
      // how many places additional dependences can come from.
      // Once the mapping reference count goes to zero, no
      // additional dependences can be registered.
      bool add_mapping_reference(GenerationID gen);
      void remove_mapping_reference(GenerationID gen);
    public:
      // Some extra support for tracking dependences that we've 
      // registered as part of our logical traversal
      void record_logical_dependence(const LogicalUser &user);
      inline LegionList<LogicalUser,LOGICAL_REC_ALLOC>&
          get_logical_records(void) { return logical_records; }
      void clear_logical_records(void);
    public:
      // Notify when a region from a dependent task has 
      // been verified (flows up edges)
      void notify_regions_verified(const std::set<unsigned> &regions,
                                   GenerationID gen);
    public:
      // Help for seeing if the parent region is non-exclusively virtual mapped
      bool is_parent_nonexclusive_virtual_mapping(unsigned index);
      // Help for finding the contexts for an operation
      InnerContext* find_physical_context(unsigned index);
    public:
      // Support for operations that compute futures
      void compute_task_tree_coordinates(TaskTreeCoordinates &coordinates);
    public: // Support for mapping operations
      static void prepare_for_mapping(PhysicalManager *manager,
                                      MappingInstance &instance);
      static void prepare_for_mapping(const std::vector<InstanceView*> &views,
                           std::vector<MappingInstance> &input_valid,
                           std::vector<MappingCollective> &collective_valid);
      static void prepare_for_mapping(const InstanceSet &valid,
                           const FieldMaskSet<ReplicatedView> &collectives,
                           std::vector<MappingInstance> &input_valid,
                           std::vector<MappingCollective> &collective_valid);
      static void prepare_for_mapping(const InstanceSet &valid,
                           const FieldMaskSet<ReplicatedView> &collectives,
                           const std::set<Memory> &filter_memories,
                           std::vector<MappingInstance> &input_valid,
                           std::vector<MappingCollective> &collective_valid);
      void compute_ranking(MapperManager            *mapper,
          const std::deque<MappingInstance>         &output,
          const std::vector<InstanceView*>          &sources,
          std::vector<unsigned>                     &ranking,
          std::map<unsigned,PhysicalManager*>       &collective_insts) const;
      void log_mapping_decision(unsigned index, const RegionRequirement &req,
                                const InstanceSet &targets,
                                bool postmapping = false) const;
      void log_virtual_mapping(unsigned index, 
                               const RegionRequirement &req) const;
#ifdef DEBUG_LEGION
    protected:
      virtual void dump_physical_state(RegionRequirement *req, unsigned idx,
                                       bool before = false,
                                       bool closing = false);
#endif
    public:
      // Pack the needed parts of this operation for a remote operation
      virtual void pack_remote_operation(Serializer &rez, AddressSpaceID target,
                                         std::set<RtEvent> &applied) const;
      void pack_local_remote_operation(Serializer &rez) const;
    protected:
      static inline void add_launch_space_reference(IndexSpaceNode *node)
      {
        node->add_base_valid_ref(CONTEXT_REF);
      }
      static inline bool remove_launch_space_reference(IndexSpaceNode *node)
      {
        return (node != NULL) && node->remove_base_valid_ref(CONTEXT_REF);
      }
    public:
      Runtime *const runtime;
    protected:
      mutable LocalLock op_lock;
      GenerationID gen;
      UniqueID unique_op_id;
      // The issue index of this operation in the context
      size_t context_index;
      // Operations on which this operation depends
      std::map<Operation*,GenerationID> incoming;
      // Operations which depend on this operation
      std::map<Operation*,GenerationID> outgoing;
      // Number of outstanding mapping references, once this goes to 
      // zero then the set of outgoing edges is fixed
      unsigned outstanding_mapping_references;
      // The set of unverified regions
      std::set<unsigned> unverified_regions;
      // For each of our regions, a map of operations to the regions
      // which we can verify for each operation
      std::map<Operation*,std::set<unsigned> > verify_regions;
#ifdef DEBUG_LEGION
      // Whether this operation is active or not
      bool activated;
#endif
      // Whether this operation has executed its prepipeline stage yet
      bool prepipelined;
      // Whether this operation has mapped, once it has mapped then
      // the set of incoming dependences is fixed
      bool mapped;
      // Whether this task has executed or not
      bool executed;
      // Whether speculation for this operation has been resolved
      bool resolved;
      // Whether this operation has completed, cannot commit until
      // both completed is set, and outstanding mapping references
      // has been gone to zero.
      bool completed;
      // Some operations commit out of order and if they do then
      // commited is set to prevent any additional dependences from
      // begin registered.
      bool committed;
      // Whether the physical instances for this region have been
      // hardened by copying them into reslient memories
      bool hardened;
      // Track whether trigger_commit has already been invoked
      bool trigger_commit_invoked;
      // Keep track of whether an eary commit was requested
      bool early_commit_request;
      // Are we tracking this operation in the parent's context
      bool track_parent;
      // Track whether we are tracing this operation
      bool tracing;
      // The id local to a trace
      size_t trace_local_id;
      // The trace for this operation if any
      LegionTrace *trace;
      // The enclosing context for this operation
      InnerContext *parent_ctx;
      // The prepipeline event for this operation
      RtUserEvent prepipelined_event;
      // The mapped event for this operation
      RtUserEvent mapped_event;
      // The resolved event for this operation
      RtUserEvent resolved_event;
      // The commit event for this operation
      RtUserEvent commit_event;
      // Previous execution fence if there was one
      ApEvent execution_fence_event;
      // Our must epoch if we have one
      MustEpochOp *must_epoch;
      // A set list or recorded dependences during logical traversal
      LegionList<LogicalUser,LOGICAL_REC_ALLOC> logical_records;
      // Dependence trackers for detecting when it is safe to map and commit
      // We allocate and free these every time to ensure that their memory
      // is always cleaned up after each operation
      MappingDependenceTracker *mapping_tracker;
      CommitDependenceTracker  *commit_tracker;
    private:
      // The completion event for this operation
      ApUserEvent completion_event;
      // Track the completion events for this operation in case someone
      // decides that they are going to ask for it later
      std::set<ApEvent> completion_effects;
      // Provenance information for this operation
      Provenance *provenance;
    };

    /**
     * \class CollectiveViewCreatorBase
     * The base class that has most of the implementations for 
     * collective views creation, modulo the parts that hook in
     * to the operation class.
     */
    class CollectiveViewCreatorBase {
    public: // Data structures for collective view rendezvous
      struct RendezvousKey {
      public:
        RendezvousKey(void) : region_index(0), analysis(0) { }
        RendezvousKey(unsigned index, unsigned ana)
          : region_index(index), analysis(ana) { }
      public:
        inline bool operator<(const RendezvousKey &rhs) const
        {
          if (region_index < rhs.region_index) return true;
          if (region_index > rhs.region_index) return false;
          return (analysis < rhs.analysis);
        }
        inline bool operator==(const RendezvousKey &rhs) const
        {
          if (region_index != rhs.region_index) return false;
          return (analysis == rhs.analysis);
        }
      public:
        unsigned region_index;
        unsigned analysis;
      };
      struct PendingRendezvousKey : public RendezvousKey {
      public:
        PendingRendezvousKey(void) 
          : RendezvousKey(), region(LogicalRegion::NO_REGION) { }
        PendingRendezvousKey(unsigned index, unsigned ana, LogicalRegion r)
          : RendezvousKey(index, ana), region(r) { }
      public:
        inline bool operator<(const PendingRendezvousKey &rhs) const
        {
          if (region_index < rhs.region_index) return true;
          if (region_index > rhs.region_index) return false;
          if (analysis < rhs.analysis) return true;
          if (analysis > rhs.analysis) return false;
          return (region < rhs.region);
        }
        inline bool operator==(const PendingRendezvousKey &rhs) const
        {
          if (region_index != rhs.region_index) return false;
          if (analysis != rhs.analysis) return false;
          return (region == rhs.region);
        }
      public:
        LogicalRegion region;
      };
      struct CollectiveResult : public Collectable {
      public:
        CollectiveResult(const std::vector<DistributedID> &dids,
                         DistributedID collective_did, RtEvent ready);
        CollectiveResult(std::vector<DistributedID> &&dids,
                         DistributedID collective_did, RtEvent ready);
        // No-collective instance result
        CollectiveResult(DistributedID instance_did);
        // Temporary result pending response message
        CollectiveResult(const std::vector<DistributedID> &dids);
      public:
        bool matches(const std::vector<DistributedID> &dids) const;
      public:
        const std::vector<DistributedID> individual_dids;
        // Not const so they can be updated by response messages
        DistributedID collective_did;
        RtEvent ready_event;
      };
      struct RendezvousResult : public Collectable {
      public:
        RendezvousResult(CollectiveViewCreatorBase *owner,
                         const PendingRendezvousKey &key,
                         const InstanceSet &insts, InnerContext *physical_ctx);
        ~RendezvousResult(void);
      public:
        bool matches(const InstanceSet &insts) const;
        static LegionVector<std::pair<DistributedID,FieldMask> >
                                  init_instances(const InstanceSet &insts);
        bool finalize_rendezvous(CollectiveMapping *mapping,
                                 const FieldMaskSet<CollectiveResult> &views,
                                 const std::map<DistributedID,size_t> &counts,
                                 Runtime *runtime, bool first, size_t local);
      public:
        CollectiveViewCreatorBase *const owner;
        InnerContext *const physical_ctx;
        const PendingRendezvousKey key;
        // These are the instances represented for this particular result
        const LegionVector<std::pair<DistributedID,FieldMask> > instances;
        const RtUserEvent ready;
      public:
        // These are the places to put the results when ready
        std::vector<CollectiveMapping**> target_mappings;
        std::vector<bool*> target_first_locals;
        std::vector<LegionVector<FieldMaskSet<InstanceView> >*> target_views;
        std::vector<std::map<InstanceView*,size_t>*> target_arrivals;
      };
      struct CollectiveRendezvous {
      public:
        std::vector<std::pair<AddressSpaceID,RendezvousResult*> > results;
        LegionMap<DistributedID,FieldMask> groups;
        std::map<DistributedID,size_t> counts;
      };
      struct PendingCollective {
      public:
        PendingCollective(size_t arrivals) : remaining_arrivals(arrivals) { }
      public:
        // Note you can't count the rendezvous results because you can
        // get duplicate arrivals from multiple operations
        std::map<LogicalRegion,CollectiveRendezvous> rendezvous;
        size_t remaining_arrivals;
      };
    public:
      RendezvousResult* find_or_create_rendezvous(unsigned index,
                        unsigned analysis, LogicalRegion region, 
                        const InstanceSet &targets, InnerContext *physical_ctx,
                        CollectiveMapping *&analysis_mapping, bool &first_local,
                        LegionVector<FieldMaskSet<InstanceView> > &target_views,
                        std::map<InstanceView*,size_t> &collective_arrivals);
      bool remove_pending_rendezvous(RendezvousResult *result);
      static void finalize_collective_mapping(Runtime *runtime,
          CollectiveMapping *mapping, AddressSpaceID owner_space,
          // Can assume that the results are sorted
          std::vector<std::pair<AddressSpaceID,RendezvousResult*> > &results,
          // Instance DID to counts of users
          const std::map<DistributedID,size_t> &counts,
          // The collective views that describes the results for this region
          const FieldMaskSet<CollectiveResult> &views);
      static void handle_finalize_collective_mapping(Deserializer &derez,
                                                     Runtime *runtime);
    protected:
      // Collective instance rendezvous data structures
      mutable LocalLock                                 collective_lock;
      std::map<PendingRendezvousKey,
               std::vector<RendezvousResult*> >         pending_rendezvous;
      std::map<RendezvousKey,PendingCollective>         pending_collectives;
    };

    /**
     * \class CollectiveViewCreator
     * This class provides common functionality for all index space 
     * operations that are going to need to perform rendezvous between
     * point ops/tasks that need to create collective views 
     */
    template<typename OP>
    class CollectiveViewCreator : public OP, public CollectiveViewCreatorBase {
    public:
      CollectiveViewCreator(Runtime *rt);
      CollectiveViewCreator(const CollectiveViewCreator<OP> &rhs); 
    public:
      virtual void activate(void);
      virtual void deactivate(bool free = true);
    public:
      virtual RtEvent convert_collective_views(unsigned requirement_index,
                       unsigned analysis_index, LogicalRegion region,
                       const InstanceSet &targets, InnerContext *physical_ctx,
                       CollectiveMapping *&analysis_mapping, bool &first_local,
                       LegionVector<FieldMaskSet<InstanceView> > &target_views,
                       std::map<InstanceView*,size_t> &collective_arrivals);
      // This always needs to happen on the origin node for the operation
      // so we override it in the case of slice task to handle the remote case
      virtual void rendezvous_collective_mapping(unsigned requirement_index,
                                  unsigned analysis_index,
                                  LogicalRegion region,
                                  RendezvousResult *result,
                                  AddressSpaceID source,
                                  const LegionVector<
                                   std::pair<DistributedID,FieldMask> > &insts);
      // In the case of control replication we need to perform additional 
      // rendezvous steps across the shards so we override for those cases
      virtual void construct_collective_mapping(const RendezvousKey &key,
                      std::map<LogicalRegion,CollectiveRendezvous> &rendezvous);
    };

    /**
     * \class ExternalMappable
     * This is class that provides some basic functionality for
     * packing and unpacking the data structures used by 
     * external facing operations
     */
    class ExternalMappable {
    public:
      virtual void set_context_index(size_t index) = 0;
    public:
      static void pack_mappable(const Mappable &mappable, Serializer &rez);
      static void pack_index_space_requirement(
          const IndexSpaceRequirement &req, Serializer &rez);
      static void pack_region_requirement(
          const RegionRequirement &req, Serializer &rez);
      static void pack_grant(
          const Grant &grant, Serializer &rez);
      static void pack_phase_barrier(
          const PhaseBarrier &barrier, Serializer &rez);
    public:
      static void unpack_mappable(Mappable &mappable, Deserializer &derez);
      static void unpack_index_space_requirement(
          IndexSpaceRequirement &req, Deserializer &derez);
      static void unpack_region_requirement(
          RegionRequirement &req, Deserializer &derez);
      static void unpack_grant(
          Grant &grant, Deserializer &derez);
      static void unpack_phase_barrier(
          PhaseBarrier &barrier, Deserializer &derez);
    };

    /**
     * \class MemoizableOp
     * A memoizable operation is an abstract class
     * that serves as the basis for operation whose
     * physical analysis can be memoized.  Memoizable
     * operations go through an extra step in the mapper
     * to determine whether to memoize their physical analysis.
     */
    class MemoizableOp : public Operation {
    public:
      enum MemoizableState {
        NO_MEMO,   // The operation is not subject to memoization
        MEMO_REQ,  // The mapper requested memoization on this operation
        MEMO_RECORD,    // The runtime is recording analysis for this operation
        MEMO_REPLAY,    // The runtime is replaying analysis for this opeartion
      };
    public:
      struct DeferRecordCompleteReplay : 
        public LgTaskArgs<DeferRecordCompleteReplay> {
      public:
        static const LgTaskID TASK_ID = LG_DEFER_RECORD_COMPLETE_REPLAY_TASK_ID;
      public:
        DeferRecordCompleteReplay(MemoizableOp *memo, ApEvent precondition,
            const TraceInfo &trace_info, UniqueID provenance);
      public:
        MemoizableOp *const memo;
        const ApEvent precondition;
        TraceInfo *const trace_info;
        const RtUserEvent done;
      };
    public:
      MemoizableOp(Runtime *rt);
      virtual ~MemoizableOp(void);
    public:
      virtual void activate(void);
      virtual void deactivate(bool free = true);
    public:
      inline PhysicalTemplate* get_template(void) const { return tpl; }
      inline bool is_memoizing(void) const { return memo_state != NO_MEMO; }
      inline bool is_recording(void) const { return memo_state == MEMO_RECORD;}
      inline bool is_replaying(void) const { return memo_state == MEMO_REPLAY; }
      inline MemoizableState get_memoizable_state(void) const 
        { return memo_state; }
    public:
      virtual void trigger_replay(void) = 0;
      virtual void initialize_memoizable(void) 
        { /* do nothing unless override by a base class */ }
      virtual TraceLocalID get_trace_local_id(void) const
        { return TraceLocalID(trace_local_id, DomainPoint()); }
      virtual ApEvent compute_sync_precondition(const TraceInfo &info) const
        { assert(false); return ApEvent::NO_AP_EVENT; }
      virtual void complete_replay(ApEvent precondition,
                                   ApEvent postcondition) 
        { assert(false); }
      virtual ApEvent replay_mapping(void)
        { assert(false); return ApEvent::NO_AP_EVENT; }
      virtual MemoizableOp* get_memoizable(void) { return this; }
    protected:
      void invoke_memoize_operation(void);
      RtEvent record_complete_replay(const TraceInfo &trace_info,
                    RtEvent ready = RtEvent::NO_RT_EVENT,
                    ApEvent precondition = ApEvent::NO_AP_EVENT);
    public:
      static void handle_record_complete_replay(const void *args);
    protected:
      // The physical trace for this operation if any
      PhysicalTemplate *tpl;
      // Track whether we are memoizing physical analysis for this operation
      MemoizableState memo_state;
    };

    /**
     * \class Memoizable
     * The memoizable class overrides certain pipeline stages to help
     * with making decisions about what to memoize
     */
    template<typename OP>
    class Memoizable : public OP {
    public:
      Memoizable(Runtime *rt) : OP(rt) { }
      virtual ~Memoizable(void) { }
    public:
      virtual void trigger_dependence_analysis(void) override;
      virtual void trigger_ready(void) override;
      virtual ApEvent compute_sync_precondition(
                        const TraceInfo &info) const override;
      virtual void initialize_memoizable(void) override;
    };

    /**
     * \class PredicatedOp
     * A predicated operation is an abstract class
     * that serves as the basis for operation which
     * will be executed with a predicate value. 
     * Note that all speculative operations are also memoizable operations.
     */
    class PredicatedOp : public MemoizableOp {
    public:
      enum PredState {
        PENDING_PREDICATE_STATE,
        PREDICATED_TRUE_STATE,
        PREDICATED_FALSE_STATE,
      };
    public:
      PredicatedOp(Runtime *rt);
    public:
      virtual void activate(void);
      virtual void deactivate(bool free = true);
    public:
      void initialize_predication(InnerContext *ctx,bool track,unsigned regions,
          const std::vector<StaticDependence> *dependences, const Predicate &p,
          Provenance *provenance);
      virtual bool is_predicated_op(void) const;
      // Wait until the predicate is valid and then return
      // its value.  Give it the current processor in case it
      // needs to wait for the value
      bool get_predicate_value(void);
    public:
      // This method gets invoked if a predicate for a predicated
      // operation resolves to false before we try to map the operation 
      virtual void predicate_false(void) = 0;
    protected:
      PredState     predication_state;
      PredicateImpl *predicate;
    public:
      // For managing predication
      PredEvent true_guard;
      PredEvent false_guard;
    };

    /**
     * \class Predicated 
     * Override the logical dependence analysis to handle any kind
     * of predicated analysis or speculation
     */
    template<typename OP>
    class Predicated : public Memoizable<OP> {
    public:
      Predicated(Runtime *rt) : Memoizable<OP>(rt) {}
      virtual ~Predicated(void) { }
    public:
      virtual void trigger_dependence_analysis(void) override;
      virtual void trigger_ready(void) override;
    };

    /**
     * \class ExternalMapping
     * An extension of the external-facing InlineMapping to help 
     * with packing and unpacking them
     */
    class ExternalMapping : public InlineMapping, public ExternalMappable {
    public:
      ExternalMapping(void);
    public:
      virtual void set_context_index(size_t index) = 0;
    public:
      void pack_external_mapping(Serializer &rez, AddressSpaceID target) const;
      void unpack_external_mapping(Deserializer &derez, Runtime *runtime);
    };

    /**
     * \class MapOp
     * Mapping operations are used for computing inline mapping
     * operations.  Mapping operations will always update a
     * physical region once they have finished mapping.  They
     * then complete and commit immediately, possibly even
     * before the physical region is ready to be used.  This
     * also reflects that mapping operations cannot be rolled
     * back because once they have mapped, then information
     * has the ability to escape back to the application's
     * domain and can no longer be tracked by Legion.  Any
     * attempt to roll back an inline mapping operation
     * will result in the entire enclosing task context
     * being restarted.
     */
    class MapOp : public ExternalMapping, public Operation {
    public:
      static const AllocationType alloc_type = MAP_OP_ALLOC;
    public:
      MapOp(Runtime *rt);
      MapOp(const MapOp &rhs);
      virtual ~MapOp(void);
    public:
      MapOp& operator=(const MapOp &rhs);
    public:
      PhysicalRegion initialize(InnerContext *ctx,
                                const InlineLauncher &launcher,
                                Provenance *provenance);
      void initialize(InnerContext *ctx, const PhysicalRegion &region,
                      Provenance *provenance);
      inline const RegionRequirement& get_requirement(void) const
        { return requirement; }
    public:
      virtual void activate(void);
      virtual void deactivate(bool free = true);
      virtual const char* get_logging_name(void) const;
      virtual OpKind get_operation_kind(void) const;
      virtual size_t get_region_count(void) const;
      virtual Mappable* get_mappable(void);
    public:
      virtual bool has_prepipeline_stage(void) const { return true; }
      virtual void trigger_prepipeline_stage(void);
      virtual void trigger_dependence_analysis(void);
      virtual void trigger_ready(void);
      virtual void trigger_mapping(void);
      virtual void trigger_commit(void);
      virtual unsigned find_parent_index(unsigned idx);
      virtual void select_sources(const unsigned index, PhysicalManager *target,
                                  const std::vector<InstanceView*> &sources,
                                  std::vector<unsigned> &ranking,
                                  std::map<unsigned,PhysicalManager*> &points);
      virtual std::map<PhysicalManager*,unsigned>*
                   get_acquired_instances_ref(void);
      virtual void update_atomic_locks(const unsigned index,
                                       Reservation lock, bool exclusive);
    public:
      virtual UniqueID get_unique_id(void) const;
      virtual size_t get_context_index(void) const;
      virtual void set_context_index(size_t index);
      virtual int get_depth(void) const;
      virtual const Task* get_parent_task(void) const;
      virtual const std::string& get_provenance_string(bool human = true) const;
    protected:
      void check_privilege(void);
      void compute_parent_index(void);
      virtual bool invoke_mapper(InstanceSet &mapped_instances,
                               std::vector<PhysicalManager*> &source_instances);
      virtual int add_copy_profiling_request(const PhysicalTraceInfo &info,
                               Realm::ProfilingRequestSet &requests,
                               bool fill, unsigned count = 1);
      virtual void handle_profiling_response(const ProfilingResponseBase *base,
                                      const Realm::ProfilingResponse &response,
                                      const void *orig, size_t orig_length);
      virtual void handle_profiling_update(int count);
      virtual void pack_remote_operation(Serializer &rez, AddressSpaceID target,
                                         std::set<RtEvent> &applied) const;
      virtual RtEvent finalize_complete_mapping(RtEvent event) { return event; }
    protected:
      bool remap_region;
      ApUserEvent ready_event;
      ApEvent termination_event;
      PhysicalRegion region;
      RegionTreePath privilege_path;
      unsigned parent_req_index;
      VersionInfo version_info;
      std::map<PhysicalManager*,unsigned> acquired_instances;
      std::map<Reservation,bool> atomic_locks;
      std::set<RtEvent> map_applied_conditions;
    protected:
      MapperManager *mapper;
    protected:
      struct MapProfilingInfo : public Mapping::Mapper::InlineProfilingInfo {
      public:
        void *buffer;
        size_t buffer_size;
      };
      std::vector<ProfilingMeasurementID>           profiling_requests;
      std::vector<MapProfilingInfo>                     profiling_info;
      RtUserEvent                                   profiling_reported;
      int                                           profiling_priority;
      int                                           copy_fill_priority;
      std::atomic<int>                  outstanding_profiling_requests;
      std::atomic<int>                  outstanding_profiling_reported;
    };

    /**
     * \class ExternalCopy
     * An extension of the external-facing Copy to help 
     * with packing and unpacking them
     */
    class ExternalCopy : public Copy, public ExternalMappable {
    public:
      ExternalCopy(void);
    public:
      virtual void set_context_index(size_t index) = 0;
    public:
      void pack_external_copy(Serializer &rez, AddressSpaceID target) const;
      void unpack_external_copy(Deserializer &derez, Runtime *runtime);
    };

    /**
     * \class CopyOp
     * The copy operation provides a mechanism for applications
     * to directly copy data between pairs of fields possibly
     * from different region trees in an efficient way by
     * using the low-level runtime copy facilities. 
     */
    class CopyOp : public ExternalCopy, public PredicatedOp {
    public:
      static const AllocationType alloc_type = COPY_OP_ALLOC;
    public:
      enum ReqType {
        SRC_REQ = 0,
        DST_REQ = 1,
        GATHER_REQ = 2,
        SCATTER_REQ = 3,
      };
    private:
      static constexpr size_t REQ_COUNT = SCATTER_REQ + 1;
      static const ReqType req_types[REQ_COUNT];
    public:
      struct DeferredCopyAcross : public LgTaskArgs<DeferredCopyAcross>,
                                  public PhysicalTraceInfo {
      public:
        static const LgTaskID TASK_ID = LG_DEFERRED_COPY_ACROSS_TASK_ID;
      public:
        DeferredCopyAcross(CopyOp *op, const PhysicalTraceInfo &info,
                           unsigned idx, ApEvent init, ApEvent sready,
                           ApEvent dready, ApEvent gready,
                           ApEvent cready, ApUserEvent local_pre,
                           ApUserEvent local_post, ApEvent collective_pre, 
                           ApEvent collective_post, PredEvent g, RtUserEvent a,
                           InstanceSet *src, InstanceSet *dst,
                           InstanceSet *gather, InstanceSet *scatter,
                           const bool preimages)
          : LgTaskArgs<DeferredCopyAcross>(op->get_unique_op_id()), 
            PhysicalTraceInfo(info), copy(op), index(idx),
            init_precondition(init), src_ready(sready), dst_ready(dready),
            gather_ready(gready), scatter_ready(cready),
            local_precondition(local_pre), local_postcondition(local_post),
            collective_precondition(collective_pre), 
            collective_postcondition(collective_post), guard(g), applied(a),
            src_targets(src), dst_targets(dst), gather_targets(gather),
            scatter_targets(scatter), compute_preimages(preimages)
          // This is kind of scary, Realm is about to make a copy of this
          // without our knowledge, but we need to preserve the correctness
          // of reference counting on PhysicalTraceRecorders, so just add
          // an extra reference here that we will remove when we're handled.
          { if (rec != NULL) rec->add_recorder_reference(); }
      public:
        inline void remove_recorder_reference(void) const
          { if ((rec != NULL) && rec->remove_recorder_reference()) delete rec; }
      public:
        CopyOp *const copy;
        const unsigned index;
        const ApEvent init_precondition;
        const ApEvent src_ready;
        const ApEvent dst_ready;
        const ApEvent gather_ready;
        const ApEvent scatter_ready;
        const ApUserEvent local_precondition;
        const ApUserEvent local_postcondition;
        const ApEvent collective_precondition;
        const ApEvent collective_postcondition;
        const PredEvent guard;
        const RtUserEvent applied;
        InstanceSet *const src_targets;
        InstanceSet *const dst_targets;
        InstanceSet *const gather_targets;
        InstanceSet *const scatter_targets;
        const bool compute_preimages;
      };
    public:
      CopyOp(Runtime *rt);
      CopyOp(const CopyOp &rhs);
      virtual ~CopyOp(void);
    public:
      CopyOp& operator=(const CopyOp &rhs);
    public:
      void initialize(InnerContext *ctx,
                      const CopyLauncher &launcher, Provenance *provenance);
      void log_copy_requirements(void) const;
      void perform_base_dependence_analysis(bool permit_projection);
    public:
      virtual void activate(void);
      virtual void deactivate(bool free = true);
      virtual const char* get_logging_name(void) const;
      virtual OpKind get_operation_kind(void) const;
      virtual size_t get_region_count(void) const;
      virtual Mappable* get_mappable(void);
    public:
      virtual bool has_prepipeline_stage(void) const { return true; }
      virtual void trigger_prepipeline_stage(void);
      virtual void trigger_dependence_analysis(void);
      virtual void trigger_ready(void);
      virtual void trigger_mapping(void);
      virtual void trigger_commit(void);
      virtual void report_interfering_requirements(unsigned idx1,unsigned idx2);
      virtual RtEvent exchange_indirect_records(
          const unsigned index, const ApEvent local_pre, 
          const ApEvent local_post, ApEvent &collective_pre,
          ApEvent &collective_post, const TraceInfo &trace_info,
          const InstanceSet &instances, const RegionRequirement &req,
          std::vector<IndirectRecord> &records, const bool sources);
    public:
      virtual void predicate_false(void);
    public:
      virtual unsigned find_parent_index(unsigned idx);
      virtual void select_sources(const unsigned index, PhysicalManager *target,
                                  const std::vector<InstanceView*> &sources,
                                  std::vector<unsigned> &ranking,
                                  std::map<unsigned,PhysicalManager*> &points);
      virtual std::map<PhysicalManager*,unsigned>*
                   get_acquired_instances_ref(void);
      virtual void update_atomic_locks(const unsigned index,
                                       Reservation lock, bool exclusive);
    public:
      virtual UniqueID get_unique_id(void) const;
      virtual size_t get_context_index(void) const;
      virtual void set_context_index(size_t index);
      virtual int get_depth(void) const;
      virtual const Task* get_parent_task(void) const;
      virtual const std::string& get_provenance_string(bool human = true) const;
    protected:
      void check_copy_privileges(const bool permit_projection) const;
      void check_copy_privilege(const RegionRequirement &req, unsigned idx,
                                const bool permit_projection) const;
      void perform_type_checking(void) const;
      void compute_parent_indexes(void);
      void perform_copy_across(const unsigned index, 
                               const ApEvent init_precondition,
                               const ApEvent src_ready,
                               const ApEvent dst_ready,
                               const ApEvent gather_ready,
                               const ApEvent scatter_ready,
                               const ApUserEvent local_precondition,
                               const ApUserEvent local_postcondition,
                               const ApEvent collective_precondition,
                               const ApEvent collective_postcondition,
                               const PredEvent predication_guard,
                               const InstanceSet &src_targets,
                               const InstanceSet &dst_targets,
                               const InstanceSet *gather_targets,
                               const InstanceSet *scatter_targets,
                               const PhysicalTraceInfo &trace_info,
                               std::set<RtEvent> &applied_conditions,
                               const bool compute_preimages);
      void finalize_copy_profiling(void);
    public:
      static void handle_deferred_across(const void *args);
    public:
      // From MemoizableOp
      virtual void trigger_replay(void);
    public:
      // From Memoizable
      virtual void complete_replay(ApEvent pre, ApEvent copy_complete_event);
      virtual const VersionInfo& get_version_info(unsigned idx) const;
      virtual const RegionRequirement& get_requirement(unsigned idx) const;
    protected:
      template<ReqType REQ_TYPE>
      static const char* get_req_type_name(void);
      template<ReqType REQ_TYPE>
      int perform_conversion(unsigned idx, const RegionRequirement &req,
                             std::vector<MappingInstance> &output,
                             std::vector<MappingInstance> &input,
                             std::vector<PhysicalManager*> &sources,
                             InstanceSet &targets, bool is_reduce = false);
      virtual int add_copy_profiling_request(const PhysicalTraceInfo &info,
                               Realm::ProfilingRequestSet &requests,
                               bool fill, unsigned count = 1);
      virtual void handle_profiling_response(const ProfilingResponseBase *base,
                                      const Realm::ProfilingResponse &response,
                                      const void *orig, size_t orig_length);
      virtual void handle_profiling_update(int count);
      virtual void pack_remote_operation(Serializer &rez, AddressSpaceID target,
                                         std::set<RtEvent> &applied) const;
      // Separate function for this so it can be called by derived classes
      RtEvent perform_local_versioning_analysis(void);
    public:
      struct Operand
      {
        Operand(unsigned copy_index,
                ReqType type,
                unsigned req_index,
                RegionRequirement &requirement)
          :copy_index(copy_index),
           type(type),
           req_index(req_index),
           requirement(requirement)
        {}

        // from CopyLauncher
        const unsigned copy_index;
        const ReqType type;
        const unsigned req_index;
        RegionRequirement &requirement;

        // calculated in CopyOp
        RegionTreePath privilege_path;
        unsigned parent_index;
        VersionInfo version;
      };

      struct SingleCopy
      {
        SingleCopy(unsigned copy_index,
                   Operand *src,
                   Operand *dst,
                   Operand *src_indirect,
                   Operand *dst_indirect,
                   Grant *grant,
                   PhaseBarrier *wait_barrier,
                   PhaseBarrier *arrive_barrier,
                   bool gather_is_range,
                   bool scatter_is_range);

        // from CopyLauncher
        const unsigned copy_index;
        Operand * const src;
        Operand * const dst;
        Operand * const src_indirect;
        Operand * const gather;
        Operand * const dst_indirect;
        Operand * const scatter;
        Grant * const grant;
        PhaseBarrier * const wait_barrier;
        PhaseBarrier * const arrive_barrier;
        bool gather_is_range;
        bool scatter_is_range;

        // calculated in CopyOp
        std::vector<IndirectRecord> src_indirect_records;
        std::vector<IndirectRecord> dst_indirect_records;
        std::map<Reservation,bool> atomic_locks;
      };

    protected:
      template<typename T>
      void initialize_copies_with_launcher(const T &launcher);
      void initialize_copies_with_copies(std::vector<SingleCopy> &other);

    private: // used internally for initialization
      template <typename T> class InitField;
      struct InitInfo;

      void initialize_copies(InitInfo &info);
      std::vector<RegionRequirement> &get_reqs_by_type(ReqType type);

    public: // per-operand and per-copy data
      LegionVector<Operand> operands;
      std::vector<SingleCopy> copies;
    protected: // for support with mapping
      MapperManager*              mapper;
    protected:
      std::vector<PhysicalManager*>         across_sources;
      std::map<PhysicalManager*,unsigned> acquired_instances;
      std::set<RtEvent> map_applied_conditions;
    protected:
      struct CopyProfilingInfo : public Mapping::Mapper::CopyProfilingInfo {
      public:
        void *buffer;
        size_t buffer_size;
      };
      std::vector<ProfilingMeasurementID>         profiling_requests;
      std::vector<CopyProfilingInfo>                  profiling_info;
      RtUserEvent                                 profiling_reported;
      int                                         profiling_priority;
      int                                         copy_fill_priority;
      std::atomic<int>                outstanding_profiling_requests;
      std::atomic<int>                outstanding_profiling_reported;
    public:
      bool                            possible_src_indirect_out_of_range;
      bool                            possible_dst_indirect_out_of_range;
      bool                            possible_dst_indirect_aliasing; 
    };

    /**
     * \class IndexCopyOp
     * An index copy operation is the same as a copy operation
     * except it is an index space operation for performing
     * multiple copies with projection functions
     */
    class IndexCopyOp : public CopyOp {
    public:
      IndexCopyOp(Runtime *rt);
      IndexCopyOp(const IndexCopyOp &rhs);
      virtual ~IndexCopyOp(void);
    public:
      IndexCopyOp& operator=(const IndexCopyOp &rhs);
    public:
      void initialize(InnerContext *ctx,
                      const IndexCopyLauncher &launcher,
                      IndexSpace launch_space,
                      Provenance *provenance);
    public:
      virtual void activate(void);
      virtual void deactivate(bool free = true); 
    public:
      virtual void trigger_prepipeline_stage(void);
      virtual void trigger_dependence_analysis(void);
      virtual void trigger_ready(void);
      virtual void trigger_mapping(void);
      virtual void trigger_commit(void);
      virtual void report_interfering_requirements(unsigned idx1,unsigned idx2);
      virtual RtEvent exchange_indirect_records(
          const unsigned index, const ApEvent local_pre,
          const ApEvent local_post, ApEvent &collective_pre,
          ApEvent &collective_post, const TraceInfo &trace_info,
          const InstanceSet &instances, const RegionRequirement &req,
          std::vector<IndirectRecord> &records, const bool sources); 
      virtual RtEvent finalize_exchange(const unsigned index,const bool source);
    public:
      virtual RtEvent find_intra_space_dependence(const DomainPoint &point);
      virtual void record_intra_space_dependence(const DomainPoint &point,
                                                 const DomainPoint &next,
                                                 RtEvent point_mapped);
    public:
      // From MemoizableOp
      virtual void trigger_replay(void);
    public:
      virtual size_t get_collective_points(void) const;
    public:
      virtual IndexSpaceNode* get_shard_points(void) const 
        { return launch_space; }
      void enumerate_points(void);
      void handle_point_commit(RtEvent point_committed);
      void check_point_requirements(void);
    protected:
      void log_index_copy_requirements(void);
    public:
      IndexSpaceNode*                                    launch_space;
    protected:
      std::vector<PointCopyOp*>                          points;
      struct IndirectionExchange {
        std::set<ApEvent> local_preconditions;
        std::set<ApEvent> local_postconditions;
        std::vector<std::vector<IndirectRecord>*> src_records;
        std::vector<std::vector<IndirectRecord>*> dst_records;
        ApUserEvent collective_pre;
        ApUserEvent collective_post;
        RtUserEvent src_ready;
        RtUserEvent dst_ready;
      };
      std::vector<IndirectionExchange>                   collective_exchanges;
      unsigned                                           points_committed;
      bool                                       collective_src_indirect_points;
      bool                                       collective_dst_indirect_points;
      bool                                               commit_request;
      std::set<RtEvent>                                  commit_preconditions;
    protected:
      // For checking aliasing of points in debug mode only
      std::set<std::pair<unsigned,unsigned> > interfering_requirements; 
      std::map<DomainPoint,RtEvent> intra_space_dependences;
      std::map<DomainPoint,RtUserEvent> pending_intra_space_dependences;
    };

    /**
     * \class PointCopyOp
     * A point copy operation is used for executing the
     * physical part of the analysis for an index copy
     * operation.
     */
    class PointCopyOp : public CopyOp, public ProjectionPoint {
    public:
      friend class IndexCopyOp;
      PointCopyOp(Runtime *rt);
      PointCopyOp(const PointCopyOp &rhs);
      virtual ~PointCopyOp(void);
    public:
      PointCopyOp& operator=(const PointCopyOp &rhs);
    public:
      void initialize(IndexCopyOp *owner, const DomainPoint &point);
      void launch(void);
    public:
      virtual void activate(void);
      virtual void deactivate(bool free = true);
      virtual void trigger_prepipeline_stage(void);
      virtual void trigger_dependence_analysis(void);
      virtual void trigger_ready(void);
      // trigger_mapping same as base class
      virtual void trigger_commit(void);
      virtual RtEvent exchange_indirect_records(
          const unsigned index, const ApEvent local_pre,
          const ApEvent local_post, ApEvent &collective_pre,
          ApEvent &collective_post, const TraceInfo &trace_info,
          const InstanceSet &instances, const RegionRequirement &req,
          std::vector<IndirectRecord> &records, const bool sources);
      virtual void record_completion_effect(ApEvent effect);
      virtual void record_completion_effect(ApEvent effect,
          std::set<RtEvent> &map_applied_events);
      virtual void record_completion_effects(const std::set<ApEvent> &effects);
    public:
      virtual size_t get_collective_points(void) const;
      virtual bool find_shard_participants(std::vector<ShardID> &shards);
    public:
      // From ProjectionPoint
      virtual const DomainPoint& get_domain_point(void) const;
      virtual void set_projection_result(unsigned idx, LogicalRegion result);
      virtual void record_intra_space_dependences(unsigned idx,
                               const std::vector<DomainPoint> &region_deps);
      virtual const Mappable* as_mappable(void) const { return this; }
    public:
      // From Memoizable
      virtual TraceLocalID get_trace_local_id(void) const;
    protected:
      IndexCopyOp*                          owner;
      std::set<RtEvent>                     intra_space_mapping_dependences;
    };

    /**
     * \class FenceOp
     * Fence operations give the application the ability to
     * enforce ordering guarantees between different tasks
     * in the same context which may become important when
     * certain updates to the region tree are desired to be
     * observed before a later operation either maps or 
     * runs. All fences are mapping fences for correctness.
     * Fences all support the optional ability to be an 
     * execution fence.
     */
    class FenceOp : public MemoizableOp {
    public:
      enum FenceKind {
        MAPPING_FENCE,
        EXECUTION_FENCE,
      };
    public:
      static const AllocationType alloc_type = FENCE_OP_ALLOC;
    public:
      FenceOp(Runtime *rt);
      FenceOp(const FenceOp &rhs);
      virtual ~FenceOp(void);
    public:
      FenceOp& operator=(const FenceOp &rhs);
    public:
      Future initialize(InnerContext *ctx, FenceKind kind, bool need_future,
                        Provenance *provenance, bool track = true);
      inline void add_mapping_applied_condition(RtEvent precondition)
        { map_applied_conditions.insert(precondition); }
      inline void record_execution_precondition(ApEvent precondition)
        { execution_preconditions.insert(precondition); }
    public:
      virtual void activate(void);
      virtual void deactivate(bool free = true);
      virtual const char* get_logging_name(void) const;
      virtual OpKind get_operation_kind(void) const;
      virtual bool invalidates_physical_trace_template(bool &exec_fence) const
        { exec_fence = (fence_kind == EXECUTION_FENCE); return exec_fence; }
    public:
      virtual void trigger_dependence_analysis(void);
      virtual void trigger_mapping(void);
      virtual void trigger_replay(void);
      virtual void complete_replay(ApEvent pre, ApEvent complete_event);
      virtual const VersionInfo& get_version_info(unsigned idx) const;
    protected:
      void perform_fence_analysis(bool update_fence = false);
      void update_current_fence(void);
    protected:
      FenceKind fence_kind;
      std::set<RtEvent> map_applied_conditions;
      std::set<ApEvent> execution_preconditions;
      Future result;
    };

    /**
     * \class FrameOp
     * Frame operations provide a mechanism for grouping 
     * operations within the same context into frames. Frames
     * provide an application directed way of controlling the
     * number of outstanding operations in flight in a context
     * at any given time through the mapper interface.
     */
    class FrameOp : public FenceOp {
    public:
      static const AllocationType alloc_type = FRAME_OP_ALLOC;
    public:
      FrameOp(Runtime *rt);
      FrameOp(const FrameOp &rhs);
      virtual ~FrameOp(void);
    public:
      FrameOp& operator=(const FrameOp &rhs);
    public:
      void initialize(InnerContext *ctx, Provenance *provenance);
      void set_previous(ApEvent previous);
    public:
      virtual void activate(void);
      virtual void deactivate(bool free = true);
      virtual const char* get_logging_name(void) const;
      virtual OpKind get_operation_kind(void) const;
    public:
      virtual void trigger_mapping(void);
      virtual void trigger_complete(void);
    protected:
      ApEvent previous_completion;
    };

    /**
     * \class CreationOp
     * A creation operation is used for deferring the creation of
     * an particular resource until some event has transpired such
     * as the resolution of a future.
     */
    class CreationOp : public Operation {
    public:
      static const AllocationType alloc_type = CREATION_OP_ALLOC;
    public:
      enum CreationKind {
        INDEX_SPACE_CREATION,
        FIELD_ALLOCATION,
        FUTURE_MAP_CREATION,
      };
    public:
      CreationOp(Runtime *rt);
      CreationOp(const CreationOp &rhs);
      virtual ~CreationOp(void);
    public:
      CreationOp& operator=(const CreationOp &rhs);
    public:
      void initialize_index_space(InnerContext *ctx, IndexSpaceNode *node, 
                            const Future &future, Provenance *provenance,
                            bool owner = true, 
                            const CollectiveMapping *mapping = NULL);
      void initialize_field(InnerContext *ctx, FieldSpaceNode *node,
                            FieldID fid, const Future &field_size,
                            Provenance *provenance, bool owner = true);
      void initialize_fields(InnerContext *ctx, FieldSpaceNode *node,
                             const std::vector<FieldID> &fids,
                             const std::vector<Future> &field_sizes,
                             Provenance *provenance, bool owner = true);
      void initialize_map(InnerContext *ctx, Provenance *provenance,
                          const std::map<DomainPoint,Future> &futures);
    public:
      virtual void activate(void);
      virtual void deactivate(bool free = true);
      virtual const char* get_logging_name(void) const;
      virtual OpKind get_operation_kind(void) const;
    public:
      virtual void trigger_dependence_analysis(void);
      virtual void trigger_mapping(void);
      virtual void trigger_execution(void);
    protected:
      CreationKind kind; 
      IndexSpaceNode *index_space_node;
      FieldSpaceNode *field_space_node;
      std::vector<Future> futures;
      std::vector<FieldID> fields;
      const CollectiveMapping *mapping;
      bool owner;
    };

    /**
     * \class DeletionOp
     * In keeping with the deferred execution model, deletions
     * must be deferred until all other operations that were
     * issued earlier are done using the regions that are
     * going to be deleted.  Deletion operations defer deletions
     * until they are safe to be committed.
     */
    class DeletionOp : public Operation {
    public:
      static const AllocationType alloc_type = DELETION_OP_ALLOC;
    public:
      enum DeletionKind {
        INDEX_SPACE_DELETION,
        INDEX_PARTITION_DELETION,
        FIELD_SPACE_DELETION,
        FIELD_DELETION,
        LOGICAL_REGION_DELETION,
      };
    public:
      DeletionOp(Runtime *rt);
      DeletionOp(const DeletionOp &rhs);
      virtual ~DeletionOp(void);
    public:
      DeletionOp& operator=(const DeletionOp &rhs);
    public:
      void set_deletion_preconditions(ApEvent precondition,
          const std::map<Operation*,GenerationID> &dependences);
    public:
      void initialize_index_space_deletion(InnerContext *ctx, IndexSpace handle,
                                   std::vector<IndexPartition> &sub_partitions,
                                   const bool unordered,Provenance *provenance);
      void initialize_index_part_deletion(InnerContext *ctx,IndexPartition part,
                                   std::vector<IndexPartition> &sub_partitions,
                                   const bool unordered,Provenance *provenance);
      void initialize_field_space_deletion(InnerContext *ctx,
                                           FieldSpace handle,
                                           const bool unordered,
                                           Provenance *provenance);
      void initialize_field_deletion(InnerContext *ctx, FieldSpace handle,
                                     FieldID fid, const bool unordered,
                                     FieldAllocatorImpl *allocator,
                                     Provenance *provenance,
                                     const bool non_owner_shard);
      void initialize_field_deletions(InnerContext *ctx, FieldSpace handle,
                                      const std::set<FieldID> &to_free,
                                      const bool unordered,
                                      FieldAllocatorImpl *allocator,
                                      Provenance *provenance,
                                      const bool non_owner_shard,
                                      const bool skip_dep_analysis = false);
      void initialize_logical_region_deletion(InnerContext *ctx, 
                                      LogicalRegion handle, 
                                      const bool unordered,
                                      Provenance *provenance,
                                      const bool skip_dep_analysis = false);
    public:
      virtual void activate(void);
      virtual void deactivate(bool free = true);
      virtual const char* get_logging_name(void) const;
      virtual OpKind get_operation_kind(void) const;
    protected:
      void log_deletion_requirements(void);
    public:
      virtual void trigger_dependence_analysis(void);
      virtual void trigger_ready(void);
      virtual void trigger_mapping(void); 
      virtual void trigger_complete(void);
      virtual unsigned find_parent_index(unsigned idx);
      virtual void pack_remote_operation(Serializer &rez, AddressSpaceID target,
                                         std::set<RtEvent> &applied) const;
    protected:
      DeletionKind kind;
      ApEvent execution_precondition;
      IndexSpace index_space;
      IndexPartition index_part;
      std::vector<IndexPartition> sub_partitions;
      FieldSpace field_space;
      FieldAllocatorImpl *allocator;
      LogicalRegion logical_region;
      std::set<FieldID> free_fields;
      std::vector<FieldID> local_fields;
      std::vector<FieldID> global_fields;
      std::vector<unsigned> local_field_indexes;
      std::vector<unsigned> parent_req_indexes;
      std::vector<unsigned> deletion_req_indexes;
      std::vector<bool> returnable_privileges;
      std::vector<RegionRequirement> deletion_requirements;
      LegionVector<VersionInfo> version_infos;
      std::set<RtEvent> map_applied_conditions;
      std::vector<EquivalenceSet*> to_release;
      std::map<Operation*,GenerationID> dependences;
      bool has_preconditions;
    }; 

    /**
     * \class InternalOp
     * The InternalOp class is an abstract intermediate class
     * for detecting when an operation is generated by the 
     * runtime and not one created by the runtime. This
     * distinction is primarily emplyed by the tracing 
     * infrastructure which can memoize analysis overheads
     * for application operations, but must still handle
     * internal operations correctly.
     */
    class InternalOp : public Operation {
    public:
      InternalOp(Runtime *rt);
      virtual ~InternalOp(void);
    public:
      void initialize_internal(Operation *creator, int creator_req_idx,
                               const LogicalTraceInfo &trace_info);
      virtual void activate(void);
      virtual void deactivate(bool free = true);
    public:
      virtual bool is_internal_op(void) const { return true; }
      virtual const FieldMask& get_internal_mask(void) const = 0;
    public:
      inline Operation* get_creator_op(void) const { return create_op; }
      inline GenerationID get_creator_gen(void) const { return create_gen; }
      inline int get_internal_index(void) const { return creator_req_idx; }
      void record_trace_dependence(Operation *target, GenerationID target_gen,
                                   int target_idx, int source_idx,
                                   DependenceType dtype,
                                   const FieldMask &dependent_mask);
      virtual unsigned find_parent_index(unsigned idx);
    protected:
      // These things are really only needed for tracing
      // Information about the operation that generated
      // this close operation so we don't register dependences on it
      Operation *create_op;
      GenerationID create_gen;
      // The source index of the region requirement from the original 
      // operation that generated this internal operation
      int creator_req_idx;
    };

    /**
     * \class ExternalClose
     * An extension of the external-facing Close to help 
     * with packing and unpacking them
     */
    class ExternalClose : public Close, public ExternalMappable {
    public:
      ExternalClose(void);
    public:
      virtual void set_context_index(size_t index) = 0;
    public:
      void pack_external_close(Serializer &rez, AddressSpaceID target) const;
      void unpack_external_close(Deserializer &derez, Runtime *runtime);
    };

    /**
     * \class CloseOp
     * Close operations are only visible internally inside
     * the runtime and are issued to help close up the 
     * physical region tree. There are two types of close
     * operations that both inherit from this class:
     * InterCloseOp and PostCloseOp.
     */
    class CloseOp : public ExternalClose, public InternalOp {
    public:
      static const AllocationType alloc_type = CLOSE_OP_ALLOC;
    public:
      CloseOp(Runtime *rt);
      CloseOp(const CloseOp &rhs);
      virtual ~CloseOp(void);
    public:
      CloseOp& operator=(const CloseOp &rhs);
    public:
      virtual UniqueID get_unique_id(void) const;
      virtual size_t get_context_index(void) const;
      virtual void set_context_index(size_t index);
      virtual int get_depth(void) const;
      virtual const Task* get_parent_task(void) const;
      virtual const std::string& get_provenance_string(bool human = true) const;
      virtual Mappable* get_mappable(void);
    public:
      // This is for post and virtual close ops
      void initialize_close(InnerContext *ctx,
                            const RegionRequirement &req, bool track);
      // These is for internal close ops
      void initialize_close(Operation *creator, unsigned idx,
                            unsigned parent_req_index,
                            const RegionRequirement &req,
                            const LogicalTraceInfo &trace_info);
      void perform_logging(void);
    public:
      virtual void activate(void);
      virtual void deactivate(bool free = true);
      virtual const char* get_logging_name(void) const = 0;
      virtual OpKind get_operation_kind(void) const = 0;
      virtual size_t get_region_count(void) const;
      virtual const FieldMask& get_internal_mask(void) const;
    public:
      virtual void trigger_commit(void);
    protected:
      RegionTreePath privilege_path;
      VersionInfo    version_info;
    };

    /**
     * \class MergeCloseOp
     * merge close operations are issued by the runtime
     * for closing up region trees as part of the normal execution
     * of an application.
     */
    class MergeCloseOp : public CloseOp {
    public:
      MergeCloseOp(Runtime *runtime);
      MergeCloseOp(const MergeCloseOp &rhs);
      virtual ~MergeCloseOp(void);
    public:
      MergeCloseOp& operator=(const MergeCloseOp &rhs);
    public:
      void initialize(InnerContext *ctx, const RegionRequirement &req,
                      const LogicalTraceInfo &trace_info, int close_idx,
                      const FieldMask &close_mask, Operation *create_op);
      // Make this virtual so we can override for ReplMergeCloseOp
      virtual void record_refinements(const FieldMask &refinement_mask, 
                                      const bool overwrite);
    public:
      virtual void activate(void);
      virtual void deactivate(bool free = true);
      virtual const char* get_logging_name(void) const;
      virtual OpKind get_operation_kind(void) const;
      virtual const FieldMask& get_internal_mask(void) const;
    public:
      virtual unsigned find_parent_index(unsigned idx);
      virtual void trigger_ready(void);
      virtual void trigger_mapping(void);
      virtual void trigger_complete(void);
    protected:
      unsigned parent_req_index; 
    protected:
      FieldMask close_mask;
      VersionInfo version_info;
      std::vector<EquivalenceSet*> to_release;
      FieldMask refinement_mask;
      bool refinement_overwrite;
    };

    /**
     * \class PostCloseOp
     * Post close operations are issued by the runtime after a
     * task has finished executing and the region tree contexts
     * need to be closed up to the original physical instance
     * that was mapped by the parent task.
     */
    class PostCloseOp : public CloseOp {
    public:
      PostCloseOp(Runtime *runtime);
      PostCloseOp(const PostCloseOp &rhs);
      virtual ~PostCloseOp(void);
    public:
      PostCloseOp& operator=(const PostCloseOp &rhs);
    public:
      void initialize(InnerContext *ctx, unsigned index, 
                      const InstanceSet &target_instances); 
    public:
      virtual void activate(void);
      virtual void deactivate(bool free = true);
      virtual const char* get_logging_name(void) const;
      virtual OpKind get_operation_kind(void) const;
    public:
      virtual void trigger_dependence_analysis(void);
      virtual void trigger_ready(void);
      virtual void trigger_mapping(void);
      virtual void trigger_commit(void);
      virtual unsigned find_parent_index(unsigned idx);
      virtual void select_sources(const unsigned index, PhysicalManager *target,
                                  const std::vector<InstanceView*> &sources,
                                  std::vector<unsigned> &ranking,
                                  std::map<unsigned,PhysicalManager*> &points);
      virtual std::map<PhysicalManager*,unsigned>*
                   get_acquired_instances_ref(void);
    protected:
      virtual int add_copy_profiling_request(const PhysicalTraceInfo &info,
                               Realm::ProfilingRequestSet &requests,
                               bool fill, unsigned count = 1);
      virtual void handle_profiling_response(const ProfilingResponseBase *base,
                                      const Realm::ProfilingResponse &response,
                                      const void *orig, size_t orig_length);
      virtual void handle_profiling_update(int count);
      virtual void pack_remote_operation(Serializer &rez, AddressSpaceID target,
                                         std::set<RtEvent> &applied) const;
    protected:
      unsigned parent_idx;
      InstanceSet target_instances;
      std::map<PhysicalManager*,unsigned> acquired_instances;
      std::set<RtEvent> map_applied_conditions;
    protected:
      MapperManager *mapper;
    protected:
      struct CloseProfilingInfo : public Mapping::Mapper::CloseProfilingInfo {
      public:
        void *buffer;
        size_t buffer_size;
      };
      std::vector<ProfilingMeasurementID>          profiling_requests;
      std::vector<CloseProfilingInfo>                  profiling_info;
      RtUserEvent                                  profiling_reported;
      int                                          profiling_priority;
      std::atomic<int>                 outstanding_profiling_requests;
      std::atomic<int>                 outstanding_profiling_reported;
    };

    /**
     * \class VirtualCloseOp
     * Virtual close operations are issued by the runtime for
     * closing up virtual mappings to a composite instance
     * that can then be propagated back to the enclosing
     * parent task.
     */
    class VirtualCloseOp : public CloseOp {
    public:
      VirtualCloseOp(Runtime *runtime);
      VirtualCloseOp(const VirtualCloseOp &rhs);
      virtual ~VirtualCloseOp(void);
    public:
      VirtualCloseOp& operator=(const VirtualCloseOp &rhs);
    public:
      void initialize(InnerContext *ctx, unsigned index,
                      const RegionRequirement &req,
                      const VersionInfo *targets);
    public:
      virtual void activate(void);
      virtual void deactivate(bool free = true);
      virtual const char* get_logging_name(void) const;
      virtual OpKind get_operation_kind(void) const;
    public:
      virtual void trigger_dependence_analysis(void);
      virtual void trigger_ready(void);
      virtual void trigger_mapping(void);
      virtual unsigned find_parent_index(unsigned idx);
    protected:
      VersionInfo source_version_info;
      const VersionInfo *target_version_info;
      std::set<RtEvent> map_applied_conditions;
      unsigned parent_idx;
    };

    /**
     * \class RefinementOp
     * A refinement operation is an internal operation that 
     * is used to update the equivalence sets being used to
     * represent logical regions.
     */
    class RefinementOp : public InternalOp {
    public:
      static const AllocationType alloc_type = REFINEMENT_OP_ALLOC;
    public:
      RefinementOp(Runtime *runtime);
      RefinementOp(const RefinementOp &rhs);
      virtual ~RefinementOp(void);
    public:
      RefinementOp& operator=(const RefinementOp &rhs);
    public:
      void initialize(Operation *creator, unsigned idx, 
                      const LogicalTraceInfo &trace_info,
                      RegionNode *to_refine, const FieldMask &mask);
      void record_refinement(RegionTreeNode *node, const FieldMask &mask,
                             RefProjectionSummary *summary = NULL);
      void record_refinements(FieldMaskSet<RegionTreeNode> &nodes);
      void record_uninitialized(const FieldMask &mask);
#ifdef DEBUG_LEGION
      void verify_refinement_mask(const FieldMask &refinement_mask);
#endif
    protected:
      void initialize_region(RegionNode *node, const FieldMask &mask,
                             InnerContext *context,
         std::map<PartitionNode*,std::vector<RegionNode*> > &refinement_regions,
                            FieldMaskSet<PartitionNode> &refinement_partitions);
      void initialize_partition(PartitionNode *node, const FieldMask &mask,
                            InnerContext *context,
         std::map<PartitionNode*,std::vector<RegionNode*> > &refinement_regions,
                            FieldMaskSet<PartitionNode> &refinement_partitions);
      void initialize_pending(PendingEquivalenceSet *set, const FieldMask &mask);
    public:
      virtual void activate(void);
      virtual void deactivate(bool free = true);
      virtual const char* get_logging_name(void) const;
      virtual OpKind get_operation_kind(void) const;
      virtual const FieldMask& get_internal_mask(void) const;
    public:
      virtual void trigger_dependence_analysis(void);
      virtual void trigger_ready(void);
      virtual void trigger_mapping(void);
      virtual void trigger_complete(void);
    protected:
      void activate_refinement(void);
      void deactivate_refinement(void);
    protected:
      // Upper bound node where this refinement is occuring
      RegionNode *to_refine;
      // The current equivalence sets for the node to be refined
      VersionInfo version_info;
      // Region tree nodes from which to make refinements
      FieldMaskSet<RegionTreeNode> make_from;
      // Projection summaries for non-trivial projections from nodes
      LegionMap<RegionTreeNode*,
                FieldMaskSet<RefProjectionSummary> > projections;
      // Equivalence sets that need to be released at completion
      std::vector<EquivalenceSet*> to_release;
      // Fields which do not have initialized equivalence sets
      FieldMask uninitialized_fields;
    };

    /**
     * \class AdvisementOp
     * An advisement operation is an operation that goes through
     * the execution pipeline for the sole purpose of generating
     * refinement operations to alter the equivalence sets of a
     * region tree.
     */
    class AdvisementOp : public Operation {
    public:
      AdvisementOp(Runtime *runtime);
      AdvisementOp(const AdvisementOp &rhs);
      virtual ~AdvisementOp(void);
    public:
      AdvisementOp& operator=(const AdvisementOp &rhs);
    public:
      void initialize(InnerContext *ctx, LogicalRegion parent,
                      const std::set<LogicalRegion> &regions,
                      const std::set<LogicalPartition> &partitions,
                      const std::set<FieldID> &fields, 
                      ShardingFunction *function = NULL);
    public:
      virtual void activate(void);
      virtual void deactivate(bool free = true);
      virtual const char* get_logging_name(void) const;
      virtual OpKind get_operation_kind(void) const;
      virtual size_t get_region_count(void) const;
    public:
      virtual bool has_prepipeline_stage(void) const { return true; }
      virtual void trigger_prepipeline_stage(void);
      virtual void trigger_dependence_analysis(void);
      virtual void trigger_mapping(void);
      virtual unsigned find_parent_index(unsigned idx);
    protected:
      LogicalRegion parent;
      std::vector<LogicalRegion> regions;
      std::vector<LogicalPartition> partitions;
      std::vector<FieldID> fields;
      std::vector<unsigned> parent_indexes;
      std::vector<RegionRequirement> requirements;
      std::vector<RegionTreePath> privilege_paths;
      std::set<RtEvent> map_applied_conditions;
      ShardingFunction *sharding_function;
    };

    /**
     * \class ExternalAcquire
     * An extension of the external-facing Acquire to help 
     * with packing and unpacking them
     */
    class ExternalAcquire : public Acquire, public ExternalMappable {
    public:
      ExternalAcquire(void);
    public:
      virtual void set_context_index(size_t index) = 0;
    public:
      void pack_external_acquire(Serializer &rez, AddressSpaceID target) const;
      void unpack_external_acquire(Deserializer &derez, Runtime *runtime);
    };

    /**
     * \class AcquireOp
     * Acquire operations are used for performing
     * user-level software coherence when tasks own
     * regions with simultaneous coherence.
     */
    class AcquireOp : public ExternalAcquire, public PredicatedOp {
    public:
      static const AllocationType alloc_type = ACQUIRE_OP_ALLOC;
    public:
      AcquireOp(Runtime *rt);
      AcquireOp(const AcquireOp &rhs);
      virtual ~AcquireOp(void);
    public:
      AcquireOp& operator=(const AcquireOp &rhs);
    public:
      void initialize(InnerContext *ctx, const AcquireLauncher &launcher,
                      Provenance *provenance);
    public:
      virtual void activate(void);
      virtual void deactivate(bool free = true);
      virtual const char* get_logging_name(void) const; 
      virtual OpKind get_operation_kind(void) const;
      virtual size_t get_region_count(void) const;
      virtual Mappable* get_mappable(void);
    public:
      virtual bool has_prepipeline_stage(void) const { return true; }
      virtual void trigger_prepipeline_stage(void);
      virtual void trigger_dependence_analysis(void);
      virtual void trigger_ready(void);
      virtual void trigger_mapping(void);
    public:
      virtual void predicate_false(void);
    public:
      virtual void trigger_commit(void);
      virtual unsigned find_parent_index(unsigned idx);
      virtual std::map<PhysicalManager*,unsigned>*
                   get_acquired_instances_ref(void);
    public: 
      virtual UniqueID get_unique_id(void) const;
      virtual size_t get_context_index(void) const;
      virtual void set_context_index(size_t index);
      virtual int get_depth(void) const;
      virtual const Task* get_parent_task(void) const;
      virtual const std::string& get_provenance_string(bool human = true) const;
    public:
      const RegionRequirement& get_requirement(void) const;
    public:
      // From MemoizableOp
      virtual void trigger_replay(void);
    public:
      // From Memoizable
      virtual void complete_replay(ApEvent pre, ApEvent acquire_complete_event);
      virtual const VersionInfo& get_version_info(unsigned idx) const;
      virtual const RegionRequirement& get_requirement(unsigned idx) const;
    public:
      // These are helper methods for ReplAcquireOp
      virtual RtEvent finalize_complete_mapping(RtEvent event) { return event; }
    protected:
      void check_acquire_privilege(void);
      void compute_parent_index(void);
      void invoke_mapper(void);
      void log_acquire_requirement(void);
      virtual int add_copy_profiling_request(const PhysicalTraceInfo &info,
                               Realm::ProfilingRequestSet &requests,
                               bool fill, unsigned count = 1);
      virtual void handle_profiling_response(const ProfilingResponseBase *base,
                                      const Realm::ProfilingResponse &response,
                                      const void *orig, size_t orig_length);
      virtual void handle_profiling_update(int count);
      virtual void pack_remote_operation(Serializer &rez, AddressSpaceID target,
                                         std::set<RtEvent> &applied) const;
    protected:
      RegionRequirement requirement;
      PhysicalRegion    restricted_region;
      RegionTreePath    privilege_path;
      VersionInfo       version_info;
      unsigned          parent_req_index;
      std::map<PhysicalManager*,unsigned> acquired_instances;
      std::set<RtEvent> map_applied_conditions;
    protected:
      MapperManager*    mapper;
    protected:
      struct AcquireProfilingInfo : 
        public Mapping::Mapper::AcquireProfilingInfo {
      public:
        void *buffer;
        size_t buffer_size;
      };
      std::vector<ProfilingMeasurementID>            profiling_requests;
      std::vector<AcquireProfilingInfo>                  profiling_info;
      RtUserEvent                                    profiling_reported;
      int                                            profiling_priority;
      int                                            copy_fill_priority;
      std::atomic<int>                   outstanding_profiling_requests;
      std::atomic<int>                   outstanding_profiling_reported;
    };

    /**
     * \class ExternalRelease
     * An extension of the external-facing Release to help 
     * with packing and unpacking them
     */
    class ExternalRelease: public Release, public ExternalMappable {
    public:
      ExternalRelease(void);
    public:
      virtual void set_context_index(size_t index) = 0;
    public:
      void pack_external_release(Serializer &rez, AddressSpaceID target) const;
      void unpack_external_release(Deserializer &derez, Runtime *runtime);
    };

    /**
     * \class ReleaseOp
     * Release operations are used for performing
     * user-level software coherence when tasks own
     * regions with simultaneous coherence.
     */
    class ReleaseOp : public ExternalRelease, public PredicatedOp {
    public:
      static const AllocationType alloc_type = RELEASE_OP_ALLOC;
    public:
      ReleaseOp(Runtime *rt);
      ReleaseOp(const ReleaseOp &rhs);
      virtual ~ReleaseOp(void);
    public:
      ReleaseOp& operator=(const ReleaseOp &rhs);
    public:
      void initialize(InnerContext *ctx, const ReleaseLauncher &launcher,
                      Provenance *provenance);
    public:
      virtual void activate(void);
      virtual void deactivate(bool free = true);
      virtual const char* get_logging_name(void) const;
      virtual OpKind get_operation_kind(void) const;
      virtual size_t get_region_count(void) const;
      virtual Mappable* get_mappable(void);
    public:
      virtual bool has_prepipeline_stage(void) const { return true; }
      virtual void trigger_prepipeline_stage(void);
      virtual void trigger_dependence_analysis(void);
      virtual void trigger_ready(void);
      virtual void trigger_mapping(void);
    public:
      virtual void predicate_false(void);
    public:
      virtual void trigger_commit(void);
      virtual unsigned find_parent_index(unsigned idx);
      virtual void select_sources(const unsigned index, PhysicalManager *target,
                                  const std::vector<InstanceView*> &sources,
                                  std::vector<unsigned> &ranking,
                                  std::map<unsigned,PhysicalManager*> &points);
      virtual std::map<PhysicalManager*,unsigned>*
                   get_acquired_instances_ref(void);
    public:
      virtual UniqueID get_unique_id(void) const;
      virtual size_t get_context_index(void) const;
      virtual void set_context_index(size_t index);
      virtual int get_depth(void) const;
      virtual const Task* get_parent_task(void) const;
      virtual const std::string& get_provenance_string(bool human = true) const;
    public:
      const RegionRequirement& get_requirement(void) const;
    public:
      // From MemoizableOp
      virtual void trigger_replay(void);
    public:
      // From Memoizable
      virtual void complete_replay(ApEvent pre, ApEvent release_complete_event);
      virtual const VersionInfo& get_version_info(unsigned idx) const;
      virtual const RegionRequirement& get_requirement(unsigned idx) const;
    public:
      // These are helper methods for ReplReleaseOp
      virtual RtEvent finalize_complete_mapping(RtEvent event) { return event; }
      virtual void invoke_mapper(std::vector<PhysicalManager*> &src_instances);
    protected:
      void check_release_privilege(void);
      void compute_parent_index(void);
      void log_release_requirement(void);
      virtual int add_copy_profiling_request(const PhysicalTraceInfo &info,
                               Realm::ProfilingRequestSet &requests,
                               bool fill, unsigned count = 1);
      virtual void handle_profiling_response(const ProfilingResponseBase *base,
                                      const Realm::ProfilingResponse &response,
                                      const void *orig, size_t orig_length);
      virtual void handle_profiling_update(int count);
      virtual void pack_remote_operation(Serializer &rez, AddressSpaceID target,
                                         std::set<RtEvent> &applied) const;
    protected:
      RegionRequirement requirement;
      PhysicalRegion    restricted_region;
      RegionTreePath    privilege_path;
      VersionInfo       version_info;
      unsigned          parent_req_index;
      std::map<PhysicalManager*,unsigned> acquired_instances;
      std::set<RtEvent> map_applied_conditions;
    protected:
      MapperManager*    mapper;
    protected:
      struct ReleaseProfilingInfo : 
        public Mapping::Mapper::ReleaseProfilingInfo {
      public:
        void *buffer;
        size_t buffer_size;
      };
      std::vector<ProfilingMeasurementID>            profiling_requests;
      std::vector<ReleaseProfilingInfo>                  profiling_info;
      RtUserEvent                                    profiling_reported;
      int                                            profiling_priority;
      int                                            copy_fill_priority;
      std::atomic<int>                   outstanding_profiling_requests;
      std::atomic<int>                   outstanding_profiling_reported;
    };

    /**
     * \class DynamicCollectiveOp
     * A class for getting values from a collective operation
     * and writing them into a future. This will also give
     * us the framework necessary to handle roll backs on 
     * collectives so we can memoize their results.
     */
    class DynamicCollectiveOp : public MemoizableOp {
    public:
      static const AllocationType alloc_type = DYNAMIC_COLLECTIVE_OP_ALLOC;
    public:
      DynamicCollectiveOp(Runtime *rt);
      DynamicCollectiveOp(const DynamicCollectiveOp &rhs);
      virtual ~DynamicCollectiveOp(void);
    public:
      DynamicCollectiveOp& operator=(const DynamicCollectiveOp &rhs);
    public:
      Future initialize(InnerContext *ctx, const DynamicCollective &dc,
                        Provenance *provenance);
    public:
      virtual const VersionInfo& get_version_info(unsigned idx) const
        { assert(false); return *(new VersionInfo()); }
      virtual const RegionRequirement& get_requirement(unsigned idx) const
        { assert(false); return *(new RegionRequirement()); }
    public:
      // From MemoizableOp
      virtual void trigger_replay(void);
    public:
      virtual void activate(void);
      virtual void deactivate(bool free = true);
      virtual const char* get_logging_name(void) const;
      virtual OpKind get_operation_kind(void) const;
    public:
      virtual void trigger_dependence_analysis(void);
      virtual void trigger_mapping(void);
      virtual void trigger_execution(void);
    protected:
      Future future;
      DynamicCollective collective;
    };

    /**
     * \class FuturePredOp
     * A class for making predicates out of futures or vice versa.
     */
    class FuturePredOp : public Operation {
    public:
      static const AllocationType alloc_type = FUTURE_PRED_OP_ALLOC;
    public:
      FuturePredOp(Runtime *rt);
      FuturePredOp(const FuturePredOp &rhs);
      virtual ~FuturePredOp(void);
    public:
      FuturePredOp& operator=(const FuturePredOp &rhs);
    public:
      Predicate initialize(InnerContext *ctx, 
                           const Future &f, Provenance *provenance);
      Future initialize(InnerContext *ctx,
                        const Predicate &p, Provenance *provenance);
    public:
      virtual void activate(void);
      virtual void deactivate(bool free = true);
      const char* get_logging_name(void) const;
      OpKind get_operation_kind(void) const;
    public:
      virtual void trigger_dependence_analysis(void);
      virtual void trigger_mapping(void);
      virtual void trigger_execution(void);
    protected:
      Future future;
      Predicate predicate;
      bool to_predicate;
    };

    /**
     * \class NotPredOp
     * A class for negating other predicates
     */
    class NotPredOp : public Operation {
    public:
      static const AllocationType alloc_type = NOT_PRED_OP_ALLOC;
    public:
      NotPredOp(Runtime *rt);
      NotPredOp(const NotPredOp &rhs);
      virtual ~NotPredOp(void);
    public:
      NotPredOp& operator=(const NotPredOp &rhs);
    public:
      Predicate initialize(InnerContext *task, const Predicate &p,
                           Provenance *provenance);
    public:
      virtual void activate(void);
      virtual void deactivate(bool free = true);
      virtual const char* get_logging_name(void) const;
      virtual OpKind get_operation_kind(void) const;
    public:
      virtual void trigger_dependence_analysis(void);
      virtual void trigger_ready(void);
      virtual void trigger_execution(void);
    protected:
      Predicate previous, to_set;
    };

    /**
     * \class AndPredOp
     * A class for and-ing other predicates
     */
    class AndPredOp : public Operation {
    public:
      static const AllocationType alloc_type = AND_PRED_OP_ALLOC;
    public:
      AndPredOp(Runtime *rt);
      AndPredOp(const AndPredOp &rhs);
      virtual ~AndPredOp(void);
    public:
      AndPredOp& operator=(const AndPredOp &rhs);
    public:
      Predicate initialize(InnerContext *task, 
                           std::vector<Predicate> &predicates,
                           Provenance *provenance);
    public:
      virtual void activate(void);
      virtual void deactivate(bool free = true);
      virtual const char* get_logging_name(void) const;
      virtual OpKind get_operation_kind(void) const;
    public:
      virtual void trigger_dependence_analysis(void);
      virtual void trigger_ready(void);
      virtual void trigger_execution(void);
    protected:
      std::vector<Predicate> previous;
      Predicate              to_set;
    };

    /**
     * \class OrPredOp
     * A class for or-ing other predicates
     */
    class OrPredOp : public Operation {
    public:
      static const AllocationType alloc_type = OR_PRED_OP_ALLOC;
    public:
      OrPredOp(Runtime *rt);
      OrPredOp(const OrPredOp &rhs);
      virtual ~OrPredOp(void);
    public:
      OrPredOp& operator=(const OrPredOp &rhs);
    public:
      Predicate initialize(InnerContext *task, 
                           std::vector<Predicate> &predicates,
                           Provenance *provenance);
    public:
      virtual void activate(void);
      virtual void deactivate(bool free = true);
      virtual const char* get_logging_name(void) const;
      virtual OpKind get_operation_kind(void) const;
    public:
      virtual void trigger_dependence_analysis(void);
      virtual void trigger_ready(void);
      virtual void trigger_execution(void);
    protected:
      std::vector<Predicate> previous;
      Predicate              to_set;
    };

    /**
     * \class MustEpochOp
     * This operation is actually a meta-operation that
     * represents a collection of operations which all
     * must be guaranteed to be run in parallel.  It
     * mediates all the various stages of performing
     * these operations and ensures that they can all
     * be run in parallel or it reports an error.
     */
    class MustEpochOp : public Operation, public MustEpoch, 
                        public ResourceTracker {
    public:
      static const AllocationType alloc_type = MUST_EPOCH_OP_ALLOC;
    public:
      struct DependenceRecord {
      public:
        inline void add_entry(unsigned op_idx, unsigned req_idx)
          { op_indexes.push_back(op_idx); req_indexes.push_back(req_idx); }
      public:
        std::vector<unsigned> op_indexes;
        std::vector<unsigned> req_indexes;
      };
    public:
      struct MustEpochIndivArgs : public LgTaskArgs<MustEpochIndivArgs> {
      public:
        static const LgTaskID TASK_ID = LG_MUST_INDIV_ID;
      public:
        MustEpochIndivArgs(Processor p, IndividualTask *t, MustEpochOp *o)
          : LgTaskArgs<MustEpochIndivArgs>(o->get_unique_op_id()),
            current_proc(p), task(t) { }
      public:
        const Processor current_proc;
        IndividualTask *const task;
      };
      struct MustEpochIndexArgs : public LgTaskArgs<MustEpochIndexArgs> {
      public:
        static const LgTaskID TASK_ID = LG_MUST_INDEX_ID;
      public:
        MustEpochIndexArgs(Processor p, IndexTask *t, MustEpochOp *o)
          : LgTaskArgs<MustEpochIndexArgs>(o->get_unique_op_id()),
            current_proc(p), task(t) { }
      public:
        const Processor current_proc;
        IndexTask *const task;
      };
      struct MustEpochMapArgs : public LgTaskArgs<MustEpochMapArgs> {
      public:
        static const LgTaskID TASK_ID = LG_MUST_MAP_ID;
      public:
        MustEpochMapArgs(MustEpochOp *o)
          : LgTaskArgs<MustEpochMapArgs>(o->get_unique_op_id()),
            owner(o), task(NULL) { }
      public:
        MustEpochOp *const owner;
        SingleTask *task;
      };
      struct MustEpochDistributorArgs : 
        public LgTaskArgs<MustEpochDistributorArgs> {
      public:
        static const LgTaskID TASK_ID = LG_MUST_DIST_ID;
      public:
        MustEpochDistributorArgs(MustEpochOp *o)
          : LgTaskArgs<MustEpochDistributorArgs>(o->get_unique_op_id()),
            task(NULL) { }
      public:
        TaskOp *task;
      };
      struct MustEpochLauncherArgs : 
        public LgTaskArgs<MustEpochLauncherArgs> {
      public:
        static const LgTaskID TASK_ID = LG_MUST_LAUNCH_ID;
      public:
        MustEpochLauncherArgs(MustEpochOp *o)
          : LgTaskArgs<MustEpochLauncherArgs>(o->get_unique_op_id()),
            task(NULL) { }
      public:
        TaskOp *task;
      };
    public:
      MustEpochOp(Runtime *rt);
      MustEpochOp(const MustEpochOp &rhs);
      virtual ~MustEpochOp(void);
    public:
      MustEpochOp& operator=(const MustEpochOp &rhs);
    public:
      inline FutureMap get_future_map(void) const { return result_map; }
    public:
      // From MustEpoch
      virtual UniqueID get_unique_id(void) const;
      virtual size_t get_context_index(void) const;
      virtual int get_depth(void) const;
      virtual const Task* get_parent_task(void) const;
      virtual const std::string& get_provenance_string(bool human = true) const;
    public:
      FutureMap initialize(InnerContext *ctx,const MustEpochLauncher &launcher,
                           Provenance *provenance);
      // Make this a virtual method so it can be overridden for
      // control replicated version of must epoch op
      virtual FutureMap create_future_map(TaskContext *ctx,
                      IndexSpace domain, IndexSpace shard_space); 
      // Another virtual method to override for control replication
      virtual void instantiate_tasks(InnerContext *ctx,
                                     const MustEpochLauncher &launcher);
      // Also virtual for control replication override
      virtual RtEvent get_concurrent_analysis_precondition(void);
      void find_conflicted_regions(
          std::vector<PhysicalRegion> &unmapped); 
    public:
      virtual void activate(void);
      virtual void deactivate(bool free = true);
    public:
      virtual const char* get_logging_name(void) const;
      virtual size_t get_region_count(void) const;
      virtual OpKind get_operation_kind(void) const;
    public:
      virtual void trigger_dependence_analysis(void);
      virtual void trigger_mapping(void);
      virtual void trigger_complete(void);
      virtual void trigger_commit(void);
    public:
      void verify_dependence(Operation *source_op, GenerationID source_gen,
                             Operation *target_op, GenerationID target_gen);
      bool record_dependence(Operation *source_op, GenerationID source_gen,
                             Operation *target_op, GenerationID target_gen,
                             unsigned source_idx, unsigned target_idx,
                             DependenceType dtype);
      bool record_intra_must_epoch_dependence(
                             unsigned src_index, unsigned src_idx,
                             unsigned dst_index, unsigned dst_idx,
                             DependenceType dtype);
      void must_epoch_map_task_callback(SingleTask *task, 
                                        Mapper::MapTaskInput &input,
                                        Mapper::MapTaskOutput &output);
      // Get a reference to our data structure for tracking acquired instances
      virtual std::map<PhysicalManager*,unsigned>*
                                       get_acquired_instances_ref(void);
    public:
      // Make this a virtual method to override it for control replication
      virtual MapperManager* invoke_mapper(void);
    public:
      // From ResourceTracker
      virtual void receive_resources(size_t return_index,
              std::map<LogicalRegion,unsigned> &created_regions,
              std::vector<DeletedRegion> &deleted_regions,
              std::set<std::pair<FieldSpace,FieldID> > &created_fields,
              std::vector<DeletedField> &deleted_fields,
              std::map<FieldSpace,unsigned> &created_field_spaces,
              std::map<FieldSpace,std::set<LogicalRegion> > &latent_spaces,
              std::vector<DeletedFieldSpace> &deleted_field_spaces,
              std::map<IndexSpace,unsigned> &created_index_spaces,
              std::vector<DeletedIndexSpace> &deleted_index_spaces,
              std::map<IndexPartition,unsigned> &created_partitions,
              std::vector<DeletedPartition> &deleted_partitions,
              std::set<RtEvent> &preconditions);
    public:
      void add_mapping_dependence(RtEvent precondition);
      void register_single_task(SingleTask *single, unsigned index);
      void register_slice_task(SliceTask *slice);
    public:
      // Methods for keeping track of when we can complete and commit
      void register_subop(Operation *op);
      void notify_subop_complete(Operation *op, RtEvent precondition);
      void notify_subop_commit(Operation *op, RtEvent precondition);
    public:
      RtUserEvent find_slice_versioning_event(UniqueID slice_id, bool &first);
    protected:
      int find_operation_index(Operation *op, GenerationID generation);
      TaskOp* find_task_by_index(int index);
    protected:
      static bool single_task_sorter(const Task *t1, const Task *t2);
    public:
      static void trigger_tasks(MustEpochOp *owner,
                         const std::vector<IndividualTask*> &indiv_tasks,
                         std::vector<bool> &indiv_triggered,
                         const std::vector<IndexTask*> &index_tasks,
                         std::vector<bool> &index_triggered);
      static void handle_trigger_individual(const void *args);
      static void handle_trigger_index(const void *args);
    protected:
      // Have a virtual function that we can override to for doing the
      // mapping and distribution of the point tasks, we'll override
      // this for control replication
      virtual void map_and_distribute(std::set<RtEvent> &tasks_mapped,
                                      std::set<ApEvent> &tasks_complete);
      // Make this virtual so we can override it for control replication
      void map_tasks(void);
    public:
      void record_mapped_event(const DomainPoint &point, RtEvent mapped);
      static void handle_map_task(const void *args);
    protected:
      void distribute_tasks(void);
      void compute_launch_space(const MustEpochLauncher &launcher);
    public:
      static void handle_distribute_task(const void *args);
      static void handle_launch_task(const void *args);
    protected:
      std::vector<IndividualTask*>        indiv_tasks;
      std::vector<bool>                   indiv_triggered;
      std::vector<IndexTask*>             index_tasks;
      std::vector<bool>                   index_triggered;
    protected:
      // The component slices for distribution
      std::set<SliceTask*>         slice_tasks;
      // The actual base operations
      // Use a deque to keep everything in order
      std::vector<SingleTask*>     single_tasks;
    protected:
      Mapper::MapMustEpochInput    input;
      Mapper::MapMustEpochOutput   output;
    protected:
      FutureMap result_map;
      unsigned remaining_resource_returns;
      unsigned remaining_subop_completes;
      unsigned remaining_subop_commits;
    protected:
      // Used to know if we successfully triggered everything
      // and therefore have all of the single tasks and a
      // valid set of constraints.
      bool triggering_complete;
      // Used for computing the constraints
      std::vector<std::set<SingleTask*> > task_sets;
      // Track the physical instances that we've acquired
      std::map<PhysicalManager*,unsigned> acquired_instances;
    protected:
      std::map<std::pair<unsigned/*task index*/,unsigned/*req index*/>,
               unsigned/*dependence index*/> dependence_map;
      std::vector<DependenceRecord*> dependences;
      std::map<std::pair<Operation*,GenerationID>,std::vector<std::pair<
        unsigned/*op idx*/,unsigned/*req idx*/> > > internal_dependences;
      std::map<SingleTask*,unsigned/*single task index*/> single_task_map;
      std::vector<std::set<unsigned/*single task index*/> > mapping_dependences;
      std::map<DomainPoint,RtUserEvent> mapped_events;
    protected:
      std::map<UniqueID,RtUserEvent> slice_version_events;
    protected:
      std::set<RtEvent> completion_preconditions, commit_preconditions;
      std::set<ApEvent> completion_effects;
    };

    /**
     * \class PendingPartitionOp
     * Pending partition operations are ones that must be deferred
     * in order to move the overhead of computing them off the 
     * application cores. In many cases deferring them is also
     * necessary to avoid possible application deadlock with
     * other pending partitions.
     */
    class PendingPartitionOp : public Operation {
    public:
      static const AllocationType alloc_type = PENDING_PARTITION_OP_ALLOC;
    protected:
      enum PendingPartitionKind
      {
        EQUAL_PARTITION = 0,
        WEIGHT_PARTITION,
        UNION_PARTITION,
        INTERSECTION_PARTITION,
        INTERSECTION_WITH_REGION,
        DIFFERENCE_PARTITION,
        RESTRICTED_PARTITION,
        BY_DOMAIN_PARTITION,
      };
      // Track pending partition operations as thunks
      class PendingPartitionThunk {
      public:
        virtual ~PendingPartitionThunk(void) { }
      public:
        virtual ApEvent perform(PendingPartitionOp *op,
            RegionTreeForest *forest,
            const std::map<DomainPoint,FutureImpl*> &futures) = 0;
        virtual void perform_logging(PendingPartitionOp* op) = 0;
        virtual bool is_cross_product(void) const { return false; }
      };
      class EqualPartitionThunk : public PendingPartitionThunk {
      public:
        EqualPartitionThunk(IndexPartition id, size_t g)
          : pid(id), granularity(g) { }
        virtual ~EqualPartitionThunk(void) { }
      public:
        virtual ApEvent perform(PendingPartitionOp *op,
            RegionTreeForest *forest,
            const std::map<DomainPoint,FutureImpl*> &futures)
        { return forest->create_equal_partition(op, pid, granularity); }
        virtual void perform_logging(PendingPartitionOp* op);
      protected:
        IndexPartition pid;
        size_t granularity;
      };
      class WeightPartitionThunk : public PendingPartitionThunk {
      public:
        WeightPartitionThunk(IndexPartition id, size_t g)
          : pid(id), granularity(g) { }
        virtual ~WeightPartitionThunk(void) { }
      public:
        virtual ApEvent perform(PendingPartitionOp *op,
            RegionTreeForest *forest,
            const std::map<DomainPoint,FutureImpl*> &futures)
        { return forest->create_partition_by_weights(op, pid, 
                                        futures, granularity); }
        virtual void perform_logging(PendingPartitionOp *op);
      protected:
        IndexPartition pid;
        size_t granularity;
      };
      class UnionPartitionThunk : public PendingPartitionThunk {
      public:
        UnionPartitionThunk(IndexPartition id, 
                            IndexPartition h1, IndexPartition h2)
          : pid(id), handle1(h1), handle2(h2) { }
        virtual ~UnionPartitionThunk(void) { }
      public:
        virtual ApEvent perform(PendingPartitionOp *op,
            RegionTreeForest *forest,
            const std::map<DomainPoint,FutureImpl*> &futures)
        { return forest->create_partition_by_union(op, pid, handle1, handle2); }
        virtual void perform_logging(PendingPartitionOp* op);
      protected:
        IndexPartition pid;
        IndexPartition handle1;
        IndexPartition handle2;
      };
      class IntersectionPartitionThunk : public PendingPartitionThunk {
      public:
        IntersectionPartitionThunk(IndexPartition id, 
                            IndexPartition h1, IndexPartition h2)
          : pid(id), handle1(h1), handle2(h2) { }
        virtual ~IntersectionPartitionThunk(void) { }
      public:
        virtual ApEvent perform(PendingPartitionOp *op,
            RegionTreeForest *forest,
            const std::map<DomainPoint,FutureImpl*> &futures)
        { return forest->create_partition_by_intersection(op, pid, handle1,
                                                          handle2); }
        virtual void perform_logging(PendingPartitionOp* op);
      protected:
        IndexPartition pid;
        IndexPartition handle1;
        IndexPartition handle2;
      };
      class IntersectionWithRegionThunk: public PendingPartitionThunk {
      public:
        IntersectionWithRegionThunk(IndexPartition id, IndexPartition p, bool d)
          : pid(id), part(p), dominates(d) { }
        virtual ~IntersectionWithRegionThunk(void) { }
      public:
        virtual ApEvent perform(PendingPartitionOp *op,
            RegionTreeForest *forest,
            const std::map<DomainPoint,FutureImpl*> &futures)
        { return forest->create_partition_by_intersection(op, pid, 
                                                          part, dominates); }
        virtual void perform_logging(PendingPartitionOp* op);
      protected:
        IndexPartition pid;
        IndexPartition part;
        const bool dominates;
      };
      class DifferencePartitionThunk : public PendingPartitionThunk {
      public:
        DifferencePartitionThunk(IndexPartition id, 
                            IndexPartition h1, IndexPartition h2)
          : pid(id), handle1(h1), handle2(h2) { }
        virtual ~DifferencePartitionThunk(void) { }
      public:
        virtual ApEvent perform(PendingPartitionOp *op,
            RegionTreeForest *forest,
            const std::map<DomainPoint,FutureImpl*> &futures)
        { return forest->create_partition_by_difference(op, pid, handle1,
                                                        handle2); }
        virtual void perform_logging(PendingPartitionOp* op);
      protected:
        IndexPartition pid;
        IndexPartition handle1;
        IndexPartition handle2;
      };
      class RestrictedPartitionThunk : public PendingPartitionThunk {
      public:
        RestrictedPartitionThunk(IndexPartition id, const void *tran,
                  size_t tran_size, const void *ext, size_t ext_size)
          : pid(id), transform(malloc(tran_size)), extent(malloc(ext_size))
        { memcpy(transform, tran, tran_size); memcpy(extent, ext, ext_size); }
        virtual ~RestrictedPartitionThunk(void)
          { free(transform); free(extent); }
      public:
        virtual ApEvent perform(PendingPartitionOp *op,
            RegionTreeForest *forest,
            const std::map<DomainPoint,FutureImpl*> &futures)
        { return forest->create_partition_by_restriction(pid, 
                                              transform, extent); }
        virtual void perform_logging(PendingPartitionOp *op);
      protected:
        IndexPartition pid;
        void *const transform;
        void *const extent;
      };
      class FutureMapThunk : public PendingPartitionThunk {
      public:
        FutureMapThunk(IndexPartition id, const FutureMap &fm, bool inter)
          : pid(id), future_map_domain(fm.impl->get_domain()),
            perform_intersections(inter) { }
        virtual ~FutureMapThunk(void) { }
      public:
        virtual ApEvent perform(PendingPartitionOp *op,
            RegionTreeForest *forest,
            const std::map<DomainPoint,FutureImpl*> &futures)
        { return forest->create_partition_by_domain(op, pid, futures,
                            future_map_domain, perform_intersections); }
        virtual void perform_logging(PendingPartitionOp *op);
      protected:
        IndexPartition pid;
        const Domain future_map_domain;
        bool perform_intersections;
      };
      class CrossProductThunk : public PendingPartitionThunk {
      public:
        CrossProductThunk(IndexPartition b, IndexPartition s, LegionColor c,
                          ShardID local, const ShardMapping *mapping)
          : base(b), source(s), part_color(c), local_shard(local),
            shard_mapping(mapping) { }
        virtual ~CrossProductThunk(void) { }
      public:
        virtual ApEvent perform(PendingPartitionOp *op,
            RegionTreeForest *forest,
            const std::map<DomainPoint,FutureImpl*> &futures)
        { return forest->create_cross_product_partitions(op, base, source, 
                                part_color, local_shard, shard_mapping); }
        virtual void perform_logging(PendingPartitionOp* op);
        virtual bool is_cross_product(void) const { return true; }
      protected:
        IndexPartition base;
        IndexPartition source;
        LegionColor part_color;
        ShardID local_shard;
        const ShardMapping *shard_mapping;
      };
      class ComputePendingSpace : public PendingPartitionThunk {
      public:
        ComputePendingSpace(IndexSpace t, bool is,
                            const std::vector<IndexSpace> &h)
          : is_union(is), is_partition(false), target(t), handles(h) { }
        ComputePendingSpace(IndexSpace t, bool is, IndexPartition h)
          : is_union(is), is_partition(true), target(t), handle(h) { }
        virtual ~ComputePendingSpace(void) { }
      public:
        virtual ApEvent perform(PendingPartitionOp *op,
            RegionTreeForest *forest,
            const std::map<DomainPoint,FutureImpl*> &futures)
        { if (is_partition)
            return forest->compute_pending_space(op, target, handle, is_union);
          else
            return forest->compute_pending_space(op, target, 
                                                 handles, is_union); }
        virtual void perform_logging(PendingPartitionOp* op);
      protected:
        bool is_union, is_partition;
        IndexSpace target;
        IndexPartition handle;
        std::vector<IndexSpace> handles;
      };
      class ComputePendingDifference : public PendingPartitionThunk {
      public:
        ComputePendingDifference(IndexSpace t, IndexSpace i,
                                 const std::vector<IndexSpace> &h)
          : target(t), initial(i), handles(h) { }
        virtual ~ComputePendingDifference(void) { }
      public:
        virtual ApEvent perform(PendingPartitionOp *op,
            RegionTreeForest *forest,
            const std::map<DomainPoint,FutureImpl*> &futures)
        { return forest->compute_pending_space(op, target, initial, handles); }
        virtual void perform_logging(PendingPartitionOp* op);
      protected:
        IndexSpace target, initial;
        std::vector<IndexSpace> handles;
      };
    public:
      PendingPartitionOp(Runtime *rt);
      PendingPartitionOp(const PendingPartitionOp &rhs);
      virtual ~PendingPartitionOp(void);
    public:
      PendingPartitionOp& operator=(const PendingPartitionOp &rhs);
    public:
      void initialize_equal_partition(InnerContext *ctx, IndexPartition pid,
                                      size_t granularity, Provenance *prov);
      void initialize_weight_partition(InnerContext *ctx, IndexPartition pid,
                                const FutureMap &weights, size_t granularity,
                                Provenance *provenance);
      void initialize_union_partition(InnerContext *ctx,
                                      IndexPartition pid, 
                                      IndexPartition handle1,
                                      IndexPartition handle2,
                                      Provenance *provenance);
      void initialize_intersection_partition(InnerContext *ctx,
                                             IndexPartition pid, 
                                             IndexPartition handle1,
                                             IndexPartition handle2,
                                             Provenance *provenance);
      void initialize_intersection_partition(InnerContext *ctx,
                                             IndexPartition pid, 
                                             IndexPartition part,
                                             const bool dominates,
                                             Provenance *provenance);
      void initialize_difference_partition(InnerContext *ctx,
                                           IndexPartition pid, 
                                           IndexPartition handle1,
                                           IndexPartition handle2,
                                           Provenance *provenance);
      void initialize_restricted_partition(InnerContext *ctx,
                                           IndexPartition pid,
                                           const void *transform,
                                           size_t transform_size,
                                           const void *extent,
                                           size_t extent_size,
                                           Provenance *provenance);
      void initialize_by_domain(InnerContext *ctx, IndexPartition pid,
                                const FutureMap &future_map,
                                bool perform_intersections,
                                Provenance *provenance);
      void initialize_cross_product(InnerContext *ctx, IndexPartition base, 
                                    IndexPartition source, LegionColor color,
                                    Provenance *provenance,
                                    ShardID local_shard = 0,
                                    const ShardMapping *shard_mapping = NULL);
      void initialize_index_space_union(InnerContext *ctx, IndexSpace target, 
                                        const std::vector<IndexSpace> &handles,
                                        Provenance *provenance);
      void initialize_index_space_union(InnerContext *ctx, IndexSpace target, 
                                        IndexPartition handle,
                                        Provenance *provenance);
      void initialize_index_space_intersection(InnerContext *ctx, 
                                               IndexSpace target,
                                        const std::vector<IndexSpace> &handles,
                                               Provenance *provenance);
      void initialize_index_space_intersection(InnerContext *ctx,
                                              IndexSpace target,
                                              IndexPartition handle,
                                              Provenance *provenance);
      void initialize_index_space_difference(InnerContext *ctx, 
                                             IndexSpace target, 
                                             IndexSpace initial,
                                        const std::vector<IndexSpace> &handles,
                                        Provenance *provenance);
      void perform_logging(void);
    public:
      virtual void trigger_dependence_analysis(void);
      virtual void trigger_ready(void);
      virtual void trigger_mapping(void);
      virtual void trigger_execution(void);
      virtual bool is_partition_op(void) const { return true; } 
    public:
      virtual void activate(void);
      virtual void deactivate(bool free = true);
      virtual const char* get_logging_name(void) const;
      virtual OpKind get_operation_kind(void) const;
    protected:
      virtual void populate_sources(const FutureMap &fm,
          IndexPartition pid, bool need_all_futures);
      void request_future_buffers(std::set<RtEvent> &mapped_events,
                                  std::set<RtEvent> &ready_events);
    protected:
      PendingPartitionThunk *thunk;
      FutureMap future_map;
      std::map<DomainPoint,FutureImpl*> sources;
    };

    /**
     * \class ExternalPartition
     * An extension of the external-facing Partition to help 
     * with packing and unpacking them
     */
    class ExternalPartition: public Partition, public ExternalMappable {
    public:
      ExternalPartition(void);
    public:
      virtual void set_context_index(size_t index) = 0;
    public:
      void pack_external_partition(Serializer &rez,AddressSpaceID target) const;
      void unpack_external_partition(Deserializer &derez, Runtime *runtime);
    };

    /**
     * \class DependentPartitionOp
     * An operation for creating different kinds of partitions
     * which are dependent on mapping a region in order to compute
     * the resulting partition.
     */
    class DependentPartitionOp : public ExternalPartition, public Operation {
    public:
      static const AllocationType alloc_type = DEPENDENT_PARTITION_OP_ALLOC;
    protected:
      // Track dependent partition operations as thunks
      class DepPartThunk {
      public:
        virtual ~DepPartThunk(void) { }
      public:
        virtual ApEvent perform(DependentPartitionOp *op,
            RegionTreeForest *forest, FieldID fid, ApEvent instances_ready,
            std::vector<FieldDataDescriptor> &instances,
            const std::map<DomainPoint,Domain> *remote_targets = NULL,
            std::vector<DeppartResult> *results = NULL) = 0;
        virtual PartitionKind get_kind(void) const = 0;
        virtual IndexPartition get_partition(void) const = 0;
        virtual IndexPartition get_projection(void) const = 0;
        virtual bool safe_projection(IndexPartition p) const { return false; }
        virtual bool is_image(void) const { return false; }
        virtual bool is_preimage(void) const { return false; }
      };
      class ByFieldThunk : public DepPartThunk {
      public:
        ByFieldThunk(IndexPartition p)
          : pid(p) { }
      public:
        virtual ApEvent perform(DependentPartitionOp *op,
            RegionTreeForest *forest, FieldID fid, ApEvent instances_ready,
            std::vector<FieldDataDescriptor> &instances,
            const std::map<DomainPoint,Domain> *remote_targets = NULL,
            std::vector<DeppartResult> *results = NULL);
        virtual PartitionKind get_kind(void) const { return BY_FIELD; }
        virtual IndexPartition get_partition(void) const { return pid; }
        virtual IndexPartition get_projection(void) const 
          { return IndexPartition::NO_PART; }
      protected:
        IndexPartition pid;
      };
      class ByImageThunk : public DepPartThunk {
      public:
        ByImageThunk(IndexPartition p, IndexPartition proj)
          : pid(p), projection(proj) { }
      public:
        virtual ApEvent perform(DependentPartitionOp *op,
            RegionTreeForest *forest, FieldID fid, ApEvent instances_ready,
            std::vector<FieldDataDescriptor> &instances,
            const std::map<DomainPoint,Domain> *remote_targets = NULL,
            std::vector<DeppartResult> *results = NULL);
        virtual PartitionKind get_kind(void) const { return BY_IMAGE; }
        virtual IndexPartition get_partition(void) const { return pid; }
        virtual IndexPartition get_projection(void) const { return projection; }
        virtual bool safe_projection(IndexPartition p) const 
          { return (p == projection); }
        virtual bool is_image(void) const { return true; }
      protected:
        IndexPartition pid;
        IndexPartition projection;
      };
      class ByImageRangeThunk : public DepPartThunk {
      public:
        ByImageRangeThunk(IndexPartition p, IndexPartition proj)
          : pid(p), projection(proj) { }
      public:
        virtual ApEvent perform(DependentPartitionOp *op,
            RegionTreeForest *forest, FieldID fid, ApEvent instances_ready,
            std::vector<FieldDataDescriptor> &instances,
            const std::map<DomainPoint,Domain> *remote_targets = NULL,
            std::vector<DeppartResult> *results = NULL);
        virtual PartitionKind get_kind(void) const { return BY_IMAGE_RANGE; }
        virtual IndexPartition get_partition(void) const { return pid; }
        virtual IndexPartition get_projection(void) const { return projection; }
        virtual bool safe_projection(IndexPartition p) const
          { return (p == projection); }
        virtual bool is_image(void) const { return true; }
      protected:
        IndexPartition pid;
        IndexPartition projection;
      };
      class ByPreimageThunk : public DepPartThunk {
      public:
        ByPreimageThunk(IndexPartition p, IndexPartition proj)
          : pid(p), projection(proj) { }
      public:
        virtual ApEvent perform(DependentPartitionOp *op,
            RegionTreeForest *forest, FieldID fid, ApEvent instances_ready,
            std::vector<FieldDataDescriptor> &instances,
            const std::map<DomainPoint,Domain> *remote_targets = NULL,
            std::vector<DeppartResult> *results = NULL);
        virtual PartitionKind get_kind(void) const { return BY_PREIMAGE; }
        virtual IndexPartition get_partition(void) const { return pid; }
        virtual IndexPartition get_projection(void) const { return projection; }
        virtual bool is_preimage(void) const { return true; }
      protected:
        IndexPartition pid;
        IndexPartition projection;
      };
      class ByPreimageRangeThunk : public DepPartThunk {
      public:
        ByPreimageRangeThunk(IndexPartition p, IndexPartition proj)
          : pid(p), projection(proj) { }
      public:
        virtual ApEvent perform(DependentPartitionOp *op,
            RegionTreeForest *forest, FieldID fid, ApEvent instances_ready,
            std::vector<FieldDataDescriptor> &instances,
            const std::map<DomainPoint,Domain> *remote_targets = NULL,
            std::vector<DeppartResult> *results = NULL);
        virtual PartitionKind get_kind(void) const { return BY_PREIMAGE_RANGE; }
        virtual IndexPartition get_partition(void) const { return pid; }
        virtual IndexPartition get_projection(void) const { return projection; }
        virtual bool is_preimage(void) const { return true; }
      protected:
        IndexPartition pid;
        IndexPartition projection;
      };
      class AssociationThunk : public DepPartThunk {
      public:
        AssociationThunk(IndexSpace d, IndexSpace r)
          : domain(d), range(r) { }
      public:
        virtual ApEvent perform(DependentPartitionOp *op,
            RegionTreeForest *forest, FieldID fid, ApEvent instances_ready,
            std::vector<FieldDataDescriptor> &instances,
            const std::map<DomainPoint,Domain> *remote_targets = NULL,
            std::vector<DeppartResult> *results = NULL);
        virtual PartitionKind get_kind(void) const { return BY_ASSOCIATION; }
        virtual IndexPartition get_partition(void) const
          { return IndexPartition::NO_PART; }
        virtual IndexPartition get_projection(void) const
          { return IndexPartition::NO_PART; }
      protected:
        IndexSpace domain;
        IndexSpace range;
      };
    public:
      DependentPartitionOp(Runtime *rt);
      DependentPartitionOp(const DependentPartitionOp &rhs);
      virtual ~DependentPartitionOp(void);
    public:
      DependentPartitionOp& operator=(const DependentPartitionOp &rhs);
    public:
      void initialize_by_field(InnerContext *ctx, IndexPartition pid,
                               LogicalRegion handle, LogicalRegion parent,
                               IndexSpace color_space, FieldID fid, 
                               MapperID id, MappingTagID tag,
                               const UntypedBuffer &marg,
                               Provenance *provenance); 
      void initialize_by_image(InnerContext *ctx, IndexPartition pid,
                               IndexSpace handle, LogicalPartition projection,
                               LogicalRegion parent, FieldID fid,
                               MapperID id, MappingTagID tag,
                               const UntypedBuffer &marg,
                               Provenance *provenance);
      void initialize_by_image_range(InnerContext *ctx, IndexPartition pid,
                               IndexSpace handle, LogicalPartition projection,
                               LogicalRegion parent, FieldID fid,
                               MapperID id, MappingTagID tag,
                               const UntypedBuffer &marg,
                               Provenance *provenance);
      void initialize_by_preimage(InnerContext *ctx, IndexPartition pid,
                               IndexPartition projection, LogicalRegion handle,
                               LogicalRegion parent, FieldID fid,
                               MapperID id, MappingTagID tag,
                               const UntypedBuffer &marg,
                               Provenance *provenance);
      void initialize_by_preimage_range(InnerContext *ctx, IndexPartition pid,
                               IndexPartition projection, LogicalRegion handle,
                               LogicalRegion parent, FieldID fid,
                               MapperID id, MappingTagID tag,
                               const UntypedBuffer &marg,
                               Provenance *provenance);
      void initialize_by_association(InnerContext *ctx, LogicalRegion domain,
                               LogicalRegion domain_parent, FieldID fid,
                               IndexSpace range, MapperID id, MappingTagID tag,
                               const UntypedBuffer &marg,
                               Provenance *provenance);
      void perform_logging(void) const;
      void log_requirement(void) const;
      const RegionRequirement& get_requirement(void) const;
    protected:
      void check_by_field(IndexPartition pid, IndexSpace color_space,
          LogicalRegion handle, LogicalRegion parent, FieldID fid) const;
      void check_by_image(IndexPartition pid, IndexSpace pid_parent,
          LogicalPartition projection, LogicalRegion parent, FieldID fid) const;
      void check_by_image_range(IndexPartition pid, IndexSpace pid_parent,
          LogicalPartition projection, LogicalRegion parent, FieldID fid) const;
      void check_by_preimage(IndexPartition pid, IndexPartition proj,
                             LogicalRegion handle, LogicalRegion parent,
                             FieldID fid) const;
      void check_by_preimage_range(IndexPartition pid, IndexPartition proj,
                             LogicalRegion handle, LogicalRegion parent,
                             FieldID fid) const;
      void check_by_association(LogicalRegion domain,
          LogicalRegion domain_parent, FieldID fid, IndexSpace range) const;
    public:
      virtual bool has_prepipeline_stage(void) const { return true; }
      virtual void trigger_prepipeline_stage(void);
      virtual void trigger_dependence_analysis(void);
      virtual void trigger_ready(void);
      virtual void trigger_mapping(void);
      // A method for override with control replication
      virtual void finalize_mapping(void);
      virtual ApEvent trigger_thunk(IndexSpace handle, ApEvent insts_ready,
                                    const InstanceSet &mapped_instances,
                                    const PhysicalTraceInfo &info,
                                    const DomainPoint &color);
      virtual unsigned find_parent_index(unsigned idx);
      virtual bool is_partition_op(void) const { return true; }
      virtual void select_partition_projection(void);
    public:
      virtual PartitionKind get_partition_kind(void) const;
      virtual UniqueID get_unique_id(void) const;
      virtual size_t get_context_index(void) const;
      virtual void set_context_index(size_t index);
      virtual int get_depth(void) const;
      virtual const Task* get_parent_task(void) const;
      virtual const std::string& get_provenance_string(bool human = true) const;
      virtual Mappable* get_mappable(void);
    public:
      virtual void activate(void);
      virtual void deactivate(bool free = true);
      virtual const char* get_logging_name(void) const;
      virtual OpKind get_operation_kind(void) const;
      virtual size_t get_region_count(void) const;
      virtual void trigger_commit(void);
      virtual IndexSpaceNode* get_shard_points(void) const 
        { return launch_space; }
    public:
      void activate_dependent(void);
      void deactivate_dependent(void);
    public:
      virtual void select_sources(const unsigned index, PhysicalManager *target,
                                  const std::vector<InstanceView*> &sources,
                                  std::vector<unsigned> &ranking,
                                  std::map<unsigned,PhysicalManager*> &points);
      virtual std::map<PhysicalManager*,unsigned>*
                   get_acquired_instances_ref(void);
      virtual int add_copy_profiling_request(const PhysicalTraceInfo &info,
                               Realm::ProfilingRequestSet &requests,
                               bool fill, unsigned count = 1);
      // Report a profiling result for this operation
      virtual void handle_profiling_response(const ProfilingResponseBase *base,
                                        const Realm::ProfilingResponse &result,
                                        const void *orig, size_t orig_length);
      virtual void handle_profiling_update(int count);
      virtual void pack_remote_operation(Serializer &rez, AddressSpaceID target,
                                         std::set<RtEvent> &applied) const;
    public:
      virtual size_t get_collective_points(void) const;
    protected:
      void check_privilege(void);
      void compute_parent_index(void);
      bool invoke_mapper(InstanceSet &mapped_instances,
                         std::vector<PhysicalManager*> &source_instances);
      void activate_dependent_op(void);
      void deactivate_dependent_op(void);
      void finalize_partition_profiling(void);
    public:
      void handle_point_commit(RtEvent point_committed);
    public:
      VersionInfo version_info;
      RegionTreePath privilege_path;
      unsigned parent_req_index;
      std::map<PhysicalManager*,unsigned> acquired_instances;
      std::set<RtEvent> map_applied_conditions;
      DepPartThunk *thunk;
    protected:
      MapperManager *mapper;
    protected:
      // For index versions of this operation
      IndexSpaceNode*                   launch_space;
      std::vector<FieldDataDescriptor>  instances;
      std::vector<ApEvent>              index_preconditions;
      std::vector<PointDepPartOp*>      points; 
      unsigned                          points_committed;
      bool                              commit_request;
      std::set<RtEvent>                 commit_preconditions;
      ApUserEvent                       intermediate_index_event;
    protected:
      struct PartitionProfilingInfo :
        public Mapping::Mapper::PartitionProfilingInfo {
      public:
        void *buffer;
        size_t buffer_size;
      };
      std::vector<ProfilingMeasurementID>              profiling_requests;
      std::vector<PartitionProfilingInfo>                  profiling_info;
      RtUserEvent                                      profiling_reported;
      int                                              profiling_priority;
      int                                              copy_fill_priority;
      std::atomic<int>                     outstanding_profiling_requests;
      std::atomic<int>                     outstanding_profiling_reported;
    };

    /**
     * \class PointDepPartOp
     * This is a point class for mapping a particular 
     * subregion of a partition for a dependent partitioning
     * operation.
     */
    class PointDepPartOp : public DependentPartitionOp, public ProjectionPoint {
    public:
      PointDepPartOp(Runtime *rt);
      PointDepPartOp(const PointDepPartOp &rhs);
      virtual ~PointDepPartOp(void);
    public:
      PointDepPartOp& operator=(const PointDepPartOp &rhs);
    public:
      void initialize(DependentPartitionOp *owner, const DomainPoint &point);
      void launch(void);
    public:
      virtual void activate(void);
      virtual void deactivate(bool free = true);
      virtual void trigger_prepipeline_stage(void);
      virtual void trigger_dependence_analysis(void);
      virtual ApEvent trigger_thunk(IndexSpace handle, ApEvent insts_ready,
                                    const InstanceSet &mapped_instances,
                                    const PhysicalTraceInfo &trace_info,
                                    const DomainPoint &color);
      virtual void trigger_commit(void);
      virtual PartitionKind get_partition_kind(void) const;
      virtual void record_completion_effect(ApEvent effect);
      virtual void record_completion_effect(ApEvent effect,
          std::set<RtEvent> &map_applied_events);
      virtual void record_completion_effects(const std::set<ApEvent> &effects);
    public:
      virtual size_t get_collective_points(void) const;
      virtual bool find_shard_participants(std::vector<ShardID> &shards);
    public:
      // From ProjectionPoint
      virtual const DomainPoint& get_domain_point(void) const;
      virtual void set_projection_result(unsigned idx, LogicalRegion result);
      virtual void record_intra_space_dependences(unsigned idx,
                               const std::vector<DomainPoint> &region_deps);
      virtual const Mappable* as_mappable(void) const { return this; }
    public:
      DependentPartitionOp *owner;
    };

    /**
     * \class ExternalFill
     * An extension of the external-facing Fill to help 
     * with packing and unpacking them
     */
    class ExternalFill : public Fill, public ExternalMappable {
    public:
      ExternalFill(void);
    public:
      virtual void set_context_index(size_t index) = 0;
    public:
      void pack_external_fill(Serializer &rez, AddressSpaceID target) const;
      void unpack_external_fill(Deserializer &derez, Runtime *runtime);
    };

    /**
     * \class FillOp
     * Fill operations are used to initialize a field to a
     * specific value for a particular logical region.
     */
    class FillOp : public PredicatedOp, public ExternalFill {
    public:
      static const AllocationType alloc_type = FILL_OP_ALLOC;
    public:
      FillOp(Runtime *rt);
      FillOp(const FillOp &rhs);
      virtual ~FillOp(void);
    public:
      FillOp& operator=(const FillOp &rhs);
    public:
      void initialize(InnerContext *ctx, const FillLauncher &launcher,
                      Provenance *provenance);
      void perform_base_dependence_analysis(void);
      inline const RegionRequirement& get_requirement(void) const 
        { return requirement; }
    public:
      virtual void activate(void);
      virtual void deactivate(bool free = true);
      virtual const char* get_logging_name(void) const;
      virtual size_t get_region_count(void) const;
      virtual OpKind get_operation_kind(void) const;
      virtual Mappable* get_mappable(void);
      virtual UniqueID get_unique_id(void) const;
      virtual size_t get_context_index(void) const;
      virtual void set_context_index(size_t index);
      virtual int get_depth(void) const;
      virtual const Task* get_parent_task(void) const;
      virtual const std::string& get_provenance_string(bool human = true) const;
      virtual std::map<PhysicalManager*,unsigned>*
                                       get_acquired_instances_ref(void);
      virtual int add_copy_profiling_request(const PhysicalTraceInfo &info,
                               Realm::ProfilingRequestSet &requests,
                               bool fill, unsigned count = 1);
      virtual RtEvent initialize_fill_view(void);
      virtual FillView* get_fill_view(void) const;
    public:
      virtual bool has_prepipeline_stage(void) const { return true; }
      virtual void trigger_prepipeline_stage(void);
      virtual void trigger_dependence_analysis(void);
      virtual void trigger_ready(void);
      virtual void trigger_mapping(void);
      virtual void trigger_execution(void);
      virtual void trigger_complete(void);
    public:
      // This is a helper method for ReplFillOp
      virtual RtEvent finalize_complete_mapping(RtEvent event) { return event; }
    public:
      virtual void predicate_false(void);
    public:
      virtual unsigned find_parent_index(unsigned idx);
      virtual void trigger_commit(void);
    public:
      void check_fill_privilege(void);
      void compute_parent_index(void);
      void log_fill_requirement(void) const;
      // This call only happens from control replication when we had to 
      // make a new view because not everyone agreed on which view to use
      void register_fill_view_creation(FillView *view, bool set);
    public:
      // From Memoizable
      virtual const VersionInfo& get_version_info(unsigned idx) const
        { return version_info; }
      virtual const RegionRequirement& get_requirement(unsigned idx) const
        { return get_requirement(); }
    public:
      // From MemoizableOp
      virtual void trigger_replay(void);
      virtual void complete_replay(ApEvent pre, ApEvent fill_complete_event);
    public:
      virtual void pack_remote_operation(Serializer &rez, AddressSpaceID target,
                                         std::set<RtEvent> &applied) const;
    public:
      RegionTreePath privilege_path;
      VersionInfo version_info;
      unsigned parent_req_index;
      FillView *fill_view;
      Future future;
      void *value;
      size_t value_size;
      bool set_view;
      std::set<RtEvent> map_applied_conditions;
    };
    
    /**
     * \class IndexFillOp
     * This is the same as a fill operation except for
     * applying a number of fill operations over an 
     * index space of points with projection functions.
     */
    class IndexFillOp : public FillOp {
    public:
      IndexFillOp(Runtime *rt);
      IndexFillOp(const IndexFillOp &rhs);
      virtual ~IndexFillOp(void);
    public:
      IndexFillOp& operator=(const IndexFillOp &rhs);
    public:
      void initialize(InnerContext *ctx,
                      const IndexFillLauncher &launcher,
                      IndexSpace launch_space, Provenance *provenance);
    public:
      virtual void activate(void);
      virtual void deactivate(bool free = true);
    protected:
      void activate_index_fill(void);
      void deactivate_index_fill(void);
    public:
      virtual void trigger_prepipeline_stage(void);
      virtual void trigger_dependence_analysis(void);
      virtual void trigger_ready(void);
      virtual void trigger_commit(void);
    public:
      // From MemoizableOp
      virtual void trigger_replay(void);
    public:
      virtual size_t get_collective_points(void) const;
      virtual IndexSpaceNode* get_shard_points(void) const 
        { return launch_space; }
      void enumerate_points(void);
      void handle_point_commit(void);
      void check_point_requirements(void);
    protected:
      void log_index_fill_requirement(void);
    public:
      IndexSpaceNode*               launch_space;
    protected:
      std::vector<PointFillOp*>     points;
      unsigned                      points_committed;
      bool                          commit_request;
    };

    /**
     * \class PointFillOp
     * A point fill op is used for executing the
     * physical part of the analysis for an index
     * fill operation.
     */
    class PointFillOp : public FillOp, public ProjectionPoint {
    public:
      PointFillOp(Runtime *rt);
      PointFillOp(const PointFillOp &rhs);
      virtual ~PointFillOp(void);
    public:
      PointFillOp& operator=(const PointFillOp &rhs);
    public:
      void initialize(IndexFillOp *owner, const DomainPoint &point);
      void launch(RtEvent view_ready);
    public:
      virtual void activate(void);
      virtual void deactivate(bool free = true);
      virtual void trigger_prepipeline_stage(void);
      virtual void trigger_dependence_analysis(void);
      virtual void trigger_ready(void);
      // trigger_mapping same as base class
      virtual void trigger_commit(void);
      virtual void record_completion_effect(ApEvent effect);
      virtual void record_completion_effect(ApEvent effect,
          std::set<RtEvent> &map_applied_events);
      virtual void record_completion_effects(const std::set<ApEvent> &effects);
      virtual FillView* get_fill_view(void) const;
    public:
      virtual size_t get_collective_points(void) const;
      virtual bool find_shard_participants(std::vector<ShardID> &shards);
    public:
      // From ProjectionPoint
      virtual const DomainPoint& get_domain_point(void) const;
      virtual void set_projection_result(unsigned idx, LogicalRegion result);
      virtual void record_intra_space_dependences(unsigned idx,
                               const std::vector<DomainPoint> &region_deps);
      virtual const Mappable* as_mappable(void) const { return this; }
    public:
      // From Memoizable
      virtual TraceLocalID get_trace_local_id(void) const;
    protected:
      IndexFillOp*              owner;
    };

    /**
     * \class DiscardOp
     * Operation for reseting the state of fields back to an 
     * uninitialized state like they were just created
     */
    class DiscardOp : public Operation {
    public:
      static const AllocationType alloc_type = DISCARD_OP_ALLOC;
    public:
      DiscardOp(Runtime *rt);
      DiscardOp(const DiscardOp &rhs) = delete;
      virtual ~DiscardOp(void);
    public:
      DiscardOp& operator=(const DiscardOp &rhs) = delete;
    public:
      void initialize(InnerContext *ctx, const DiscardLauncher &launcher,
                      Provenance *provenance);
      inline const RegionRequirement& get_requirement(void) const
        { return requirement; }
    public:
      virtual void activate(void);
      virtual void deactivate(bool free = true);
      virtual const char* get_logging_name(void) const;
      virtual OpKind get_operation_kind(void) const;
      virtual size_t get_region_count(void) const;
      virtual unsigned find_parent_index(unsigned idx);
    public:
      virtual bool has_prepipeline_stage(void) const { return true; }
      virtual void trigger_prepipeline_stage(void);
      virtual void trigger_dependence_analysis(void);
      virtual void trigger_ready(void);
      virtual void trigger_mapping(void);
      virtual RtEvent finalize_complete_mapping(RtEvent event) { return event; }
      virtual void pack_remote_operation(Serializer &rez, AddressSpaceID target,
                                         std::set<RtEvent> &applied) const;
    protected:
      void check_privilege(void);
      void compute_parent_index(void);
      void log_requirement(void);
    public:
      RegionRequirement requirement;
      RegionTreePath privilege_path;
      VersionInfo version_info;
      unsigned parent_req_index;
      std::set<RtEvent> map_applied_conditions;
    };

    /**
     * \class AttachOp
     * Operation for attaching a file to a physical instance
     */
    class AttachOp : public Operation {
    public:
      static const AllocationType alloc_type = ATTACH_OP_ALLOC;
    public:
      AttachOp(Runtime *rt);
      AttachOp(const AttachOp &rhs);
      virtual ~AttachOp(void);
    public:
      AttachOp& operator=(const AttachOp &rhs);
    public:
      PhysicalRegion initialize(InnerContext *ctx,
                                const AttachLauncher &launcher,
                                Provenance *provenance);
      inline const RegionRequirement& get_requirement(void) const 
        { return requirement; }
    public:
      virtual void activate(void);
      virtual void deactivate(bool free = true);
      virtual const char* get_logging_name(void) const;
      virtual size_t get_region_count(void) const;
      virtual OpKind get_operation_kind(void) const;
    public:
      virtual bool has_prepipeline_stage(void) const { return true; }
      virtual void trigger_prepipeline_stage(void);
      virtual void trigger_dependence_analysis(void);
      virtual void trigger_ready(void);
      virtual void trigger_mapping(void);
      virtual unsigned find_parent_index(unsigned idx);
      virtual void trigger_commit(void);
      virtual void pack_remote_operation(Serializer &rez, AddressSpaceID target,
                                         std::set<RtEvent> &applied) const;
      virtual bool is_point_attach(void) const { return false; }
    public:
      void create_external_instance(void);
      virtual PhysicalManager* create_manager(RegionNode *node,
                                   const std::vector<FieldID> &field_set,
                                   const std::vector<size_t> &field_sizes,
                                   const std::vector<unsigned> &mask_index_map,
                                   const std::vector<CustomSerdezID> &serez,
                                              const FieldMask &external_mask);
      virtual RtEvent finalize_complete_mapping(RtEvent event) { return event; }
    protected:
      void check_privilege(void);
      void compute_parent_index(void);
      void log_requirement(void);
      ApEvent create_realm_instance(IndexSpaceNode *node,
                                    const PointerConstraint &pointer,
                                    const std::vector<FieldID> &set,
                                    const std::vector<size_t> &sizes,
                                    const Realm::ProfilingRequestSet &requests,
                                    PhysicalInstance &instance) const;
    public:
      RegionRequirement requirement;
      RegionTreePath privilege_path;
      VersionInfo version_info;
      PhysicalRegion region;
      unsigned parent_req_index;
      InstanceSet external_instances;
      std::set<RtEvent> map_applied_conditions;
      LayoutConstraintSet layout_constraint_set;
<<<<<<< HEAD
      size_t footprint;
=======
      Realm::ExternalInstanceResource *external_resource;
      std::vector<std::string> hdf5_field_files;
      ApEvent termination_event;
>>>>>>> 1ef501ed
      bool restricted;
    };

    /**
     * \class IndexAttachOp
     * This provides support for doing index space attach
     * operations where we are attaching external resources
     * to many subregions of a region tree with a single operation
     */
    class IndexAttachOp : public CollectiveViewCreator<Operation> {
    public:
      static const AllocationType alloc_type = ATTACH_OP_ALLOC;
    public:
      IndexAttachOp(Runtime *rt);
      IndexAttachOp(const IndexAttachOp &rhs);
      virtual ~IndexAttachOp(void);
    public:
      IndexAttachOp& operator=(const IndexAttachOp &rhs);
    public:
      ExternalResources initialize(InnerContext *ctx,
                                   RegionTreeNode *upper_bound,
                                   IndexSpaceNode *launch_bounds,
                                   const IndexAttachLauncher &launcher,
                                   const std::vector<unsigned> &indexes,
                                   Provenance *provenance,
                                   const bool replicated);
      inline const RegionRequirement& get_requirement(void) const
        { return requirement; }
    public:
      virtual void activate(void);
      virtual void deactivate(bool free = true);
      virtual const char* get_logging_name(void) const;
      virtual size_t get_region_count(void) const;
      virtual OpKind get_operation_kind(void) const;
    public:
      virtual bool has_prepipeline_stage(void) const { return true; }
      virtual void trigger_prepipeline_stage(void);
      virtual void trigger_dependence_analysis(void);
      virtual void trigger_ready(void);
      virtual void trigger_complete(void);
      virtual void trigger_commit(void);
      virtual unsigned find_parent_index(unsigned idx);
      virtual void check_point_requirements(
                    const std::vector<IndexSpace> &spaces);
      virtual bool are_all_direct_children(bool local) { return local; }
      virtual size_t get_collective_points(void) const;
    public:
      void handle_point_commit(void);
    protected:
      void compute_parent_index(void);
      void check_privilege(void);
      void log_requirement(void);
    protected:
      RegionRequirement                             requirement;
      ExternalResources                             resources;
      RegionTreePath                                privilege_path;
      IndexSpaceNode*                               launch_space;
      std::vector<PointAttachOp*>                   points;
      std::set<RtEvent>                             map_applied_conditions;
      unsigned                                      parent_req_index;
      unsigned                                      points_committed;
      bool                                          commit_request;
    };
    
    /**
     * \class PointAttachOp
     * An individual attach operation inside of an index attach operation
     */
    class PointAttachOp : public AttachOp {
    public:
      PointAttachOp(Runtime *rt);
      PointAttachOp(const PointAttachOp &rhs);
      virtual ~PointAttachOp(void);
    public:
      PointAttachOp& operator=(const PointAttachOp &rhs);
    public:
      virtual void activate(void);
      virtual void deactivate(bool free = true);
    public:
      PhysicalRegionImpl* initialize(IndexAttachOp *owner, InnerContext *ctx,
        const IndexAttachLauncher &launcher,
        const DomainPoint &point, unsigned index);
    public:
      virtual void trigger_ready(void);
      virtual void trigger_commit(void);
      virtual void record_completion_effect(ApEvent effect);
      virtual void record_completion_effect(ApEvent effect,
          std::set<RtEvent> &map_applied_events);
      virtual void record_completion_effects(const std::set<ApEvent> &effects);
      virtual size_t get_collective_points(void) const;
      virtual bool find_shard_participants(std::vector<ShardID> &shards);
      virtual RtEvent convert_collective_views(unsigned requirement_index,
                       unsigned analysis_index, LogicalRegion region,
                       const InstanceSet &targets, InnerContext *physical_ctx,
                       CollectiveMapping *&analysis_mapping, bool &first_local,
                       LegionVector<FieldMaskSet<InstanceView> > &target_views,
                       std::map<InstanceView*,size_t> &collective_arrivals);
      virtual bool perform_collective_analysis(CollectiveMapping *&mapping,
                                               bool &first_local);
    protected:
      IndexAttachOp *owner;
      DomainPoint index_point;
    };

    /**
     * \class DetachOp
     * Operation for detaching a file from a physical instance
     */
    class DetachOp : public Operation {
    public:
      static const AllocationType alloc_type = DETACH_OP_ALLOC;
    public:
      DetachOp(Runtime *rt);
      DetachOp(const DetachOp &rhs);
      virtual ~DetachOp(void);
    public:
      DetachOp& operator=(const DetachOp &rhs);
    public:
      Future initialize_detach(InnerContext *ctx, PhysicalRegion region,
                               const bool flush, const bool unordered,
                               Provenance *provenance);
    public:
      virtual void activate(void);
      virtual void deactivate(bool free = true);
      virtual const char* get_logging_name(void) const;
      virtual size_t get_region_count(void) const;
      virtual OpKind get_operation_kind(void) const;
      virtual unsigned find_parent_index(unsigned idx);
    public:
      virtual bool has_prepipeline_stage(void) const { return true; }
      virtual void trigger_prepipeline_stage(void);
      virtual void trigger_dependence_analysis(void);
      virtual void trigger_ready(void);
      virtual void trigger_mapping(void);
      virtual void trigger_complete(void);
      virtual void trigger_commit(void);
      virtual void select_sources(const unsigned index, PhysicalManager *target,
                                  const std::vector<InstanceView*> &sources,
                                  std::vector<unsigned> &ranking,
                                  std::map<unsigned,PhysicalManager*> &points);
      virtual int add_copy_profiling_request(const PhysicalTraceInfo &info,
                               Realm::ProfilingRequestSet &requests,
                               bool fill, unsigned count = 1);
      virtual void pack_remote_operation(Serializer &rez, AddressSpaceID target,
                                         std::set<RtEvent> &applied) const;
      virtual RtEvent finalize_complete_mapping(RtEvent event) { return event; }
      virtual void detach_external_instance(PhysicalManager *manager);
      virtual bool is_point_detach(void) const { return false; }
    protected:
      void compute_parent_index(void);
      void log_requirement(void);
    public:
      PhysicalRegion region;
      RegionRequirement requirement;
      RegionTreePath privilege_path;
      VersionInfo version_info;
      unsigned parent_req_index;
      std::set<RtEvent> map_applied_conditions;
      ApEvent detach_event;
      Future result;
      bool flush;
    };

    /**
     * \class IndexDetachOp
     * This is an index space detach operation for performing many detaches
     */
    class IndexDetachOp : public CollectiveViewCreator<Operation> {
    public:
      static const AllocationType alloc_type = DETACH_OP_ALLOC;
    public:
      IndexDetachOp(Runtime *rt);
      IndexDetachOp(const IndexDetachOp &rhs);
      virtual ~IndexDetachOp(void);
    public:
      IndexDetachOp& operator=(const IndexDetachOp &rhs);
    public:
      Future initialize_detach(InnerContext *ctx, LogicalRegion parent,
                               RegionTreeNode *upper_bound,
                               IndexSpaceNode *launch_bounds,
                               ExternalResourcesImpl *external,
                               const std::vector<FieldID> &privilege_fields,
                               const std::vector<PhysicalRegion> &regions,
                               bool flush, bool unordered,
                               Provenance *provenance);
    public:
      virtual void activate(void);
      virtual void deactivate(bool free = true);
      virtual const char* get_logging_name(void) const;
      virtual size_t get_region_count(void) const;
      virtual OpKind get_operation_kind(void) const;
    public:
      virtual bool has_prepipeline_stage(void) const { return true; }
      virtual void trigger_prepipeline_stage(void);
      virtual void trigger_dependence_analysis(void);
      virtual void trigger_ready(void);
      virtual void trigger_complete(void);
      virtual void trigger_commit(void);
      virtual unsigned find_parent_index(unsigned idx);
      virtual size_t get_collective_points(void) const;
    public:
      // Override for control replication
      virtual ApEvent get_complete_effects(void);
      void complete_detach(void);
      void handle_point_complete(ApEvent point_effects);
      void handle_point_commit(void);
    protected:
      void compute_parent_index(void);
      void log_requirement(void);
    protected:
      RegionRequirement                             requirement;
      ExternalResources                             resources;
      RegionTreePath                                privilege_path;
      IndexSpaceNode*                               launch_space;
      std::vector<PointDetachOp*>                   points;
      std::set<RtEvent>                             map_applied_conditions;
      std::vector<ApEvent>                          point_effects;
      Future                                        result;
      unsigned                                      parent_req_index;
      unsigned                                      points_completed;
      unsigned                                      points_committed;
      bool                                          complete_request;
      bool                                          commit_request;
      bool                                          flush;
    };

    /**
     * \class PointDetachOp
     * Indvidiual detach operations for an index space detach
     */
    class PointDetachOp : public DetachOp {
    public:
      PointDetachOp(Runtime *rt);
      PointDetachOp(const PointDetachOp &rhs);
      virtual ~PointDetachOp(void);
    public:
      PointDetachOp& operator=(const PointDetachOp &rhs);
    public:
      virtual void activate(void);
      virtual void deactivate(bool free = true);
    public:
      void initialize_detach(IndexDetachOp *owner, InnerContext *ctx,
            const PhysicalRegion &region, const DomainPoint &point, bool flush);
    public:
      virtual void trigger_ready(void);
      virtual void trigger_complete(void);
      virtual void trigger_commit(void);
      virtual void record_completion_effect(ApEvent effect);
      virtual void record_completion_effect(ApEvent effect,
          std::set<RtEvent> &map_applied_events);
      virtual void record_completion_effects(const std::set<ApEvent> &effects);
      virtual size_t get_collective_points(void) const;
      virtual bool find_shard_participants(std::vector<ShardID> &shards);
      virtual RtEvent convert_collective_views(unsigned requirement_index,
                       unsigned analysis_index, LogicalRegion region,
                       const InstanceSet &targets, InnerContext *physical_ctx,
                       CollectiveMapping *&analysis_mapping, bool &first_local,
                       LegionVector<FieldMaskSet<InstanceView> > &target_views,
                       std::map<InstanceView*,size_t> &collective_arrivals);
      virtual bool perform_collective_analysis(CollectiveMapping *&mapping,
                                               bool &first_local);
    protected:
      IndexDetachOp *owner;
      DomainPoint index_point;
    };

    /**
     * \class TimingOp
     * Operation for performing timing measurements
     */
    class TimingOp : public Operation {
    public:
      TimingOp(Runtime *rt);
      TimingOp(const TimingOp &rhs);
      virtual ~TimingOp(void);
    public:
      TimingOp& operator=(const TimingOp &rhs);
    public:
      Future initialize(InnerContext *ctx, const TimingLauncher &launcher,
                        Provenance *provenance);
    public:
      virtual void activate(void);
      virtual void deactivate(bool free = true);
      virtual const char* get_logging_name(void) const;
      virtual OpKind get_operation_kind(void) const;
      virtual bool invalidates_physical_trace_template(bool &exec_fence) const
        { return false; }
    public:
      virtual void trigger_dependence_analysis(void);
      virtual void trigger_mapping(void);
      virtual void trigger_execution(void);
    protected:
      TimingMeasurement measurement;
      std::set<Future> preconditions;
      Future result;
    };

    /**
     * \class TunableOp
     * Operation for performing tunable requests
     */
    class TunableOp : public Operation {
    public:
      TunableOp(Runtime *rt);
      TunableOp(const TunableOp &rhs);
      virtual ~TunableOp(void);
    public:
      TunableOp& operator=(const TunableOp &rhs);
    public:
      Future initialize(InnerContext *ctx, const TunableLauncher &launcher,
                        Provenance *provenance);
    public:
      virtual void activate(void);
      virtual void deactivate(bool free = true);
      virtual const char* get_logging_name(void) const;
      virtual OpKind get_operation_kind(void) const;
      virtual bool invalidates_physical_trace_template(bool &exec_fence) const
        { return false; }
    public:
      virtual void trigger_dependence_analysis(void);
      virtual void trigger_mapping(void);
      virtual void trigger_execution(void);
      // virtual method for control replication
      virtual void process_result(MapperManager *mapper,
                                  void *buffer, size_t size) const { }
    protected:
      TunableID tunable_id;
      MapperID mapper_id;
      MappingTagID tag;
      void *arg;
      size_t argsize;
      size_t tunable_index;
      size_t return_type_size;
      Future result;
      FutureInstance *instance;
      std::vector<Future> futures;
    };

    /**
     * \class AllReduceOp 
     * Operation for reducing future maps down to futures
     */
    class AllReduceOp : public Operation {
    public:
      AllReduceOp(Runtime *rt);
      AllReduceOp(const AllReduceOp &rhs);
      virtual ~AllReduceOp(void);
    public:
      AllReduceOp& operator=(const AllReduceOp &rhs);
    public:
      Future initialize(InnerContext *ctx, const FutureMap &future_map,
                        ReductionOpID redop, bool deterministic,
                        MapperID mapper_id, MappingTagID tag,
                        Provenance *provenance,
                        Future initial_value);
    public:
      virtual void activate(void);
      virtual void deactivate(bool free = true);
      virtual const char* get_logging_name(void) const;
      virtual OpKind get_operation_kind(void) const;
      virtual bool invalidates_physical_trace_template(bool &exec_fence) const
        { return false; }
      // AllReduceOps should never actually need this but it might get
      // called in the process of doing a mapping call
      virtual std::map<PhysicalManager*,unsigned>*
                   get_acquired_instances_ref(void) { return NULL; }
    protected:
      void invoke_mapper(std::vector<Memory> &targets);
      ApEvent finalize_serdez_targets(RtEvent &protect);
    public:
      virtual void trigger_dependence_analysis(void);
      virtual void trigger_ready(void);
      virtual void trigger_mapping(void);
      virtual void trigger_complete(void);
    protected:
      // These are virtual methods to override for control replication
      virtual void populate_sources(void);
      virtual void create_future_instances(std::vector<Memory> &target_mems);
      virtual void all_reduce_serdez(void);
      virtual RtEvent all_reduce_redop(void);
    protected:
      ApEvent init_redop_target(FutureInstance *target);
      void fold_serdez(FutureImpl *impl);
    private:
      void prepare_future(std::vector<RtEvent> &preconditions,
                          FutureImpl *future);
      void subscribe_to_future(std::vector<RtEvent> &ready_events,
                               FutureImpl *future);
    protected:
      FutureMap future_map;
      ReductionOpID redop_id;
      const ReductionOp *redop; 
      const SerdezRedopFns *serdez_redop_fns;
      Future result;
      std::map<DomainPoint,FutureImpl*> sources;
      std::vector<FutureInstance*> targets;
      size_t future_result_size;
      void *serdez_redop_buffer;
      size_t serdez_upper_bound;
      MapperID mapper_id;
      MappingTagID tag;
      bool deterministic;
      Future initial_value;
    };

    /**
     * \class RemoteOp
     * This operation is a shim for operations on remote nodes
     * and is used by remote physical analysis traversals to handle
     * any requests they might have of the original operation.
     */
    class RemoteOp : public Operation {
    public:
      struct DeferRemoteOpDeletionArgs : 
        public LgTaskArgs<DeferRemoteOpDeletionArgs> {
      public:
        static const LgTaskID TASK_ID = LG_DEFER_REMOTE_OP_DELETION_TASK_ID;
      public:
        DeferRemoteOpDeletionArgs(Operation *o)
          : LgTaskArgs<DeferRemoteOpDeletionArgs>(o->get_unique_op_id()), 
            op(o) { }
      public:
        Operation *const op;
      };
    public:
      RemoteOp(Runtime *rt, Operation *ptr, AddressSpaceID src);
      RemoteOp(const RemoteOp &rhs);
      virtual ~RemoteOp(void);
    public:
      RemoteOp& operator=(const RemoteOp &rhs);
    public:
      virtual void unpack(Deserializer &derez) = 0;
    public:
      virtual void activate(void);
      virtual void deactivate(bool free = true);
      virtual const char* get_logging_name(void) const = 0;
      virtual OpKind get_operation_kind(void) const = 0;
      virtual Operation* get_origin_operation(void) 
        { assert(false); return NULL; } // should never be called on remote ops
      virtual std::map<PhysicalManager*,unsigned>*
                                       get_acquired_instances_ref(void);
      virtual int add_copy_profiling_request(const PhysicalTraceInfo &info,
                               Realm::ProfilingRequestSet &requests,
                               bool fill, unsigned count = 1);
      virtual void report_uninitialized_usage(const unsigned index,
                                              LogicalRegion handle,
                                              const RegionUsage usage,
                                              const char *field_string,
                                              RtUserEvent reported);
      virtual void pack_remote_operation(Serializer &rez, AddressSpaceID target,
                                         std::set<RtEvent> &applied) const = 0;
      virtual void record_completion_effect(ApEvent effect);
      virtual void record_completion_effect(ApEvent effect,
          std::set<RtEvent> &map_applied_events);
      virtual void record_completion_effects(const std::set<ApEvent> &effects);
    public:
      void defer_deletion(RtEvent precondition);
      void pack_remote_base(Serializer &rez) const;
      void unpack_remote_base(Deserializer &derez, Runtime *runtime,
                              std::set<RtEvent> &ready_events);
      void pack_profiling_requests(Serializer &rez, 
                                   std::set<RtEvent> &applied) const;
      void unpack_profiling_requests(Deserializer &derez);
      static void handle_deferred_deletion(const void *args);
      // Caller takes ownership of this object and must delete it when done
      static RemoteOp* unpack_remote_operation(Deserializer &derez,
                         Runtime *runtime, std::set<RtEvent> &ready_events);
      static void handle_report_uninitialized(Deserializer &derez);
      static void handle_report_profiling_count_update(Deserializer &derez);
      static void handle_completion_effect(Deserializer &derez);
    public:
      // This is a pointer to an operation on a remote node
      // it should never be dereferenced
      Operation *const remote_ptr;
      const AddressSpaceID source;
    protected:
      MapperManager *mapper;
    protected:
      std::vector<ProfilingMeasurementID> profiling_requests;
      int                                 profiling_priority;
      int                                 copy_fill_priority;
      Processor                           profiling_target;
      RtUserEvent                         profiling_response;
      std::atomic<int>                    profiling_reports;
    };

    /**
     * \class RemoteMapOp
     * This is a remote copy of a MapOp to be used
     * for mapper calls and other operations
     */
    class RemoteMapOp : public ExternalMapping, public RemoteOp,
                        public LegionHeapify<RemoteMapOp> {
    public:
      RemoteMapOp(Runtime *rt, Operation *ptr, AddressSpaceID src);
      RemoteMapOp(const RemoteMapOp &rhs);
      virtual ~RemoteMapOp(void);
    public:
      RemoteMapOp& operator=(const RemoteMapOp &rhs); 
    public:
      virtual UniqueID get_unique_id(void) const;
      virtual size_t get_context_index(void) const;
      virtual void set_context_index(size_t index);
      virtual int get_depth(void) const;
      virtual const Task* get_parent_task(void) const;
      virtual const std::string& get_provenance_string(bool human = true) const;
    public:
      virtual const char* get_logging_name(void) const;
      virtual OpKind get_operation_kind(void) const;
      virtual void select_sources(const unsigned index, PhysicalManager *target,
                                  const std::vector<InstanceView*> &sources,
                                  std::vector<unsigned> &ranking,
                                  std::map<unsigned,PhysicalManager*> &points);
      virtual void pack_remote_operation(Serializer &rez, AddressSpaceID target,
                                         std::set<RtEvent> &applied) const;
      virtual void unpack(Deserializer &derez);
    };

    /**
     * \class RemoteCopyOp
     * This is a remote copy of a CopyOp to be used
     * for mapper calls and other operations
     */
    class RemoteCopyOp : public ExternalCopy, public RemoteOp,
                         public LegionHeapify<RemoteCopyOp> {
    public:
      RemoteCopyOp(Runtime *rt, Operation *ptr, AddressSpaceID src);
      RemoteCopyOp(const RemoteCopyOp &rhs);
      virtual ~RemoteCopyOp(void);
    public:
      RemoteCopyOp& operator=(const RemoteCopyOp &rhs);
    public:
      virtual UniqueID get_unique_id(void) const;
      virtual size_t get_context_index(void) const;
      virtual void set_context_index(size_t index);
      virtual int get_depth(void) const;
      virtual const Task* get_parent_task(void) const;
      virtual const std::string& get_provenance_string(bool human = true) const;
    public:
      virtual const char* get_logging_name(void) const;
      virtual OpKind get_operation_kind(void) const;
      virtual void select_sources(const unsigned index, PhysicalManager *target,
                                  const std::vector<InstanceView*> &sources,
                                  std::vector<unsigned> &ranking,
                                  std::map<unsigned,PhysicalManager*> &points);
      virtual void pack_remote_operation(Serializer &rez, AddressSpaceID target,
                                         std::set<RtEvent> &applied) const;
      virtual void unpack(Deserializer &derez);
    };

    /**
     * \class RemoteCloseOp
     * This is a remote copy of a CloseOp to be used
     * for mapper calls and other operations
     */
    class RemoteCloseOp : public ExternalClose, public RemoteOp,
                          public LegionHeapify<RemoteCloseOp> {
    public:
      RemoteCloseOp(Runtime *rt, Operation *ptr, AddressSpaceID src);
      RemoteCloseOp(const RemoteCloseOp &rhs);
      virtual ~RemoteCloseOp(void);
    public:
      RemoteCloseOp& operator=(const RemoteCloseOp &rhs);
    public:
      virtual UniqueID get_unique_id(void) const;
      virtual size_t get_context_index(void) const;
      virtual void set_context_index(size_t index);
      virtual int get_depth(void) const;
      virtual const Task* get_parent_task(void) const;
      virtual const std::string& get_provenance_string(bool human = true) const;
    public:
      virtual const char* get_logging_name(void) const;
      virtual OpKind get_operation_kind(void) const;
      virtual void select_sources(const unsigned index, PhysicalManager *target,
                                  const std::vector<InstanceView*> &sources,
                                  std::vector<unsigned> &ranking,
                                  std::map<unsigned,PhysicalManager*> &points);
      virtual void pack_remote_operation(Serializer &rez, AddressSpaceID target,
                                         std::set<RtEvent> &applied) const;
      virtual void unpack(Deserializer &derez);
    };

    /**
     * \class RemoteAcquireOp
     * This is a remote copy of a AcquireOp to be used
     * for mapper calls and other operations
     */
    class RemoteAcquireOp : public ExternalAcquire, public RemoteOp,
                            public LegionHeapify<RemoteAcquireOp> {
    public:
      RemoteAcquireOp(Runtime *rt, Operation *ptr, AddressSpaceID src);
      RemoteAcquireOp(const RemoteAcquireOp &rhs);
      virtual ~RemoteAcquireOp(void);
    public:
      RemoteAcquireOp& operator=(const RemoteAcquireOp &rhs);
    public:
      virtual UniqueID get_unique_id(void) const;
      virtual size_t get_context_index(void) const;
      virtual void set_context_index(size_t index);
      virtual int get_depth(void) const;
      virtual const Task* get_parent_task(void) const;
      virtual const std::string& get_provenance_string(bool human = true) const;
    public:
      virtual const char* get_logging_name(void) const;
      virtual OpKind get_operation_kind(void) const;
      virtual void pack_remote_operation(Serializer &rez, AddressSpaceID target,
                                         std::set<RtEvent> &applied) const;
      virtual void unpack(Deserializer &derez);
    };

    /**
     * \class RemoteReleaseOp
     * This is a remote copy of a ReleaseOp to be used
     * for mapper calls and other operations
     */
    class RemoteReleaseOp : public ExternalRelease, public RemoteOp,
                            public LegionHeapify<RemoteReleaseOp> {
    public:
      RemoteReleaseOp(Runtime *rt, Operation *ptr, AddressSpaceID src);
      RemoteReleaseOp(const RemoteReleaseOp &rhs);
      virtual ~RemoteReleaseOp(void);
    public:
      RemoteReleaseOp& operator=(const RemoteReleaseOp &rhs);
    public:
      virtual UniqueID get_unique_id(void) const;
      virtual size_t get_context_index(void) const;
      virtual void set_context_index(size_t index);
      virtual int get_depth(void) const;
      virtual const Task* get_parent_task(void) const;
      virtual const std::string& get_provenance_string(bool human = true) const;
    public:
      virtual const char* get_logging_name(void) const;
      virtual OpKind get_operation_kind(void) const;
      virtual void select_sources(const unsigned index, PhysicalManager *target,
                                  const std::vector<InstanceView*> &sources,
                                  std::vector<unsigned> &ranking,
                                  std::map<unsigned,PhysicalManager*> &points);
      virtual void pack_remote_operation(Serializer &rez, AddressSpaceID target,
                                         std::set<RtEvent> &applied) const;
      virtual void unpack(Deserializer &derez);
    };

    /**
     * \class RemoteFillOp
     * This is a remote copy of a FillOp to be used
     * for mapper calls and other operations
     */
    class RemoteFillOp : public ExternalFill, public RemoteOp,
                         public LegionHeapify<RemoteFillOp> {
    public:
      RemoteFillOp(Runtime *rt, Operation *ptr, AddressSpaceID src);
      RemoteFillOp(const RemoteFillOp &rhs);
      virtual ~RemoteFillOp(void);
    public:
      RemoteFillOp& operator=(const RemoteFillOp &rhs);
    public:
      virtual UniqueID get_unique_id(void) const;
      virtual size_t get_context_index(void) const;
      virtual void set_context_index(size_t index);
      virtual int get_depth(void) const;
      virtual const Task* get_parent_task(void) const;
      virtual const std::string& get_provenance_string(bool human = true) const;
    public:
      virtual const char* get_logging_name(void) const;
      virtual OpKind get_operation_kind(void) const;
      virtual void pack_remote_operation(Serializer &rez, AddressSpaceID target,
                                         std::set<RtEvent> &applied) const;
      virtual void unpack(Deserializer &derez);
    };

    /**
     * \class RemoteDiscardOp
     * This is a remote copy of a AttachOp to be used for 
     * mapper calls and other operations
     */
    class RemoteDiscardOp : public RemoteOp,
                            public LegionHeapify<RemoteDiscardOp> {
    public:
      RemoteDiscardOp(Runtime *rt, Operation *ptr, AddressSpaceID src);
      RemoteDiscardOp(const RemoteDiscardOp &rhs) = delete;
      virtual ~RemoteDiscardOp(void);
    public:
      RemoteDiscardOp& operator=(const RemoteDiscardOp &rhs) = delete;
    public:
      virtual UniqueID get_unique_id(void) const;
      virtual size_t get_context_index(void) const;
      virtual void set_context_index(size_t index);
      virtual int get_depth(void) const;
    public:
      virtual const char* get_logging_name(void) const;
      virtual OpKind get_operation_kind(void) const;
      virtual void pack_remote_operation(Serializer &rez, AddressSpaceID target,
                                         std::set<RtEvent> &applied) const;
      virtual void unpack(Deserializer &derez);
    };

    /**
     * \class RemotePartitionOp
     * This is a remote copy of a DependentPartitionOp to be
     * used for mapper calls and other operations
     */
    class RemotePartitionOp : public ExternalPartition, public RemoteOp,
                              public LegionHeapify<RemotePartitionOp> {
    public:
      RemotePartitionOp(Runtime *rt, Operation *ptr, AddressSpaceID src);
      RemotePartitionOp(const RemotePartitionOp &rhs);
      virtual ~RemotePartitionOp(void);
    public:
      RemotePartitionOp& operator=(const RemotePartitionOp &rhs);
    public:
      virtual UniqueID get_unique_id(void) const;
      virtual size_t get_context_index(void) const;
      virtual void set_context_index(size_t index);
      virtual int get_depth(void) const;
      virtual const Task* get_parent_task(void) const;
      virtual const std::string& get_provenance_string(bool human = true) const;
      virtual PartitionKind get_partition_kind(void) const;
    public:
      virtual const char* get_logging_name(void) const;
      virtual OpKind get_operation_kind(void) const;
      virtual void select_sources(const unsigned index, PhysicalManager *target,
                                  const std::vector<InstanceView*> &sources,
                                  std::vector<unsigned> &ranking,
                                  std::map<unsigned,PhysicalManager*> &points);
      virtual void pack_remote_operation(Serializer &rez, AddressSpaceID target,
                                         std::set<RtEvent> &applied) const;
      virtual void unpack(Deserializer &derez);
    protected:
      PartitionKind part_kind;
    };

    /**
     * \class RemoteAttachOp
     * This is a remote copy of a AttachOp to be used for 
     * mapper calls and other operations
     */
    class RemoteAttachOp : public RemoteOp,
                           public LegionHeapify<RemoteAttachOp> {
    public:
      RemoteAttachOp(Runtime *rt, Operation *ptr, AddressSpaceID src);
      RemoteAttachOp(const RemoteAttachOp &rhs);
      virtual ~RemoteAttachOp(void);
    public:
      RemoteAttachOp& operator=(const RemoteAttachOp &rhs);
    public:
      virtual UniqueID get_unique_id(void) const;
      virtual size_t get_context_index(void) const;
      virtual void set_context_index(size_t index);
      virtual int get_depth(void) const;
    public:
      virtual const char* get_logging_name(void) const;
      virtual OpKind get_operation_kind(void) const;
      virtual void pack_remote_operation(Serializer &rez, AddressSpaceID target,
                                         std::set<RtEvent> &applied) const;
      virtual void unpack(Deserializer &derez);
    };

    /**
     * \class RemoteDetachOp
     * This is a remote copy of a DetachOp to be used for 
     * mapper calls and other operations
     */
    class RemoteDetachOp : public RemoteOp,
                           public LegionHeapify<RemoteDetachOp> {
    public:
      RemoteDetachOp(Runtime *rt, Operation *ptr, AddressSpaceID src);
      RemoteDetachOp(const RemoteDetachOp &rhs);
      virtual ~RemoteDetachOp(void);
    public:
      RemoteDetachOp& operator=(const RemoteDetachOp &rhs);
    public:
      virtual UniqueID get_unique_id(void) const;
      virtual size_t get_context_index(void) const;
      virtual void set_context_index(size_t index);
      virtual int get_depth(void) const;
    public:
      virtual const char* get_logging_name(void) const;
      virtual OpKind get_operation_kind(void) const;
      virtual void select_sources(const unsigned index, PhysicalManager *target,
                                  const std::vector<InstanceView*> &sources,
                                  std::vector<unsigned> &ranking,
                                  std::map<unsigned,PhysicalManager*> &points);
      virtual void pack_remote_operation(Serializer &rez, AddressSpaceID target,
                                         std::set<RtEvent> &applied) const;
      virtual void unpack(Deserializer &derez);
    };

    /**
     * \class RemoteDeletionOp
     * This is a remote copy of a DeletionOp to be used for 
     * mapper calls and other operations
     */
    class RemoteDeletionOp : public RemoteOp,
                             public LegionHeapify<RemoteDeletionOp> {
    public:
      RemoteDeletionOp(Runtime *rt, Operation *ptr, AddressSpaceID src);
      RemoteDeletionOp(const RemoteDeletionOp &rhs);
      virtual ~RemoteDeletionOp(void);
    public:
      RemoteDeletionOp& operator=(const RemoteDeletionOp &rhs);
    public:
      virtual UniqueID get_unique_id(void) const;
      virtual size_t get_context_index(void) const;
      virtual void set_context_index(size_t index);
      virtual int get_depth(void) const;
    public:
      virtual const char* get_logging_name(void) const;
      virtual OpKind get_operation_kind(void) const;
      virtual void pack_remote_operation(Serializer &rez, AddressSpaceID target,
                                         std::set<RtEvent> &applied) const;
      virtual void unpack(Deserializer &derez);
    };

    /**
     * \class RemoteReplayOp
     * This is a remote copy of a trace replay op, it really doesn't
     * have to do very much at all other than implement the interface
     * for remote ops as it will only be used for checking equivalence
     * sets for valid physical template replay conditions
     */
    class RemoteReplayOp : public RemoteOp,
                           public LegionHeapify<RemoteReplayOp> {
    public:
      RemoteReplayOp(Runtime *rt, Operation *ptr, AddressSpaceID src);
      RemoteReplayOp(const RemoteReplayOp &rhs);
      virtual ~RemoteReplayOp(void);
    public:
      RemoteReplayOp& operator=(const RemoteReplayOp &rhs);
    public:
      virtual UniqueID get_unique_id(void) const;
      virtual size_t get_context_index(void) const;
      virtual void set_context_index(size_t index);
      virtual int get_depth(void) const;
    public:
      virtual const char* get_logging_name(void) const;
      virtual OpKind get_operation_kind(void) const;
      virtual void pack_remote_operation(Serializer &rez, AddressSpaceID target,
                                         std::set<RtEvent> &applied) const;
      virtual void unpack(Deserializer &derez);
    };

    /**
     * \class RemoteSummaryOp
     * This is a remote copy of a trace summary op, it really doesn't
     * have to do very much at all other than implement the interface
     * for remote ops as it will only be used for updating state for
     * physical template replays
     */
    class RemoteSummaryOp : public RemoteOp,
                            public LegionHeapify<RemoteSummaryOp> {
    public:
      RemoteSummaryOp(Runtime *rt, Operation *ptr, AddressSpaceID src);
      RemoteSummaryOp(const RemoteSummaryOp &rhs);
      virtual ~RemoteSummaryOp(void);
    public:
      RemoteSummaryOp& operator=(const RemoteSummaryOp &rhs);
    public:
      virtual UniqueID get_unique_id(void) const;
      virtual size_t get_context_index(void) const;
      virtual void set_context_index(size_t index);
      virtual int get_depth(void) const;
    public:
      virtual const char* get_logging_name(void) const;
      virtual OpKind get_operation_kind(void) const;
      virtual void pack_remote_operation(Serializer &rez, AddressSpaceID target,
                                         std::set<RtEvent> &applied) const;
      virtual void unpack(Deserializer &derez);
    };

  }; //namespace Internal 
}; // namespace Legion 

#include "legion_ops.inl"

#endif // __LEGION_OPERATIONS_H__<|MERGE_RESOLUTION|>--- conflicted
+++ resolved
@@ -3926,6 +3926,7 @@
                                     const Realm::ProfilingRequestSet &requests,
                                     PhysicalInstance &instance) const;
     public:
+      ExternalResource resource;
       RegionRequirement requirement;
       RegionTreePath privilege_path;
       VersionInfo version_info;
@@ -3934,13 +3935,9 @@
       InstanceSet external_instances;
       std::set<RtEvent> map_applied_conditions;
       LayoutConstraintSet layout_constraint_set;
-<<<<<<< HEAD
-      size_t footprint;
-=======
       Realm::ExternalInstanceResource *external_resource;
       std::vector<std::string> hdf5_field_files;
       ApEvent termination_event;
->>>>>>> 1ef501ed
       bool restricted;
     };
 
