/* Copyright 2017 Stanford University, NVIDIA Corporation
 *
 * Licensed under the Apache License, Version 2.0 (the "License");
 * you may not use this file except in compliance with the License.
 * You may obtain a copy of the License at
 *
 *     http://www.apache.org/licenses/LICENSE-2.0
 *
 * Unless required by applicable law or agreed to in writing, software
 * distributed under the License is distributed on an "AS IS" BASIS,
 * WITHOUT WARRANTIES OR CONDITIONS OF ANY KIND, either express or implied.
 * See the License for the specific language governing permissions and
 * limitations under the License.
 */


#ifndef __LEGION_OPERATIONS_H__
#define __LEGION_OPERATIONS_H__

#include "legion.h"
#include "runtime.h"
#include "region_tree.h"
#include "legion_mapping.h"
#include "legion_utilities.h"
#include "legion_allocation.h"
#include "legion_analysis.h"
#include "mapper_manager.h"

namespace Legion {
  namespace Internal {

    // Special typedef for predicates
    typedef PredicateImpl PredicateOp; 

    /**
     * \class Operation
     * The operation class serves as the root of the tree
     * of all operations that can be performed in a Legion
     * program.
     */
    class Operation : public ReferenceMutator {
    public:
      enum OpKind {
        MAP_OP_KIND,
        COPY_OP_KIND,
        FENCE_OP_KIND,
        FRAME_OP_KIND,
        DELETION_OP_KIND,
        OPEN_OP_KIND,
        ADVANCE_OP_KIND,
        INTER_CLOSE_OP_KIND,
        READ_CLOSE_OP_KIND,
        POST_CLOSE_OP_KIND,
        VIRTUAL_CLOSE_OP_KIND,
        RETURN_CLOSE_OP_KIND,
        ACQUIRE_OP_KIND,
        RELEASE_OP_KIND,
        DYNAMIC_COLLECTIVE_OP_KIND,
        FUTURE_PRED_OP_KIND,
        NOT_PRED_OP_KIND,
        AND_PRED_OP_KIND,
        OR_PRED_OP_KIND,
        MUST_EPOCH_OP_KIND,
        PENDING_PARTITION_OP_KIND,
        DEPENDENT_PARTITION_OP_KIND,
        FILL_OP_KIND,
        ATTACH_OP_KIND,
        DETACH_OP_KIND,
        TIMING_OP_KIND,
        TRACE_CAPTURE_OP_KIND,
        TRACE_COMPLETE_OP_KIND,
        TASK_OP_KIND,
        LAST_OP_KIND,
      };
      static const char *const op_names[LAST_OP_KIND];
#define OPERATION_NAMES {           \
        "Mapping",                  \
        "Copy",                     \
        "Fence",                    \
        "Frame",                    \
        "Deletion",                 \
        "Open",                     \
        "Advance",                  \
        "Inter Close",              \
        "Read Close",               \
        "Post Close",               \
        "Virtual Close",            \
        "Return Close",             \
        "Acquire",                  \
        "Release",                  \
        "Dynamic Collective",       \
        "Future Predicate",         \
        "Not Predicate",            \
        "And Predicate",            \
        "Or Predicate",             \
        "Must Epoch",               \
        "Pending Partition",        \
        "Dependent Partition",      \
        "Fill",                     \
        "Attach",                   \
        "Detach",                   \
        "Timing",                   \
        "Trace Capture",            \
        "Trace Complete",           \
        "Task",                     \
      }
    public:
      struct PrepipelineArgs : public LgTaskArgs<PrepipelineArgs> {
      public:
        static const LgTaskID TASK_ID = LG_PRE_PIPELINE_ID;
      public:
        Operation *proxy_this;
      };
      struct DeferredReadyArgs : public LgTaskArgs<DeferredReadyArgs> {
      public:
        static const LgTaskID TASK_ID = LG_DEFERRED_READY_TRIGGER_ID;
      public:
        Operation *proxy_this;
      };
      struct DeferredEnqueueArgs : public LgTaskArgs<DeferredEnqueueArgs> {
      public:
        static const LgTaskID TASK_ID = LG_DEFERRED_ENQUEUE_OP_ID;
      public:
        Operation *proxy_this;
        LgPriority priority;
      };
      struct DeferredResolutionArgs :
        public LgTaskArgs<DeferredResolutionArgs> {
      public:
        static const LgTaskID TASK_ID = LG_DEFERRED_RESOLUTION_TRIGGER_ID;
      public:
        Operation *proxy_this;
      };
      struct DeferredExecuteArgs : public LgTaskArgs<DeferredExecuteArgs> {
      public:
        static const LgTaskID TASK_ID = LG_DEFERRED_EXECUTION_TRIGGER_ID;
      public:
        Operation *proxy_this;
      };
      struct DeferredExecArgs : public LgTaskArgs<DeferredExecArgs> {
      public:
        static const LgTaskID TASK_ID = LG_DEFERRED_EXECUTE_ID;
      public:
        Operation *proxy_this;
      };
      struct TriggerCompleteArgs : public LgTaskArgs<TriggerCompleteArgs> {
      public:
        static const LgTaskID TASK_ID = LG_TRIGGER_COMPLETE_ID;
      public:
        Operation *proxy_this;
      };
      struct DeferredCompleteArgs : public LgTaskArgs<DeferredCompleteArgs> {
      public:
        static const LgTaskID TASK_ID = LG_DEFERRED_COMPLETE_ID;
      public:
        Operation *proxy_this;
      };
      struct DeferredCommitTriggerArgs : 
        public LgTaskArgs<DeferredCommitTriggerArgs> {
      public:
        static const LgTaskID TASK_ID = LG_DEFERRED_COMMIT_TRIGGER_ID; 
      public:
        Operation *proxy_this;
        GenerationID gen;
      };
      struct DeferredCommitArgs : public LgTaskArgs<DeferredCommitArgs> {
      public:
        static const LgTaskID TASK_ID = LG_DEFERRED_COMMIT_ID;
      public:
        Operation *proxy_this;
        bool deactivate;
      };
    public:
      class MappingDependenceTracker {
      public:
        inline void add_mapping_dependence(RtEvent dependence)
          { mapping_dependences.insert(dependence); }
        inline void add_resolution_dependence(RtEvent dependence)
          { resolution_dependences.insert(dependence); }
        void issue_stage_triggers(Operation *op, Runtime *runtime, 
                                  MustEpochOp *must_epoch);
      private:
        std::set<RtEvent> mapping_dependences;
        std::set<RtEvent> resolution_dependences;
      };
      class CommitDependenceTracker {
      public:
        inline void add_commit_dependence(RtEvent dependence)
          { commit_dependences.insert(dependence); }
        bool issue_commit_trigger(Operation *op, Runtime *runtime);
      private:
        std::set<RtEvent> commit_dependences;
      };
    public:
      Operation(Runtime *rt);
      virtual ~Operation(void);
    public:
      static const char* get_string_rep(OpKind kind);
    public:
      virtual void activate(void) = 0;
      virtual void deactivate(void) = 0; 
      virtual const char* get_logging_name(void) const = 0;
      virtual OpKind get_operation_kind(void) const  = 0;
      virtual size_t get_region_count(void) const;
      virtual Mappable* get_mappable(void);
    protected:
      // Base call
      void activate_operation(void);
      void deactivate_operation(void);
    public:
      inline GenerationID get_generation(void) const { return gen; }
      inline RtEvent get_mapped_event(void) const { return mapped_event; }
      inline RtEvent get_resolved_event(void) const { return resolved_event; }
      inline ApEvent get_completion_event(void) const {return completion_event;}
      inline RtEvent get_commit_event(void) const { return commit_event; }
      inline TaskContext* get_context(void) const { return parent_ctx; }
      inline UniqueID get_unique_op_id(void) const { return unique_op_id; } 
      inline bool is_tracing(void) const { return tracing; }
      inline bool is_tracking_parent(void) const { return track_parent; } 
      inline bool already_traced(void) const 
        { return ((trace != NULL) && !tracing); }
      inline LegionTrace* get_trace(void) const { return trace; }
      inline unsigned get_ctx_index(void) const { return context_index; }
    public:
      // Be careful using this call as it is only valid when the operation
      // actually has a parent task.  Right now the only place it is used
      // is in putting the operation in the right dependence queue which
      // we know happens on the home node and therefore the operations is
      // guaranteed to have a parent task.
      unsigned get_operation_depth(void) const; 
    public:
      void initialize_privilege_path(RegionTreePath &path,
                                     const RegionRequirement &req);
      void initialize_mapping_path(RegionTreePath &path,
                                   const RegionRequirement &req,
                                   LogicalRegion start_node);
      void initialize_mapping_path(RegionTreePath &path,
                                   const RegionRequirement &req,
                                   LogicalPartition start_node);
      void set_trace(LegionTrace *trace, bool is_tracing,
                     const std::vector<StaticDependence> *dependences);
      void set_must_epoch(MustEpochOp *epoch, bool do_registration);
      void set_replicate_mapped_event(RtEvent replicate_mapped);
    public:
      // Localize a region requirement to its parent context
      // This means that region == parent and the
      // coherence mode is exclusive
      static void localize_region_requirement(RegionRequirement &req);
      void release_acquired_instances(std::map<PhysicalManager*,
                        std::pair<unsigned,bool> > &acquired_instances);
    public:
      // Initialize this operation in a new parent context
      // along with the number of regions this task has
      void initialize_operation(TaskContext *ctx, bool track,
                                unsigned num_regions = 0,
          const std::vector<StaticDependence> *dependences = NULL);
    public:
      // Inherited from ReferenceMutator
      virtual void record_reference_mutation_effect(RtEvent event);
    public:
      // This is a virtual method because SpeculativeOp overrides
      // it to check for handling speculation before proceeding
      // with the analysis
      virtual void execute_dependence_analysis(void);
      RtEvent issue_prepipeline_stage(void); 
    public:
      // The following calls may be implemented
      // differently depending on the operation, but we
      // provide base versions of them so that operations
      // only have to overload the stages that they care
      // about modifying.
      // See if we have a preprocessing stage
      virtual bool has_prepipeline_stage(void) const;
      // The function call for made for all operations 
      // prior to entering the pipeline 
      virtual void trigger_prepipeline_stage(void);
      // The function to call for depence analysis
      virtual void trigger_dependence_analysis(void);
      // The function to call when the operation has all its
      // mapping depenedences satisfied
      // In general put this on the ready queue so the runtime
      // can invoke the trigger mapping call.
      virtual void trigger_ready(void);
      // The function to call for executing an operation
      // Note that this one is not invoked by the Operation class
      // but by the runtime, therefore any operations must be
      // placed on the ready queue in order for the runtime to
      // perform this mapping
      virtual void trigger_mapping(void);
      // The function to trigger once speculation is
      // ready to be resolved
      virtual void trigger_resolution(void);
      // The function to call once the operation is ready to complete
      virtual void trigger_complete(void);
      // The function to call when commit the operation is
      // ready to commit
      virtual void trigger_commit(void);
      // Helper function for deferring complete operations
      // (only used in a limited set of operations and not
      // part of the default pipeline)
      virtual void deferred_execute(void);
      // Helper function for deferring commit operations
      virtual void deferred_commit_trigger(GenerationID commit_gen);
      // A helper method for deciding what to do when we have
      // aliased region requirements for an operation
      virtual void report_interfering_requirements(unsigned idx1,unsigned idx2);
      // A method for finding the parent index of a region
      // requirement for an operation which is necessary for
      // issuing close operation on behalf of the operation.
      virtual unsigned find_parent_index(unsigned idx);
      // Determine if this operation is an internal operation
      virtual bool is_internal_op(void) const { return false; }
      // Determine if this operation is a partition operation
      virtual bool is_partition_op(void) const { return false; }
      // Determine if this is a predicated operation
      virtual bool is_predicated_op(void) const { return false; }
    public: // virtual methods for mapping
      // Pick the sources for a copy operations
      virtual void select_sources(const InstanceRef &target,
                                  const InstanceSet &sources,
                                  std::vector<unsigned> &ranking);
      // Get a reference to our data structure for tracking acquired instances
      virtual std::map<PhysicalManager*,std::pair<unsigned,bool> >*
                                       get_acquired_instances_ref(void);
      // Update the set of atomic locks for this operation
      virtual void update_atomic_locks(Reservation lock, bool exclusive);
      // Get the restrict precondition for this operation
      virtual ApEvent get_restrict_precondition(void) const;
      static ApEvent merge_restrict_preconditions(
          const std::vector<Grant> &grants,
          const std::vector<PhaseBarrier> &wait_barriers);
      // Record the restrict postcondition
      virtual void record_restrict_postcondition(ApEvent postcondition);
      virtual void add_copy_profiling_request(
                                        Realm::ProfilingRequestSet &reqeusts);
      // Report a profiling result for this operation
      virtual void report_profiling_response(
                                  const Realm::ProfilingResponse &result);
    protected:
      void filter_copy_request_kinds(MapperManager *mapper,
          const std::set<ProfilingMeasurementID> &requests,
          std::vector<ProfilingMeasurementID> &results, bool warn_if_not_copy);
    public:
      // Help for creating temporary instances
      MaterializedView* create_temporary_instance(PhysicalManager *dst,
                              unsigned index, const FieldMask &needed_fields);
      virtual PhysicalManager* select_temporary_instance(PhysicalManager* dst,
                              unsigned index, const FieldMask &needed_fields);
      void validate_temporary_instance(PhysicalManager *result,
                              std::set<PhysicalManager*> &previous_managers,
         const std::map<PhysicalManager*,std::pair<unsigned,bool> > &acquired,
                              const FieldMask &needed_fields, 
                              LogicalRegion needed_region,
                              MapperManager *mapper,
                              const char *mapper_call_name) const;
      void log_temporary_instance(PhysicalManager *result, unsigned index,
                                  const FieldMask &needed_fields) const;
    public:
      // The following are sets of calls that we can use to 
      // indicate mapping, execution, resolution, completion, and commit
      //
      // Add this to the list of ready operations
      void enqueue_ready_operation(RtEvent wait_on = RtEvent::NO_RT_EVENT,
                            LgPriority priority = LG_THROUGHPUT_PRIORITY);
      // Indicate that we are done mapping this operation
      void complete_mapping(RtEvent wait_on = RtEvent::NO_RT_EVENT); 
      // Indicate when this operation has finished executing
      void complete_execution(RtEvent wait_on = RtEvent::NO_RT_EVENT);
      // Indicate when we have resolved the speculation for
      // this operation
      void resolve_speculation(RtEvent wait_on = RtEvent::NO_RT_EVENT);
      // Indicate that we are completing this operation
      // which will also verify any regions for our producers
      void complete_operation(RtEvent wait_on = RtEvent::NO_RT_EVENT);
      // Indicate that we are committing this operation
      void commit_operation(bool do_deactivate,
                            RtEvent wait_on = RtEvent::NO_RT_EVENT);
      // Indicate that this operation is hardened against failure
      void harden_operation(void);
      // Quash this task and do what is necessary to the
      // rest of the operations in the graph
      void quash_operation(GenerationID gen, bool restart);
    public:
      // For operations that need to trigger commit early,
      // then they should use this call to avoid races
      // which could result in trigger commit being
      // called twice.
      void request_early_commit(void);
    public:
      // Everything below here is implementation
      //
      // Call these two functions before and after
      // dependence analysis, they place a temporary
      // dependence on the operation so that it doesn't
      // prematurely trigger before the analysis is
      // complete.  The end call will trigger the
      // operation if it is complete.
      void begin_dependence_analysis(void);
      void end_dependence_analysis(void);
      // Operations for registering dependences and
      // then notifying them when being woken up
      // This call will attempt to register a dependence
      // from the operation on which it is called to the target
      // Return true if the operation has committed and can be 
      // pruned out of the list of mapping dependences.
      bool register_dependence(Operation *target, GenerationID target_gen,
                               bool shard_only_dependence);
      // This function call does everything that the previous one does, but
      // it also records information about the regions involved and how
      // whether or not they will be validated by the consuming operation.
      // Return true if the operation has committed and can be pruned
      // out of the list of dependences.
      bool register_region_dependence(unsigned idx, Operation *target,
                              GenerationID target_gen, unsigned target_idx,
                              DependenceType dtype, bool validates,
                              const FieldMask &dependent_mask,
                              bool shard_only_dependence);
      // This method is invoked by one of the two above to perform
      // the registration.  Returns true if we have not yet commited
      // and should therefore be notified once the dependent operation
      // has committed or verified its regions.
      bool perform_registration(GenerationID our_gen, 
                                Operation *op, GenerationID op_gen,
                                bool &registered_dependence,
                                MappingDependenceTracker *tracker,
                                RtEvent other_commit_event,
                                bool shard_only_dependence);
      // Check to see if the operation is still valid
      // for the given GenerationID.  This method is not precise
      // and may return false when the operation has committed.
      // However, the converse will never be occur.
      bool is_operation_committed(GenerationID gen);
      // Add and remove mapping references to tell an operation
      // how many places additional dependences can come from.
      // Once the mapping reference count goes to zero, no
      // additional dependences can be registered.
      bool add_mapping_reference(GenerationID gen);
      void remove_mapping_reference(GenerationID gen);
    public:
      // Some extra support for tracking dependences that we've 
      // registered as part of our logical traversal
      void record_logical_dependence(const LogicalUser &user);
      inline LegionList<LogicalUser,LOGICAL_REC_ALLOC>::track_aligned&
          get_logical_records(void) { return logical_records; }
      inline LegionList<LogicalUser,LOGICAL_REC_ALLOC>::track_aligned&
          get_logical_advances(void) { return logical_advances; }
      void clear_logical_records(void);
    public:
      // Notify when a region from a dependent task has 
      // been verified (flows up edges)
      void notify_regions_verified(const std::set<unsigned> &regions,
                                   GenerationID gen);
    public:
      // Help for finding the contexts for an operation
      InnerContext* find_logical_context(unsigned index);
      InnerContext* find_physical_context(unsigned index);
    public: // Support for mapping operations
      static void prepare_for_mapping(const InstanceRef &ref,
                                      MappingInstance &instance);
      static void prepare_for_mapping(const InstanceSet &valid,
                           std::vector<MappingInstance> &input_valid);
      static void prepare_for_mapping(const InstanceSet &valid,
                           const std::set<Memory> &filter_memories,
                           std::vector<MappingInstance> &input_valid);
      static void compute_ranking(
          const std::deque<MappingInstance>         &output,
          const InstanceSet                         &sources,
          std::vector<unsigned>                     &ranking);
    public:
      // Perform the versioning analysis for a projection requirement
      void perform_projection_version_analysis(const ProjectionInfo &proj_info,
                                      const RegionRequirement &owner_req,
                                      const RegionRequirement &local_req,
                                      const unsigned idx,
                                      const UniqueID logical_context_uid,
                                      VersionInfo &version_info,
                                      std::set<RtEvent> &ready_events);
    public:
      Runtime *const runtime;
    protected:
      Reservation op_lock;
      GenerationID gen;
      UniqueID unique_op_id;
      unsigned context_index;
      // Operations on which this operation depends
      std::map<Operation*,GenerationID> incoming;
      // Operations which depend on this operation
      std::map<Operation*,GenerationID> outgoing;
      // Number of outstanding mapping references, once this goes to 
      // zero then the set of outgoing edges is fixed
      unsigned outstanding_mapping_references;
      // The set of unverified regions
      std::set<unsigned> unverified_regions;
      // For each of our regions, a map of operations to the regions
      // which we can verify for each operation
      std::map<Operation*,std::set<unsigned> > verify_regions;
#ifdef DEBUG_LEGION
      // Whether this operation has mapped, once it has mapped then
      // the set of incoming dependences is fixed
      bool mapped;
      // Whether this task has executed or not
      bool executed;
      // Whether speculation for this operation has been resolved
      bool resolved;
#endif
      // Whether this operation has completed, cannot commit until
      // both completed is set, and outstanding mapping references
      // has been gone to zero.
      bool completed;
      // Some operations commit out of order and if they do then
      // commited is set to prevent any additional dependences from
      // begin registered.
      bool committed;
      // Whether the physical instances for this region have been
      // hardened by copying them into reslient memories
      bool hardened;
      // Track whether trigger_commit has already been invoked
      bool trigger_commit_invoked;
      // Keep track of whether an eary commit was requested
      bool early_commit_request;
      // Indicate whether we are responsible for
      // triggering the completion event for this operation
      bool need_completion_trigger;
      // Are we tracking this operation in the parent's context
      bool track_parent;
      // The enclosing context for this operation
      TaskContext *parent_ctx;
      // The mapped event for this operation
      RtUserEvent mapped_event;
      // The replicate mapped barrier for indicating when all instances 
      // of this operation have been mapped across all shards
      // during a control replication execution
      RtEvent replicate_mapped_event;
      // The resolved event for this operation
      RtUserEvent resolved_event;
      // The event for when any children this operation has are mapped
      //Event children_mapped;
      // The completion event for this operation
      ApUserEvent completion_event;
      // The commit event for this operation
      RtUserEvent commit_event;
      // The trace for this operation if any
      LegionTrace *trace;
      // Track whether we are tracing this operation
      bool tracing;
      // Our must epoch if we have one
      MustEpochOp *must_epoch;
      // A set list or recorded dependences during logical traversal
      LegionList<LogicalUser,LOGICAL_REC_ALLOC>::track_aligned logical_records;
      // A set of advance operations recorded during logical traversal
      LegionList<LogicalUser,LOGICAL_REC_ALLOC>::track_aligned logical_advances;
      // A dependence tracker for this operation
      union {
        MappingDependenceTracker *mapping;
        CommitDependenceTracker  *commit;
      } dependence_tracker;
    };

    /**
     * \class PredicateWaiter
     * An interface class for speculative operations
     * and compound predicates that allows them to
     * be notified when their constituent predicates
     * have been resolved.
     */
    class PredicateWaiter {
    public:
      virtual void notify_predicate_value(GenerationID gen, bool value) = 0;
    };

    /**
     * \class Predicate 
     * A predicate operation is an abstract class that
     * contains a method that allows other operations to
     * sample their values and see if they are resolved
     * or whether they are speculated values.
     */
    class PredicateImpl : public Operation {
    public:
      PredicateImpl(Runtime *rt);
    public:
      void activate_predicate(void);
      void deactivate_predicate(void);
    public:
      void add_predicate_reference(void);
      void remove_predicate_reference(void);
      virtual void trigger_complete(void);
      virtual void trigger_commit(void);
    public:
      bool register_waiter(PredicateWaiter *waiter, 
                           GenerationID gen, bool &value);
      PredEvent get_true_guard(void);
      PredEvent get_false_guard(void);
      void get_predicate_guards(PredEvent &true_guard, PredEvent &false_guard);
      Future get_future_result(void);
    protected:
      void set_resolved_value(GenerationID pred_gen, bool value);
    protected:
      bool predicate_resolved;
      bool predicate_value;
      std::map<PredicateWaiter*,GenerationID> waiters;
    protected:
      RtUserEvent collect_predicate;
      unsigned predicate_references;
      PredEvent true_guard, false_guard;
    protected:
      Future result_future;
      bool can_result_future_complete;
    };

    /**
     * \class SpeculativeOp
     * A speculative operation is an abstract class
     * that serves as the basis for operation which
     * can be speculated on a predicate value.  They
     * will ask the predicate value for their value and
     * whether they have actually been resolved or not.
     * Based on that infomration the speculative operation
     * will decide how to manage the operation.
     */
    class SpeculativeOp : public Operation, PredicateWaiter {
    public:
      enum SpecState {
        PENDING_ANALYSIS_STATE,
        SPECULATE_TRUE_STATE,
        SPECULATE_FALSE_STATE,
        RESOLVE_TRUE_STATE,
        RESOLVE_FALSE_STATE,
      };
    public:
      SpeculativeOp(Runtime *rt);
    public:
      void activate_speculative(void);
      void deactivate_speculative(void);
    public:
      void initialize_speculation(TaskContext *ctx, bool track,unsigned regions,
          const std::vector<StaticDependence> *dependences, const Predicate &p);
      void register_predicate_dependence(void);
      virtual bool is_predicated_op(void) const;
      // Wait until the predicate is valid and then return
      // its value.  Give it the current processor in case it
      // needs to wait for the value
      bool get_predicate_value(Processor proc);
    public:
      // Override the execute dependence analysis call so 
      // we can decide whether to continue performing the 
      // dependence analysis here or not
      virtual void execute_dependence_analysis(void);
      virtual void trigger_resolution(void);
    public:
      // Call this method for inheriting classes 
      // to determine whether they should speculate 
      virtual bool query_speculate(bool &value, bool &mapping_only) = 0;
    public:
      // Every speculative operation will always get exactly one
      // call back to one of these methods after the predicate has
      // resolved. The 'speculated' parameter indicates whether the
      // operation was speculated by the mapper. The 'launch' parameter
      // indicates whether the operation has been issued into the 
      // pipeline for execution yet
      virtual void resolve_true(bool speculated, bool launched) = 0;
      virtual void resolve_false(bool speculated, bool launched) = 0;
    public:
      virtual void notify_predicate_value(GenerationID gen, bool value);
    protected:
      SpecState    speculation_state;
      PredicateOp *predicate;
      bool speculate_mapping_only;
      bool received_trigger_resolution;
    protected:
      RtUserEvent predicate_waiter; // used only when needed
    };

    /**
     * \class MapOp
     * Mapping operations are used for computing inline mapping
     * operations.  Mapping operations will always update a
     * physical region once they have finished mapping.  They
     * then complete and commit immediately, possibly even
     * before the physical region is ready to be used.  This
     * also reflects that mapping operations cannot be rolled
     * back because once they have mapped, then information
     * has the ability to escape back to the application's
     * domain and can no longer be tracked by Legion.  Any
     * attempt to roll back an inline mapping operation
     * will result in the entire enclosing task context
     * being restarted.
     */
    class MapOp : public InlineMapping, public Operation,
                  public LegionHeapify<MapOp> {
    public:
      static const AllocationType alloc_type = MAP_OP_ALLOC;
    public:
      MapOp(Runtime *rt);
      MapOp(const MapOp &rhs);
      virtual ~MapOp(void);
    public:
      MapOp& operator=(const MapOp &rhs);
    public:
      PhysicalRegion initialize(TaskContext *ctx,
                                const InlineLauncher &launcher,
                                bool check_privileges);
      void initialize(TaskContext *ctx, const PhysicalRegion &region);
      inline const RegionRequirement& get_requirement(void) const
        { return requirement; }
    public:
      virtual void activate(void);
      virtual void deactivate(void);
      virtual const char* get_logging_name(void) const;
      virtual OpKind get_operation_kind(void) const;
      virtual size_t get_region_count(void) const;
      virtual Mappable* get_mappable(void);
    public:
      virtual bool has_prepipeline_stage(void) const { return true; }
      virtual void trigger_prepipeline_stage(void);
      virtual void trigger_dependence_analysis(void);
      virtual void trigger_ready(void);
      virtual void trigger_mapping(void);
      virtual void deferred_execute(void);
      virtual void trigger_commit(void);
      virtual unsigned find_parent_index(unsigned idx);
      virtual void select_sources(const InstanceRef &target,
                                  const InstanceSet &sources,
                                  std::vector<unsigned> &ranking);
      virtual std::map<PhysicalManager*,std::pair<unsigned,bool> >*
                   get_acquired_instances_ref(void);
      virtual void update_atomic_locks(Reservation lock, bool exclusive);
      virtual void record_reference_mutation_effect(RtEvent event);
      virtual PhysicalManager* select_temporary_instance(PhysicalManager *dst,
                              unsigned index, const FieldMask &needed_fields);
      virtual void record_restrict_postcondition(ApEvent postcondition);
    public:
      virtual UniqueID get_unique_id(void) const;
      virtual unsigned get_context_index(void) const;
      virtual int get_depth(void) const;
    protected:
      void check_privilege(void);
      void compute_parent_index(void);
      void invoke_mapper(const InstanceSet &valid_instances,
                               InstanceSet &mapped_instances);
      virtual void add_copy_profiling_request(
                            Realm::ProfilingRequestSet &reqeusts);
      virtual void report_profiling_response(
                      const Realm::ProfilingResponse &response);
    protected:
      bool remap_region;
      ApUserEvent termination_event;
      PhysicalRegion region;
      RegionTreePath privilege_path;
      unsigned parent_req_index;
      VersionInfo version_info;
      RestrictInfo restrict_info;
      std::map<PhysicalManager*,std::pair<unsigned,bool> > acquired_instances;
      std::map<Reservation,bool> atomic_locks;
      std::set<RtEvent> map_applied_conditions;
      std::set<ApEvent> restrict_postconditions;
    protected:
      MapperManager *mapper;
    protected:
      std::vector<ProfilingMeasurementID> profiling_requests;
      int                     outstanding_profiling_requests;
      RtUserEvent                         profiling_reported;
    };

    /**
     * \class CopyOp
     * The copy operation provides a mechanism for applications
     * to directly copy data between pairs of fields possibly
     * from different region trees in an efficient way by
     * using the low-level runtime copy facilities. 
     */
    class CopyOp : public Copy, public SpeculativeOp,
                   public LegionHeapify<CopyOp> {
    public:
      static const AllocationType alloc_type = COPY_OP_ALLOC;
    public:
      CopyOp(Runtime *rt);
      CopyOp(const CopyOp &rhs);
      virtual ~CopyOp(void);
    public:
      CopyOp& operator=(const CopyOp &rhs);
    public:
      void initialize(TaskContext *ctx,
                      const CopyLauncher &launcher,
                      bool check_privileges);
      void activate_copy(void);
      void deactivate_copy(void);
      void log_copy_requirements(void) const;
      void perform_base_dependence_analysis(void);
    public:
      virtual void activate(void);
      virtual void deactivate(void);
      virtual const char* get_logging_name(void) const;
      virtual OpKind get_operation_kind(void) const;
      virtual size_t get_region_count(void) const;
      virtual Mappable* get_mappable(void);
    public:
      virtual bool has_prepipeline_stage(void) const { return true; }
      virtual void trigger_prepipeline_stage(void);
      virtual void trigger_dependence_analysis(void);
      virtual void trigger_ready(void);
      virtual void trigger_mapping(void);
      virtual void trigger_commit(void);
      virtual void report_interfering_requirements(unsigned idx1,unsigned idx2);
    public:
      virtual bool query_speculate(bool &value, bool &mapping_only);
      virtual void resolve_true(bool speculated, bool launched);
      virtual void resolve_false(bool speculated, bool launched);
    public:
      virtual unsigned find_parent_index(unsigned idx);
      virtual void select_sources(const InstanceRef &target,
                                  const InstanceSet &sources,
                                  std::vector<unsigned> &ranking);
      virtual std::map<PhysicalManager*,std::pair<unsigned,bool> >*
                   get_acquired_instances_ref(void);
      virtual void update_atomic_locks(Reservation lock, bool exclusive);
      virtual void record_reference_mutation_effect(RtEvent event);
      virtual PhysicalManager* select_temporary_instance(PhysicalManager *dst,
                              unsigned index, const FieldMask &needed_fields);
      virtual ApEvent get_restrict_precondition(void) const;
      virtual void record_restrict_postcondition(ApEvent postcondition);
    public:
      virtual UniqueID get_unique_id(void) const;
      virtual unsigned get_context_index(void) const;
      virtual int get_depth(void) const;
      virtual const ProjectionInfo* get_projection_info(unsigned idx, bool src);
    protected:
      void check_copy_privilege(const RegionRequirement &req, 
                                unsigned idx, bool src,
                                bool permit_projection = false);
      void compute_parent_indexes(void);
      template<bool IS_SRC>
      int perform_conversion(unsigned idx, const RegionRequirement &req,
                             std::vector<MappingInstance> &output,
                             InstanceSet &targets, bool is_reduce = false);
      inline void set_mapping_state(unsigned idx, bool is_src) 
        { current_index = idx; current_src = is_src; }
      virtual void add_copy_profiling_request(
                                      Realm::ProfilingRequestSet &reqeusts);
      virtual void report_profiling_response(
                                const Realm::ProfilingResponse &response);
      // Separate function for this so it can be called by base classes
      RtEvent perform_local_versioning_analysis(void);
    public:
      std::vector<RegionTreePath> src_privilege_paths;
      std::vector<RegionTreePath> dst_privilege_paths;
      std::vector<unsigned>       src_parent_indexes;
      std::vector<unsigned>       dst_parent_indexes;
      std::vector<VersionInfo>    src_versions;
      std::vector<VersionInfo>    dst_versions;
      std::vector<RestrictInfo>   src_restrict_infos;
      std::vector<RestrictInfo>   dst_restrict_infos;
    protected: // for support with mapping
      MapperManager*              mapper;
      unsigned                    current_index;
      bool                        current_src;
    protected:
      std::map<PhysicalManager*,std::pair<unsigned,bool> > acquired_instances;
      std::vector<std::map<Reservation,bool> > atomic_locks;
      std::set<RtEvent> map_applied_conditions;
      std::set<ApEvent> restrict_postconditions;
    public:
      PredEvent                   predication_guard;
    protected:
      std::vector<ProfilingMeasurementID> profiling_requests;
      int                     outstanding_profiling_requests;
      RtUserEvent                         profiling_reported;
    };

    /**
     * \class IndexCopyOp
     * An index copy operation is the same as a copy operation
     * except it is an index space operation for performing
     * multiple copies with projection functions
     */
    class IndexCopyOp : public CopyOp {
    public:
      IndexCopyOp(Runtime *rt);
      IndexCopyOp(const IndexCopyOp &rhs);
      virtual ~IndexCopyOp(void);
    public:
      IndexCopyOp& operator=(const IndexCopyOp &rhs);
    public:
      void initialize(TaskContext *ctx,
                      const IndexCopyLauncher &launcher,
                      IndexSpace launch_space,
                      bool check_privileges);
    public:
      virtual void activate(void);
      virtual void deactivate(void); 
    protected:
      void activate_index_copy(void);
      void deactivate_index_copy(void);
    public:
      virtual void trigger_prepipeline_stage(void);
      virtual void trigger_dependence_analysis(void);
      virtual void trigger_ready(void);
      virtual void trigger_mapping(void);
      virtual void trigger_commit(void);
      virtual void report_interfering_requirements(unsigned idx1,unsigned idx2);
    public:
      void handle_point_commit(RtEvent point_committed);
#ifdef DEBUG_LEGION
      void check_point_requirements(void);
#endif
    public:
      virtual const ProjectionInfo* get_projection_info(unsigned idx, bool src);
    public:
      IndexSpace                    launch_space;
    public:
      std::vector<ProjectionInfo>   src_projection_infos;
      std::vector<ProjectionInfo>   dst_projection_infos;
    protected:
      std::vector<PointCopyOp*>     points;
      unsigned                      points_committed;
      bool                          commit_request;
      std::set<RtEvent>             commit_preconditions;
#ifdef DEBUG_LEGION
    protected:
      // For checking aliasing of points in debug mode only
      std::set<std::pair<unsigned,unsigned> > interfering_requirements;
#endif
    };

    /**
     * \class PointCopyOp
     * A point copy operation is used for executing the
     * physical part of the analysis for an index copy
     * operation.
     */
    class PointCopyOp : public CopyOp, public ProjectionPoint {
    public:
      PointCopyOp(Runtime *rt);
      PointCopyOp(const PointCopyOp &rhs);
      virtual ~PointCopyOp(void);
    public:
      PointCopyOp& operator=(const PointCopyOp &rhs);
    public:
      void initialize(IndexCopyOp *owner, const DomainPoint &point);
#ifdef DEBUG_LEGION
      void check_domination(void) const;
#endif
      void launch(const std::set<RtEvent> &preconditions);
    public:
      virtual void activate(void);
      virtual void deactivate(void);
      virtual void trigger_prepipeline_stage(void);
      virtual void trigger_dependence_analysis(void);
      virtual void trigger_ready(void);
      // trigger_mapping same as base class
      virtual void trigger_commit(void);
    public:
      // From ProjectionPoint
      virtual const DomainPoint& get_domain_point(void) const;
      virtual void set_projection_result(unsigned idx,LogicalRegion result);
    public:
      virtual const ProjectionInfo* get_projection_info(unsigned idx, bool src);
    protected:
      IndexCopyOp*              owner;
    };

    /**
     * \class FenceOp
     * Fence operations give the application the ability to
     * enforce ordering guarantees between different tasks
     * in the same context which may become important when
     * certain updates to the region tree are desired to be
     * observed before a later operation either maps or 
     * runs.  To support these two kinds of guarantees, we
     * provide both mapping and executing fences.
     */
    class FenceOp : public Operation, public LegionHeapify<FenceOp> {
    public:
      enum FenceKind {
        MAPPING_FENCE,
        EXECUTION_FENCE,
        MIXED_FENCE,
      };
    public:
      static const AllocationType alloc_type = FENCE_OP_ALLOC;
    public:
      FenceOp(Runtime *rt);
      FenceOp(const FenceOp &rhs);
      virtual ~FenceOp(void);
    public:
      FenceOp& operator=(const FenceOp &rhs);
    public:
      void initialize(TaskContext *ctx, FenceKind kind);
    public:
      virtual void activate(void);
      virtual void deactivate(void);
      virtual const char* get_logging_name(void) const;
      virtual OpKind get_operation_kind(void) const;
    public:
      virtual void trigger_dependence_analysis(void);
      virtual void trigger_mapping(void);
      virtual void deferred_execute(void);
    protected:
      FenceKind fence_kind;
    };

    /**
     * \class FrameOp
     * Frame operations provide a mechanism for grouping 
     * operations within the same context into frames. Frames
     * provide an application directed way of controlling the
     * number of outstanding operations in flight in a context
     * at any given time through the mapper interface.
     */
    class FrameOp : public FenceOp {
    public:
      static const AllocationType alloc_type = FRAME_OP_ALLOC;
    public:
      FrameOp(Runtime *rt);
      FrameOp(const FrameOp &rhs);
      virtual ~FrameOp(void);
    public:
      FrameOp& operator=(const FrameOp &rhs);
    public:
      void initialize(TaskContext *ctx);
      void set_previous(ApEvent previous);
    public:
      virtual void activate(void);
      virtual void deactivate(void);
      virtual const char* get_logging_name(void) const;
      virtual OpKind get_operation_kind(void) const;
    public:
      virtual void trigger_mapping(void);
      virtual void deferred_execute(void);
    protected:
      ApEvent previous_completion;
    };

    /**
     * \class DeletionOp
     * In keeping with the deferred execution model, deletions
     * must be deferred until all other operations that were
     * issued earlier are done using the regions that are
     * going to be deleted.  Deletion operations defer deletions
     * until they are safe to be committed.
     */
    class DeletionOp : public Operation, public LegionHeapify<DeletionOp> {
    public:
      static const AllocationType alloc_type = DELETION_OP_ALLOC;
    public:
      enum DeletionKind {
        INDEX_SPACE_DELETION,
        INDEX_PARTITION_DELETION,
        FIELD_SPACE_DELETION,
        FIELD_DELETION,
        LOGICAL_REGION_DELETION,
        LOGICAL_PARTITION_DELETION,
      };
    public:
      DeletionOp(Runtime *rt);
      DeletionOp(const DeletionOp &rhs);
      virtual ~DeletionOp(void);
    public:
      DeletionOp& operator=(const DeletionOp &rhs);
    public:
      void initialize_index_space_deletion(TaskContext *ctx, IndexSpace handle);
      void initialize_index_part_deletion(TaskContext *ctx,
                                          IndexPartition handle);
      void initialize_field_space_deletion(TaskContext *ctx,
                                           FieldSpace handle);
      void initialize_field_deletion(TaskContext *ctx, FieldSpace handle,
                                      FieldID fid);
      void initialize_field_deletions(TaskContext *ctx, FieldSpace handle,
                                      const std::set<FieldID> &to_free);
      void initialize_logical_region_deletion(TaskContext *ctx, 
                                              LogicalRegion handle);
      void initialize_logical_partition_deletion(TaskContext *ctx, 
                                                 LogicalPartition handle);
    public:
      virtual void activate(void);
      virtual void deactivate(void);
      virtual const char* get_logging_name(void) const;
      virtual OpKind get_operation_kind(void) const;
    protected:
      void activate_deletion(void);
      void deactivate_deletion(void);
    public:
      virtual void trigger_dependence_analysis(void);
      virtual void trigger_mapping(void);
      virtual unsigned find_parent_index(unsigned idx);
    protected:
      DeletionKind kind;
      IndexSpace index_space;
      IndexPartition index_part;
      FieldSpace field_space;
      LogicalRegion logical_region;
      LogicalPartition logical_part;
      std::set<FieldID> free_fields;
      std::vector<unsigned> parent_req_indexes;
    }; 

    /**
     * \class InternalOp
     * The InternalOp class is an abstract intermediate class
     * for detecting when an operation is generated by the 
     * runtime and not one created by the runtime. This
     * distinction is primarily emplyed by the tracing 
     * infrastructure which can memoize analysis overheads
     * for application operations, but must still handle
     * internal operations correctly.
     */
    class InternalOp : public Operation {
    public:
      InternalOp(Runtime *rt);
      virtual ~InternalOp(void);
    public:
      void initialize_internal(Operation *creator, int creator_req_idx,
                               const TraceInfo &trace_info);
      void activate_internal(void);
      void deactivate_internal(void);
    public:
      virtual bool is_internal_op(void) const { return true; }
      virtual const FieldMask& get_internal_mask(void) const = 0;
    public:
      inline int get_internal_index(void) const { return creator_req_idx; }
      void record_trace_dependence(Operation *target, GenerationID target_gen,
                                   int target_idx, int source_idx, 
                                   DependenceType dtype,
                                   const FieldMask &dependent_mask,
                                   bool shard_only_dependence);
      virtual unsigned find_parent_index(unsigned idx);
    protected:
      // These things are really only needed for tracing
      // Information about the operation that generated
      // this close operation so we don't register dependences on it
      Operation *create_op;
      GenerationID create_gen;
      // The source index of the region requirement from the original 
      // operation that generated this internal operation
      int creator_req_idx;
    };

    /**
     * \class OpenOp
     * Open operatoins are only visible internally inside
     * the runtime and are issued to open a region tree
     * down to the level immediately above the one being
     * accessed by a given operation. Open operations
     * record whether they are advancing the version
     * number information at a given level or not.
     */
    class OpenOp : public InternalOp, public LegionHeapify<OpenOp> {
    public:
      static const AllocationType alloc_type = OPEN_OP_ALLOC;
    public:
      OpenOp(Runtime *rt);
      OpenOp(const OpenOp &rhs);
      virtual ~OpenOp(void);
    public:
      OpenOp& operator=(const OpenOp &rhs);
    public:
      void initialize(const FieldMask &open_mask, RegionTreeNode *start, 
                      const RegionTreePath &path, const TraceInfo &trace_info,
                      Operation *creator, int req_idx);
    public:
      virtual void activate(void);
      virtual void deactivate(void);
      virtual const char* get_logging_name(void) const;
      virtual OpKind get_operation_kind(void) const;
      virtual const FieldMask& get_internal_mask(void) const;
    public:
      virtual void trigger_ready(void);
    protected:
      RegionTreeNode *start_node;
      RegionTreePath  open_path;
      FieldMask       open_mask;
    };

    /**
     * \class AdvanceOp
     * Advance operations are only visible internally inside
     * the runtime and are issued to advance version numbers
     * on intermediate nodes in the region tree when data
     * is being written to a subregion.
     */
    class AdvanceOp : public InternalOp, public LegionHeapify<AdvanceOp> {
    public:
      static const AllocationType alloc_type = ADVANCE_OP_ALLOC;
    public:
      AdvanceOp(Runtime *rt);
      AdvanceOp(const AdvanceOp &rhs);
      virtual ~AdvanceOp(void);
    public:
      AdvanceOp& operator=(const AdvanceOp &rhs);
    public:
      void initialize(RegionTreeNode *parent, const FieldMask &advance,
                      const TraceInfo &trace_info, Operation *creator, 
                      int req_idx, bool parent_is_upper_bound);
      void set_child_node(RegionTreeNode *child);
      void set_split_child_mask(const FieldMask &split_mask);
      void record_dirty_previous(unsigned depth, const FieldMask &dirty_mask);
    public:
      virtual void activate(void);
      virtual void deactivate(void);
      virtual const char* get_logging_name(void) const;
      virtual OpKind get_operation_kind(void) const;
      virtual const FieldMask& get_internal_mask(void) const;
    public:
      virtual void trigger_ready(void);
    protected:
      RegionTreeNode *parent_node;
      RegionTreeNode *child_node; // inclusive
      FieldMask       advance_mask;
      FieldMask       split_child_mask; // only for partial reductions
      LegionMap<unsigned,FieldMask>::aligned dirty_previous;
      bool parent_is_upper_bound;
    };

    /**
     * \class CloseOp
     * Close operations are only visible internally inside
     * the runtime and are issued to help close up the 
     * physical region tree. There are two types of close
     * operations that both inherit from this class:
     * InterCloseOp and PostCloseOp.
     */
    class CloseOp : public Close, public InternalOp {
    public:
      static const AllocationType alloc_type = CLOSE_OP_ALLOC;
    public:
      CloseOp(Runtime *rt);
      CloseOp(const CloseOp &rhs);
      virtual ~CloseOp(void);
    public:
      CloseOp& operator=(const CloseOp &rhs);
    public:
      virtual UniqueID get_unique_id(void) const;
      virtual unsigned get_context_index(void) const;
      virtual int get_depth(void) const;
      virtual Mappable* get_mappable(void);
    public:
      void activate_close(void);
      void deactivate_close(void);
      // This is for post and virtual close ops
      void initialize_close(TaskContext *ctx,
                            const RegionRequirement &req, bool track);
      // These is for internal close ops
      void initialize_close(Operation *creator, unsigned idx,
                            unsigned parent_req_index,
                            const RegionRequirement &req,
                            const TraceInfo &trace_info);
      void perform_logging(void);
    public:
      virtual void activate(void) = 0;
      virtual void deactivate(void) = 0;
      virtual const char* get_logging_name(void) const = 0;
      virtual OpKind get_operation_kind(void) const = 0;
      virtual size_t get_region_count(void) const;
      virtual const FieldMask& get_internal_mask(void) const;
    public:
      virtual void trigger_commit(void);
    protected:
      friend class PointCloseOp;
      RegionTreePath privilege_path;
      VersionInfo    version_info;
      RestrictInfo   restrict_info;
    };

    /**
     * \class InterCloseOp
     * Intermediate close operations are issued by the runtime
     * for closing up region trees as part of the normal execution
     * of an application.
     */
    class InterCloseOp : public CloseOp, public LegionHeapify<InterCloseOp> {
    public:
      InterCloseOp(Runtime *runtime);
      InterCloseOp(const InterCloseOp &rhs);
      virtual ~InterCloseOp(void);
    public:
      InterCloseOp& operator=(const InterCloseOp &rhs);
    public:
      void initialize(TaskContext *ctx, const RegionRequirement &req,
                      ClosedNode *closed_tree, const TraceInfo &trace_info,
                      int close_idx, const VersionInfo &version_info,
                      const FieldMask &close_mask, Operation *create_op);
      void activate_inter_close(void);
      void deactivate_inter_close(void);
      inline const RegionRequirement& get_requirement(void) const 
        { return requirement; }
    public:
      virtual void activate(void);
      virtual void deactivate(void);
      virtual const char* get_logging_name(void) const;
      virtual OpKind get_operation_kind(void) const;
      virtual const FieldMask& get_internal_mask(void) const;
    public:
      virtual void trigger_ready(void);
      virtual void trigger_mapping(void);
      virtual void trigger_commit(void);
      virtual unsigned find_parent_index(unsigned idx);
      virtual void select_sources(const InstanceRef &target,
                                  const InstanceSet &sources,
                                  std::vector<unsigned> &ranking);
      virtual std::map<PhysicalManager*,std::pair<unsigned,bool> >*
                   get_acquired_instances_ref(void);
      virtual void record_reference_mutation_effect(RtEvent event);
      virtual PhysicalManager* select_temporary_instance(PhysicalManager *dst,
                              unsigned index, const FieldMask &needed_fields);
    protected:
      void invoke_mapper(const InstanceSet &valid_instances);
      virtual void add_copy_profiling_request(
                                          Realm::ProfilingRequestSet &reqeusts);
      virtual void report_profiling_response(
                                    const Realm::ProfilingResponse &response);
      // Do nothing for now, but used by control replication close operation
      virtual void post_process_composite_view(CompositeView *view) { } 
    protected:
      friend class PointCloseOp;
      FieldMask close_mask;
      ClosedNode *closed_tree;
      InstanceSet chosen_instances;
    protected:
      unsigned parent_req_index;
      std::map<PhysicalManager*,std::pair<unsigned,bool> > acquired_instances;
      std::set<RtEvent> map_applied_conditions;
    protected:
      MapperManager *mapper;
    protected:
      std::vector<ProfilingMeasurementID> profiling_requests;
      int                     outstanding_profiling_requests;
      RtUserEvent                         profiling_reported;
    };

    /**
     * \class IndexCloseOp
     * An index space close operation is the same as normal close
     * operation but it performs a set of closes for multiple points
     * based on a projection function
     */
    class IndexCloseOp : public InterCloseOp {
    public:
      IndexCloseOp(Runtime *rt);
      IndexCloseOp(const IndexCloseOp &rhs);
      virtual ~IndexCloseOp(void);
    public:
      IndexCloseOp& operator=(const IndexCloseOp &rhs);
    public:
      void initialize(TaskContext *ctx, const RegionRequirement &req,
                      ClosedNode *closed_tree, const TraceInfo &trace_info,
                      int close_idx, const VersionInfo &version_info,
                      const FieldMask &close_mask, Operation *create_op,
                      IndexSpaceNode* launch_node);
    public:
      virtual void activate(void);
      virtual void deactivate(void);
    public:
      virtual void trigger_ready(void);
      virtual void trigger_mapping(void);
      virtual void trigger_commit(void);
    public:
      void handle_point_commit(void);
    public:
      ProjectionInfo                projection_info;
    protected:
      IndexSpace                    launch_space;
      Domain                        point_domain;
      std::vector<PointCloseOp*>    points;
      unsigned                      points_committed;
      bool                          commit_request;
    };

    /**
     * \class PointCloseOp
     * A point close operation is used for executing the physical part
     * fo the analysis for an index close operation
     */
    class PointCloseOp : public InterCloseOp, public ProjectionPoint {
    public:
      PointCloseOp(Runtime *rt);
      PointCloseOp(const PointCloseOp &rhs);
      virtual ~PointCloseOp(void);
    public:
      PointCloseOp& operator=(const PointCloseOp &rhs);
    public:
      void initialize(IndexCloseOp *owner, const DomainPoint &point);
      void launch(const std::set<RtEvent> &preconditions);
    public:
      virtual void activate(void);
      virtual void deactivate(void);
      virtual void trigger_ready(void);
      // trigger_mapping same as base class
      virtual void trigger_commit(void);
    public:
      // From ProjectionPoint
      virtual const DomainPoint& get_domain_point(void) const;
      virtual void set_projection_result(unsigned idx, LogicalRegion result);
    protected:
      DomainPoint               point;
      IndexCloseOp*             owner;
    };
    
    /**
     * \class ReadCloseOp
     * Read close operations are close ops that act as 
     * place holders for closing up read-only partitions.
     * Closing a read-only partition doesn't actually involve
     * any work, but we do need something to ensure that all
     * the mapping dependences are satisfied for later operations
     * that traverse different subtrees. Read close operations
     * are summaries for all those dependences to reduce the
     * overhead of testing against everything in a subtree.
     */
    class ReadCloseOp : public CloseOp, public LegionHeapify<ReadCloseOp> {
    public:
      ReadCloseOp(Runtime *runtime);
      ReadCloseOp(const ReadCloseOp &rhs);
      virtual ~ReadCloseOp(void);
    public:
      ReadCloseOp& operator=(const ReadCloseOp &rhs);
    public:
      void initialize(TaskContext *ctx, const RegionRequirement &req,
                      const TraceInfo &trace_info, int close_idx,
                      const FieldMask &close_mask, Operation *create_op);
    public:
      virtual void activate(void);
      virtual void deactivate(void);
      virtual const char* get_logging_name(void) const;
      virtual OpKind get_operation_kind(void) const;
      virtual const FieldMask& get_internal_mask(void) const;
    public:
      virtual unsigned find_parent_index(unsigned idx);
    protected:
      unsigned parent_req_index; 
    protected:
      FieldMask close_mask;
    };

    /**
     * \class PostCloseOp
     * Post close operations are issued by the runtime after a
     * task has finished executing and the region tree contexts
     * need to be closed up to the original physical instance
     * that was mapped by the parent task.
     */
    class PostCloseOp : public CloseOp {
    public:
      PostCloseOp(Runtime *runtime);
      PostCloseOp(const PostCloseOp &rhs);
      virtual ~PostCloseOp(void);
    public:
      PostCloseOp& operator=(const PostCloseOp &rhs);
    public:
      void initialize(TaskContext *ctx, unsigned index, 
                      const InstanceSet &target_instances); 
    public:
      virtual void activate(void);
      virtual void deactivate(void);
      virtual const char* get_logging_name(void) const;
      virtual OpKind get_operation_kind(void) const;
    public:
      virtual void trigger_dependence_analysis(void);
      virtual void trigger_ready(void);
      virtual void trigger_mapping(void);
      virtual void trigger_commit(void);
      virtual unsigned find_parent_index(unsigned idx);
      virtual void select_sources(const InstanceRef &target,
                                  const InstanceSet &sources,
                                  std::vector<unsigned> &ranking);
      virtual std::map<PhysicalManager*,std::pair<unsigned,bool> >*
                   get_acquired_instances_ref(void);
      virtual void record_reference_mutation_effect(RtEvent event);
      virtual PhysicalManager* select_temporary_instance(PhysicalManager *dst,
                              unsigned index, const FieldMask &needed_fields);
    protected:
      virtual void add_copy_profiling_request(
                                          Realm::ProfilingRequestSet &reqeusts);
      virtual void report_profiling_response(
                                    const Realm::ProfilingResponse &response);
    protected:
      unsigned parent_idx;
      InstanceSet target_instances;
      std::map<PhysicalManager*,std::pair<unsigned,bool> > acquired_instances;
      std::set<RtEvent> map_applied_conditions;
    protected:
      MapperManager *mapper;
    protected:
      std::vector<ProfilingMeasurementID> profiling_requests;
      int                     outstanding_profiling_requests;
      RtUserEvent                         profiling_reported;
    };

    /**
     * \class VirtualCloseOp
     * Virtual close operations are issued by the runtime for
     * closing up virtual mappings to a composite instance
     * that can then be propagated back to the enclosing
     * parent task.
     */
    class VirtualCloseOp : public CloseOp {
    public:
      VirtualCloseOp(Runtime *runtime);
      VirtualCloseOp(const VirtualCloseOp &rhs);
      virtual ~VirtualCloseOp(void);
    public:
      VirtualCloseOp& operator=(const VirtualCloseOp &rhs);
    public:
      void initialize(TaskContext *ctx, unsigned index,
                      const RegionRequirement &req);
    public:
      virtual void activate(void);
      virtual void deactivate(void);
      virtual const char* get_logging_name(void) const;
      virtual OpKind get_operation_kind(void) const;
    public:
      virtual void trigger_dependence_analysis(void);
      virtual unsigned find_parent_index(unsigned idx);
    protected:
      unsigned parent_idx;
    };

    /**
     * \class AcquireOp
     * Acquire operations are used for performing
     * user-level software coherence when tasks own
     * regions with simultaneous coherence.
     */
    class AcquireOp : public Acquire, public SpeculativeOp,
                      public LegionHeapify<AcquireOp> {
    public:
      static const AllocationType alloc_type = ACQUIRE_OP_ALLOC;
    public:
      AcquireOp(Runtime *rt);
      AcquireOp(const AcquireOp &rhs);
      virtual ~AcquireOp(void);
    public:
      AcquireOp& operator=(const AcquireOp &rhs);
    public:
      void initialize(TaskContext *ctx, const AcquireLauncher &launcher,
                      bool check_privileges);
    public:
      virtual void activate(void);
      virtual void deactivate(void);
      virtual const char* get_logging_name(void) const; 
      virtual OpKind get_operation_kind(void) const;
      virtual size_t get_region_count(void) const;
      virtual Mappable* get_mappable(void);
    public:
      virtual bool has_prepipeline_stage(void) const { return true; }
      virtual void trigger_prepipeline_stage(void);
      virtual void trigger_dependence_analysis(void);
      virtual void trigger_ready(void);
      virtual void trigger_mapping(void);
    public:
      virtual bool query_speculate(bool &value, bool &mapping_only);
      virtual void resolve_true(bool speculated, bool launched);
      virtual void resolve_false(bool speculated, bool launched);
    public:
      virtual void trigger_commit(void);
      virtual unsigned find_parent_index(unsigned idx);
      virtual std::map<PhysicalManager*,std::pair<unsigned,bool> >*
                   get_acquired_instances_ref(void);
      virtual void record_reference_mutation_effect(RtEvent event);
      virtual ApEvent get_restrict_precondition(void) const;
    public: 
      virtual UniqueID get_unique_id(void) const;
      virtual unsigned get_context_index(void) const;
      virtual int get_depth(void) const;
    public:
      const RegionRequirement& get_requirement(void) const;
    protected:
      void check_acquire_privilege(void);
      void compute_parent_index(void);
      void invoke_mapper(void);
      virtual void add_copy_profiling_request(
                                          Realm::ProfilingRequestSet &reqeusts);
      virtual void report_profiling_response(
                                    const Realm::ProfilingResponse &response);
    protected:
      RegionRequirement requirement;
      RegionTreePath    privilege_path;
      VersionInfo       version_info;
      RestrictInfo      restrict_info;
      unsigned          parent_req_index;
      std::map<PhysicalManager*,std::pair<unsigned,bool> > acquired_instances;
      std::set<RtEvent> map_applied_conditions;
    protected:
      MapperManager*    mapper;
    protected:
      std::vector<ProfilingMeasurementID> profiling_requests;
      int                     outstanding_profiling_requests;
      RtUserEvent                         profiling_reported;
    };

    /**
     * \class ReleaseOp
     * Release operations are used for performing
     * user-level software coherence when tasks own
     * regions with simultaneous coherence.
     */
    class ReleaseOp : public Release, public SpeculativeOp,
                      public LegionHeapify<ReleaseOp> {
    public:
      static const AllocationType alloc_type = RELEASE_OP_ALLOC;
    public:
      ReleaseOp(Runtime *rt);
      ReleaseOp(const ReleaseOp &rhs);
      virtual ~ReleaseOp(void);
    public:
      ReleaseOp& operator=(const ReleaseOp &rhs);
    public:
      void initialize(TaskContext *ctx, const ReleaseLauncher &launcher,
                      bool check_privileges);
    public:
      virtual void activate(void);
      virtual void deactivate(void);
      virtual const char* get_logging_name(void) const;
      virtual OpKind get_operation_kind(void) const;
      virtual size_t get_region_count(void) const;
      virtual Mappable* get_mappable(void);
    public:
      virtual bool has_prepipeline_stage(void) const { return true; }
      virtual void trigger_prepipeline_stage(void);
      virtual void trigger_dependence_analysis(void);
      virtual void trigger_ready(void);
      virtual void trigger_mapping(void);
    public:
      virtual bool query_speculate(bool &value, bool &mapping_only);
      virtual void resolve_true(bool speculated, bool launched);
      virtual void resolve_false(bool speculated, bool launched);
    public:
      virtual void trigger_commit(void);
      virtual unsigned find_parent_index(unsigned idx);
      virtual void select_sources(const InstanceRef &target,
                                  const InstanceSet &sources,
                                  std::vector<unsigned> &ranking);
      virtual std::map<PhysicalManager*,std::pair<unsigned,bool> >*
                   get_acquired_instances_ref(void);
      virtual void record_reference_mutation_effect(RtEvent event);
      virtual PhysicalManager* select_temporary_instance(PhysicalManager *dst,
                              unsigned index, const FieldMask &needed_fields);
      virtual ApEvent get_restrict_precondition(void) const;
    public:
      virtual UniqueID get_unique_id(void) const;
      virtual unsigned get_context_index(void) const;
      virtual int get_depth(void) const;
    public:
      const RegionRequirement& get_requirement(void) const;
    protected:
      void check_release_privilege(void);
      void compute_parent_index(void);
      void invoke_mapper(void);
      virtual void add_copy_profiling_request(
                                          Realm::ProfilingRequestSet &reqeusts);
      virtual void report_profiling_response(
                                    const Realm::ProfilingResponse &response);
    protected:
      RegionRequirement requirement;
      RegionTreePath    privilege_path;
      VersionInfo       version_info;
      RestrictInfo      restrict_info;
      unsigned          parent_req_index;
      std::map<PhysicalManager*,std::pair<unsigned,bool> > acquired_instances;
      std::set<RtEvent> map_applied_conditions;
    protected:
      MapperManager*    mapper;
    protected:
      std::vector<ProfilingMeasurementID> profiling_requests;
      int                     outstanding_profiling_requests;
      RtUserEvent                         profiling_reported;
    };

    /**
     * \class DynamicCollectiveOp
     * A class for getting values from a collective operation
     * and writing them into a future. This will also give
     * us the framework necessary to handle roll backs on 
     * collectives so we can memoize their results.
     */
    class DynamicCollectiveOp : public Operation,
                                public LegionHeapify<DynamicCollectiveOp> {
    public:
      static const AllocationType alloc_type = DYNAMIC_COLLECTIVE_OP_ALLOC;
    public:
      DynamicCollectiveOp(Runtime *rt);
      DynamicCollectiveOp(const DynamicCollectiveOp &rhs);
      virtual ~DynamicCollectiveOp(void);
    public:
      DynamicCollectiveOp& operator=(const DynamicCollectiveOp &rhs);
    public:
      Future initialize(TaskContext *ctx, const DynamicCollective &dc);
    public:
      virtual void activate(void);
      virtual void deactivate(void);
      virtual const char* get_logging_name(void) const;
      virtual OpKind get_operation_kind(void) const;
    public:
      virtual void trigger_dependence_analysis(void);
      virtual void trigger_mapping(void);
      virtual void deferred_execute(void);
      virtual void trigger_complete(void);
    protected:
      Future future;
      DynamicCollective collective;
    };

    /**
     * \class FuturePredOp
     * A class for making predicates out of futures.
     */
    class FuturePredOp : public PredicateOp, 
                         public LegionHeapify<FuturePredOp> {
    public:
      static const AllocationType alloc_type = FUTURE_PRED_OP_ALLOC;
    public:
      struct ResolveFuturePredArgs : public LgTaskArgs<ResolveFuturePredArgs> {
      public:
        static const LgTaskID TASK_ID = LG_RESOLVE_FUTURE_PRED_ID;
      public:
        FuturePredOp *future_pred_op;
      };
    public:
      FuturePredOp(Runtime *rt);
      FuturePredOp(const FuturePredOp &rhs);
      virtual ~FuturePredOp(void);
    public:
      FuturePredOp& operator=(const FuturePredOp &rhs);
    public:
      void initialize(TaskContext *ctx, Future f);
      void resolve_future_predicate(void);
    public:
      virtual void activate(void);
      virtual void deactivate(void);
      const char* get_logging_name(void) const;
      OpKind get_operation_kind(void) const;
    public:
      virtual void trigger_dependence_analysis(void);
      virtual void trigger_ready(void);
    protected:
      Future future;
    };

    /**
     * \class NotPredOp
     * A class for negating other predicates
     */
    class NotPredOp : public PredicateOp, PredicateWaiter,
                      public LegionHeapify<NotPredOp> {
    public:
      static const AllocationType alloc_type = NOT_PRED_OP_ALLOC;
    public:
      NotPredOp(Runtime *rt);
      NotPredOp(const NotPredOp &rhs);
      virtual ~NotPredOp(void);
    public:
      NotPredOp& operator=(const NotPredOp &rhs);
    public:
      void initialize(TaskContext *task, const Predicate &p);
    public:
      virtual void activate(void);
      virtual void deactivate(void);
      virtual const char* get_logging_name(void) const;
      virtual OpKind get_operation_kind(void) const;
    public:
      virtual void trigger_dependence_analysis(void);
      virtual void trigger_ready(void);
      virtual void notify_predicate_value(GenerationID gen, bool value);
    protected:
      PredicateOp *pred_op;
    };

    /**
     * \class AndPredOp
     * A class for and-ing other predicates
     */
    class AndPredOp : public PredicateOp, PredicateWaiter,
                      public LegionHeapify<AndPredOp> {
    public:
      static const AllocationType alloc_type = AND_PRED_OP_ALLOC;
    public:
      AndPredOp(Runtime *rt);
      AndPredOp(const AndPredOp &rhs);
      virtual ~AndPredOp(void);
    public:
      AndPredOp& operator=(const AndPredOp &rhs);
    public:
      void initialize(TaskContext *task, 
                      const std::vector<Predicate> &predicates);
    public:
      virtual void activate(void);
      virtual void deactivate(void);
      virtual const char* get_logging_name(void) const;
      virtual OpKind get_operation_kind(void) const;
    public:
      virtual void trigger_dependence_analysis(void);
      virtual void trigger_ready(void);
      virtual void notify_predicate_value(GenerationID pred_gen, bool value);
    protected:
      std::vector<PredicateOp*> previous;
      unsigned                  true_count;
      bool                      false_short;
    };

    /**
     * \class OrPredOp
     * A class for or-ing other predicates
     */
    class OrPredOp : public PredicateOp, PredicateWaiter,
                     public LegionHeapify<OrPredOp> {
    public:
      static const AllocationType alloc_type = OR_PRED_OP_ALLOC;
    public:
      OrPredOp(Runtime *rt);
      OrPredOp(const OrPredOp &rhs);
      virtual ~OrPredOp(void);
    public:
      OrPredOp& operator=(const OrPredOp &rhs);
    public:
      void initialize(TaskContext *task, 
                      const std::vector<Predicate> &predicates);
    public:
      virtual void activate(void);
      virtual void deactivate(void);
      virtual const char* get_logging_name(void) const;
      virtual OpKind get_operation_kind(void) const;
    public:
      virtual void trigger_dependence_analysis(void);
      virtual void trigger_ready(void);
      virtual void notify_predicate_value(GenerationID pred_gen, bool value);
    protected:
      std::vector<PredicateOp*> previous;
      unsigned                  false_count;
      bool                      true_short;
    };

    /**
     * \class MustEpochOp
     * This operation is actually a meta-operation that
     * represents a collection of operations which all
     * must be guaranteed to be run in parallel.  It
     * mediates all the various stages of performing
     * these operations and ensures that they can all
     * be run in parallel or it reports an error.
     */
    class MustEpochOp : public Operation, public LegionHeapify<MustEpochOp> {
    public:
      static const AllocationType alloc_type = MUST_EPOCH_OP_ALLOC;
    public:
      struct DependenceRecord {
      public:
        inline void add_entry(unsigned op_idx, unsigned req_idx)
          { op_indexes.push_back(op_idx); req_indexes.push_back(req_idx); }
      public:
        std::vector<unsigned> op_indexes;
        std::vector<unsigned> req_indexes;
      };
    public:
      MustEpochOp(Runtime *rt);
      MustEpochOp(const MustEpochOp &rhs);
      virtual ~MustEpochOp(void);
    public:
      MustEpochOp& operator=(const MustEpochOp &rhs);
    public:
      FutureMap initialize(TaskContext *ctx,
                           const MustEpochLauncher &launcher,
                           IndexSpace launch_space, bool check_privileges);
      // Make this a virtual method so it can be overridden for
      // control replicated version of must epoch op
      virtual FutureMapImpl* create_future_map(TaskContext *ctx,
                                               IndexSpace launch_space);
      void find_conflicted_regions(
          std::vector<PhysicalRegion> &unmapped); 
    public:
      virtual void activate(void);
      virtual void deactivate(void);
    public:
      void activate_must_epoch_op(void);
      void deactivate_must_epoch_op(void);
    public:
      virtual const char* get_logging_name(void) const;
      virtual size_t get_region_count(void) const;
      virtual OpKind get_operation_kind(void) const;
    public:
      virtual bool has_prepipeline_stage(void) const { return true; }
      virtual void trigger_prepipeline_stage(void);
      virtual void trigger_dependence_analysis(void);
      virtual void trigger_mapping(void);
      virtual void trigger_complete(void);
      virtual void trigger_commit(void);
    public:
      void verify_dependence(Operation *source_op, GenerationID source_gen,
                             Operation *target_op, GenerationID target_gen);
      bool record_dependence(Operation *source_op, GenerationID source_gen,
                             Operation *target_op, GenerationID target_gen,
                             unsigned source_idx, unsigned target_idx,
                             DependenceType dtype);
      void must_epoch_map_task_callback(SingleTask *task, 
                                        Mapper::MapTaskInput &input,
                                        Mapper::MapTaskOutput &output);
      // Get a reference to our data structure for tracking acquired instances
      virtual std::map<PhysicalManager*,std::pair<unsigned,bool> >*
                                       get_acquired_instances_ref(void);
    public:
      // Make this a virtual method to override it for control replication
      virtual MapperManager* invoke_mapper(void);
    public:
      void add_mapping_dependence(RtEvent precondition);
      void register_single_task(SingleTask *single, unsigned index);
      void register_slice_task(SliceTask *slice);
      void set_future(const DomainPoint &point, 
                      const void *result, size_t result_size, bool owned);
    public:
      // Methods for keeping track of when we can complete and commit
      void register_subop(Operation *op);
      void notify_subop_complete(Operation *op);
      void notify_subop_commit(Operation *op);
    public:
      RtUserEvent find_slice_versioning_event(UniqueID slice_id, bool &first);
    protected:
      int find_operation_index(Operation *op, GenerationID generation);
      TaskOp* find_task_by_index(int index);
    protected:
      static bool single_task_sorter(const Task *t1, const Task *t2);
    protected:
      std::vector<IndividualTask*>        indiv_tasks;
      std::vector<bool>                   indiv_triggered;
      std::vector<IndexTask*>             index_tasks;
      std::vector<bool>                   index_triggered;
    protected:
      // The component slices for distribution
      std::set<SliceTask*>         slice_tasks;
      // The actual base operations
      // Use a deque to keep everything in order
      std::vector<SingleTask*>     single_tasks;
    protected:
      Mapper::MapMustEpochInput    input;
      Mapper::MapMustEpochOutput   output;
      MapperID                     mapper_id;
      MappingTagID                 mapper_tag;
    protected:
      FutureMap result_map;
      unsigned remaining_subop_completes;
      unsigned remaining_subop_commits;
    protected:
      // Used to know if we successfully triggered everything
      // and therefore have all of the single tasks and a
      // valid set of constraints.
      bool triggering_complete;
      // Used for computing the constraints
      std::vector<std::set<SingleTask*> > task_sets;
      // Track the physical instances that we've acquired
      std::map<PhysicalManager*,std::pair<unsigned,bool> > acquired_instances;
    protected:
      std::map<std::pair<unsigned/*task index*/,unsigned/*req index*/>,
               unsigned/*dependence index*/> dependence_map;
      std::vector<DependenceRecord*> dependences;
      std::map<SingleTask*,unsigned/*single task index*/> single_task_map;
      std::vector<std::set<unsigned/*single task index*/> > mapping_dependences;
    protected:
      std::map<UniqueID,RtUserEvent> slice_version_events;
    };

    /**
     * \class MustEpochTriggerer
     * A helper class for parallelizing must epoch triggering
     */
    class MustEpochTriggerer {
    public:
      struct MustEpochIndivArgs : public LgTaskArgs<MustEpochIndivArgs> {
      public:
        static const LgTaskID TASK_ID = LG_MUST_INDIV_ID;
      public:
        MustEpochTriggerer *triggerer;
        IndividualTask *task;
      };
      struct MustEpochIndexArgs : public LgTaskArgs<MustEpochIndexArgs> {
      public:
        static const LgTaskID TASK_ID = LG_MUST_INDEX_ID;
      public:
        MustEpochTriggerer *triggerer;
        IndexTask *task;
      };
    public:
      MustEpochTriggerer(MustEpochOp *owner);
      MustEpochTriggerer(const MustEpochTriggerer &rhs);
      ~MustEpochTriggerer(void);
    public:
      MustEpochTriggerer& operator=(const MustEpochTriggerer &rhs);
    public:
      void trigger_tasks(const std::vector<IndividualTask*> &indiv_tasks,
                         std::vector<bool> &indiv_triggered,
                         const std::vector<IndexTask*> &index_tasks,
                         std::vector<bool> &index_triggered);
      void trigger_individual(IndividualTask *task);
      void trigger_index(IndexTask *task);
    public:
      static void handle_individual(const void *args);
      static void handle_index(const void *args);
    private:
      const Processor current_proc;
      MustEpochOp *const owner;
      Reservation trigger_lock;
    };

    /**
     * \class MustEpochMapper
     * A helper class for parallelizing mapping for must epochs
     */
    class MustEpochMapper {
    public:
      struct MustEpochMapArgs : public LgTaskArgs<MustEpochMapArgs> {
      public:
        static const LgTaskID TASK_ID = LG_MUST_MAP_ID;
      public:
        MustEpochMapper *mapper;
        SingleTask *task;
      };
    public:
      MustEpochMapper(MustEpochOp *owner);
      MustEpochMapper(const MustEpochMapper &rhs);
      ~MustEpochMapper(void);
    public:
      MustEpochMapper& operator=(const MustEpochMapper &rhs);
    public:
      void map_tasks(const std::vector<SingleTask*> &single_tasks,
            const std::vector<std::set<unsigned> > &dependences);
      void map_task(SingleTask *task);
    public:
      static void handle_map_task(const void *args);
    private:
      MustEpochOp *const owner;
    };

    class MustEpochDistributor {
    public:
      struct MustEpochDistributorArgs : 
        public LgTaskArgs<MustEpochDistributorArgs> {
      public:
        static const LgTaskID TASK_ID = LG_MUST_DIST_ID;
      public:
        TaskOp *task;
      };
      struct MustEpochLauncherArgs : 
        public LgTaskArgs<MustEpochLauncherArgs> {
      public:
        static const LgTaskID TASK_ID = LG_MUST_LAUNCH_ID;
      public:
        TaskOp *task;
      };
    public:
      MustEpochDistributor(MustEpochOp *owner);
      MustEpochDistributor(const MustEpochDistributor &rhs);
      ~MustEpochDistributor(void);
    public:
      MustEpochDistributor& operator=(const MustEpochDistributor &rhs);
    public:
      void distribute_tasks(Runtime *runtime,
                            const std::vector<IndividualTask*> &indiv_tasks,
                            const std::set<SliceTask*> &slice_tasks);
    public:
      static void handle_distribute_task(const void *args);
      static void handle_launch_task(const void *args);
    private:
      MustEpochOp *const owner;
    };

    /**
     * \class PendingPartitionOp
     * Pending partition operations are ones that must be deferred
     * in order to move the overhead of computing them off the 
     * application cores. In many cases deferring them is also
     * necessary to avoid possible application deadlock with
     * other pending partitions.
     */
    class PendingPartitionOp : public Operation,
                               public LegionHeapify<PendingPartitionOp> {
    public:
      static const AllocationType alloc_type = PENDING_PARTITION_OP_ALLOC;
    protected:
      enum PendingPartitionKind
      {
        EQUAL_PARTITION = 0,
        UNION_PARTITION,
        INTERSECTION_PARTITION,
        DIFFERENCE_PARTITION,
        RESTRICTED_PARTITION,
      };
      // Track pending partition operations as thunks
      class PendingPartitionThunk {
      public:
        virtual ~PendingPartitionThunk(void) { }
      public:
        virtual ApEvent perform(PendingPartitionOp *op,
                                RegionTreeForest *forest) = 0;
        virtual ApEvent perform_shard(PendingPartitionOp *op,
                                      RegionTreeForest *forest,
                                      ShardID shard, size_t total_shards) = 0;
        virtual void perform_logging(PendingPartitionOp* op) = 0;
      };
      class EqualPartitionThunk : public PendingPartitionThunk {
      public:
        EqualPartitionThunk(IndexPartition id, size_t g)
          : pid(id), granularity(g) { }
        virtual ~EqualPartitionThunk(void) { }
      public:
        virtual ApEvent perform(PendingPartitionOp *op,
                                RegionTreeForest *forest)
        { return forest->create_equal_partition(op, pid, granularity); }
        virtual ApEvent perform_shard(PendingPartitionOp *op,
                                      RegionTreeForest *forest,
                                      ShardID shard, size_t total_shards)
        { return forest->create_equal_partition(op, pid, granularity,
                                                shard, total_shards); }
        virtual void perform_logging(PendingPartitionOp* op);
      protected:
        IndexPartition pid;
        size_t granularity;
      };
      class UnionPartitionThunk : public PendingPartitionThunk {
      public:
        UnionPartitionThunk(IndexPartition id, 
                            IndexPartition h1, IndexPartition h2)
          : pid(id), handle1(h1), handle2(h2) { }
        virtual ~UnionPartitionThunk(void) { }
      public:
        virtual ApEvent perform(PendingPartitionOp *op,
                                RegionTreeForest *forest)
        { return forest->create_partition_by_union(op, pid, handle1, handle2); }
        virtual ApEvent perform_shard(PendingPartitionOp *op,
                                      RegionTreeForest *forest,
                                      ShardID shard, size_t total_shards)
        { return forest->create_partition_by_union(op, pid, handle1, handle2,
                                                   shard, total_shards); }
        virtual void perform_logging(PendingPartitionOp* op);
      protected:
        IndexPartition pid;
        IndexPartition handle1;
        IndexPartition handle2;
      };
      class IntersectionPartitionThunk : public PendingPartitionThunk {
      public:
        IntersectionPartitionThunk(IndexPartition id, 
                            IndexPartition h1, IndexPartition h2)
          : pid(id), handle1(h1), handle2(h2) { }
        virtual ~IntersectionPartitionThunk(void) { }
      public:
        virtual ApEvent perform(PendingPartitionOp *op,
                                RegionTreeForest *forest)
        { return forest->create_partition_by_intersection(op, pid, handle1,
                                                          handle2); }
        virtual ApEvent perform_shard(PendingPartitionOp *op,
                                      RegionTreeForest *forest,
                                      ShardID shard, size_t total_shards)
        { return forest->create_partition_by_intersection(op, pid, handle1,
                                              handle2, shard, total_shards); }
        virtual void perform_logging(PendingPartitionOp* op);
      protected:
        IndexPartition pid;
        IndexPartition handle1;
        IndexPartition handle2;
      };
      class DifferencePartitionThunk : public PendingPartitionThunk {
      public:
        DifferencePartitionThunk(IndexPartition id, 
                            IndexPartition h1, IndexPartition h2)
          : pid(id), handle1(h1), handle2(h2) { }
        virtual ~DifferencePartitionThunk(void) { }
      public:
        virtual ApEvent perform(PendingPartitionOp *op,
                                RegionTreeForest *forest)
        { return forest->create_partition_by_difference(op, pid, handle1,
                                                        handle2); }
        virtual ApEvent perform_shard(PendingPartitionOp *op,
                                      RegionTreeForest *forest,
                                      ShardID shard, size_t total_shards)
        { return forest->create_partition_by_difference(op, pid, handle1, 
                                          handle2, shard, total_shards); }
        virtual void perform_logging(PendingPartitionOp* op);
      protected:
        IndexPartition pid;
        IndexPartition handle1;
        IndexPartition handle2;
      };
      class RestrictedPartitionThunk : public PendingPartitionThunk {
      public:
        RestrictedPartitionThunk(IndexPartition id, const void *tran,
                  size_t tran_size, const void *ext, size_t ext_size)
          : pid(id), transform(malloc(tran_size)), extent(malloc(ext_size))
        { memcpy(transform, tran, tran_size); memcpy(extent, ext, ext_size); }
        virtual ~RestrictedPartitionThunk(void)
          { free(transform); free(extent); }
      public:
        virtual ApEvent perform(PendingPartitionOp *op,
                                RegionTreeForest *forest)
        { return forest->create_partition_by_restriction(pid, 
                                              transform, extent); }
        virtual ApEvent perform_shard(PendingPartitionOp *op,
                                      RegionTreeForest *forest,
                                      ShardID shard, size_t total_shards)
        { return forest->create_partition_by_restriction(pid, transform,
                                            extent, shard, total_shards); }
        virtual void perform_logging(PendingPartitionOp *op);
      protected:
        IndexPartition pid;
        void *const transform;
        void *const extent;
      };
      class CrossProductThunk : public PendingPartitionThunk {
      public:
        CrossProductThunk(IndexPartition b, IndexPartition s, LegionColor c)
          : base(b), source(s), part_color(c) { }
        virtual ~CrossProductThunk(void) { }
      public:
        virtual ApEvent perform(PendingPartitionOp *op,
                                RegionTreeForest *forest)
        { return forest->create_cross_product_partitions(op, base, source, 
                                                         part_color); }
        virtual ApEvent perform_shard(PendingPartitionOp *op,
                                      RegionTreeForest *forest,
                                      ShardID shard, size_t total_shards)
        { return forest->create_cross_product_partitions(op, base, source,
                                        part_color, shard, total_shards); }
        virtual void perform_logging(PendingPartitionOp* op);
      protected:
        IndexPartition base;
        IndexPartition source;
        LegionColor part_color;
      };
      class ComputePendingSpace : public PendingPartitionThunk {
      public:
        ComputePendingSpace(IndexSpace t, bool is,
                            const std::vector<IndexSpace> &h)
          : is_union(is), is_partition(false), target(t), handles(h) { }
        ComputePendingSpace(IndexSpace t, bool is, IndexPartition h)
          : is_union(is), is_partition(true), target(t), handle(h) { }
        virtual ~ComputePendingSpace(void) { }
      public:
        virtual ApEvent perform(PendingPartitionOp *op,
                                RegionTreeForest *forest)
        { if (is_partition)
            return forest->compute_pending_space(op, target, handle, is_union);
          else
            return forest->compute_pending_space(op, target, 
                                                 handles, is_union); }
        virtual ApEvent perform_shard(PendingPartitionOp *op,
                                      RegionTreeForest *forest,
                                      ShardID shard, size_t total_shards)
        { if (is_partition)
            return forest->compute_pending_space(op, target, handle, is_union,
                                                 shard, total_shards);
          else
            return forest->compute_pending_space(op, target, handles, 
                                               is_union, shard, total_shards); }
        virtual void perform_logging(PendingPartitionOp* op);
      protected:
        bool is_union, is_partition;
        IndexSpace target;
        IndexPartition handle;
        std::vector<IndexSpace> handles;
      };
      class ComputePendingDifference : public PendingPartitionThunk {
      public:
        ComputePendingDifference(IndexSpace t, IndexSpace i,
                                 const std::vector<IndexSpace> &h)
          : target(t), initial(i), handles(h) { }
        virtual ~ComputePendingDifference(void) { }
      public:
        virtual ApEvent perform(PendingPartitionOp *op,
                                RegionTreeForest *forest)
        { return forest->compute_pending_space(op, target, initial, handles); }
        virtual ApEvent perform_shard(PendingPartitionOp *op,
                                      RegionTreeForest *forest,
                                      ShardID shard, size_t total_shards)
        { return forest->compute_pending_space(op, target, initial, handles,
                                               shard, total_shards); }
        virtual void perform_logging(PendingPartitionOp* op);
      protected:
        IndexSpace target, initial;
        std::vector<IndexSpace> handles;
      };
    public:
      PendingPartitionOp(Runtime *rt);
      PendingPartitionOp(const PendingPartitionOp &rhs);
      virtual ~PendingPartitionOp(void);
    public:
      PendingPartitionOp& operator=(const PendingPartitionOp &rhs);
    public:
      void initialize_equal_partition(TaskContext *ctx,
                                      IndexPartition pid, size_t granularity);
      void initialize_union_partition(TaskContext *ctx,
                                      IndexPartition pid, 
                                      IndexPartition handle1,
                                      IndexPartition handle2);
      void initialize_intersection_partition(TaskContext *ctx,
                                             IndexPartition pid, 
                                             IndexPartition handle1,
                                             IndexPartition handle2);
      void initialize_difference_partition(TaskContext *ctx,
                                           IndexPartition pid, 
                                           IndexPartition handle1,
                                           IndexPartition handle2);
      void initialize_restricted_partition(TaskContext *ctx,
                                           IndexPartition pid,
                                           const void *transform,
                                           size_t transform_size,
                                           const void *extent,
                                           size_t extent_size);
      void initialize_cross_product(TaskContext *ctx, IndexPartition base, 
                                    IndexPartition source, LegionColor color);
      void initialize_index_space_union(TaskContext *ctx, IndexSpace target, 
                                        const std::vector<IndexSpace> &handles);
      void initialize_index_space_union(TaskContext *ctx, IndexSpace target, 
                                        IndexPartition handle);
      void initialize_index_space_intersection(TaskContext *ctx, 
                                               IndexSpace target,
                                        const std::vector<IndexSpace> &handles);
      void initialize_index_space_intersection(TaskContext *ctx,
                                              IndexSpace target,
                                              IndexPartition handle);
      void initialize_index_space_difference(TaskContext *ctx, 
                                             IndexSpace target, 
                                             IndexSpace initial,
                                        const std::vector<IndexSpace> &handles);
      void perform_logging(void);
    public:
      void activate_pending(void);
      void deactivate_pending(void);
    public:
      virtual void trigger_ready(void);
      virtual void trigger_mapping(void);
      virtual bool is_partition_op(void) const { return true; } 
    public:
      virtual void activate(void);
      virtual void deactivate(void);
      virtual const char* get_logging_name(void) const;
      virtual OpKind get_operation_kind(void) const;
    protected:
      PendingPartitionThunk *thunk;
    };

    /**
     * \class DependentPartitionOp
     * An operation for creating different kinds of partitions
     * which are dependent on mapping a region in order to compute
     * the resulting partition.
     */
    class DependentPartitionOp : public Partition, public Operation,
                                 public LegionHeapify<DependentPartitionOp> {
    public:
      static const AllocationType alloc_type = DEPENDENT_PARTITION_OP_ALLOC;
    protected:
      // Track dependent partition operations as thunks
      class DepPartThunk {
      public:
        virtual ~DepPartThunk(void) { }
      public:
        virtual ApEvent perform(DependentPartitionOp *op,
            RegionTreeForest *forest, ApEvent instances_ready,
            const std::vector<FieldDataDescriptor> &instances) = 0;
        virtual PartitionKind get_kind(void) const = 0;
        virtual IndexPartition get_partition(void) const = 0;
      };
      class ByFieldThunk : public DepPartThunk {
      public:
        ByFieldThunk(IndexPartition p)
          : pid(p) { }
      public:
        virtual ApEvent perform(DependentPartitionOp *op,
            RegionTreeForest *forest, ApEvent instances_ready,
            const std::vector<FieldDataDescriptor> &instances);
        virtual PartitionKind get_kind(void) const { return BY_FIELD; }
        virtual IndexPartition get_partition(void) const { return pid; }
      protected:
        IndexPartition pid;
      };
      class ByImageThunk : public DepPartThunk {
      public:
        ByImageThunk(IndexPartition p, IndexPartition proj)
          : pid(p), projection(proj) { }
      public:
        virtual ApEvent perform(DependentPartitionOp *op,
            RegionTreeForest *forest, ApEvent instances_ready,
            const std::vector<FieldDataDescriptor> &instances);
        virtual PartitionKind get_kind(void) const { return BY_IMAGE; }
        virtual IndexPartition get_partition(void) const { return pid; }
      protected:
        IndexPartition pid;
        IndexPartition projection;
      };
      class ByImageRangeThunk : public DepPartThunk {
      public:
        ByImageRangeThunk(IndexPartition p, IndexPartition proj)
          : pid(p), projection(proj) { }
      public:
        virtual ApEvent perform(DependentPartitionOp *op,
            RegionTreeForest *forest, ApEvent instances_ready,
            const std::vector<FieldDataDescriptor> &instances);
        virtual PartitionKind get_kind(void) const { return BY_IMAGE_RANGE; }
        virtual IndexPartition get_partition(void) const { return pid; }
      protected:
        IndexPartition pid;
        IndexPartition projection;
      };
      class ByPreimageThunk : public DepPartThunk {
      public:
        ByPreimageThunk(IndexPartition p, IndexPartition proj)
          : pid(p), projection(proj) { }
      public:
        virtual ApEvent perform(DependentPartitionOp *op,
            RegionTreeForest *forest, ApEvent instances_ready,
            const std::vector<FieldDataDescriptor> &instances);
        virtual PartitionKind get_kind(void) const { return BY_PREIMAGE; }
        virtual IndexPartition get_partition(void) const { return pid; }
      protected:
        IndexPartition pid;
        IndexPartition projection;
      };
      class ByPreimageRangeThunk : public DepPartThunk {
      public:
        ByPreimageRangeThunk(IndexPartition p, IndexPartition proj)
          : pid(p), projection(proj) { }
      public:
        virtual ApEvent perform(DependentPartitionOp *op,
            RegionTreeForest *forest, ApEvent instances_ready,
            const std::vector<FieldDataDescriptor> &instances);
        virtual PartitionKind get_kind(void) const { return BY_PREIMAGE_RANGE; }
        virtual IndexPartition get_partition(void) const { return pid; }
      protected:
        IndexPartition pid;
        IndexPartition projection;
      };
      class AssociationThunk : public DepPartThunk {
      public:
        AssociationThunk(IndexSpace d, IndexSpace r)
          : domain(d), range(r) { }
      public:
        virtual ApEvent perform(DependentPartitionOp *op,
            RegionTreeForest *forest, ApEvent instances_ready,
            const std::vector<FieldDataDescriptor> &instances);
        virtual PartitionKind get_kind(void) const { return BY_ASSOCIATION; }
        virtual IndexPartition get_partition(void) const
          { return IndexPartition::NO_PART; }
      protected:
        IndexSpace domain;
        IndexSpace range;
      };
    public:
      DependentPartitionOp(Runtime *rt);
      DependentPartitionOp(const DependentPartitionOp &rhs);
      virtual ~DependentPartitionOp(void);
    public:
      DependentPartitionOp& operator=(const DependentPartitionOp &rhs);
    public:
      void initialize_by_field(TaskContext *ctx, IndexPartition pid,
                               LogicalRegion handle, LogicalRegion parent,
                               FieldID fid, MapperID id, MappingTagID tag); 
      void initialize_by_image(TaskContext *ctx, IndexPartition pid,
                               LogicalPartition projection,
                               LogicalRegion parent, FieldID fid,
                               MapperID id, MappingTagID tag);
      void initialize_by_image_range(TaskContext *ctx, IndexPartition pid,
                               LogicalPartition projection,
                               LogicalRegion parent, FieldID fid,
                               MapperID id, MappingTagID tag);
      void initialize_by_preimage(TaskContext *ctx, IndexPartition pid,
                               IndexPartition projection, LogicalRegion handle,
                               LogicalRegion parent, FieldID fid,
                               MapperID id, MappingTagID tag);
      void initialize_by_preimage_range(TaskContext *ctx, IndexPartition pid,
                               IndexPartition projection, LogicalRegion handle,
                               LogicalRegion parent, FieldID fid,
                               MapperID id, MappingTagID tag);
      void initialize_by_association(TaskContext *ctx, LogicalRegion domain,
                               LogicalRegion domain_parent, FieldID fid,
                               IndexSpace range, MapperID id, MappingTagID tag);
      void perform_logging(void) const;
      void log_requirement(void) const;
      const RegionRequirement& get_requirement(void) const;
    public:
      virtual bool has_prepipeline_stage(void) const { return true; }
      virtual void trigger_prepipeline_stage(void);
      virtual void trigger_dependence_analysis(void);
      virtual void trigger_ready(void);
      virtual void trigger_mapping(void);
      virtual ApEvent trigger_thunk(IndexSpace handle,
                                    const InstanceSet &mapped_instances);
      virtual unsigned find_parent_index(unsigned idx);
      virtual bool is_partition_op(void) const { return true; }
    public:
      virtual PartitionKind get_partition_kind(void) const;
      virtual UniqueID get_unique_id(void) const;
      virtual unsigned get_context_index(void) const;
      virtual int get_depth(void) const;
    public:
      virtual void activate(void);
      virtual void deactivate(void);
      virtual const char* get_logging_name(void) const;
      virtual OpKind get_operation_kind(void) const;
      virtual size_t get_region_count(void) const;
      virtual void trigger_commit(void);
    public:
      void activate_dependent(void);
      void deactivate_dependent(void);
    public:
      virtual void select_sources(const InstanceRef &target,
                                  const InstanceSet &sources,
                                  std::vector<unsigned> &ranking);
      virtual std::map<PhysicalManager*,std::pair<unsigned,bool> >*
                   get_acquired_instances_ref(void);
      virtual void record_reference_mutation_effect(RtEvent event);
      virtual PhysicalManager* select_temporary_instance(PhysicalManager *dst,
                              unsigned index, const FieldMask &needed_fields);
      virtual void record_restrict_postcondition(ApEvent postcondition);
      virtual void add_copy_profiling_request(
                                        Realm::ProfilingRequestSet &reqeusts);
      // Report a profiling result for this operation
      virtual void report_profiling_response(
                                  const Realm::ProfilingResponse &result);
    protected:
      void compute_parent_index(void);
      void select_partition_projection(void);
      void invoke_mapper(const InstanceSet &valid_instances,
                               InstanceSet &mapped_instances);
      void activate_dependent_op(void);
      void deactivate_dependent_op(void);
    public:
      void handle_point_commit(RtEvent point_committed);
    public:
      ProjectionInfo projection_info;
      VersionInfo version_info;
      RestrictInfo restrict_info;
      RegionTreePath privilege_path;
      unsigned parent_req_index;
      std::map<PhysicalManager*,std::pair<unsigned,bool> > acquired_instances;
      std::set<RtEvent> map_applied_conditions;
      std::set<ApEvent> restricted_postconditions;
      DepPartThunk *thunk;
      ApEvent partition_ready;
    protected:
      MapperManager *mapper;
    protected:
      // For index versions of this operation
      IndexSpace                        launch_space;
      std::vector<FieldDataDescriptor>  instances;
      std::set<ApEvent>                 index_preconditions;
      std::vector<PointDepPartOp*>      points; 
      unsigned                          points_committed;
      bool                              commit_request;
      std::set<RtEvent>                 commit_preconditions;
    protected:
      std::vector<ProfilingMeasurementID> profiling_requests;
      int                     outstanding_profiling_requests;
      RtUserEvent                         profiling_reported;
    };

    /**
     * \class PointDepPartOp
     * This is a point class for mapping a particular 
     * subregion of a partition for a dependent partitioning
     * operation.
     */
    class PointDepPartOp : public DependentPartitionOp, public ProjectionPoint {
    public:
      PointDepPartOp(Runtime *rt);
      PointDepPartOp(const PointDepPartOp &rhs);
      virtual ~PointDepPartOp(void);
    public:
      PointDepPartOp& operator=(const PointDepPartOp &rhs);
    public:
      void initialize(DependentPartitionOp *owner, const DomainPoint &point);
      void launch(const std::set<RtEvent> &preconditions);
    public:
      virtual void activate(void);
      virtual void deactivate(void);
      virtual void trigger_prepipeline_stage(void);
      virtual void trigger_dependence_analysis(void);
      virtual ApEvent trigger_thunk(IndexSpace handle,
                                    const InstanceSet &mapped_instances);
      virtual void trigger_commit(void);
    public:
      // From ProjectionPoint
      virtual const DomainPoint& get_domain_point(void) const;
      virtual void set_projection_result(unsigned idx, LogicalRegion result);
    public:
      DependentPartitionOp *owner;
    };

    /**
     * \class FillOp
     * Fill operations are used to initialize a field to a
     * specific value for a particular logical region.
     */
    class FillOp : public SpeculativeOp, public Fill,
                   public LegionHeapify<FillOp> {
    public:
      static const AllocationType alloc_type = FILL_OP_ALLOC;
    public:
      FillOp(Runtime *rt);
      FillOp(const FillOp &rhs);
      virtual ~FillOp(void);
    public:
      FillOp& operator=(const FillOp &rhs);
    public:
      void initialize(TaskContext *ctx, const FillLauncher &launcher,
                      bool check_privileges);
      inline const RegionRequirement& get_requirement(void) const 
        { return requirement; }
      void activate_fill(void);
      void deactivate_fill(void);
    public:
      virtual void activate(void);
      virtual void deactivate(void);
      virtual const char* get_logging_name(void) const;
      virtual size_t get_region_count(void) const;
      virtual OpKind get_operation_kind(void) const;
      virtual Mappable* get_mappable(void);
      virtual UniqueID get_unique_id(void) const;
      virtual unsigned get_context_index(void) const;
      virtual int get_depth(void) const;
    public:
      virtual bool has_prepipeline_stage(void) const { return true; }
      virtual void trigger_prepipeline_stage(void);
      virtual void trigger_dependence_analysis(void);
      virtual void trigger_ready(void);
      virtual void trigger_mapping(void);
      virtual void deferred_execute(void);
    public:
      virtual bool query_speculate(bool &value, bool &mapping_only);
      virtual void resolve_true(bool speculated, bool launched);
      virtual void resolve_false(bool speculated, bool launched);
    public:
      virtual unsigned find_parent_index(unsigned idx);
      virtual void trigger_commit(void);
      virtual ApEvent get_restrict_precondition(void) const;
      virtual const ProjectionInfo* get_projection_info(void);
    public:
      void check_fill_privilege(void);
      void compute_parent_index(void);
      ApEvent compute_sync_precondition(void) const;
      void log_fill_requirement(void) const;
    public:
      RegionTreePath privilege_path;
      VersionInfo version_info;
      RestrictInfo restrict_info;
      unsigned parent_req_index;
      void *value;
      size_t value_size;
      Future future;
      std::set<RtEvent> map_applied_conditions;
      PredEvent true_guard, false_guard;
    };
    
    /**
     * \class IndexFillOp
     * This is the same as a fill operation except for
     * applying a number of fill operations over an 
     * index space of points with projection functions.
     */
    class IndexFillOp : public FillOp {
    public:
      IndexFillOp(Runtime *rt);
      IndexFillOp(const IndexFillOp &rhs);
      virtual ~IndexFillOp(void);
    public:
      IndexFillOp& operator=(const IndexFillOp &rhs);
    public:
      void initialize(TaskContext *ctx,
                      const IndexFillLauncher &launcher,
                      IndexSpace launch_space,
                      bool check_privileges);
    public:
      virtual void activate(void);
      virtual void deactivate(void);
    protected:
      void activate_index_fill(void);
      void deactivate_index_fill(void);
    public:
      virtual void trigger_prepipeline_stage(void);
      virtual void trigger_dependence_analysis(void);
      virtual void trigger_ready(void);
      virtual void trigger_mapping(void);
      virtual void trigger_commit(void);
    public:
      void perform_base_dependence_analysis(void);
      void handle_point_commit(void);
#ifdef DEBUG_LEGION
      void check_point_requirements(void);
#endif
    public:
      virtual const ProjectionInfo* get_projection_info(void);
    public:
      ProjectionInfo                projection_info;
      IndexSpace                    launch_space;
    protected:
      std::vector<PointFillOp*>     points;
      unsigned                      points_committed;
      bool                          commit_request;
    };

    /**
     * \class PointFillOp
     * A point fill op is used for executing the
     * physical part of the analysis for an index
     * fill operation.
     */
    class PointFillOp : public FillOp, public ProjectionPoint {
    public:
      PointFillOp(Runtime *rt);
      PointFillOp(const PointFillOp &rhs);
      virtual ~PointFillOp(void);
    public:
      PointFillOp& operator=(const PointFillOp &rhs);
    public:
      void initialize(IndexFillOp *owner, const DomainPoint &point);
      void launch(const std::set<RtEvent> &preconditions);
    public:
      virtual void activate(void);
      virtual void deactivate(void);
      virtual void trigger_prepipeline_stage(void);
      virtual void trigger_dependence_analysis(void);
      virtual void trigger_ready(void);
      // trigger_mapping same as base class
      virtual void trigger_commit(void);
    public:
      // From ProjectionPoint
      virtual const DomainPoint& get_domain_point(void) const;
<<<<<<< HEAD
      virtual void set_projection_result(unsigned idx, LogicalRegion result);
=======
      virtual void set_projection_result(unsigned idx,LogicalRegion result);
    public:
      virtual const ProjectionInfo* get_projection_info(void);
>>>>>>> bd7918ef
    protected:
      IndexFillOp*              owner;
    };

    /**
     * \class AttachOp
     * Operation for attaching a file to a physical instance
     */
    class AttachOp : public Operation, public LegionHeapify<AttachOp> {
    public:
      static const AllocationType alloc_type = ATTACH_OP_ALLOC;
    public:
      AttachOp(Runtime *rt);
      AttachOp(const AttachOp &rhs);
      virtual ~AttachOp(void);
    public:
      AttachOp& operator=(const AttachOp &rhs);
    public:
      PhysicalRegion initialize(TaskContext *ctx,
                                const AttachLauncher &launcher,
                                bool check_privileges);
      inline const RegionRequirement& get_requirement(void) const 
        { return requirement; }
    public:
      virtual void activate(void);
      virtual void deactivate(void);
      virtual const char* get_logging_name(void) const;
      virtual size_t get_region_count(void) const;
      virtual OpKind get_operation_kind(void) const;
    public:
      virtual bool has_prepipeline_stage(void) const { return true; }
      virtual void trigger_prepipeline_stage(void);
      virtual void trigger_dependence_analysis(void);
      virtual void trigger_ready(void);
      virtual void trigger_mapping(void);
      virtual unsigned find_parent_index(unsigned idx);
      virtual void trigger_commit(void);
      virtual void record_reference_mutation_effect(RtEvent event);
    public:
      PhysicalInstance create_instance(IndexSpaceNode *node,
        const std::vector<size_t> &field_sizes, LayoutConstraintSet &cons);
    protected:
      void check_privilege(void);
      void compute_parent_index(void);
    public:
      ExternalResource resource;
      RegionRequirement requirement;
      RegionTreePath privilege_path;
      VersionInfo version_info;
      RestrictInfo restrict_info;
      const char *file_name;
      std::map<FieldID,const char*> field_map;
      LegionFileMode file_mode;
      PhysicalRegion region;
      unsigned parent_req_index;
      std::set<RtEvent> map_applied_conditions;
      InstanceManager *file_instance;
    };

    /**
     * \class Detach Op
     * Operation for detaching a file from a physical instance
     */
    class DetachOp : public Operation, public LegionHeapify<DetachOp> {
    public:
      static const AllocationType alloc_type = DETACH_OP_ALLOC;
    public:
      DetachOp(Runtime *rt);
      DetachOp(const DetachOp &rhs);
      virtual ~DetachOp(void);
    public:
      DetachOp& operator=(const DetachOp &rhs);
    public:
      void initialize_detach(TaskContext *ctx, PhysicalRegion region);
    public:
      virtual void activate(void);
      virtual void deactivate(void);
      virtual const char* get_logging_name(void) const;
      virtual size_t get_region_count(void) const;
      virtual OpKind get_operation_kind(void) const;
    public:
      virtual bool has_prepipeline_stage(void) const { return true; }
      virtual void trigger_prepipeline_stage(void);
      virtual void trigger_dependence_analysis(void);
      virtual void trigger_ready(void);
      virtual void trigger_mapping(void);
      virtual unsigned find_parent_index(unsigned idx);
      virtual void trigger_commit(void);
    protected:
      void compute_parent_index(void);
    public:
      PhysicalRegion region;
      RegionRequirement requirement;
      RegionTreePath privilege_path;
      VersionInfo version_info;
      RestrictInfo restrict_info;
      unsigned parent_req_index;
    };

    /**
     * \class TimingOp
     * Operation for performing timing measurements
     */
    class TimingOp : public Operation {
    public:
      TimingOp(Runtime *rt);
      TimingOp(const TimingOp &rhs);
      virtual ~TimingOp(void);
    public:
      TimingOp& operator=(const TimingOp &rhs);
    public:
      Future initialize(TaskContext *ctx, const TimingLauncher &launcher);
    public:
      virtual void activate(void);
      virtual void deactivate(void);
      virtual const char* get_logging_name(void) const;
      virtual OpKind get_operation_kind(void) const;
    protected:
      void activate_timing(void);
      void deactivate_timing(void);
    public:
      virtual void trigger_dependence_analysis(void);
      virtual void trigger_mapping(void);
      virtual void deferred_execute(void);
      virtual void trigger_complete(void);
    protected:
      TimingMeasurement measurement;
      std::set<Future> preconditions;
      Future result;
    };

  }; //namespace Internal 
}; // namespace Legion 

#endif // __LEGION_OPERATIONS_H__<|MERGE_RESOLUTION|>--- conflicted
+++ resolved
@@ -2719,13 +2719,9 @@
     public:
       // From ProjectionPoint
       virtual const DomainPoint& get_domain_point(void) const;
-<<<<<<< HEAD
       virtual void set_projection_result(unsigned idx, LogicalRegion result);
-=======
-      virtual void set_projection_result(unsigned idx,LogicalRegion result);
     public:
       virtual const ProjectionInfo* get_projection_info(void);
->>>>>>> bd7918ef
     protected:
       IndexFillOp*              owner;
     };
