/* Copyright 2016 Stanford University, NVIDIA Corporation
 *
 * Licensed under the Apache License, Version 2.0 (the "License");
 * you may not use this file except in compliance with the License.
 * You may obtain a copy of the License at
 *
 *     http://www.apache.org/licenses/LICENSE-2.0
 *
 * Unless required by applicable law or agreed to in writing, software
 * distributed under the License is distributed on an "AS IS" BASIS,
 * WITHOUT WARRANTIES OR CONDITIONS OF ANY KIND, either express or implied.
 * See the License for the specific language governing permissions and
 * limitations under the License.
 */


#include "legion.h"
#include "runtime.h"
#include "legion_ops.h"
#include "legion_tasks.h"
#include "legion_profiling.h"
#include "legion_allocation.h"

namespace Legion {

    namespace Internal {
      LEGION_EXTERN_LOGGER_DECLARATIONS
    };

    const LogicalRegion LogicalRegion::NO_REGION = LogicalRegion();
    const LogicalPartition LogicalPartition::NO_PART = LogicalPartition(); 
    const LgEvent LgEvent::NO_LG_EVENT = LgEvent();
    const ApEvent ApEvent::NO_AP_EVENT = ApEvent();
    const ApUserEvent ApUserEvent::NO_AP_USER_EVENT = ApUserEvent();
    const ApBarrier ApBarrier::NO_AP_BARRIER = ApBarrier();
    const RtEvent RtEvent::NO_RT_EVENT = RtEvent();
    const RtUserEvent RtUserEvent::NO_RT_USER_EVENT = RtUserEvent();
    const RtBarrier RtBarrier::NO_RT_BARRIER = RtBarrier();

    /////////////////////////////////////////////////////////////
    // Mappable 
    /////////////////////////////////////////////////////////////

    //--------------------------------------------------------------------------
    Mappable::Mappable(void)
      : map_id(0), tag(0)
    //--------------------------------------------------------------------------
    {
    }

    /////////////////////////////////////////////////////////////
    // Task 
    /////////////////////////////////////////////////////////////

    //--------------------------------------------------------------------------
    Task::Task(void)
      : Mappable(), args(NULL), arglen(0), local_args(NULL), local_arglen(0),
        parent_task(NULL)
    //--------------------------------------------------------------------------
    {
    }

    /////////////////////////////////////////////////////////////
    // Copy 
    /////////////////////////////////////////////////////////////

    //--------------------------------------------------------------------------
    Copy::Copy(void)
      : Mappable(), parent_task(NULL)
    //--------------------------------------------------------------------------
    {
    }

    /////////////////////////////////////////////////////////////
    // Inline Mapping 
    /////////////////////////////////////////////////////////////

    //--------------------------------------------------------------------------
    InlineMapping::InlineMapping(void)
      : Mappable(), parent_task(NULL)
    //--------------------------------------------------------------------------
    {
    }

    /////////////////////////////////////////////////////////////
    // Acquire 
    /////////////////////////////////////////////////////////////

    //--------------------------------------------------------------------------
    Acquire::Acquire(void)
      : Mappable(), parent_task(NULL)
    //--------------------------------------------------------------------------
    {
    }

    /////////////////////////////////////////////////////////////
    // Release 
    /////////////////////////////////////////////////////////////

    //--------------------------------------------------------------------------
    Release::Release(void)
      : Mappable(), parent_task(NULL)
    //--------------------------------------------------------------------------
    {
    }

    /////////////////////////////////////////////////////////////
    // Close 
    /////////////////////////////////////////////////////////////

    //--------------------------------------------------------------------------
    Close::Close(void)
      : Mappable(), parent_task(NULL)
    //--------------------------------------------------------------------------
    {
    }

    /////////////////////////////////////////////////////////////
    // IndexSpace 
    /////////////////////////////////////////////////////////////

    /*static*/ const IndexSpace IndexSpace::NO_SPACE = IndexSpace();

    //--------------------------------------------------------------------------
    IndexSpace::IndexSpace(IndexSpaceID _id, IndexTreeID _tid)
      : id(_id), tid(_tid)
    //--------------------------------------------------------------------------
    {
    }

    //--------------------------------------------------------------------------
    IndexSpace::IndexSpace(void)
      : id(0), tid(0)
    //--------------------------------------------------------------------------
    {
    }

    //--------------------------------------------------------------------------
    IndexSpace::IndexSpace(const IndexSpace &rhs)
      : id(rhs.id), tid(rhs.tid)
    //--------------------------------------------------------------------------
    {
    }

    /////////////////////////////////////////////////////////////
    // IndexPartition 
    /////////////////////////////////////////////////////////////

    /*static*/ const IndexPartition IndexPartition::NO_PART = IndexPartition();

    //--------------------------------------------------------------------------
    IndexPartition::IndexPartition(IndexPartitionID _id, IndexTreeID _tid)
      : id(_id), tid(_tid)
    //--------------------------------------------------------------------------
    {
    }

    //--------------------------------------------------------------------------
    IndexPartition::IndexPartition(void)
      : id(0), tid(0)
    //--------------------------------------------------------------------------
    {
    }

    //--------------------------------------------------------------------------
    IndexPartition::IndexPartition(const IndexPartition &rhs)
      : id(rhs.id), tid(rhs.tid)
    //--------------------------------------------------------------------------
    {
    }

    /////////////////////////////////////////////////////////////
    // FieldSpace 
    /////////////////////////////////////////////////////////////

    /*static*/ const FieldSpace FieldSpace::NO_SPACE = FieldSpace(0);

    //--------------------------------------------------------------------------
    FieldSpace::FieldSpace(unsigned _id)
      : id(_id)
    //--------------------------------------------------------------------------
    {
    }

    //--------------------------------------------------------------------------
    FieldSpace::FieldSpace(void)
      : id(0)
    //--------------------------------------------------------------------------
    {
    }
    
    //--------------------------------------------------------------------------
    FieldSpace::FieldSpace(const FieldSpace &rhs)
      : id(rhs.id)
    //--------------------------------------------------------------------------
    {
    }

    /////////////////////////////////////////////////////////////
    // Logical Region  
    /////////////////////////////////////////////////////////////

    //--------------------------------------------------------------------------
    LogicalRegion::LogicalRegion(RegionTreeID tid, IndexSpace index, 
                                 FieldSpace field)
      : tree_id(tid), index_space(index), field_space(field)
    //--------------------------------------------------------------------------
    {
    }

    //--------------------------------------------------------------------------
    LogicalRegion::LogicalRegion(void)
      : tree_id(0), index_space(IndexSpace::NO_SPACE), 
        field_space(FieldSpace::NO_SPACE)
    //--------------------------------------------------------------------------
    {
    }

    //--------------------------------------------------------------------------
    LogicalRegion::LogicalRegion(const LogicalRegion &rhs)
      : tree_id(rhs.tree_id), index_space(rhs.index_space), 
        field_space(rhs.field_space)
    //--------------------------------------------------------------------------
    {
    }

    /////////////////////////////////////////////////////////////
    // Logical Partition 
    /////////////////////////////////////////////////////////////

    //--------------------------------------------------------------------------
    LogicalPartition::LogicalPartition(RegionTreeID tid, IndexPartition pid, 
                                       FieldSpace field)
      : tree_id(tid), index_partition(pid), field_space(field)
    //--------------------------------------------------------------------------
    {
    }

    //--------------------------------------------------------------------------
    LogicalPartition::LogicalPartition(void)
      : tree_id(0), index_partition(IndexPartition::NO_PART), 
        field_space(FieldSpace::NO_SPACE)
    //--------------------------------------------------------------------------
    {
    }

    //--------------------------------------------------------------------------
    LogicalPartition::LogicalPartition(const LogicalPartition &rhs)
      : tree_id(rhs.tree_id), index_partition(rhs.index_partition), 
        field_space(rhs.field_space)
    //--------------------------------------------------------------------------
    {
    }

    /////////////////////////////////////////////////////////////
    // Index Allocator 
    /////////////////////////////////////////////////////////////
    
    //--------------------------------------------------------------------------
    IndexAllocator::IndexAllocator(void)
      : index_space(IndexSpace::NO_SPACE), allocator(NULL)
    //--------------------------------------------------------------------------
    {
    }

    //--------------------------------------------------------------------------
    IndexAllocator::IndexAllocator(const IndexAllocator &rhs)
      : index_space(rhs.index_space), allocator(rhs.allocator)
    //--------------------------------------------------------------------------
    {
    }

    //--------------------------------------------------------------------------
    IndexAllocator::IndexAllocator(IndexSpace space, IndexSpaceAllocator *a)
      : index_space(space), allocator(a) 
    //--------------------------------------------------------------------------
    {
    }

    //--------------------------------------------------------------------------
    IndexAllocator::~IndexAllocator(void)
    //--------------------------------------------------------------------------
    {
    }

    //--------------------------------------------------------------------------
    IndexAllocator& IndexAllocator::operator=(const IndexAllocator &rhs)
    //--------------------------------------------------------------------------
    {
      index_space = rhs.index_space;
      allocator = rhs.allocator;
      return *this;
    }

    /////////////////////////////////////////////////////////////
    // Field Allocator 
    /////////////////////////////////////////////////////////////

    //--------------------------------------------------------------------------
    FieldAllocator::FieldAllocator(void)
      : field_space(FieldSpace::NO_SPACE), parent(NULL), runtime(NULL)
    //--------------------------------------------------------------------------
    {
    }

    //--------------------------------------------------------------------------
    FieldAllocator::FieldAllocator(const FieldAllocator &allocator)
      : field_space(allocator.field_space), parent(allocator.parent), 
        runtime(allocator.runtime)
    //--------------------------------------------------------------------------
    {
    }

    //--------------------------------------------------------------------------
    FieldAllocator::FieldAllocator(FieldSpace f, Context p, 
                                   Runtime *rt)
      : field_space(f), parent(p), runtime(rt)
    //--------------------------------------------------------------------------
    {
    }

    //--------------------------------------------------------------------------
    FieldAllocator::~FieldAllocator(void)
    //--------------------------------------------------------------------------
    {
    }

    //--------------------------------------------------------------------------
    FieldAllocator& FieldAllocator::operator=(const FieldAllocator &rhs)
    //--------------------------------------------------------------------------
    {
      field_space = rhs.field_space;
      parent = rhs.parent;
      runtime = rhs.runtime;
      return *this;
    }

    /////////////////////////////////////////////////////////////
    // Argument Map 
    /////////////////////////////////////////////////////////////

    //--------------------------------------------------------------------------
    ArgumentMap::ArgumentMap(void)
    //--------------------------------------------------------------------------
    {
      impl = Internal::legion_new<Internal::ArgumentMapImpl>();
#ifdef DEBUG_LEGION
      assert(impl != NULL);
#endif
      impl->add_reference();
    }

    //--------------------------------------------------------------------------
    ArgumentMap::ArgumentMap(const ArgumentMap &rhs)
      : impl(rhs.impl)
    //--------------------------------------------------------------------------
    {
      if (impl != NULL)
        impl->add_reference();
    }

    //--------------------------------------------------------------------------
    ArgumentMap::ArgumentMap(Internal::ArgumentMapImpl *i)
      : impl(i)
    //--------------------------------------------------------------------------
    {
      if (impl != NULL)
        impl->add_reference();
    }

    //--------------------------------------------------------------------------
    ArgumentMap::~ArgumentMap(void)
    //--------------------------------------------------------------------------
    {
      if (impl != NULL)
      {
        // Remove our reference and if we were the
        // last reference holder, then delete it
        if (impl->remove_reference())
        {
          Internal::legion_delete(impl);
        }
        impl = NULL;
      }
    }
    
    //--------------------------------------------------------------------------
    ArgumentMap& ArgumentMap::operator=(const ArgumentMap &rhs)
    //--------------------------------------------------------------------------
    {
      // Check to see if our current impl is not NULL,
      // if so remove our reference
      if (impl != NULL)
      {
        if (impl->remove_reference())
        {
          Internal::legion_delete(impl);
        }
      }
      impl = rhs.impl;
      // Add our reference to the new impl
      if (impl != NULL)
      {
        impl->add_reference();
      }
      return *this;
    }

    //--------------------------------------------------------------------------
    bool ArgumentMap::has_point(const DomainPoint &point)
    //--------------------------------------------------------------------------
    {
#ifdef DEBUG_LEGION
      assert(impl != NULL);
#endif
      return impl->has_point(point);
    }

    //--------------------------------------------------------------------------
    void ArgumentMap::set_point(const DomainPoint &point, 
                                const TaskArgument &arg, bool replace/*= true*/)
    //--------------------------------------------------------------------------
    {
#ifdef DEBUG_LEGION
      assert(impl != NULL);
#endif
      impl->set_point(point, arg, replace);
    }

    //--------------------------------------------------------------------------
    bool ArgumentMap::remove_point(const DomainPoint &point)
    //--------------------------------------------------------------------------
    {
#ifdef DEBUG_LEGION
      assert(impl != NULL);
#endif
      return impl->remove_point(point);
    }

    //--------------------------------------------------------------------------
    TaskArgument ArgumentMap::get_point(const DomainPoint &point) const
    //--------------------------------------------------------------------------
    {
#ifdef DEBUG_LEGION
      assert(impl != NULL);
#endif
      return impl->get_point(point);
    }

    /////////////////////////////////////////////////////////////
    // Predicate 
    /////////////////////////////////////////////////////////////

    const Predicate Predicate::TRUE_PRED = Predicate(true);
    const Predicate Predicate::FALSE_PRED = Predicate(false);

    //--------------------------------------------------------------------------
    Predicate::Predicate(void)
      : impl(NULL), const_value(true)
    //--------------------------------------------------------------------------
    {
    }

    //--------------------------------------------------------------------------
    Predicate::Predicate(const Predicate &p)
    //--------------------------------------------------------------------------
    {
      const_value = p.const_value;
      impl = p.impl;
      if (impl != NULL)
        impl->add_predicate_reference();
    }

    //--------------------------------------------------------------------------
    Predicate::Predicate(bool value)
      : impl(NULL), const_value(value)
    //--------------------------------------------------------------------------
    {
    }

    //--------------------------------------------------------------------------
    Predicate::Predicate(Internal::PredicateImpl *i)
      : impl(i)
    //--------------------------------------------------------------------------
    {
      if (impl != NULL)
        impl->add_predicate_reference();
    }

    //--------------------------------------------------------------------------
    Predicate::~Predicate(void)
    //--------------------------------------------------------------------------
    {
      if (impl != NULL)
      {
        impl->remove_predicate_reference();
        impl = NULL;
      }
    }

    //--------------------------------------------------------------------------
    Predicate& Predicate::operator=(const Predicate &rhs)
    //--------------------------------------------------------------------------
    {
      if (impl != NULL)
        impl->remove_predicate_reference();
      const_value = rhs.const_value;
      impl = rhs.impl;
      if (impl != NULL)
        impl->add_predicate_reference();
      return *this;
    }

    /////////////////////////////////////////////////////////////
    // Lock 
    /////////////////////////////////////////////////////////////

    //--------------------------------------------------------------------------
    Lock::Lock(void)
      : reservation_lock(Reservation::NO_RESERVATION)
    //--------------------------------------------------------------------------
    {
    }

    //--------------------------------------------------------------------------
    Lock::Lock(Reservation r)
      : reservation_lock(r)
    //--------------------------------------------------------------------------
    {
    }

    //--------------------------------------------------------------------------
    bool Lock::operator<(const Lock &rhs) const
    //--------------------------------------------------------------------------
    {
      return (reservation_lock < rhs.reservation_lock);
    }

    //--------------------------------------------------------------------------
    bool Lock::operator==(const Lock &rhs) const
    //--------------------------------------------------------------------------
    {
      return (reservation_lock == rhs.reservation_lock);
    }

    //--------------------------------------------------------------------------
    void Lock::acquire(unsigned mode /*=0*/, bool exclusive /*=true*/)
    //--------------------------------------------------------------------------
    {
#ifdef DEBUG_LEGION
      assert(reservation_lock.exists());
#endif
      ApEvent lock_event(reservation_lock.acquire(mode,exclusive));
      if (!lock_event.has_triggered())
        lock_event.wait();
    }

    //--------------------------------------------------------------------------
    void Lock::release(void)
    //--------------------------------------------------------------------------
    {
#ifdef DEBUG_LEGION
      assert(reservation_lock.exists());
#endif
      reservation_lock.release();
    }

    /////////////////////////////////////////////////////////////
    // Grant 
    /////////////////////////////////////////////////////////////

    //--------------------------------------------------------------------------
    Grant::Grant(void)
      : impl(NULL)
    //--------------------------------------------------------------------------
    {
    }

    //--------------------------------------------------------------------------
    Grant::Grant(Internal::GrantImpl *i)
      : impl(i)
    //--------------------------------------------------------------------------
    {
      if (impl != NULL)
        impl->add_reference();
    }

    //--------------------------------------------------------------------------
    Grant::Grant(const Grant &rhs)
      : impl(rhs.impl)
    //--------------------------------------------------------------------------
    {
      if (impl != NULL)
        impl->add_reference();
    }

    //--------------------------------------------------------------------------
    Grant::~Grant(void)
    //--------------------------------------------------------------------------
    {
      if (impl != NULL)
      {
        if (impl->remove_reference())
          Internal::legion_delete(impl);
        impl = NULL;
      }
    }

    //--------------------------------------------------------------------------
    Grant& Grant::operator=(const Grant &rhs)
    //--------------------------------------------------------------------------
    {
      if (impl != NULL)
      {
        if (impl->remove_reference())
          Internal::legion_delete(impl);
      }
      impl = rhs.impl;
      if (impl != NULL)
        impl->add_reference();
      return *this;
    }

    /////////////////////////////////////////////////////////////
    // Phase Barrier 
    /////////////////////////////////////////////////////////////

    //--------------------------------------------------------------------------
    PhaseBarrier::PhaseBarrier(void)
      : phase_barrier(ApBarrier::NO_AP_BARRIER)
    //--------------------------------------------------------------------------
    {
    }

    //--------------------------------------------------------------------------
    PhaseBarrier::PhaseBarrier(ApBarrier b)
      : phase_barrier(b)
    //--------------------------------------------------------------------------
    {
    }

    //--------------------------------------------------------------------------
    bool PhaseBarrier::operator<(const PhaseBarrier &rhs) const
    //--------------------------------------------------------------------------
    {
      return (phase_barrier < rhs.phase_barrier);
    }

    //--------------------------------------------------------------------------
    bool PhaseBarrier::operator==(const PhaseBarrier &rhs) const
    //--------------------------------------------------------------------------
    {
      return (phase_barrier == rhs.phase_barrier);
    }

    //--------------------------------------------------------------------------
    bool PhaseBarrier::operator!=(const PhaseBarrier &rhs) const
    //--------------------------------------------------------------------------
    {
      return (phase_barrier != rhs.phase_barrier);
    }

    //--------------------------------------------------------------------------
    void PhaseBarrier::arrive(unsigned count /*=1*/)
    //--------------------------------------------------------------------------
    {
#ifdef DEBUG_LEGION
      assert(phase_barrier.exists());
#endif
      Internal::Runtime::phase_barrier_arrive(*this, count);
    }

    //--------------------------------------------------------------------------
    void PhaseBarrier::wait(void)
    //--------------------------------------------------------------------------
    {
#ifdef DEBUG_LEGION
      assert(phase_barrier.exists());
#endif
      ApEvent e = Internal::Runtime::get_previous_phase(*this);
      if (!e.has_triggered())
        e.wait();
    }

    //--------------------------------------------------------------------------
    void PhaseBarrier::alter_arrival_count(int delta)
    //--------------------------------------------------------------------------
    {
      Internal::Runtime::alter_arrival_count(*this, delta);
    }

    /////////////////////////////////////////////////////////////
    // Dynamic Collective 
    /////////////////////////////////////////////////////////////

    //--------------------------------------------------------------------------
    DynamicCollective::DynamicCollective(void)
      : PhaseBarrier(), redop(0)
    //--------------------------------------------------------------------------
    {
    }

    //--------------------------------------------------------------------------
    DynamicCollective::DynamicCollective(ApBarrier b, ReductionOpID r)
      : PhaseBarrier(b), redop(r)
    //--------------------------------------------------------------------------
    {
    }

    //--------------------------------------------------------------------------
    void DynamicCollective::arrive(const void *value, size_t size, 
                                   unsigned count /*=1*/)
    //--------------------------------------------------------------------------
    {
      Internal::Runtime::phase_barrier_arrive(*this, count, 
                                            ApEvent::NO_AP_EVENT, value, size);
    }

    /////////////////////////////////////////////////////////////
    // Region Requirement 
    /////////////////////////////////////////////////////////////

    //--------------------------------------------------------------------------
    RegionRequirement::RegionRequirement(void)
    //--------------------------------------------------------------------------
    {
    }

    //--------------------------------------------------------------------------
    RegionRequirement::RegionRequirement(LogicalRegion _handle, 
                                        const std::set<FieldID> &priv_fields,
                                        const std::vector<FieldID> &inst_fields,
                                        PrivilegeMode _priv, 
                                        CoherenceProperty _prop, 
                                        LogicalRegion _parent,
				        MappingTagID _tag, bool _verified)
      : region(_handle), privilege(_priv), prop(_prop), parent(_parent),
        redop(0), tag(_tag), flags(_verified ? VERIFIED_FLAG : NO_FLAG), 
        handle_type(SINGULAR), projection(0)
    //--------------------------------------------------------------------------
    { 
      privilege_fields = priv_fields;
      instance_fields = inst_fields;
#ifdef DEBUG_LEGION
      if (IS_REDUCE(*this)) // Shouldn't use this constructor for reductions
      {
        Internal::log_region.error("ERROR: Use different RegionRequirement "
                                   "constructor for reductions");
        assert(false);
        exit(ERROR_USE_REDUCTION_REGION_REQ);
      }
#endif
    }

    //--------------------------------------------------------------------------
    RegionRequirement::RegionRequirement(LogicalPartition pid, 
                ProjectionID _proj, 
                const std::set<FieldID> &priv_fields,
                const std::vector<FieldID> &inst_fields,
                PrivilegeMode _priv, CoherenceProperty _prop,
                LogicalRegion _parent, MappingTagID _tag, bool _verified)
      : partition(pid), privilege(_priv), prop(_prop), parent(_parent),
        redop(0), tag(_tag), flags(_verified ? VERIFIED_FLAG : NO_FLAG),
        handle_type(PART_PROJECTION), projection(_proj)
    //--------------------------------------------------------------------------
    { 
      privilege_fields = priv_fields;
      instance_fields = inst_fields;
#ifdef DEBUG_LEGION
      if (IS_REDUCE(*this))
      {
        Internal::log_region.error("ERROR: Use different RegionRequirement "
                                   "constructor for reductions");
        assert(false);
        exit(ERROR_USE_REDUCTION_REGION_REQ);
      }
#endif
    }

    //--------------------------------------------------------------------------
    RegionRequirement::RegionRequirement(LogicalRegion _handle, 
                ProjectionID _proj,
                const std::set<FieldID> &priv_fields,
                const std::vector<FieldID> &inst_fields,
                PrivilegeMode _priv, CoherenceProperty _prop,
                LogicalRegion _parent, MappingTagID _tag, bool _verified)
      : region(_handle), privilege(_priv), prop(_prop), parent(_parent),
        redop(0), tag(_tag), flags(_verified ? VERIFIED_FLAG : NO_FLAG),
        handle_type(REG_PROJECTION), projection(_proj)
    //--------------------------------------------------------------------------
    {
      privilege_fields = priv_fields;
      instance_fields = inst_fields;
#ifdef DEBUG_LEGION
      if (IS_REDUCE(*this))
      {
        Internal::log_region.error("ERROR: Use different RegionRequirement "
                                   "constructor for reductions");
        assert(false);
        exit(ERROR_USE_REDUCTION_REGION_REQ);
      }
#endif
    }

    //--------------------------------------------------------------------------
    RegionRequirement::RegionRequirement(LogicalRegion _handle,  
                                    const std::set<FieldID> &priv_fields,
                                    const std::vector<FieldID> &inst_fields,
                                    ReductionOpID op, CoherenceProperty _prop, 
                                    LogicalRegion _parent, MappingTagID _tag, 
                                    bool _verified)
      : region(_handle), privilege(REDUCE), prop(_prop), parent(_parent),
        redop(op), tag(_tag), flags(_verified ? VERIFIED_FLAG : NO_FLAG), 
        handle_type(SINGULAR)
    //--------------------------------------------------------------------------
    {
      privilege_fields = priv_fields;
      instance_fields = inst_fields;
#ifdef DEBUG_LEGION
      if (redop == 0)
      {
        Internal::log_region.error("Zero is not a valid ReductionOpID");
        assert(false);
        exit(ERROR_RESERVED_REDOP_ID);
      }
#endif
    }

    //--------------------------------------------------------------------------
    RegionRequirement::RegionRequirement(LogicalPartition pid, 
                        ProjectionID _proj,  
                        const std::set<FieldID> &priv_fields,
                        const std::vector<FieldID> &inst_fields,
                        ReductionOpID op, CoherenceProperty _prop,
                        LogicalRegion _parent, MappingTagID _tag, 
                        bool _verified)
      : partition(pid), privilege(REDUCE), prop(_prop), parent(_parent),
        redop(op), tag(_tag), flags(_verified ? VERIFIED_FLAG : NO_FLAG),
        handle_type(PART_PROJECTION), projection(_proj)
    //--------------------------------------------------------------------------
    {
      privilege_fields = priv_fields;
      instance_fields = inst_fields;
#ifdef DEBUG_LEGION
      if (redop == 0)
      {
        Internal::log_region.error("Zero is not a valid ReductionOpID");
        assert(false);
        exit(ERROR_RESERVED_REDOP_ID);
      }
#endif
    }

    //--------------------------------------------------------------------------
    RegionRequirement::RegionRequirement(LogicalRegion _handle, 
                        ProjectionID _proj,
                        const std::set<FieldID> &priv_fields,
                        const std::vector<FieldID> &inst_fields,
                        ReductionOpID op, CoherenceProperty _prop,
                        LogicalRegion _parent, MappingTagID _tag, 
                        bool _verified)
      : region(_handle), privilege(REDUCE), prop(_prop), parent(_parent),
        redop(op), tag(_tag), flags(_verified ? VERIFIED_FLAG : NO_FLAG),
        handle_type(REG_PROJECTION), projection(_proj)
    //--------------------------------------------------------------------------
    {
      privilege_fields = priv_fields;
      instance_fields = inst_fields;
#ifdef DEBUG_LEGION
      if (redop == 0)
      {
        Internal::log_region.error("Zero is not a valid ReductionOpID");
        assert(false);
        exit(ERROR_RESERVED_REDOP_ID);
      }
#endif
    }

    //--------------------------------------------------------------------------
    RegionRequirement::RegionRequirement(LogicalRegion _handle, 
                                         PrivilegeMode _priv, 
                                         CoherenceProperty _prop, 
                                         LogicalRegion _parent,
					 MappingTagID _tag, 
                                         bool _verified)
      : region(_handle), privilege(_priv), prop(_prop), parent(_parent),
        redop(0), tag(_tag), flags(_verified ? VERIFIED_FLAG : NO_FLAG), 
        handle_type(SINGULAR)
    //--------------------------------------------------------------------------
    { 
#ifdef DEBUG_LEGION
      if (IS_REDUCE(*this)) // Shouldn't use this constructor for reductions
      {
        Internal::log_region.error("ERROR: Use different RegionRequirement "
                                   "constructor for reductions");
        assert(false);
        exit(ERROR_USE_REDUCTION_REGION_REQ);
      }
#endif
    }

    //--------------------------------------------------------------------------
    RegionRequirement::RegionRequirement(LogicalPartition pid, 
                                         ProjectionID _proj, 
                                         PrivilegeMode _priv, 
                                         CoherenceProperty _prop,
                                         LogicalRegion _parent, 
                                         MappingTagID _tag, 
                                         bool _verified)
      : partition(pid), privilege(_priv), prop(_prop), parent(_parent),
        redop(0), tag(_tag), flags(_verified ? VERIFIED_FLAG : NO_FLAG), 
        handle_type(PART_PROJECTION), projection(_proj)
    //--------------------------------------------------------------------------
    { 
#ifdef DEBUG_LEGION
      if (IS_REDUCE(*this))
      {
        Internal::log_region.error("ERROR: Use different RegionRequirement "
                                   "constructor for reductions");
        assert(false);
        exit(ERROR_USE_REDUCTION_REGION_REQ);
      }
#endif
    }

    //--------------------------------------------------------------------------
    RegionRequirement::RegionRequirement(LogicalRegion _handle, 
                                         ProjectionID _proj,
                                         PrivilegeMode _priv, 
                                         CoherenceProperty _prop,
                                         LogicalRegion _parent, 
                                         MappingTagID _tag, 
                                         bool _verified)
      : region(_handle), privilege(_priv), prop(_prop), parent(_parent),
        redop(0), tag(_tag), flags(_verified ? VERIFIED_FLAG : NO_FLAG), 
        handle_type(REG_PROJECTION), projection(_proj)
    //--------------------------------------------------------------------------
    {
#ifdef DEBUG_LEGION
      if (IS_REDUCE(*this))
      {
        Internal::log_region.error("ERROR: Use different RegionRequirement "
                                   "constructor for reductions");
        assert(false);
        exit(ERROR_USE_REDUCTION_REGION_REQ);
      }
#endif
    }

    //--------------------------------------------------------------------------
    RegionRequirement::RegionRequirement(LogicalRegion _handle,  
                                         ReductionOpID op, 
                                         CoherenceProperty _prop, 
                                         LogicalRegion _parent, 
                                         MappingTagID _tag, 
                                         bool _verified)
      : region(_handle), privilege(REDUCE), prop(_prop), parent(_parent),
        redop(op), tag(_tag), flags(_verified ? VERIFIED_FLAG : NO_FLAG), 
        handle_type(SINGULAR)
    //--------------------------------------------------------------------------
    {
#ifdef DEBUG_LEGION
      if (redop == 0)
      {
        Internal::log_region.error("Zero is not a valid ReductionOpID");
        assert(false);
        exit(ERROR_RESERVED_REDOP_ID);
      }
#endif
    }

    //--------------------------------------------------------------------------
    RegionRequirement::RegionRequirement(LogicalPartition pid, 
                                         ProjectionID _proj,  
                                         ReductionOpID op, 
                                         CoherenceProperty _prop,
                                         LogicalRegion _parent, 
                                         MappingTagID _tag, 
                                         bool _verified)
      : partition(pid), privilege(REDUCE), prop(_prop), parent(_parent),
        redop(op), tag(_tag), flags(_verified ? VERIFIED_FLAG : NO_FLAG), 
        handle_type(PART_PROJECTION), projection(_proj)
    //--------------------------------------------------------------------------
    {
#ifdef DEBUG_LEGION
      if (redop == 0)
      {
        Internal::log_region.error("Zero is not a valid ReductionOpID");
        assert(false);
        exit(ERROR_RESERVED_REDOP_ID);
      }
#endif
    }

    //--------------------------------------------------------------------------
    RegionRequirement::RegionRequirement(LogicalRegion _handle, 
                                         ProjectionID _proj,
                                         ReductionOpID op, 
                                         CoherenceProperty _prop,
                                         LogicalRegion _parent, 
                                         MappingTagID _tag, 
                                         bool _verified)
      : region(_handle), privilege(REDUCE), prop(_prop), parent(_parent),
        redop(op), tag(_tag), flags(_verified ? VERIFIED_FLAG : NO_FLAG), 
        handle_type(REG_PROJECTION), projection(_proj)
    //--------------------------------------------------------------------------
    {
#ifdef DEBUG_LEGION
      if (redop == 0)
      {
        Internal::log_region.error("Zero is not a valid ReductionOpID");
        assert(false);
        exit(ERROR_RESERVED_REDOP_ID);
      }
#endif
    }

    //--------------------------------------------------------------------------
    bool RegionRequirement::operator==(const RegionRequirement &rhs) const
    //--------------------------------------------------------------------------
    {
      if ((handle_type == rhs.handle_type) && (privilege == rhs.privilege) &&
          (prop == rhs.prop) && (parent == rhs.parent) && (redop == rhs.redop)
          && (tag == rhs.tag) && (flags == rhs.flags))
      {
        if (((handle_type == SINGULAR) && (region == rhs.region)) ||
            ((handle_type == PART_PROJECTION) && (partition == rhs.partition) && 
             (projection == rhs.projection)) ||
            ((handle_type == REG_PROJECTION) && (region == rhs.region)))
        {
          if ((privilege_fields.size() == rhs.privilege_fields.size()) &&
              (instance_fields.size() == rhs.instance_fields.size()))
          {
            return ((privilege_fields == rhs.privilege_fields) 
                && (instance_fields == rhs.instance_fields));
          }
        }
      }
      return false;
    }

    //--------------------------------------------------------------------------
    bool RegionRequirement::operator<(const RegionRequirement &rhs) const
    //--------------------------------------------------------------------------
    {
      if (handle_type < rhs.handle_type)
        return true;
      else if (handle_type > rhs.handle_type)
        return false;
      else
      {
        if (privilege < rhs.privilege)
          return true;
        else if (privilege > rhs.privilege)
          return false;
        else
        {
          if (prop < rhs.prop)
            return true;
          else if (prop > rhs.prop)
            return false;
          else
          {
            if (parent < rhs.parent)
              return true;
            else if (!(parent == rhs.parent)) // therefore greater than
              return false;
            else
            {
              if (redop < rhs.redop)
                return true;
              else if (redop > rhs.redop)
                return false;
              else
              {
                if (tag < rhs.tag)
                  return true;
                else if (tag > rhs.tag)
                  return false;
                else
                {
                  if (flags < rhs.flags)
                    return true;
                  else if (flags > rhs.flags)
                    return false;
                  else
                  {
                    if (privilege_fields < rhs.privilege_fields)
                      return true;
                    else if (privilege_fields > rhs.privilege_fields)
                      return false;
                    else
                    {
                      if (instance_fields < rhs.instance_fields)
                        return true;
                      else if (instance_fields > rhs.instance_fields)
                        return false;
                      else
                      {
                        if (handle_type == SINGULAR)
                          return (region < rhs.region);
                        else if (handle_type == PART_PROJECTION)
                        {
                          if (partition < rhs.partition)
                            return true;
                          // therefore greater than
                          else if (partition != rhs.partition) 
                            return false;
                          else
                            return (projection < rhs.projection);
                        }
                        else
                        {
                          if (region < rhs.region)
                            return true;
                          else if (region != rhs.region)
                            return false;
                          else
                            return (projection < rhs.projection);
                        }
                      }
                    }
                  }
                }
              }
            }
          }
        }
      }
    }

#ifdef PRIVILEGE_CHECKS
    //--------------------------------------------------------------------------
    unsigned RegionRequirement::get_accessor_privilege(void) const
    //--------------------------------------------------------------------------
    {
      switch (privilege)
      {
        case NO_ACCESS:
          return LegionRuntime::ACCESSOR_NONE;
        case READ_ONLY:
          return LegionRuntime::ACCESSOR_READ;
        case READ_WRITE:
        case WRITE_DISCARD:
          return LegionRuntime::ACCESSOR_ALL;
        case REDUCE:
          return LegionRuntime::ACCESSOR_REDUCE;
        default:
          assert(false);
      }
      return LegionRuntime::ACCESSOR_NONE;
    }
#endif

    //--------------------------------------------------------------------------
    bool RegionRequirement::has_field_privilege(FieldID fid) const
    //--------------------------------------------------------------------------
    {
      return (privilege_fields.find(fid) != privilege_fields.end());
    }

    /////////////////////////////////////////////////////////////
    // Index Space Requirement 
    /////////////////////////////////////////////////////////////

    //--------------------------------------------------------------------------
    IndexSpaceRequirement::IndexSpaceRequirement(void)
      : handle(IndexSpace::NO_SPACE), privilege(NO_MEMORY), 
        parent(IndexSpace::NO_SPACE), verified(false)
    //--------------------------------------------------------------------------
    {
    }

    //--------------------------------------------------------------------------
    IndexSpaceRequirement::IndexSpaceRequirement(IndexSpace _handle, 
                                                 AllocateMode _priv,
                                                 IndexSpace _parent, 
                                                 bool _verified /*=false*/)
      : handle(_handle), privilege(_priv), parent(_parent), verified(_verified)
    //--------------------------------------------------------------------------
    {
    }

    //--------------------------------------------------------------------------
    bool IndexSpaceRequirement::operator<(
                                        const IndexSpaceRequirement &rhs) const
    //--------------------------------------------------------------------------
    {
      if (handle < rhs.handle)
        return true;
      else if (handle != rhs.handle) // therefore greater than
        return false;
      else
      {
        if (privilege < rhs.privilege)
          return true;
        else if (privilege > rhs.privilege)
          return false;
        else
        {
          if (parent < rhs.parent)
            return true;
          else if (parent != rhs.parent) // therefore greater than
            return false;
          else
            return verified < rhs.verified;
        }
      }
    }

    //--------------------------------------------------------------------------
    bool IndexSpaceRequirement::operator==(
                                        const IndexSpaceRequirement &rhs) const
    //--------------------------------------------------------------------------
    {
      return (handle == rhs.handle) && (privilege == rhs.privilege) &&
             (parent == rhs.parent) && (verified == rhs.verified);
    }

    /////////////////////////////////////////////////////////////
    // Field Space Requirement 
    /////////////////////////////////////////////////////////////

    //--------------------------------------------------------------------------
    FieldSpaceRequirement::FieldSpaceRequirement(void)
      : handle(FieldSpace::NO_SPACE), privilege(NO_MEMORY), verified(false)
    //--------------------------------------------------------------------------
    {
    }

    //--------------------------------------------------------------------------
    FieldSpaceRequirement::FieldSpaceRequirement(FieldSpace _handle, 
                                                 AllocateMode _priv,
                                                 bool _verified /*=false*/)
      : handle(_handle), privilege(_priv), verified(_verified)
    //--------------------------------------------------------------------------
    {
    }

    //--------------------------------------------------------------------------
    bool FieldSpaceRequirement::operator<(
                                        const FieldSpaceRequirement &rhs) const
    //--------------------------------------------------------------------------
    {
      if (handle < rhs.handle)
        return true;
      else if (!(handle == rhs.handle)) // therefore greater than
        return false;
      else
      {
        if (privilege < rhs.privilege)
          return true;
        else if (privilege > rhs.privilege)
          return false;
        else
          return verified < rhs.verified;
      }
    }

    //--------------------------------------------------------------------------
    bool FieldSpaceRequirement::operator==(
                                        const FieldSpaceRequirement &rhs) const
    //--------------------------------------------------------------------------
    {
      return (handle == rhs.handle) && 
              (privilege == rhs.privilege) && (verified == rhs.verified);
    }

    /////////////////////////////////////////////////////////////
    // TaskLauncher 
    /////////////////////////////////////////////////////////////

    //--------------------------------------------------------------------------
    TaskLauncher::TaskLauncher(void)
      : task_id(0), argument(TaskArgument()), predicate(Predicate::TRUE_PRED),
<<<<<<< HEAD
        map_id(0), tag(0), point(DomainPoint()), independent_requirements(false)
=======
        map_id(0), tag(0), point(DomainPoint()), silence_warnings(false)
>>>>>>> 28e0f3a6
    //--------------------------------------------------------------------------
    {
    }

    //--------------------------------------------------------------------------
    TaskLauncher::TaskLauncher(Processor::TaskFuncID tid, TaskArgument arg,
                               Predicate pred /*= Predicate::TRUE_PRED*/,
                               MapperID mid /*=0*/, MappingTagID t /*=0*/)
<<<<<<< HEAD
      : task_id(tid), argument(arg), predicate(pred), map_id(mid), tag(t), 
        point(DomainPoint()), independent_requirements(false)
=======
      : task_id(tid), argument(arg), predicate(pred), 
        map_id(mid), tag(t), point(DomainPoint()), silence_warnings(false)
>>>>>>> 28e0f3a6
    //--------------------------------------------------------------------------
    {
    }

    /////////////////////////////////////////////////////////////
    // IndexLauncher 
    /////////////////////////////////////////////////////////////

    //--------------------------------------------------------------------------
    IndexLauncher::IndexLauncher(void)
      : task_id(0), launch_domain(Domain::NO_DOMAIN), 
        global_arg(TaskArgument()), argument_map(ArgumentMap()), 
        predicate(Predicate::TRUE_PRED), must_parallelism(false), 
<<<<<<< HEAD
        map_id(0), tag(0), independent_requirements(false)
=======
        map_id(0), tag(0), silence_warnings(false)
>>>>>>> 28e0f3a6
    //--------------------------------------------------------------------------
    {
    }

    //--------------------------------------------------------------------------
    IndexLauncher::IndexLauncher(Processor::TaskFuncID tid, Domain dom,
                                 TaskArgument global,
                                 ArgumentMap map,
                                 Predicate pred /*= Predicate::TRUE_PRED*/,
                                 bool must /*=false*/, MapperID mid /*=0*/,
                                 MappingTagID t /*=0*/)
      : task_id(tid), launch_domain(dom), global_arg(global), 
        argument_map(map), predicate(pred), must_parallelism(must),
<<<<<<< HEAD
        map_id(mid), tag(t), independent_requirements(false)
=======
        map_id(mid), tag(t), silence_warnings(false)
>>>>>>> 28e0f3a6
    //--------------------------------------------------------------------------
    {
    }

    /////////////////////////////////////////////////////////////
    // InlineLauncher 
    /////////////////////////////////////////////////////////////

    //--------------------------------------------------------------------------
    InlineLauncher::InlineLauncher(void)
      : map_id(0), tag(0), layout_constraint_id(0)
    //--------------------------------------------------------------------------
    {
    }

    //--------------------------------------------------------------------------
    InlineLauncher::InlineLauncher(const RegionRequirement &req,
                                   MapperID mid /*=0*/, MappingTagID t /*=0*/,
                                   LayoutConstraintID lay_id /*=0*/)
      : requirement(req), map_id(mid), tag(t), layout_constraint_id(lay_id)
    //--------------------------------------------------------------------------
    {
    }

    /////////////////////////////////////////////////////////////
    // CopyLauncher 
    /////////////////////////////////////////////////////////////

    //--------------------------------------------------------------------------
    CopyLauncher::CopyLauncher(Predicate pred /*= Predicate::TRUE_PRED*/,
                               MapperID mid /*=0*/, MappingTagID t /*=0*/)
      : predicate(pred), map_id(mid), tag(t), silence_warnings(false)
    //--------------------------------------------------------------------------
    {
    }

    /////////////////////////////////////////////////////////////
    // AcquireLauncher 
    /////////////////////////////////////////////////////////////

    //--------------------------------------------------------------------------
    AcquireLauncher::AcquireLauncher(LogicalRegion reg, LogicalRegion par,
                                     PhysicalRegion phy,
                                     Predicate pred /*= Predicate::TRUE_PRED*/,
                                     MapperID id /*=0*/, MappingTagID t /*=0*/)
      : logical_region(reg), parent_region(par), physical_region(phy), 
        predicate(pred), map_id(id), tag(t), silence_warnings(false)
    //--------------------------------------------------------------------------
    {
    }

    /////////////////////////////////////////////////////////////
    // ReleaseLauncher 
    /////////////////////////////////////////////////////////////

    //--------------------------------------------------------------------------
    ReleaseLauncher::ReleaseLauncher(LogicalRegion reg, LogicalRegion par,
                                     PhysicalRegion phy,
                                     Predicate pred /*= Predicate::TRUE_PRED*/,
                                     MapperID id /*=0*/, MappingTagID t /*=0*/)
      : logical_region(reg), parent_region(par), physical_region(phy), 
        predicate(pred), map_id(id), tag(t), silence_warnings(false)
    //--------------------------------------------------------------------------
    {
    }

    /////////////////////////////////////////////////////////////
    // FillLauncher 
    /////////////////////////////////////////////////////////////

    //--------------------------------------------------------------------------
    FillLauncher::FillLauncher(LogicalRegion h, LogicalRegion p,
                               TaskArgument arg, 
                               Predicate pred /*= Predicate::TRUE_PRED*/)
      : handle(h), parent(p), argument(arg), 
        predicate(pred), silence_warnings(false)
    //--------------------------------------------------------------------------
    {
    }

    //--------------------------------------------------------------------------
    FillLauncher::FillLauncher(LogicalRegion h, LogicalRegion p, Future f,
                               Predicate pred /*= Predicate::TRUE_PRED*/)
      : handle(h), parent(p), future(f), 
        predicate(pred), silence_warnings(false)
    //--------------------------------------------------------------------------
    {
    }

    /////////////////////////////////////////////////////////////
    // MustEpochLauncher 
    /////////////////////////////////////////////////////////////

    //--------------------------------------------------------------------------
    MustEpochLauncher::MustEpochLauncher(MapperID id /*= 0*/,   
                                         MappingTagID tag/*= 0*/)
      : map_id(id), mapping_tag(tag), silence_warnings(false)
    //--------------------------------------------------------------------------
    {
    }

    /////////////////////////////////////////////////////////////
    // LayoutConstraintRegistrar
    /////////////////////////////////////////////////////////////

    //--------------------------------------------------------------------------
    LayoutConstraintRegistrar::LayoutConstraintRegistrar(void)
      : handle(FieldSpace::NO_SPACE), layout_name(NULL)
    //--------------------------------------------------------------------------
    {
    }

    //--------------------------------------------------------------------------
    LayoutConstraintRegistrar::LayoutConstraintRegistrar(FieldSpace h,
                                                  const char *layout/*= NULL*/)
      : handle(h), layout_name(layout)
    //--------------------------------------------------------------------------
    {
    }

    /////////////////////////////////////////////////////////////
    // TaskVariantRegistrar 
    /////////////////////////////////////////////////////////////

    //--------------------------------------------------------------------------
    TaskVariantRegistrar::TaskVariantRegistrar(void)
      : task_id(0), generator(NULL), global_registration(true), 
        task_variant_name(NULL), leaf_variant(false), 
        inner_variant(false), idempotent_variant(false)
    //--------------------------------------------------------------------------
    {
    }

    //--------------------------------------------------------------------------
    TaskVariantRegistrar::TaskVariantRegistrar(TaskID tid, bool global/*=true*/,
                                               GeneratorContext ctx/*=NULL*/,
                                               const char *name/*= NULL*/)
      : task_id(tid), generator(ctx), global_registration(global), 
        task_variant_name(name), leaf_variant(false), 
        inner_variant(false), idempotent_variant(false)
    //--------------------------------------------------------------------------
    {
    }

    //--------------------------------------------------------------------------
    TaskVariantRegistrar::TaskVariantRegistrar(TaskID task_id,
					       const char *variant_name,
					       bool global/*=true*/,
					       GeneratorContext ctx/*=NULL*/)
      : task_id(task_id), generator(ctx), global_registration(global), 
        task_variant_name(variant_name), leaf_variant(false), 
        inner_variant(false), idempotent_variant(false)
    //--------------------------------------------------------------------------
    {
    }

    /////////////////////////////////////////////////////////////
    // MPILegionHandshake 
    /////////////////////////////////////////////////////////////

    //--------------------------------------------------------------------------
    MPILegionHandshake::MPILegionHandshake(void)
      : impl(NULL)
    //--------------------------------------------------------------------------
    {
    }

    //--------------------------------------------------------------------------
    MPILegionHandshake::MPILegionHandshake(const MPILegionHandshake &rhs)
      : impl(rhs.impl)
    //--------------------------------------------------------------------------
    {
      if (impl != NULL)
        impl->add_reference();
    }

    //--------------------------------------------------------------------------
    MPILegionHandshake::~MPILegionHandshake(void)
    //--------------------------------------------------------------------------
    {
      if (impl != NULL)
      {
        if (impl->remove_reference())
          Internal::legion_delete(impl);
        impl = NULL;
      }
    }

    //--------------------------------------------------------------------------
    MPILegionHandshake::MPILegionHandshake(Internal::MPILegionHandshakeImpl *i)
      : impl(i)
    //--------------------------------------------------------------------------
    {
      if (impl != NULL)
        impl->add_reference();
    }

    //--------------------------------------------------------------------------
    MPILegionHandshake& MPILegionHandshake::operator=(
                                                  const MPILegionHandshake &rhs)
    //--------------------------------------------------------------------------
    {
      if (impl != NULL)
      {
        if (impl->remove_reference())
          Internal::legion_delete(impl);
      }
      impl = rhs.impl;
      if (impl != NULL)
        impl->add_reference();
      return *this;
    }

    //--------------------------------------------------------------------------
    void MPILegionHandshake::mpi_handoff_to_legion(void) const
    //--------------------------------------------------------------------------
    {
#ifdef DEBUG_LEGION
      assert(impl != NULL);
#endif
      impl->mpi_handoff_to_legion();
    }

    //--------------------------------------------------------------------------
    void MPILegionHandshake::mpi_wait_on_legion(void) const
    //--------------------------------------------------------------------------
    {
#ifdef DEBUG_LEGION
      assert(impl != NULL);
#endif
      impl->mpi_wait_on_legion();
    }

    //--------------------------------------------------------------------------
    void MPILegionHandshake::legion_handoff_to_mpi(void) const
    //--------------------------------------------------------------------------
    {
#ifdef DEBUG_LEGION
      assert(impl != NULL);
#endif
      impl->legion_handoff_to_mpi();
    }

    //--------------------------------------------------------------------------
    void MPILegionHandshake::legion_wait_on_mpi(void) const
    //--------------------------------------------------------------------------
    {
#ifdef DEBUG_LEGION
      assert(impl != NULL);
#endif
      impl->legion_wait_on_mpi();
    }

    //--------------------------------------------------------------------------
    PhaseBarrier MPILegionHandshake::get_legion_wait_phase_barrier(void) const
    //--------------------------------------------------------------------------
    {
#ifdef DEBUG_LEGION
      assert(impl != NULL);
#endif
      return impl->get_legion_wait_phase_barrier();
    }

    //--------------------------------------------------------------------------
    PhaseBarrier MPILegionHandshake::get_legion_arrive_phase_barrier(void) const
    //--------------------------------------------------------------------------
    {
#ifdef DEBUG_LEGION
      assert(impl != NULL);
#endif
      return impl->get_legion_arrive_phase_barrier();
    }
    
    //--------------------------------------------------------------------------
    void MPILegionHandshake::advance_legion_handshake(void) const
    //--------------------------------------------------------------------------
    {
#ifdef DEBUG_LEGION
      assert(impl != NULL);
#endif
      impl->advance_legion_handshake();
    }

    /////////////////////////////////////////////////////////////
    // Future 
    /////////////////////////////////////////////////////////////

    //--------------------------------------------------------------------------
    Future::Future(void)
      : impl(NULL)
    //--------------------------------------------------------------------------
    {
    }

    //--------------------------------------------------------------------------
    Future::Future(const Future &rhs)
      : impl(rhs.impl)
    //--------------------------------------------------------------------------
    {
      if (impl != NULL)
        impl->add_base_gc_ref(Internal::FUTURE_HANDLE_REF);
    }

    //--------------------------------------------------------------------------
    Future::~Future(void)
    //--------------------------------------------------------------------------
    {
      if (impl != NULL)
      {
        if (impl->remove_base_gc_ref(Internal::FUTURE_HANDLE_REF))
          Internal::legion_delete(impl);
        impl = NULL;
      }
    }

    //--------------------------------------------------------------------------
    Future::Future(Internal::FutureImpl *i)
      : impl(i)
    //--------------------------------------------------------------------------
    {
      if (impl != NULL)
        impl->add_base_gc_ref(Internal::FUTURE_HANDLE_REF);
    }

    //--------------------------------------------------------------------------
    Future& Future::operator=(const Future &rhs)
    //--------------------------------------------------------------------------
    {
      if (impl != NULL)
      {
        if (impl->remove_base_gc_ref(Internal::FUTURE_HANDLE_REF))
          Internal::legion_delete(impl);
      }
      impl = rhs.impl;
      if (impl != NULL)
        impl->add_base_gc_ref(Internal::FUTURE_HANDLE_REF);
      return *this;
    }

    //--------------------------------------------------------------------------
    void Future::get_void_result(bool silence_warnings) const
    //--------------------------------------------------------------------------
    {
      if (impl != NULL)
        impl->get_void_result(silence_warnings);
    }

    //--------------------------------------------------------------------------
    bool Future::is_empty(bool block /*= true*/, 
                          bool silence_warnings/*=false*/) const
    //--------------------------------------------------------------------------
    {
      if (impl != NULL)
        return impl->is_empty(block, silence_warnings);
      return true;
    }

    //--------------------------------------------------------------------------
    void* Future::get_untyped_result(bool silence_warnings)
    //--------------------------------------------------------------------------
    {
      if (impl == NULL)
      {
        Internal::log_run.error("Illegal request for future "
                                "value from empty future");
#ifdef DEBUG_LEGION
        assert(false);
#endif
        exit(ERROR_REQUEST_FOR_EMPTY_FUTURE);
      }
      return impl->get_untyped_result(silence_warnings);
    }

    /////////////////////////////////////////////////////////////
    // Future Map 
    /////////////////////////////////////////////////////////////

    //--------------------------------------------------------------------------
    FutureMap::FutureMap(void)
      : impl(NULL)
    //--------------------------------------------------------------------------
    {
    }

    //--------------------------------------------------------------------------
    FutureMap::FutureMap(const FutureMap &map)
      : impl(map.impl)
    //--------------------------------------------------------------------------
    {
      if (impl != NULL)
        impl->add_reference();
    }

    //--------------------------------------------------------------------------
    FutureMap::FutureMap(Internal::FutureMapImpl *i)
      : impl(i)
    //--------------------------------------------------------------------------
    {
      if (impl != NULL)
        impl->add_reference();
    }

    //--------------------------------------------------------------------------
    FutureMap::~FutureMap(void)
    //--------------------------------------------------------------------------
    {
      if (impl != NULL)
      {
        if (impl->remove_reference())
          Internal::legion_delete(impl);
        impl = NULL;
      }
    }

    //--------------------------------------------------------------------------
    FutureMap& FutureMap::operator=(const FutureMap &rhs)
    //--------------------------------------------------------------------------
    {
      if (impl != NULL)
      {
        if (impl->remove_reference())
          Internal::legion_delete(impl);
      }
      impl = rhs.impl;
      if (impl != NULL)
        impl->add_reference();
      return *this;
    }

    //--------------------------------------------------------------------------
    Future FutureMap::get_future(const DomainPoint &point)
    //--------------------------------------------------------------------------
    {
#ifdef DEBUG_LEGION
      assert(impl != NULL);
#endif
      return impl->get_future(point);
    }

    //--------------------------------------------------------------------------
    void FutureMap::get_void_result(const DomainPoint &point, 
                                    bool silence_warnings)
    //--------------------------------------------------------------------------
    {
      if (impl != NULL)
        impl->get_void_result(point, silence_warnings);
    }

    //--------------------------------------------------------------------------
    void FutureMap::wait_all_results(bool silence_warnings)
    //--------------------------------------------------------------------------
    {
      if (impl != NULL)
        impl->wait_all_results(silence_warnings);
    }

    /////////////////////////////////////////////////////////////
    // Physical Region 
    /////////////////////////////////////////////////////////////

    //--------------------------------------------------------------------------
    PhysicalRegion::PhysicalRegion(void)
      : impl(NULL)
    //--------------------------------------------------------------------------
    {
    }

    //--------------------------------------------------------------------------
    PhysicalRegion::PhysicalRegion(const PhysicalRegion &rhs)
      : impl(rhs.impl)
    //--------------------------------------------------------------------------
    {
      if (impl != NULL)
        impl->add_reference();
    }

    //--------------------------------------------------------------------------
    PhysicalRegion::PhysicalRegion(Internal::PhysicalRegionImpl *i)
      : impl(i)
    //--------------------------------------------------------------------------
    {
      if (impl != NULL)
        impl->add_reference();
    }

    //--------------------------------------------------------------------------
    PhysicalRegion::~PhysicalRegion(void)
    //--------------------------------------------------------------------------
    {
      if (impl != NULL)
      {
        if (impl->remove_reference())
          Internal::legion_delete(impl);
        impl = NULL;
      }
    }

    //--------------------------------------------------------------------------
    PhysicalRegion& PhysicalRegion::operator=(const PhysicalRegion &rhs)
    //--------------------------------------------------------------------------
    {
      if (impl != NULL)
      {
        if (impl->remove_reference())
          Internal::legion_delete(impl);
      }
      impl = rhs.impl;
      if (impl != NULL)
        impl->add_reference();
      return *this;
    }

    //--------------------------------------------------------------------------
    bool PhysicalRegion::is_mapped(void) const
    //--------------------------------------------------------------------------
    {
      if (impl == NULL)
        return false;
      return impl->is_mapped();
    }

    //--------------------------------------------------------------------------
    void PhysicalRegion::wait_until_valid(bool silence_warnings)
    //--------------------------------------------------------------------------
    {
#ifdef DEBUG_LEGION
      assert(impl != NULL);
#endif
      impl->wait_until_valid(silence_warnings);
    }

    //--------------------------------------------------------------------------
    bool PhysicalRegion::is_valid(void) const
    //--------------------------------------------------------------------------
    {
#ifdef DEBUG_LEGION
      assert(impl != NULL);
#endif
      return impl->is_valid();
    }

    //--------------------------------------------------------------------------
    LogicalRegion PhysicalRegion::get_logical_region(void) const
    //--------------------------------------------------------------------------
    {
#ifdef DEBUG_LEGION
      assert(impl != NULL);
#endif
      return impl->get_logical_region();
    }

    //--------------------------------------------------------------------------
    LegionRuntime::Accessor::RegionAccessor<
      LegionRuntime::Accessor::AccessorType::Generic>
        PhysicalRegion::get_accessor(bool silence_warnings) const
    //--------------------------------------------------------------------------
    {
#ifdef DEBUG_LEGION
      assert(impl != NULL);
#endif
      return impl->get_accessor(silence_warnings);
    }

    //--------------------------------------------------------------------------
    LegionRuntime::Accessor::RegionAccessor<
      LegionRuntime::Accessor::AccessorType::Generic>
        PhysicalRegion::get_field_accessor(FieldID fid, 
                                           bool silence_warnings) const
    //--------------------------------------------------------------------------
    {
#ifdef DEBUG_LEGION
      assert(impl != NULL);
#endif
      return impl->get_field_accessor(fid, silence_warnings);
    }

    //--------------------------------------------------------------------------
    void PhysicalRegion::get_memories(std::set<Memory>& memories) const
    //--------------------------------------------------------------------------
    {
      impl->get_memories(memories);
    }

    //--------------------------------------------------------------------------
    void PhysicalRegion::get_fields(std::vector<FieldID>& fields) const
    //--------------------------------------------------------------------------
    {
      impl->get_fields(fields);
    }

    /////////////////////////////////////////////////////////////
    // Index Iterator  
    /////////////////////////////////////////////////////////////

    //--------------------------------------------------------------------------
    IndexIterator::IndexIterator(const Domain &dom, ptr_t start)
      : enumerator(dom
		   .get_index_space().get_valid_mask()
		   .enumerate_enabled(start.value))
    //--------------------------------------------------------------------------
    {
      finished = !(enumerator->get_next(current_pointer,remaining_elmts));
    }

    //--------------------------------------------------------------------------
    IndexIterator::IndexIterator(Runtime *rt, Context ctx,
                                 IndexSpace space, ptr_t start)
    //--------------------------------------------------------------------------
    {
      Domain dom = rt->get_index_space_domain(ctx, space);
      enumerator = dom.get_index_space().get_valid_mask()
 	              .enumerate_enabled(start.value);
      finished = !(enumerator->get_next(current_pointer,remaining_elmts));
    }

    //--------------------------------------------------------------------------
    IndexIterator::IndexIterator(Runtime *rt, Context ctx,
                                 LogicalRegion handle, ptr_t start)
    //--------------------------------------------------------------------------
    {
      Domain dom = rt->get_index_space_domain(ctx, handle.get_index_space());
      enumerator = dom.get_index_space().get_valid_mask()
	              .enumerate_enabled(start.value);
      finished = !(enumerator->get_next(current_pointer,remaining_elmts));
    }

    //--------------------------------------------------------------------------
    IndexIterator::IndexIterator(const IndexIterator &rhs)
      : enumerator(NULL)
    //--------------------------------------------------------------------------
    {
      // should never be called
      assert(false);
    }

    //--------------------------------------------------------------------------
    IndexIterator::~IndexIterator(void)
    //--------------------------------------------------------------------------
    {
      delete enumerator;
    }

    //--------------------------------------------------------------------------
    IndexIterator& IndexIterator::operator=(const IndexIterator &rhs)
    //--------------------------------------------------------------------------
    {
      // should never be called
      assert(false);
      return *this;
    }

    /////////////////////////////////////////////////////////////
    // Task Config Options 
    /////////////////////////////////////////////////////////////

    //--------------------------------------------------------------------------
    TaskConfigOptions::TaskConfigOptions(bool l /*=false*/,
                                         bool in /*=false*/,
                                         bool idem /*=false*/)
      : leaf(l), inner(in), idempotent(idem)
    //--------------------------------------------------------------------------
    {
    }

    /////////////////////////////////////////////////////////////
    // ProjectionFunctor 
    /////////////////////////////////////////////////////////////

    //--------------------------------------------------------------------------
    ProjectionFunctor::ProjectionFunctor(void)
      : runtime(NULL)
    //--------------------------------------------------------------------------
    {
    }

    //--------------------------------------------------------------------------
    ProjectionFunctor::ProjectionFunctor(Runtime *rt)
      : runtime(rt)
    //--------------------------------------------------------------------------
    {
    }

    //--------------------------------------------------------------------------
    ProjectionFunctor::~ProjectionFunctor(void)
    //--------------------------------------------------------------------------
    {
    }

    /////////////////////////////////////////////////////////////
    // Coloring Serializer 
    /////////////////////////////////////////////////////////////

    //--------------------------------------------------------------------------
    ColoringSerializer::ColoringSerializer(const Coloring &c)
      : coloring(c)
    //--------------------------------------------------------------------------
    {
    }

    //--------------------------------------------------------------------------
    size_t ColoringSerializer::legion_buffer_size(void) const
    //--------------------------------------------------------------------------
    {
      size_t result = sizeof(size_t); // number of elements
      for (Coloring::const_iterator it = coloring.begin();
            it != coloring.end(); it++)
      {
        result += sizeof(Color);
        result += 2*sizeof(size_t); // number of each kind of pointer
        result += (it->second.points.size() * sizeof(ptr_t));
        result += (it->second.ranges.size() * 2 * sizeof(ptr_t));
      }
      return result;
    }

    //--------------------------------------------------------------------------
    size_t ColoringSerializer::legion_serialize(void *buffer) const
    //--------------------------------------------------------------------------
    {
      char *target = (char*)buffer; 
      *((size_t*)target) = coloring.size();
      target += sizeof(size_t);
      for (Coloring::const_iterator it = coloring.begin();
            it != coloring.end(); it++)
      {
        *((Color*)target) = it->first;
        target += sizeof(it->first);
        *((size_t*)target) = it->second.points.size();
        target += sizeof(size_t);
        for (std::set<ptr_t>::const_iterator ptr_it = it->second.points.begin();
              ptr_it != it->second.points.end(); ptr_it++)
        {
          *((ptr_t*)target) = *ptr_it;
          target += sizeof(ptr_t);
        }
        *((size_t*)target) = it->second.ranges.size();
        target += sizeof(size_t);
        for (std::set<std::pair<ptr_t,ptr_t> >::const_iterator range_it = 
              it->second.ranges.begin(); range_it != it->second.ranges.end();
              range_it++)
        {
          *((ptr_t*)target) = range_it->first;
          target += sizeof(range_it->first);
          *((ptr_t*)target) = range_it->second;
          target += sizeof(range_it->second);
        }
      }
      return (size_t(target) - size_t(buffer));
    }

    //--------------------------------------------------------------------------
    size_t ColoringSerializer::legion_deserialize(const void *buffer)
    //--------------------------------------------------------------------------
    {
      const char *source = (const char*)buffer;
      size_t num_colors = *((const size_t*)source);
      source += sizeof(num_colors);
      for (unsigned idx = 0; idx < num_colors; idx++)
      {
        Color c = *((const Color*)source);
        source += sizeof(c);
        coloring[c]; // Force coloring to exist even if empty.
        size_t num_points = *((const size_t*)source);
        source += sizeof(num_points);
        for (unsigned p = 0; p < num_points; p++)
        {
          ptr_t ptr = *((const ptr_t*)source);
          source += sizeof(ptr);
          coloring[c].points.insert(ptr);
        }
        size_t num_ranges = *((const size_t*)source);
        source += sizeof(num_ranges);
        for (unsigned r = 0; r < num_ranges; r++)
        {
          ptr_t start = *((const ptr_t*)source);
          source += sizeof(start);
          ptr_t stop = *((const ptr_t*)source);
          source += sizeof(stop);
          coloring[c].ranges.insert(std::pair<ptr_t,ptr_t>(start,stop));
        }
      }
      // Return the number of bytes consumed
      return (size_t(source) - size_t(buffer));
    }

    /////////////////////////////////////////////////////////////
    // Domain Coloring Serializer 
    /////////////////////////////////////////////////////////////

    //--------------------------------------------------------------------------
    DomainColoringSerializer::DomainColoringSerializer(const DomainColoring &d)
      : coloring(d)
    //--------------------------------------------------------------------------
    {
    }

    //--------------------------------------------------------------------------
    size_t DomainColoringSerializer::legion_buffer_size(void) const
    //--------------------------------------------------------------------------
    {
      size_t result = sizeof(size_t); // number of elements
      result += (coloring.size() * (sizeof(Color) + sizeof(Domain)));
      return result;
    }

    //--------------------------------------------------------------------------
    size_t DomainColoringSerializer::legion_serialize(void *buffer) const
    //--------------------------------------------------------------------------
    {
      char *target = (char*)buffer;
      *((size_t*)target) = coloring.size();
      target += sizeof(size_t);
      for (DomainColoring::const_iterator it = coloring.begin();
            it != coloring.end(); it++)
      {
        *((Color*)target) = it->first; 
        target += sizeof(it->first);
        *((Domain*)target) = it->second;
        target += sizeof(it->second);
      }
      return (size_t(target) - size_t(buffer));
    }

    //--------------------------------------------------------------------------
    size_t DomainColoringSerializer::legion_deserialize(const void *buffer)
    //--------------------------------------------------------------------------
    {
      const char *source = (const char*)buffer;
      size_t num_elements = *((const size_t*)source);
      source += sizeof(size_t);
      for (unsigned idx = 0; idx < num_elements; idx++)
      {
        Color c = *((const Color*)source);
        source += sizeof(c);
        Domain d = *((const Domain*)source);
        source += sizeof(d);
        coloring[c] = d;
      }
      // Return the number of bytes consumed
      return (size_t(source) - size_t(buffer));
    }

    /////////////////////////////////////////////////////////////
    // High Level Runtime 
    /////////////////////////////////////////////////////////////

    //--------------------------------------------------------------------------
    Runtime::Runtime(Internal::Runtime *rt)
      : runtime(rt)
    //--------------------------------------------------------------------------
    {
    }

    //--------------------------------------------------------------------------
    IndexSpace Runtime::create_index_space(Context ctx,
                                                    size_t max_num_elmts)
    //--------------------------------------------------------------------------
    {
      return runtime->create_index_space(ctx, max_num_elmts);
    }

    //--------------------------------------------------------------------------
    IndexSpace Runtime::create_index_space(Context ctx, Domain domain)
    //--------------------------------------------------------------------------
    {
      return runtime->create_index_space(ctx, domain);
    }

    //--------------------------------------------------------------------------
    IndexSpace Runtime::create_index_space(Context ctx, 
                                                const std::set<Domain> &domains)
    //--------------------------------------------------------------------------
    {
      return runtime->create_index_space(ctx, domains);
    }

    //--------------------------------------------------------------------------
    void Runtime::destroy_index_space(Context ctx, IndexSpace handle)
    //--------------------------------------------------------------------------
    {
      runtime->destroy_index_space(ctx, handle);
    }

    //--------------------------------------------------------------------------
    IndexPartition Runtime::create_index_partition(Context ctx,
                                          IndexSpace parent,
                                          const Domain &color_space,
                                          const PointColoring &coloring,
                                          PartitionKind part_kind,
                                          int color, bool allocable)
    //--------------------------------------------------------------------------
    {
      return runtime->create_index_partition(ctx, parent, color_space, coloring,
                                             part_kind, color, allocable);
    }

    //--------------------------------------------------------------------------
    IndexPartition Runtime::create_index_partition(
                                          Context ctx, IndexSpace parent,
                                          const Coloring &coloring,
                                          bool disjoint,
                                          int part_color)
    //--------------------------------------------------------------------------
    {
      return runtime->create_index_partition(ctx, parent, coloring, disjoint,
                                             part_color);
    }

    //--------------------------------------------------------------------------
    IndexPartition Runtime::create_index_partition(Context ctx,
                                          IndexSpace parent, 
                                          const Domain &color_space,
                                          const DomainPointColoring &coloring,
                                          PartitionKind part_kind, int color)
    //--------------------------------------------------------------------------
    {
      return runtime->create_index_partition(ctx, parent, color_space,
                                             coloring, part_kind, color);
    }

    //--------------------------------------------------------------------------
    IndexPartition Runtime::create_index_partition(
                                          Context ctx, IndexSpace parent,
                                          Domain color_space,
                                          const DomainColoring &coloring,
                                          bool disjoint, 
                                          int part_color)
    //--------------------------------------------------------------------------
    {
      return runtime->create_index_partition(ctx, parent, color_space, coloring,
                                             disjoint, part_color);
    }

    //--------------------------------------------------------------------------
    IndexPartition Runtime::create_index_partition(Context ctx,
                                       IndexSpace parent,
                                       const Domain &color_space,
                                       const MultiDomainPointColoring &coloring,
                                       PartitionKind part_kind, int color)
    //--------------------------------------------------------------------------
    {
      return runtime->create_index_partition(ctx, parent, color_space,
                                             coloring, part_kind, color);
    }

    //--------------------------------------------------------------------------
    IndexPartition Runtime::create_index_partition(
                                          Context ctx, IndexSpace parent,
                                          Domain color_space,
                                          const MultiDomainColoring &coloring,
                                          bool disjoint,
                                          int part_color)
    //--------------------------------------------------------------------------
    {
      return runtime->create_index_partition(ctx, parent, color_space, coloring,
                                             disjoint, part_color);
    }

    //--------------------------------------------------------------------------
    IndexPartition Runtime::create_index_partition(
                                          Context ctx, IndexSpace parent,
    LegionRuntime::Accessor::RegionAccessor<
      LegionRuntime::Accessor::AccessorType::Generic> field_accessor,
                                                      int part_color)
    //--------------------------------------------------------------------------
    {
      return runtime->create_index_partition(ctx, parent, field_accessor, 
                                             part_color);
    }

    //--------------------------------------------------------------------------
    void Runtime::destroy_index_partition(Context ctx, 
                                                   IndexPartition handle)
    //--------------------------------------------------------------------------
    {
      runtime->destroy_index_partition(ctx, handle);
    }

    //--------------------------------------------------------------------------
    IndexPartition Runtime::create_equal_partition(Context ctx, 
                                                      IndexSpace parent,
                                                      Domain color_space,
                                                      size_t granularity,
                                                      int color, bool allocable)
    //--------------------------------------------------------------------------
    {
      return runtime->create_equal_partition(ctx, parent, color_space,
                                             granularity, color, allocable);
    }

    //--------------------------------------------------------------------------
    IndexPartition Runtime::create_weighted_partition(Context ctx,
                                      IndexSpace parent, Domain color_space,
                                      const std::map<DomainPoint,int> &weights,
                                      size_t granularity, int color,
                                      bool allocable)
    //--------------------------------------------------------------------------
    {
      return runtime->create_weighted_partition(ctx, parent, color_space, 
                                                weights, granularity, 
                                                color, allocable);
    }

    //--------------------------------------------------------------------------
    IndexPartition Runtime::create_partition_by_union(Context ctx,
                                    IndexSpace parent, IndexPartition handle1,
                                    IndexPartition handle2, PartitionKind kind,
                                    int color, bool allocable)
    //--------------------------------------------------------------------------
    {
      return runtime->create_partition_by_union(ctx, parent, handle1, handle2, 
                                                kind, color, allocable);
    }

    //--------------------------------------------------------------------------
    IndexPartition Runtime::create_partition_by_intersection(
                                                Context ctx, IndexSpace parent,
                                                IndexPartition handle1, 
                                                IndexPartition handle2,
                                                PartitionKind kind, int color, 
                                                bool allocable)
    //--------------------------------------------------------------------------
    {
      return runtime->create_partition_by_intersection(ctx, parent, handle1,
                                                       handle2, kind,
                                                       color, allocable);
    }

    //--------------------------------------------------------------------------
    IndexPartition Runtime::create_partition_by_difference(
                                                Context ctx, IndexSpace parent,
                                                IndexPartition handle1,
                                                IndexPartition handle2,
                                                PartitionKind kind, int color,
                                                bool allocable)
    //--------------------------------------------------------------------------
    {
      return runtime->create_partition_by_difference(ctx, parent, handle1,
                                                     handle2, kind, color,
                                                     allocable);
    }

    //--------------------------------------------------------------------------
    void Runtime::create_cross_product_partitions(Context ctx,
                                IndexPartition handle1, IndexPartition handle2,
                                std::map<DomainPoint,IndexPartition> &handles,
                                PartitionKind kind, int color, bool allocable)
    //--------------------------------------------------------------------------
    {
      runtime->create_cross_product_partition(ctx, handle1, handle2, handles,
                                              kind, color, allocable);
    }

    //--------------------------------------------------------------------------
    IndexPartition Runtime::create_partition_by_field(Context ctx,
                   LogicalRegion handle, LogicalRegion parent, FieldID fid, 
                   const Domain &color_space, int color, bool allocable)
    //--------------------------------------------------------------------------
    {
      return runtime->create_partition_by_field(ctx, handle, parent, fid,
                                                color_space, color, allocable);
    }

    //--------------------------------------------------------------------------
    IndexPartition Runtime::create_partition_by_image(Context ctx,
                  IndexSpace handle, LogicalPartition projection,
                  LogicalRegion parent, FieldID fid, const Domain &color_space,
                  PartitionKind part_kind, int color, bool allocable)
    //--------------------------------------------------------------------------
    {
      return runtime->create_partition_by_image(ctx, handle, projection,
                                                parent, fid, color_space,
                                                part_kind, color, allocable);
    }

    //--------------------------------------------------------------------------
    IndexPartition Runtime::create_partition_by_preimage(Context ctx,
                  IndexPartition projection, LogicalRegion handle,
                  LogicalRegion parent, FieldID fid, const Domain &color_space,
                  PartitionKind part_kind, int color, bool allocable)
    //--------------------------------------------------------------------------
    {
      return runtime->create_partition_by_preimage(ctx, projection, handle,
                                                   parent, fid, color_space,
                                                   part_kind, color, allocable);
    }

    //--------------------------------------------------------------------------
    IndexPartition Runtime::create_pending_partition(Context ctx,
                             IndexSpace parent, const Domain &color_space, 
                             PartitionKind part_kind, int color, bool allocable)
    //--------------------------------------------------------------------------
    {
      return runtime->create_pending_partition(ctx, parent, color_space, 
                                               part_kind, color, allocable);
    }

    //--------------------------------------------------------------------------
    IndexSpace Runtime::create_index_space_union(Context ctx,
                      IndexPartition parent, const DomainPoint &color,
                      const std::vector<IndexSpace> &handles) 
    //--------------------------------------------------------------------------
    {
      return runtime->create_index_space_union(ctx, parent, color, handles);
    }

    //--------------------------------------------------------------------------
    IndexSpace Runtime::create_index_space_union(Context ctx,
                      IndexPartition parent, const DomainPoint &color,
                      IndexPartition handle)
    //--------------------------------------------------------------------------
    {
      return runtime->create_index_space_union(ctx, parent, color, handle);
    }

    //--------------------------------------------------------------------------
    IndexSpace Runtime::create_index_space_intersection(Context ctx,
                      IndexPartition parent, const DomainPoint &color,
                      const std::vector<IndexSpace> &handles)
    //--------------------------------------------------------------------------
    {
      return runtime->create_index_space_intersection(ctx, parent, 
                                                      color, handles);
    }

    //--------------------------------------------------------------------------
    IndexSpace Runtime::create_index_space_intersection(Context ctx,
                      IndexPartition parent, const DomainPoint &color,
                      IndexPartition handle)
    //--------------------------------------------------------------------------
    {
      return runtime->create_index_space_intersection(ctx, parent, 
                                                      color, handle);
    }

    //--------------------------------------------------------------------------
    IndexSpace Runtime::create_index_space_difference(Context ctx,
          IndexPartition parent, const DomainPoint &color, IndexSpace initial, 
          const std::vector<IndexSpace> &handles)
    //--------------------------------------------------------------------------
    {
      return runtime->create_index_space_difference(ctx, parent, color, 
                                                    initial, handles);
    }

    //--------------------------------------------------------------------------
    IndexPartition Runtime::get_index_partition(Context ctx, 
                                                IndexSpace parent, Color color)
    //--------------------------------------------------------------------------
    {
      return runtime->get_index_partition(ctx, parent, color);
    }

    //--------------------------------------------------------------------------
    IndexPartition Runtime::get_index_partition(Context ctx,
                                    IndexSpace parent, const DomainPoint &color)
    //--------------------------------------------------------------------------
    {
      return runtime->get_index_partition(ctx, parent, color);
    }

    //--------------------------------------------------------------------------
    IndexPartition Runtime::get_index_partition(IndexSpace parent, Color color)
    //--------------------------------------------------------------------------
    {
      return runtime->get_index_partition(parent, color);
    }

    //--------------------------------------------------------------------------
    IndexPartition Runtime::get_index_partition(IndexSpace parent,
                                                const DomainPoint &color)
    //--------------------------------------------------------------------------
    {
      return runtime->get_index_partition(parent, color);
    }

    //--------------------------------------------------------------------------
    bool Runtime::has_index_partition(Context ctx, IndexSpace parent,
                                               const DomainPoint &color)
    //--------------------------------------------------------------------------
    {
      return runtime->has_index_partition(ctx, parent, color);
    }

    //--------------------------------------------------------------------------
    bool Runtime::has_index_partition(IndexSpace parent,
                                      const DomainPoint &color)
    //--------------------------------------------------------------------------
    {
      return runtime->has_index_partition(parent, color);
    }

    //--------------------------------------------------------------------------
    IndexSpace Runtime::get_index_subspace(Context ctx, 
                                                  IndexPartition p, Color color)
    //--------------------------------------------------------------------------
    {
      return runtime->get_index_subspace(ctx, p, color);
    }

    //--------------------------------------------------------------------------
    IndexSpace Runtime::get_index_subspace(Context ctx,
                                     IndexPartition p, const DomainPoint &color)
    //--------------------------------------------------------------------------
    {
      return runtime->get_index_subspace(ctx, p, color);
    }

    //--------------------------------------------------------------------------
    IndexSpace Runtime::get_index_subspace(IndexPartition p, Color color)
    //--------------------------------------------------------------------------
    {
      return runtime->get_index_subspace(p, color);
    }

    //--------------------------------------------------------------------------
    IndexSpace Runtime::get_index_subspace(IndexPartition p, 
                                           const DomainPoint &color)
    //--------------------------------------------------------------------------
    {
      return runtime->get_index_subspace(p, color);
    }

    //--------------------------------------------------------------------------
    bool Runtime::has_index_subspace(Context ctx, 
                                     IndexPartition p, const DomainPoint &color)
    //--------------------------------------------------------------------------
    {
      return runtime->has_index_subspace(ctx, p, color);
    }

    //--------------------------------------------------------------------------
    bool Runtime::has_index_subspace(IndexPartition p, const DomainPoint &color)
    //--------------------------------------------------------------------------
    {
      return runtime->has_index_subspace(p, color);
    }

    //--------------------------------------------------------------------------
    bool Runtime::has_multiple_domains(Context ctx, IndexSpace handle)
    //--------------------------------------------------------------------------
    {
      return runtime->has_multiple_domains(ctx, handle);
    }

    //--------------------------------------------------------------------------
    bool Runtime::has_multiple_domains(IndexSpace handle)
    //--------------------------------------------------------------------------
    {
      return runtime->has_multiple_domains(handle);
    }

    //--------------------------------------------------------------------------
    Domain Runtime::get_index_space_domain(Context ctx, IndexSpace handle)
    //--------------------------------------------------------------------------
    {
      return runtime->get_index_space_domain(ctx, handle);
    }

    //--------------------------------------------------------------------------
    Domain Runtime::get_index_space_domain(IndexSpace handle)
    //--------------------------------------------------------------------------
    {
      return runtime->get_index_space_domain(handle);
    }

    //--------------------------------------------------------------------------
    void Runtime::get_index_space_domains(Context ctx, 
                                IndexSpace handle, std::vector<Domain> &domains)
    //--------------------------------------------------------------------------
    {
      runtime->get_index_space_domains(ctx, handle, domains);
    }

    //--------------------------------------------------------------------------
    void Runtime::get_index_space_domains(IndexSpace handle,
                                          std::vector<Domain> &domains)
    //--------------------------------------------------------------------------
    {
      runtime->get_index_space_domains(handle, domains);
    }

    //--------------------------------------------------------------------------
    Domain Runtime::get_index_partition_color_space(Context ctx, 
                                                             IndexPartition p)
    //--------------------------------------------------------------------------
    {
      return runtime->get_index_partition_color_space(ctx, p);
    }

    //--------------------------------------------------------------------------
    Domain Runtime::get_index_partition_color_space(IndexPartition p)
    //--------------------------------------------------------------------------
    {
      return runtime->get_index_partition_color_space(p);
    }

    //--------------------------------------------------------------------------
    void Runtime::get_index_space_partition_colors(Context ctx, 
                                                            IndexSpace sp,
                                                        std::set<Color> &colors)
    //--------------------------------------------------------------------------
    {
      runtime->get_index_space_partition_colors(ctx, sp, colors);
    }

    //--------------------------------------------------------------------------
    void Runtime::get_index_space_partition_colors(Context ctx,
                                                            IndexSpace sp,
                                                  std::set<DomainPoint> &colors)
    //--------------------------------------------------------------------------
    {
      runtime->get_index_space_partition_colors(ctx, sp, colors);
    }
    
    //--------------------------------------------------------------------------
    void Runtime::get_index_space_partition_colors(IndexSpace sp,
                                                   std::set<Color> &colors)
    //--------------------------------------------------------------------------
    {
      runtime->get_index_space_partition_colors(sp, colors);
    }

    //--------------------------------------------------------------------------
    void Runtime::get_index_space_partition_colors(IndexSpace sp,
                                                  std::set<DomainPoint> &colors)
    //--------------------------------------------------------------------------
    {
      runtime->get_index_space_partition_colors(sp, colors);
    }

    //--------------------------------------------------------------------------
    bool Runtime::is_index_partition_disjoint(Context ctx, IndexPartition p)
    //--------------------------------------------------------------------------
    {
      return runtime->is_index_partition_disjoint(ctx, p);
    }

    //--------------------------------------------------------------------------
    bool Runtime::is_index_partition_disjoint(IndexPartition p)
    //--------------------------------------------------------------------------
    {
      return runtime->is_index_partition_disjoint(p);
    }

    //--------------------------------------------------------------------------
    bool Runtime::is_index_partition_complete(Context ctx, IndexPartition p)
    //--------------------------------------------------------------------------
    {
      return runtime->is_index_partition_complete(ctx, p);
    }

    //--------------------------------------------------------------------------
    bool Runtime::is_index_partition_complete(IndexPartition p)
    //--------------------------------------------------------------------------
    {
      return runtime->is_index_partition_complete(p);
    }

    //--------------------------------------------------------------------------
    Color Runtime::get_index_space_color(Context ctx, 
                                                  IndexSpace handle)
    //--------------------------------------------------------------------------
    {
      return runtime->get_index_space_color(ctx, handle);
    }

    //--------------------------------------------------------------------------
    Color Runtime::get_index_space_color(IndexSpace handle)
    //--------------------------------------------------------------------------
    {
      return runtime->get_index_space_color(handle);
    }

    //--------------------------------------------------------------------------
    DomainPoint Runtime::get_index_space_color_point(Context ctx,
                                                              IndexSpace handle)
    //--------------------------------------------------------------------------
    {
      return runtime->get_index_space_color_point(ctx, handle);
    }

    //--------------------------------------------------------------------------
    DomainPoint Runtime::get_index_space_color_point(IndexSpace handle)
    //--------------------------------------------------------------------------
    {
      return runtime->get_index_space_color_point(handle);
    }

    //--------------------------------------------------------------------------
    Color Runtime::get_index_partition_color(Context ctx,
                                                      IndexPartition handle)
    //--------------------------------------------------------------------------
    {
      return runtime->get_index_partition_color(ctx, handle);
    }

    //--------------------------------------------------------------------------
    Color Runtime::get_index_partition_color(IndexPartition handle)
    //--------------------------------------------------------------------------
    {
      return runtime->get_index_partition_color(handle);
    }

    //--------------------------------------------------------------------------
    DomainPoint Runtime::get_index_partition_color_point(Context ctx,
                                                          IndexPartition handle)
    //--------------------------------------------------------------------------
    {
      return runtime->get_index_partition_color_point(ctx, handle);
    }
    
    //--------------------------------------------------------------------------
    DomainPoint Runtime::get_index_partition_color_point(IndexPartition handle)
    //--------------------------------------------------------------------------
    {
      return runtime->get_index_partition_color_point(handle);
    }

    //--------------------------------------------------------------------------
    IndexSpace Runtime::get_parent_index_space(Context ctx,
                                                        IndexPartition handle)
    //--------------------------------------------------------------------------
    {
      return runtime->get_parent_index_space(ctx, handle);
    }

    //--------------------------------------------------------------------------
    IndexSpace Runtime::get_parent_index_space(IndexPartition handle)
    //--------------------------------------------------------------------------
    {
      return runtime->get_parent_index_space(handle);
    }

    //--------------------------------------------------------------------------
    bool Runtime::has_parent_index_partition(Context ctx,
                                                      IndexSpace handle)
    //--------------------------------------------------------------------------
    {
      return runtime->has_parent_index_partition(ctx, handle);
    }

    //--------------------------------------------------------------------------
    bool Runtime::has_parent_index_partition(IndexSpace handle)
    //--------------------------------------------------------------------------
    {
      return runtime->has_parent_index_partition(handle);
    }

    //--------------------------------------------------------------------------
    IndexPartition Runtime::get_parent_index_partition(Context ctx,
                                                              IndexSpace handle)
    //--------------------------------------------------------------------------
    {
      return runtime->get_parent_index_partition(ctx, handle);
    }

    //--------------------------------------------------------------------------
    IndexPartition Runtime::get_parent_index_partition(IndexSpace handle)
    //--------------------------------------------------------------------------
    {
      return runtime->get_parent_index_partition(handle);
    }

    //--------------------------------------------------------------------------
    unsigned Runtime::get_index_space_depth(Context ctx, IndexSpace handle)
    //--------------------------------------------------------------------------
    {
      return runtime->get_index_space_depth(ctx, handle);
    }

    //--------------------------------------------------------------------------
    unsigned Runtime::get_index_space_depth(IndexSpace handle)
    //--------------------------------------------------------------------------
    {
      return runtime->get_index_space_depth(handle);
    }

    //--------------------------------------------------------------------------
    unsigned Runtime::get_index_partition_depth(Context ctx,  
                                                IndexPartition handle)
    //--------------------------------------------------------------------------
    {
      return runtime->get_index_partition_depth(ctx, handle);
    }

    //--------------------------------------------------------------------------
    unsigned Runtime::get_index_partition_depth(IndexPartition handle)
    //--------------------------------------------------------------------------
    {
      return runtime->get_index_partition_depth(handle);
    }

    //--------------------------------------------------------------------------
    ptr_t Runtime::safe_cast(Context ctx, ptr_t pointer, 
                                      LogicalRegion region)
    //--------------------------------------------------------------------------
    {
      return runtime->safe_cast(ctx, pointer, region);
    }

    //--------------------------------------------------------------------------
    DomainPoint Runtime::safe_cast(Context ctx, DomainPoint point, 
                                            LogicalRegion region)
    //--------------------------------------------------------------------------
    {
      return runtime->safe_cast(ctx, point, region);
    }

    //--------------------------------------------------------------------------
    FieldSpace Runtime::create_field_space(Context ctx)
    //--------------------------------------------------------------------------
    {
      return runtime->create_field_space(ctx);
    }

    //--------------------------------------------------------------------------
    void Runtime::destroy_field_space(Context ctx, FieldSpace handle)
    //--------------------------------------------------------------------------
    {
      runtime->destroy_field_space(ctx, handle);
    }

    //--------------------------------------------------------------------------
    size_t Runtime::get_field_size(Context ctx, FieldSpace handle,
                                            FieldID fid)
    //--------------------------------------------------------------------------
    {
      return runtime->get_field_size(ctx, handle, fid);
    }

    //--------------------------------------------------------------------------
    size_t Runtime::get_field_size(FieldSpace handle, FieldID fid)
    //--------------------------------------------------------------------------
    {
      return runtime->get_field_size(handle, fid);
    }

    //--------------------------------------------------------------------------
    void Runtime::get_field_space_fields(Context ctx, FieldSpace handle,
                                         std::vector<FieldID> &fields)
    //--------------------------------------------------------------------------
    {
      runtime->get_field_space_fields(ctx, handle, fields);
    }

    //--------------------------------------------------------------------------
    void Runtime::get_field_space_fields(FieldSpace handle,
                                         std::vector<FieldID> &fields)
    //--------------------------------------------------------------------------
    {
      runtime->get_field_space_fields(handle, fields);
    }

    //--------------------------------------------------------------------------
    void Runtime::get_field_space_fields(Context ctx, FieldSpace handle,
                                         std::set<FieldID> &fields)
    //--------------------------------------------------------------------------
    {
      std::vector<FieldID> local;
      runtime->get_field_space_fields(ctx, handle, local);
      fields.insert(local.begin(), local.end());
    }

    //--------------------------------------------------------------------------
    void Runtime::get_field_space_fields(FieldSpace handle,
                                         std::set<FieldID> &fields)
    //--------------------------------------------------------------------------
    {
      std::vector<FieldID> local;
      runtime->get_field_space_fields(handle, local);
      fields.insert(local.begin(), local.end());
    }

    //--------------------------------------------------------------------------
    LogicalRegion Runtime::create_logical_region(Context ctx, 
                                            IndexSpace index, FieldSpace fields)
    //--------------------------------------------------------------------------
    {
      return runtime->create_logical_region(ctx, index, fields);
    }

    //--------------------------------------------------------------------------
    void Runtime::destroy_logical_region(Context ctx, 
                                                  LogicalRegion handle)
    //--------------------------------------------------------------------------
    {
      runtime->destroy_logical_region(ctx, handle);
    }

    //--------------------------------------------------------------------------
    void Runtime::destroy_logical_partition(Context ctx, 
                                                     LogicalPartition handle)
    //--------------------------------------------------------------------------
    {
      runtime->destroy_logical_partition(ctx, handle);
    }

    //--------------------------------------------------------------------------
    LogicalPartition Runtime::get_logical_partition(Context ctx, 
                                    LogicalRegion parent, IndexPartition handle)
    //--------------------------------------------------------------------------
    {
      return runtime->get_logical_partition(ctx, parent, handle);
    }

    //--------------------------------------------------------------------------
    LogicalPartition Runtime::get_logical_partition(LogicalRegion parent, 
                                                    IndexPartition handle)
    //--------------------------------------------------------------------------
    {
      return runtime->get_logical_partition(parent, handle);
    }

    //--------------------------------------------------------------------------
    LogicalPartition Runtime::get_logical_partition_by_color(
                                    Context ctx, LogicalRegion parent, Color c)
    //--------------------------------------------------------------------------
    {
      return runtime->get_logical_partition_by_color(ctx, parent, c);
    }

    //--------------------------------------------------------------------------
    LogicalPartition Runtime::get_logical_partition_by_color(
                        Context ctx, LogicalRegion parent, const DomainPoint &c)
    //--------------------------------------------------------------------------
    {
      return runtime->get_logical_partition_by_color(ctx, parent, c);
    }

    //--------------------------------------------------------------------------
    LogicalPartition Runtime::get_logical_partition_by_color(
                                                  LogicalRegion parent, Color c)
    //--------------------------------------------------------------------------
    {
      return runtime->get_logical_partition_by_color(parent, c);
    }

    //--------------------------------------------------------------------------
    LogicalPartition Runtime::get_logical_partition_by_color(
                                     LogicalRegion parent, const DomainPoint &c)
    //--------------------------------------------------------------------------
    {
      return runtime->get_logical_partition_by_color(parent, c);
    }

    //--------------------------------------------------------------------------
    bool Runtime::has_logical_partition_by_color(Context ctx,
                                     LogicalRegion parent, const DomainPoint &c)
    //--------------------------------------------------------------------------
    {
      return runtime->has_logical_partition_by_color(ctx, parent, c);
    }

    //--------------------------------------------------------------------------
    bool Runtime::has_logical_partition_by_color(LogicalRegion parent, 
                                                 const DomainPoint &c)
    //--------------------------------------------------------------------------
    {
      return runtime->has_logical_partition_by_color(parent, c);
    }

    //--------------------------------------------------------------------------
    LogicalPartition Runtime::get_logical_partition_by_tree(
                                            Context ctx, IndexPartition handle, 
                                            FieldSpace fspace, RegionTreeID tid) 
    //--------------------------------------------------------------------------
    {
      return runtime->get_logical_partition_by_tree(ctx, handle, fspace, tid);
    }

    //--------------------------------------------------------------------------
    LogicalPartition Runtime::get_logical_partition_by_tree(
                                            IndexPartition handle, 
                                            FieldSpace fspace, RegionTreeID tid) 
    //--------------------------------------------------------------------------
    {
      return runtime->get_logical_partition_by_tree(handle, fspace, tid);
    }

    //--------------------------------------------------------------------------
    LogicalRegion Runtime::get_logical_subregion(Context ctx, 
                                    LogicalPartition parent, IndexSpace handle)
    //--------------------------------------------------------------------------
    {
      return runtime->get_logical_subregion(ctx, parent, handle);
    }

    //--------------------------------------------------------------------------
    LogicalRegion Runtime::get_logical_subregion(LogicalPartition parent, 
                                                 IndexSpace handle)
    //--------------------------------------------------------------------------
    {
      return runtime->get_logical_subregion(parent, handle);
    }

    //--------------------------------------------------------------------------
    LogicalRegion Runtime::get_logical_subregion_by_color(Context ctx, 
                                             LogicalPartition parent, Color c)
    //--------------------------------------------------------------------------
    {
      return runtime->get_logical_subregion_by_color(ctx, parent, c);
    }

    //--------------------------------------------------------------------------
    LogicalRegion Runtime::get_logical_subregion_by_color(Context ctx,
                                  LogicalPartition parent, const DomainPoint &c)
    //--------------------------------------------------------------------------
    {
      return runtime->get_logical_subregion_by_color(ctx, parent, c);
    }

    //--------------------------------------------------------------------------
    LogicalRegion Runtime::get_logical_subregion_by_color(
                                               LogicalPartition parent, Color c)
    //--------------------------------------------------------------------------
    {
      return runtime->get_logical_subregion_by_color(parent, c);
    }

    //--------------------------------------------------------------------------
    LogicalRegion Runtime::get_logical_subregion_by_color(
                                  LogicalPartition parent, const DomainPoint &c)
    //--------------------------------------------------------------------------
    {
      return runtime->get_logical_subregion_by_color(parent, c);
    }
    
    //--------------------------------------------------------------------------
    bool Runtime::has_logical_subregion_by_color(Context ctx,
                                  LogicalPartition parent, const DomainPoint &c)
    //--------------------------------------------------------------------------
    {
      return runtime->has_logical_subregion_by_color(ctx, parent, c);
    }

    //--------------------------------------------------------------------------
    bool Runtime::has_logical_subregion_by_color(LogicalPartition parent, 
                                                 const DomainPoint &c)
    //--------------------------------------------------------------------------
    {
      return runtime->has_logical_subregion_by_color(parent, c);
    }

    //--------------------------------------------------------------------------
    LogicalRegion Runtime::get_logical_subregion_by_tree(Context ctx, 
                        IndexSpace handle, FieldSpace fspace, RegionTreeID tid)
    //--------------------------------------------------------------------------
    {
      return runtime->get_logical_subregion_by_tree(ctx, handle, fspace, tid);
    }

    //--------------------------------------------------------------------------
    LogicalRegion Runtime::get_logical_subregion_by_tree(IndexSpace handle, 
                                            FieldSpace fspace, RegionTreeID tid)
    //--------------------------------------------------------------------------
    {
      return runtime->get_logical_subregion_by_tree(handle, fspace, tid);
    }

    //--------------------------------------------------------------------------
    Color Runtime::get_logical_region_color(Context ctx,
                                                     LogicalRegion handle)
    //--------------------------------------------------------------------------
    {
      return runtime->get_logical_region_color(ctx, handle);
    }

    //--------------------------------------------------------------------------
    DomainPoint Runtime::get_logical_region_color_point(Context ctx,
                                                        LogicalRegion handle)
    //--------------------------------------------------------------------------
    {
      return runtime->get_logical_region_color_point(ctx, handle);
    }

    //--------------------------------------------------------------------------
    Color Runtime::get_logical_region_color(LogicalRegion handle)
    //--------------------------------------------------------------------------
    {
      return runtime->get_logical_region_color(handle);
    }

    //--------------------------------------------------------------------------
    DomainPoint Runtime::get_logical_region_color_point(LogicalRegion handle)
    //--------------------------------------------------------------------------
    {
      return runtime->get_logical_region_color_point(handle);
    }

    //--------------------------------------------------------------------------
    Color Runtime::get_logical_partition_color(Context ctx,
                                                        LogicalPartition handle)
    //--------------------------------------------------------------------------
    {
      return runtime->get_logical_partition_color(ctx, handle);
    }

    //--------------------------------------------------------------------------
    DomainPoint Runtime::get_logical_partition_color_point(Context ctx,
                                                        LogicalPartition handle)
    //--------------------------------------------------------------------------
    {
      return runtime->get_logical_partition_color_point(ctx, handle);
    }

    //--------------------------------------------------------------------------
    Color Runtime::get_logical_partition_color(LogicalPartition handle)
    //--------------------------------------------------------------------------
    {
      return runtime->get_logical_partition_color(handle);
    }

    //--------------------------------------------------------------------------
    DomainPoint Runtime::get_logical_partition_color_point(
                                                        LogicalPartition handle)
    //--------------------------------------------------------------------------
    {
      return runtime->get_logical_partition_color_point(handle);
    }

    //--------------------------------------------------------------------------
    LogicalRegion Runtime::get_parent_logical_region(Context ctx,
                                                        LogicalPartition handle)
    //--------------------------------------------------------------------------
    {
      return runtime->get_parent_logical_region(ctx, handle);
    }

    //--------------------------------------------------------------------------
    LogicalRegion Runtime::get_parent_logical_region(LogicalPartition handle)
    //--------------------------------------------------------------------------
    {
      return runtime->get_parent_logical_region(handle);
    }

    //--------------------------------------------------------------------------
    bool Runtime::has_parent_logical_partition(Context ctx,
                                                        LogicalRegion handle)
    //--------------------------------------------------------------------------
    {
      return runtime->has_parent_logical_partition(ctx, handle);
    }

    //--------------------------------------------------------------------------
    bool Runtime::has_parent_logical_partition(LogicalRegion handle)
    //--------------------------------------------------------------------------
    {
      return runtime->has_parent_logical_partition(handle);
    }

    //--------------------------------------------------------------------------
    LogicalPartition Runtime::get_parent_logical_partition(Context ctx,
                                                           LogicalRegion handle)
    //--------------------------------------------------------------------------
    {
      return runtime->get_parent_logical_partition(ctx, handle);
    }

    //--------------------------------------------------------------------------
    LogicalPartition Runtime::get_parent_logical_partition(LogicalRegion handle)
    //--------------------------------------------------------------------------
    {
      return runtime->get_parent_logical_partition(handle);
    }

    //--------------------------------------------------------------------------
    IndexAllocator Runtime::create_index_allocator(Context ctx, 
                                                            IndexSpace handle)
    //--------------------------------------------------------------------------
    {
      return runtime->create_index_allocator(ctx, handle);
    }

    //--------------------------------------------------------------------------
    FieldAllocator Runtime::create_field_allocator(Context ctx, 
                                                            FieldSpace handle)
    //--------------------------------------------------------------------------
    {
      return runtime->create_field_allocator(ctx, handle);
    }

    //--------------------------------------------------------------------------
    ArgumentMap Runtime::create_argument_map(Context ctx)
    //--------------------------------------------------------------------------
    {
      return runtime->create_argument_map();
    }

    //--------------------------------------------------------------------------
    Future Runtime::execute_task(Context ctx, 
                                          const TaskLauncher &launcher)
    //--------------------------------------------------------------------------
    {
      return runtime->execute_task(ctx, launcher);
    }

    //--------------------------------------------------------------------------
    FutureMap Runtime::execute_index_space(Context ctx, 
                                                  const IndexLauncher &launcher)
    //--------------------------------------------------------------------------
    {
      return runtime->execute_index_space(ctx, launcher);
    }

    //--------------------------------------------------------------------------
    Future Runtime::execute_index_space(Context ctx, 
                            const IndexLauncher &launcher, ReductionOpID redop)
    //--------------------------------------------------------------------------
    {
      return runtime->execute_index_space(ctx, launcher, redop);
    }

    //--------------------------------------------------------------------------
    Future Runtime::execute_task(Context ctx, 
                        Processor::TaskFuncID task_id,
                        const std::vector<IndexSpaceRequirement> &indexes,
                        const std::vector<FieldSpaceRequirement> &fields,
                        const std::vector<RegionRequirement> &regions,
                        const TaskArgument &arg, 
                        const Predicate &predicate,
                        MapperID id, 
                        MappingTagID tag)
    //--------------------------------------------------------------------------
    {
      return runtime->execute_task(ctx, task_id, indexes, fields, regions,
                                   arg, predicate, id, tag);
    }

    //--------------------------------------------------------------------------
    FutureMap Runtime::execute_index_space(Context ctx, 
                        Processor::TaskFuncID task_id,
                        const Domain domain,
                        const std::vector<IndexSpaceRequirement> &indexes,
                        const std::vector<FieldSpaceRequirement> &fields,
                        const std::vector<RegionRequirement> &regions,
                        const TaskArgument &global_arg, 
                        const ArgumentMap &arg_map,
                        const Predicate &predicate,
                        bool must_parallelism, 
                        MapperID id, 
                        MappingTagID tag)
    //--------------------------------------------------------------------------
    {
      return runtime->execute_index_space(ctx, task_id, domain, indexes,
                                          fields, regions, global_arg,
                                          arg_map, predicate,
                                          must_parallelism, id, tag);
    }


    //--------------------------------------------------------------------------
    Future Runtime::execute_index_space(Context ctx, 
                        Processor::TaskFuncID task_id,
                        const Domain domain,
                        const std::vector<IndexSpaceRequirement> &indexes,
                        const std::vector<FieldSpaceRequirement> &fields,
                        const std::vector<RegionRequirement> &regions,
                        const TaskArgument &global_arg, 
                        const ArgumentMap &arg_map,
                        ReductionOpID reduction, 
                        const TaskArgument &initial_value,
                        const Predicate &predicate,
                        bool must_parallelism, 
                        MapperID id, 
                        MappingTagID tag)
    //--------------------------------------------------------------------------
    {
      return runtime->execute_index_space(ctx, task_id, domain, indexes,
                                          fields, regions, global_arg, arg_map,
                                          reduction, initial_value, predicate,
                                          must_parallelism, id, tag);
    }

    //--------------------------------------------------------------------------
    PhysicalRegion Runtime::map_region(Context ctx, 
                                                const InlineLauncher &launcher)
    //--------------------------------------------------------------------------
    {
      return runtime->map_region(ctx, launcher);
    }

    //--------------------------------------------------------------------------
    PhysicalRegion Runtime::map_region(Context ctx, 
                    const RegionRequirement &req, MapperID id, MappingTagID tag)
    //--------------------------------------------------------------------------
    {
      return runtime->map_region(ctx, req, id, tag);
    }

    //--------------------------------------------------------------------------
    PhysicalRegion Runtime::map_region(Context ctx, unsigned idx, 
                                                  MapperID id, MappingTagID tag)
    //--------------------------------------------------------------------------
    {
      return runtime->map_region(ctx, idx, id, tag);
    }

    //--------------------------------------------------------------------------
    void Runtime::remap_region(Context ctx, PhysicalRegion region)
    //--------------------------------------------------------------------------
    {
      runtime->remap_region(ctx, region);
    }

    //--------------------------------------------------------------------------
    void Runtime::unmap_region(Context ctx, PhysicalRegion region)
    //--------------------------------------------------------------------------
    {
      runtime->unmap_region(ctx, region);
    }

    //--------------------------------------------------------------------------
    void Runtime::unmap_all_regions(Context ctx)
    //--------------------------------------------------------------------------
    {
      runtime->unmap_all_regions(ctx);
    }

    //--------------------------------------------------------------------------
    void Runtime::fill_field(Context ctx, LogicalRegion handle,
                                      LogicalRegion parent, FieldID fid,
                                      const void *value, size_t value_size,
                                      Predicate pred)
    //--------------------------------------------------------------------------
    {
      runtime->fill_field(ctx, handle, parent, fid, value, value_size, pred);
    }

    //--------------------------------------------------------------------------
    void Runtime::fill_field(Context ctx, LogicalRegion handle,
                                      LogicalRegion parent, FieldID fid,
                                      Future f, Predicate pred)
    //--------------------------------------------------------------------------
    {
      runtime->fill_field(ctx, handle, parent, fid, f, pred);
    }

    //--------------------------------------------------------------------------
    void Runtime::fill_fields(Context ctx, LogicalRegion handle,
                                       LogicalRegion parent,
                                       const std::set<FieldID> &fields,
                                       const void *value, size_t size,
                                       Predicate pred)
    //--------------------------------------------------------------------------
    {
      runtime->fill_fields(ctx, handle, parent, fields, value, size, pred);
    }

    //--------------------------------------------------------------------------
    void Runtime::fill_fields(Context ctx, LogicalRegion handle,
                                       LogicalRegion parent, 
                                       const std::set<FieldID> &fields,
                                       Future f, Predicate pred)
    //--------------------------------------------------------------------------
    {
      runtime->fill_fields(ctx, handle, parent, fields, f, pred);
    }

    //--------------------------------------------------------------------------
    void Runtime::fill_fields(Context ctx, const FillLauncher &launcher)
    //--------------------------------------------------------------------------
    {
      runtime->fill_fields(ctx, launcher);
    }

    //--------------------------------------------------------------------------
    PhysicalRegion Runtime::attach_hdf5(Context ctx, 
                                                 const char *file_name,
                                                 LogicalRegion handle,
                                                 LogicalRegion parent,
                                 const std::map<FieldID,const char*> &field_map,
                                                 LegionFileMode mode)
    //--------------------------------------------------------------------------
    {
      return runtime->attach_hdf5(ctx, file_name, handle, 
                                  parent, field_map, mode);
    }

    //--------------------------------------------------------------------------
    void Runtime::detach_hdf5(Context ctx, PhysicalRegion region)
    //--------------------------------------------------------------------------
    {
      runtime->detach_hdf5(ctx, region);
    }

    //--------------------------------------------------------------------------
    PhysicalRegion Runtime::attach_file(Context ctx,
                                                 const char *file_name,
                                                 LogicalRegion handle,
                                                 LogicalRegion parent,
                                 const std::vector<FieldID> &field_vec,
                                                 LegionFileMode mode)
    //--------------------------------------------------------------------------
    {
      return runtime->attach_file(ctx, file_name, handle,
                                  parent, field_vec, mode);
    }

    //--------------------------------------------------------------------------
    void Runtime::detach_file(Context ctx, PhysicalRegion region)
    //--------------------------------------------------------------------------
    {
      runtime->detach_file(ctx, region);
    }

    //--------------------------------------------------------------------------
    void Runtime::issue_copy_operation(Context ctx, 
                                                const CopyLauncher &launcher)
    //--------------------------------------------------------------------------
    {
      runtime->issue_copy_operation(ctx, launcher);
    }

    //--------------------------------------------------------------------------
    Predicate Runtime::create_predicate(Context ctx, const Future &f)
    //--------------------------------------------------------------------------
    {
      return runtime->create_predicate(ctx, f);
    }

    //--------------------------------------------------------------------------
    Predicate Runtime::predicate_not(Context ctx, const Predicate &p) 
    //--------------------------------------------------------------------------
    {
      return runtime->predicate_not(ctx, p);
    }

    //--------------------------------------------------------------------------
    Predicate Runtime::predicate_and(Context ctx, 
                                       const Predicate &p1, const Predicate &p2)
    //--------------------------------------------------------------------------
    {
      return runtime->predicate_and(ctx, p1, p2);
    }

    //--------------------------------------------------------------------------
    Predicate Runtime::predicate_or(Context ctx,
                                       const Predicate &p1, const Predicate &p2)  
    //--------------------------------------------------------------------------
    {
      return runtime->predicate_or(ctx, p1, p2);
    }

    //--------------------------------------------------------------------------
    Lock Runtime::create_lock(Context ctx)
    //--------------------------------------------------------------------------
    {
      return runtime->create_lock(ctx);
    }

    //--------------------------------------------------------------------------
    void Runtime::destroy_lock(Context ctx, Lock l)
    //--------------------------------------------------------------------------
    {
      runtime->destroy_lock(ctx, l);
    }

    //--------------------------------------------------------------------------
    Grant Runtime::acquire_grant(Context ctx,
                                      const std::vector<LockRequest> &requests)
    //--------------------------------------------------------------------------
    {
      return runtime->acquire_grant(ctx, requests);
    }

    //--------------------------------------------------------------------------
    void Runtime::release_grant(Context ctx, Grant grant)
    //--------------------------------------------------------------------------
    {
      runtime->release_grant(ctx, grant);
    }

    //--------------------------------------------------------------------------
    PhaseBarrier Runtime::create_phase_barrier(Context ctx, 
                                                        unsigned arrivals)
    //--------------------------------------------------------------------------
    {
      return runtime->create_phase_barrier(ctx, arrivals);
    }

    //--------------------------------------------------------------------------
    void Runtime::destroy_phase_barrier(Context ctx, PhaseBarrier pb)
    //--------------------------------------------------------------------------
    {
      runtime->destroy_phase_barrier(ctx, pb);
    }

    //--------------------------------------------------------------------------
    PhaseBarrier Runtime::advance_phase_barrier(Context ctx, 
                                                         PhaseBarrier pb)
    //--------------------------------------------------------------------------
    {
      return runtime->advance_phase_barrier(ctx, pb);
    }

    //--------------------------------------------------------------------------
    DynamicCollective Runtime::create_dynamic_collective(Context ctx,
                                                        unsigned arrivals,
                                                        ReductionOpID redop,
                                                        const void *init_value,
                                                        size_t init_size)
    //--------------------------------------------------------------------------
    {
      return runtime->create_dynamic_collective(ctx, arrivals, redop,
                                                init_value, init_size);
    }
    
    //--------------------------------------------------------------------------
    void Runtime::destroy_dynamic_collective(Context ctx, 
                                                      DynamicCollective dc)
    //--------------------------------------------------------------------------
    {
      runtime->destroy_dynamic_collective(ctx, dc);
    }

    //--------------------------------------------------------------------------
    void Runtime::arrive_dynamic_collective(Context ctx,
                                                     DynamicCollective dc,
                                                     const void *buffer,
                                                     size_t size, 
                                                     unsigned count)
    //--------------------------------------------------------------------------
    {
      runtime->arrive_dynamic_collective(ctx, dc, buffer, size, count);
    }

    //--------------------------------------------------------------------------
    void Runtime::defer_dynamic_collective_arrival(Context ctx,
                                                      DynamicCollective dc,
                                                      Future f, unsigned count)
    //--------------------------------------------------------------------------
    {
      runtime->defer_dynamic_collective_arrival(ctx, dc, f, count);
    }

    //--------------------------------------------------------------------------
    Future Runtime::get_dynamic_collective_result(Context ctx,
                                                           DynamicCollective dc)
    //--------------------------------------------------------------------------
    {
      return runtime->get_dynamic_collective_result(ctx, dc);
    }

    //--------------------------------------------------------------------------
    DynamicCollective Runtime::advance_dynamic_collective(Context ctx,
                                                           DynamicCollective dc)
    //--------------------------------------------------------------------------
    {
      return runtime->advance_dynamic_collective(ctx, dc);
    }

    //--------------------------------------------------------------------------
    void Runtime::issue_acquire(Context ctx,
                                         const AcquireLauncher &launcher)
    //--------------------------------------------------------------------------
    {
      runtime->issue_acquire(ctx, launcher);
    }

    //--------------------------------------------------------------------------
    void Runtime::issue_release(Context ctx,
                                         const ReleaseLauncher &launcher)
    //--------------------------------------------------------------------------
    {
      runtime->issue_release(ctx, launcher);
    }

    //--------------------------------------------------------------------------
    void Runtime::issue_mapping_fence(Context ctx)
    //--------------------------------------------------------------------------
    {
      return runtime->issue_mapping_fence(ctx);
    }

    //--------------------------------------------------------------------------
    void Runtime::issue_execution_fence(Context ctx)
    //--------------------------------------------------------------------------
    {
      return runtime->issue_execution_fence(ctx);
    }

    //--------------------------------------------------------------------------
    void Runtime::begin_trace(Context ctx, TraceID tid)
    //--------------------------------------------------------------------------
    {
      runtime->begin_trace(ctx, tid);
    }

    //--------------------------------------------------------------------------
    void Runtime::end_trace(Context ctx, TraceID tid)
    //--------------------------------------------------------------------------
    {
      runtime->end_trace(ctx, tid);
    }

    //--------------------------------------------------------------------------
    void Runtime::complete_frame(Context ctx)
    //--------------------------------------------------------------------------
    {
      runtime->complete_frame(ctx);
    }

    //--------------------------------------------------------------------------
    FutureMap Runtime::execute_must_epoch(Context ctx,
                                              const MustEpochLauncher &launcher)
    //--------------------------------------------------------------------------
    {
      return runtime->execute_must_epoch(ctx, launcher);
    }

    //--------------------------------------------------------------------------
    Future Runtime::select_tunable_value(Context ctx, TunableID tid,
                                         MapperID mid, MappingTagID tag)
    //--------------------------------------------------------------------------
    {
      return runtime->select_tunable_value(ctx, tid, mid, tag);
    }

    //--------------------------------------------------------------------------
    int Runtime::get_tunable_value(Context ctx, TunableID tid,
                                            MapperID mid, MappingTagID tag)
    //--------------------------------------------------------------------------
    {
      return runtime->get_tunable_value(ctx, tid, mid, tag);
    }

    //--------------------------------------------------------------------------
    Future Runtime::get_current_time(Context ctx, Future precondition)
    //--------------------------------------------------------------------------
    {
      return runtime->get_current_time(ctx, precondition);
    }

    //--------------------------------------------------------------------------
    Future Runtime::get_current_time_in_microseconds(Context ctx, Future pre)
    //--------------------------------------------------------------------------
    {
      return runtime->get_current_time_in_microseconds(ctx, pre);
    }

    //--------------------------------------------------------------------------
    Future Runtime::get_current_time_in_nanoseconds(Context ctx, Future pre)
    //--------------------------------------------------------------------------
    {
      return runtime->get_current_time_in_nanoseconds(ctx, pre);
    }

    //--------------------------------------------------------------------------
    /*static*/ long long Runtime::get_zero_time(void)
    //--------------------------------------------------------------------------
    {
      return Realm::Clock::get_zero_time();
    }

    //--------------------------------------------------------------------------
    Mapping::Mapper* Runtime::get_mapper(Context ctx, MapperID id,
                                         Processor target)
    //--------------------------------------------------------------------------
    {
      return runtime->get_mapper(ctx, id, target);
    }

    //--------------------------------------------------------------------------
    Processor Runtime::get_executing_processor(Context ctx)
    //--------------------------------------------------------------------------
    {
      return runtime->get_executing_processor(ctx);
    }

    //--------------------------------------------------------------------------
    void Runtime::raise_region_exception(Context ctx, 
                                                  PhysicalRegion region,
                                                  bool nuclear)
    //--------------------------------------------------------------------------
    {
      runtime->raise_region_exception(ctx, region, nuclear);
    }

    //--------------------------------------------------------------------------
    const std::map<int,AddressSpace>& 
                                Runtime::find_forward_MPI_mapping(void)
    //--------------------------------------------------------------------------
    {
      return runtime->find_forward_MPI_mapping();
    }

    //--------------------------------------------------------------------------
    const std::map<AddressSpace,int>&
                                Runtime::find_reverse_MPI_mapping(void)
    //--------------------------------------------------------------------------
    {
      return runtime->find_reverse_MPI_mapping();
    }

    //--------------------------------------------------------------------------
    Mapping::MapperRuntime* Runtime::get_mapper_runtime(void)
    //--------------------------------------------------------------------------
    {
      return runtime->get_mapper_runtime();
    }

    //--------------------------------------------------------------------------
    MapperID Runtime::generate_dynamic_mapper_id(void)
    //--------------------------------------------------------------------------
    {
      return runtime->generate_dynamic_mapper_id();
    }

    //--------------------------------------------------------------------------
    /*static*/ MapperID Runtime::generate_static_mapper_id(void)
    //--------------------------------------------------------------------------
    {
      return Internal::Runtime::generate_static_mapper_id();
    }

    //--------------------------------------------------------------------------
    void Runtime::add_mapper(MapperID map_id, Mapping::Mapper *mapper, 
                             Processor proc)
    //--------------------------------------------------------------------------
    {
      runtime->add_mapper(map_id, mapper, proc);
    }

    //--------------------------------------------------------------------------
    void Runtime::replace_default_mapper(Mapping::Mapper *mapper,Processor proc)
    //--------------------------------------------------------------------------
    {
      runtime->replace_default_mapper(mapper, proc);
    }

    //--------------------------------------------------------------------------
    void Runtime::register_projection_functor(ProjectionID pid,
                                                       ProjectionFunctor *func)
    //--------------------------------------------------------------------------
    {
      runtime->register_projection_functor(pid, func);
    }

    //--------------------------------------------------------------------------
    /*static*/ void Runtime::preregister_projection_functor(ProjectionID pid,
                                                        ProjectionFunctor *func)
    //--------------------------------------------------------------------------
    {
      Internal::Runtime::preregister_projection_functor(pid, func);
    }

    //--------------------------------------------------------------------------
    void Runtime::attach_semantic_information(TaskID task_id, SemanticTag tag,
                                   const void *buffer, size_t size, bool is_mut)
    //--------------------------------------------------------------------------
    {
      runtime->attach_semantic_information(task_id, tag, buffer, size, is_mut);
    }

    //--------------------------------------------------------------------------
    void Runtime::attach_semantic_information(IndexSpace handle,
                                                       SemanticTag tag,
                                                       const void *buffer,
                                                       size_t size, bool is_mut)
    //--------------------------------------------------------------------------
    {
      runtime->attach_semantic_information(handle, tag, buffer, size, is_mut);
    }

    //--------------------------------------------------------------------------
    void Runtime::attach_semantic_information(IndexPartition handle,
                                                       SemanticTag tag,
                                                       const void *buffer,
                                                       size_t size, bool is_mut)
    //--------------------------------------------------------------------------
    {
      runtime->attach_semantic_information(handle, tag, buffer, size, is_mut);
    }

    //--------------------------------------------------------------------------
    void Runtime::attach_semantic_information(FieldSpace handle,
                                                       SemanticTag tag,
                                                       const void *buffer,
                                                       size_t size, bool is_mut)
    //--------------------------------------------------------------------------
    {
      runtime->attach_semantic_information(handle, tag, buffer, size, is_mut);
    }

    //--------------------------------------------------------------------------
    void Runtime::attach_semantic_information(FieldSpace handle,
                                                       FieldID fid,
                                                       SemanticTag tag,
                                                       const void *buffer,
                                                       size_t size, bool is_mut)
    //--------------------------------------------------------------------------
    {
      runtime->attach_semantic_information(handle, fid, tag, buffer, 
                                           size, is_mut);
    }

    //--------------------------------------------------------------------------
    void Runtime::attach_semantic_information(LogicalRegion handle,
                                                       SemanticTag tag,
                                                       const void *buffer,
                                                       size_t size, bool is_mut)
    //--------------------------------------------------------------------------
    {
      runtime->attach_semantic_information(handle, tag, buffer, size, is_mut);
    }

    //--------------------------------------------------------------------------
    void Runtime::attach_semantic_information(LogicalPartition handle,
                                                       SemanticTag tag,
                                                       const void *buffer,
                                                       size_t size, bool is_mut)
    //--------------------------------------------------------------------------
    {
      runtime->attach_semantic_information(handle, tag, buffer, size, is_mut);
    }

    //--------------------------------------------------------------------------
    void Runtime::attach_name(TaskID task_id, const char *name, bool is_mutable)
    //--------------------------------------------------------------------------
    {
      Runtime::attach_semantic_information(task_id,
          NAME_SEMANTIC_TAG, name, strlen(name) + 1, is_mutable);
    }

    //--------------------------------------------------------------------------
    void Runtime::attach_name(IndexSpace handle, const char *name, bool is_mut)
    //--------------------------------------------------------------------------
    {
      Runtime::attach_semantic_information(handle,
          NAME_SEMANTIC_TAG, name, strlen(name) + 1, is_mut);
    }

    //--------------------------------------------------------------------------
    void Runtime::attach_name(IndexPartition handle, const char *name, bool ism)
    //--------------------------------------------------------------------------
    {
      Runtime::attach_semantic_information(handle,
          NAME_SEMANTIC_TAG, name, strlen(name) + 1, ism);
    }

    //--------------------------------------------------------------------------
    void Runtime::attach_name(FieldSpace handle, const char *name, bool is_mut)
    //--------------------------------------------------------------------------
    {
      Runtime::attach_semantic_information(handle,
          NAME_SEMANTIC_TAG, name, strlen(name) + 1, is_mut);
    }

    //--------------------------------------------------------------------------
    void Runtime::attach_name(FieldSpace handle,
                                       FieldID fid,
                                       const char *name, bool is_mutable)
    //--------------------------------------------------------------------------
    {
      Runtime::attach_semantic_information(handle, fid,
          NAME_SEMANTIC_TAG, name, strlen(name) + 1, is_mutable);
    }

    //--------------------------------------------------------------------------
    void Runtime::attach_name(LogicalRegion handle, const char *name, bool ism)
    //--------------------------------------------------------------------------
    {
      Runtime::attach_semantic_information(handle,
          NAME_SEMANTIC_TAG, name, strlen(name) + 1, ism);
    }

    //--------------------------------------------------------------------------
    void Runtime::attach_name(LogicalPartition handle, const char *name, bool m)
    //--------------------------------------------------------------------------
    {
      Runtime::attach_semantic_information(handle,
          NAME_SEMANTIC_TAG, name, strlen(name) + 1, m);
    }

    //--------------------------------------------------------------------------
    bool Runtime::retrieve_semantic_information(TaskID task_id, SemanticTag tag,
                                              const void *&result, size_t &size,
                                                bool can_fail, bool wait_until)
    //--------------------------------------------------------------------------
    {
      return runtime->retrieve_semantic_information(task_id, tag, result, size,
                                                    can_fail, wait_until);
    }

    //--------------------------------------------------------------------------
    bool Runtime::retrieve_semantic_information(IndexSpace handle,
                                                         SemanticTag tag,
                                                         const void *&result,
                                                         size_t &size,
                                                         bool can_fail,
                                                         bool wait_until)
    //--------------------------------------------------------------------------
    {
      return runtime->retrieve_semantic_information(handle, tag, result, size,
                                                    can_fail, wait_until);
    }

    //--------------------------------------------------------------------------
    bool Runtime::retrieve_semantic_information(IndexPartition handle,
                                                         SemanticTag tag,
                                                         const void *&result,
                                                         size_t &size,
                                                         bool can_fail,
                                                         bool wait_until)
    //--------------------------------------------------------------------------
    {
      return runtime->retrieve_semantic_information(handle, tag, result, size,
                                                    can_fail, wait_until);
    }

    //--------------------------------------------------------------------------
    bool Runtime::retrieve_semantic_information(FieldSpace handle,
                                                         SemanticTag tag,
                                                         const void *&result,
                                                         size_t &size,
                                                         bool can_fail,
                                                         bool wait_until)
    //--------------------------------------------------------------------------
    {
      return runtime->retrieve_semantic_information(handle, tag, result, size,
                                                    can_fail, wait_until);
    }

    //--------------------------------------------------------------------------
    bool Runtime::retrieve_semantic_information(FieldSpace handle,
                                                         FieldID fid,
                                                         SemanticTag tag,
                                                         const void *&result,
                                                         size_t &size,
                                                         bool can_fail,
                                                         bool wait_until)
    //--------------------------------------------------------------------------
    {
      return runtime->retrieve_semantic_information(handle, fid, tag, result, 
                                                    size, can_fail, wait_until);
    }

    //--------------------------------------------------------------------------
    bool Runtime::retrieve_semantic_information(LogicalRegion handle,
                                                         SemanticTag tag,
                                                         const void *&result,
                                                         size_t &size,
                                                         bool can_fail,
                                                         bool wait_until)
    //--------------------------------------------------------------------------
    {
      return runtime->retrieve_semantic_information(handle, tag, result, size,
                                                    can_fail, wait_until);
    }

    //--------------------------------------------------------------------------
    bool Runtime::retrieve_semantic_information(LogicalPartition part,
                                                         SemanticTag tag,
                                                         const void *&result,
                                                         size_t &size,
                                                         bool can_fail,
                                                         bool wait_until)
    //--------------------------------------------------------------------------
    {
      return runtime->retrieve_semantic_information(part, tag, result, size,
                                                    can_fail, wait_until);
    }

    //--------------------------------------------------------------------------
    void Runtime::retrieve_name(TaskID task_id, const char *&result)
    //--------------------------------------------------------------------------
    {
      const void* dummy_ptr; size_t dummy_size;
      Runtime::retrieve_semantic_information(task_id, NAME_SEMANTIC_TAG,
                                         dummy_ptr, dummy_size, false, false);
      result = reinterpret_cast<const char*>(dummy_ptr);
    }

    //--------------------------------------------------------------------------
    void Runtime::retrieve_name(IndexSpace handle, const char *&result)
    //--------------------------------------------------------------------------
    {
      const void* dummy_ptr; size_t dummy_size;
      Runtime::retrieve_semantic_information(handle,
          NAME_SEMANTIC_TAG, dummy_ptr, dummy_size, false, false);
      result = reinterpret_cast<const char*>(dummy_ptr);
    }

    //--------------------------------------------------------------------------
    void Runtime::retrieve_name(IndexPartition handle,
                                         const char *&result)
    //--------------------------------------------------------------------------
    {
      const void* dummy_ptr; size_t dummy_size;
      Runtime::retrieve_semantic_information(handle,
          NAME_SEMANTIC_TAG, dummy_ptr, dummy_size, false, false);
      result = reinterpret_cast<const char*>(dummy_ptr);
    }

    //--------------------------------------------------------------------------
    void Runtime::retrieve_name(FieldSpace handle, const char *&result)
    //--------------------------------------------------------------------------
    {
      const void* dummy_ptr; size_t dummy_size;
      Runtime::retrieve_semantic_information(handle,
          NAME_SEMANTIC_TAG, dummy_ptr, dummy_size, false, false);
      result = reinterpret_cast<const char*>(dummy_ptr);
    }

    //--------------------------------------------------------------------------
    void Runtime::retrieve_name(FieldSpace handle,
                                         FieldID fid,
                                         const char *&result)
    //--------------------------------------------------------------------------
    {
      const void* dummy_ptr; size_t dummy_size;
      Runtime::retrieve_semantic_information(handle, fid,
          NAME_SEMANTIC_TAG, dummy_ptr, dummy_size, false, false);
      result = reinterpret_cast<const char*>(dummy_ptr);
    }

    //--------------------------------------------------------------------------
    void Runtime::retrieve_name(LogicalRegion handle,
                                         const char *&result)
    //--------------------------------------------------------------------------
    {
      const void* dummy_ptr; size_t dummy_size;
      Runtime::retrieve_semantic_information(handle,
          NAME_SEMANTIC_TAG, dummy_ptr, dummy_size, false, false);
      result = reinterpret_cast<const char*>(dummy_ptr);
    }

    //--------------------------------------------------------------------------
    void Runtime::retrieve_name(LogicalPartition part,
                                         const char *&result)
    //--------------------------------------------------------------------------
    {
      const void* dummy_ptr; size_t dummy_size;
      Runtime::retrieve_semantic_information(part,
          NAME_SEMANTIC_TAG, dummy_ptr, dummy_size, false, false);
      result = reinterpret_cast<const char*>(dummy_ptr);
    }

    //--------------------------------------------------------------------------
    FieldID Runtime::allocate_field(Context ctx, FieldSpace space,
                                             size_t field_size, FieldID fid,
                                             bool local, CustomSerdezID sd_id)
    //--------------------------------------------------------------------------
    {
      return runtime->allocate_field(ctx, space, field_size, fid, local, sd_id);
    }

    //--------------------------------------------------------------------------
    void Runtime::free_field(Context ctx, FieldSpace sp, FieldID fid)
    //--------------------------------------------------------------------------
    {
      runtime->free_field(ctx, sp, fid);
    }

    //--------------------------------------------------------------------------
    void Runtime::allocate_fields(Context ctx, FieldSpace space,
                                           const std::vector<size_t> &sizes,
                                         std::vector<FieldID> &resulting_fields,
                                         bool local, CustomSerdezID _id)
    //--------------------------------------------------------------------------
    {
      runtime->allocate_fields(ctx, space, sizes, resulting_fields, local, _id);
    }

    //--------------------------------------------------------------------------
    void Runtime::free_fields(Context ctx, FieldSpace space,
                                       const std::set<FieldID> &to_free)
    //--------------------------------------------------------------------------
    {
      runtime->free_fields(ctx, space, to_free);
    }

    //--------------------------------------------------------------------------
    const std::vector<PhysicalRegion>& Runtime::begin_task(Context ctx)
    //--------------------------------------------------------------------------
    {
      return runtime->begin_task(ctx);
    }

    //--------------------------------------------------------------------------
    void Runtime::end_task(Context ctx, const void *result, 
                                    size_t result_size, bool owned /*= false*/)
    //--------------------------------------------------------------------------
    {
      runtime->end_task(ctx, result, result_size, owned);
    }

    //--------------------------------------------------------------------------
    Future Runtime::from_value(const void *value, 
                                        size_t value_size, bool owned)
    //--------------------------------------------------------------------------
    {
      Future result = runtime->help_create_future();
      // Set the future result
      result.impl->set_result(value, value_size, owned);
      // Complete the future right away so that it is always complete
      result.impl->complete_future();
      return result;
    }

    //--------------------------------------------------------------------------
    /*static*/ int Runtime::start(int argc, char **argv, 
                                           bool background)
    //--------------------------------------------------------------------------
    {
      return Internal::Runtime::start(argc, argv, background);
    }

    //--------------------------------------------------------------------------
    /*static*/ void Runtime::wait_for_shutdown(void)
    //--------------------------------------------------------------------------
    {
      Internal::Runtime::wait_for_shutdown();
    }

    //--------------------------------------------------------------------------
    /*static*/ void Runtime::set_top_level_task_id(
                                                  Processor::TaskFuncID top_id)
    //--------------------------------------------------------------------------
    {
      Internal::Runtime::set_top_level_task_id(top_id);
    }

    //--------------------------------------------------------------------------
    /*static*/ void Runtime::configure_MPI_interoperability(int rank)
    //--------------------------------------------------------------------------
    {
      Internal::Runtime::configure_MPI_interoperability(rank);
    }

    //--------------------------------------------------------------------------
    /*static*/ MPILegionHandshake Runtime::create_handshake(bool init_in_MPI,
                                                        int mpi_participants,
                                                        int legion_participants)
    //--------------------------------------------------------------------------
    {
#ifdef DEBUG_LEGION
      assert(mpi_participants > 0);
      assert(legion_participants > 0);
#endif
      MPILegionHandshake result(
          Internal::legion_new<Internal::MPILegionHandshakeImpl>(init_in_MPI,
                                       mpi_participants, legion_participants));
      Internal::Runtime::register_handshake(result);
      return result;
    }

    //--------------------------------------------------------------------------
    /*static*/ const ReductionOp* Runtime::get_reduction_op(
                                                        ReductionOpID redop_id)
    //--------------------------------------------------------------------------
    {
      return Internal::Runtime::get_reduction_op(redop_id);
    }

    //--------------------------------------------------------------------------
    /*static*/ const SerdezOp* Runtime::get_serdez_op(CustomSerdezID serdez_id)
    //--------------------------------------------------------------------------
    {
      return Internal::Runtime::get_serdez_op(serdez_id);
    }

    //--------------------------------------------------------------------------
    /*static*/ void Runtime::set_registration_callback(
                                            RegistrationCallbackFnptr callback)
    //--------------------------------------------------------------------------
    {
      Internal::Runtime::set_registration_callback(callback);
    }

    //--------------------------------------------------------------------------
    /*static*/ const InputArgs& Runtime::get_input_args(void)
    //--------------------------------------------------------------------------
    {
      return Internal::Runtime::get_input_args();
    }

    //--------------------------------------------------------------------------
    /*static*/ Runtime* Runtime::get_runtime(Processor p)
    //--------------------------------------------------------------------------
    {
      return Internal::Runtime::get_runtime(p)->external;
    }

    //--------------------------------------------------------------------------
    /*static*/ ReductionOpTable& Runtime::get_reduction_table(void)
    //--------------------------------------------------------------------------
    {
      return Internal::Runtime::get_reduction_table();
    }

    //--------------------------------------------------------------------------
    /*static*/ SerdezOpTable& Runtime::get_serdez_table(void)
    //--------------------------------------------------------------------------
    {
      return Internal::Runtime::get_serdez_table();
    }

    /*static*/ SerdezRedopTable& Runtime::get_serdez_redop_table(void)
    //--------------------------------------------------------------------------
    {
      return Internal::Runtime::get_serdez_redop_table();
    }

    //--------------------------------------------------------------------------
    TaskID Runtime::generate_dynamic_task_id(void)
    //--------------------------------------------------------------------------
    {
      return runtime->generate_dynamic_task_id();
    }

    //--------------------------------------------------------------------------
    /*static*/ TaskID Runtime::generate_static_task_id(void)
    //--------------------------------------------------------------------------
    {
      return Internal::Runtime::generate_static_task_id();
    }

    //--------------------------------------------------------------------------
    VariantID Runtime::register_task_variant(const TaskVariantRegistrar &registrar,
		  const CodeDescriptor &codedesc,
		  const void *user_data /*= NULL*/,
		  size_t user_len /*= 0*/)
    //--------------------------------------------------------------------------
    {
      // if this needs to be correct, we need two versions...
      bool has_return = false;
      CodeDescriptor *realm_desc = new CodeDescriptor(codedesc);
      return register_variant(registrar, has_return, user_data, user_len,
                              realm_desc);
    }

    //--------------------------------------------------------------------------
    /*static*/ VariantID Runtime::preregister_task_variant(
              const TaskVariantRegistrar &registrar,
	      const CodeDescriptor &codedesc,
	      const void *user_data /*= NULL*/,
	      size_t user_len /*= 0*/,
	      const char *task_name /*= NULL*/)
    //--------------------------------------------------------------------------
    {
      // if this needs to be correct, we need two versions...
      bool has_return = false;
      CodeDescriptor *realm_desc = new CodeDescriptor(codedesc);
      return preregister_variant(registrar, user_data, user_len,
				 realm_desc, has_return, task_name);
    }

    //--------------------------------------------------------------------------
    VariantID Runtime::register_variant(const TaskVariantRegistrar &registrar,
                  bool has_return, const void *user_data, size_t user_data_size,
                  CodeDescriptor *realm)
    //--------------------------------------------------------------------------
    {
      return runtime->register_variant(registrar, user_data, user_data_size,
                                       realm, has_return);
    }
    
    //--------------------------------------------------------------------------
    /*static*/ VariantID Runtime::preregister_variant(
                                  const TaskVariantRegistrar &registrar,
                                  const void *user_data, size_t user_data_size,
                                  CodeDescriptor *realm,
                                  bool has_return, const char *task_name, 
                                  bool check_task_id)
    //--------------------------------------------------------------------------
    {
      return Internal::Runtime::preregister_variant(registrar, user_data, 
                  user_data_size, realm, has_return, task_name, check_task_id);
    } 

    //--------------------------------------------------------------------------
    /*static*/ void Runtime::enable_profiling(void)
    //--------------------------------------------------------------------------
    {
    }

    //--------------------------------------------------------------------------
    /*static*/ void Runtime::disable_profiling(void)
    //--------------------------------------------------------------------------
    {
    }

    //--------------------------------------------------------------------------
    /*static*/ void Runtime::dump_profiling(void)
    //--------------------------------------------------------------------------
    {
    }

    //--------------------------------------------------------------------------
    LayoutConstraintID Runtime::register_layout(
                                     const LayoutConstraintRegistrar &registrar)
    //--------------------------------------------------------------------------
    {
      return runtime->register_layout(registrar, AUTO_GENERATE_ID);
    }

    //--------------------------------------------------------------------------
    void Runtime::release_layout(LayoutConstraintID layout_id)
    //--------------------------------------------------------------------------
    {
      runtime->release_layout(layout_id);
    }

    //--------------------------------------------------------------------------
    /*static*/ LayoutConstraintID Runtime::preregister_layout(
                                     const LayoutConstraintRegistrar &registrar,
                                     LayoutConstraintID layout_id)
    //--------------------------------------------------------------------------
    {
      return Internal::Runtime::preregister_layout(registrar, layout_id);
    }

    //--------------------------------------------------------------------------
    FieldSpace Runtime::get_layout_constraint_field_space(
                                                   LayoutConstraintID layout_id)
    //--------------------------------------------------------------------------
    {
      return runtime->get_layout_constraint_field_space(layout_id);
    }

    //--------------------------------------------------------------------------
    void Runtime::get_layout_constraints(LayoutConstraintID layout_id,
                                        LayoutConstraintSet &layout_constraints)
    //--------------------------------------------------------------------------
    {
      runtime->get_layout_constraints(layout_id, layout_constraints);
    }

    //--------------------------------------------------------------------------
    const char* Runtime::get_layout_constraints_name(LayoutConstraintID id)
    //--------------------------------------------------------------------------
    {
      return runtime->get_layout_constraints_name(id);
    }

    /////////////////////////////////////////////////////////////
    // LegionTaskWrapper
    /////////////////////////////////////////////////////////////

    //--------------------------------------------------------------------------
    /*static*/ void LegionTaskWrapper::legion_task_preamble(
                  const void *data,
		  size_t datalen,
		  Processor p,
		  const Task *& task,
		  const std::vector<PhysicalRegion> *& regionsptr,
		  Context& ctx,
		  Runtime *& runtime)
    //--------------------------------------------------------------------------
    {
      // Get the high level runtime
      runtime = Runtime::get_runtime(p);

      // Read the context out of the buffer
#ifdef DEBUG_LEGION
      assert(datalen == sizeof(Context));
#endif
      ctx = *((const Context*)data);
      task = reinterpret_cast<Task*>(ctx);

      regionsptr = &runtime->begin_task(ctx);
    }

    //--------------------------------------------------------------------------
    /*static*/ void LegionTaskWrapper::legion_task_postamble(
                  Runtime *runtime, Context ctx,
		  const void *retvalptr /*= NULL*/,
		  size_t retvalsize /*= 0*/)
    //--------------------------------------------------------------------------
    {
      runtime->end_task(ctx, retvalptr, retvalsize);
    }

}; // namespace Legion

// EOF
<|MERGE_RESOLUTION|>--- conflicted
+++ resolved
@@ -1273,11 +1273,8 @@
     //--------------------------------------------------------------------------
     TaskLauncher::TaskLauncher(void)
       : task_id(0), argument(TaskArgument()), predicate(Predicate::TRUE_PRED),
-<<<<<<< HEAD
-        map_id(0), tag(0), point(DomainPoint()), independent_requirements(false)
-=======
-        map_id(0), tag(0), point(DomainPoint()), silence_warnings(false)
->>>>>>> 28e0f3a6
+        map_id(0), tag(0), point(DomainPoint()), 
+        independent_requirements(false), silence_warnings(false)
     //--------------------------------------------------------------------------
     {
     }
@@ -1286,13 +1283,9 @@
     TaskLauncher::TaskLauncher(Processor::TaskFuncID tid, TaskArgument arg,
                                Predicate pred /*= Predicate::TRUE_PRED*/,
                                MapperID mid /*=0*/, MappingTagID t /*=0*/)
-<<<<<<< HEAD
       : task_id(tid), argument(arg), predicate(pred), map_id(mid), tag(t), 
-        point(DomainPoint()), independent_requirements(false)
-=======
-      : task_id(tid), argument(arg), predicate(pred), 
-        map_id(mid), tag(t), point(DomainPoint()), silence_warnings(false)
->>>>>>> 28e0f3a6
+        point(DomainPoint()), independent_requirements(false), 
+        silence_warnings(false)
     //--------------------------------------------------------------------------
     {
     }
@@ -1306,11 +1299,8 @@
       : task_id(0), launch_domain(Domain::NO_DOMAIN), 
         global_arg(TaskArgument()), argument_map(ArgumentMap()), 
         predicate(Predicate::TRUE_PRED), must_parallelism(false), 
-<<<<<<< HEAD
-        map_id(0), tag(0), independent_requirements(false)
-=======
-        map_id(0), tag(0), silence_warnings(false)
->>>>>>> 28e0f3a6
+        map_id(0), tag(0), independent_requirements(false), 
+        silence_warnings(false)
     //--------------------------------------------------------------------------
     {
     }
@@ -1324,11 +1314,8 @@
                                  MappingTagID t /*=0*/)
       : task_id(tid), launch_domain(dom), global_arg(global), 
         argument_map(map), predicate(pred), must_parallelism(must),
-<<<<<<< HEAD
-        map_id(mid), tag(t), independent_requirements(false)
-=======
-        map_id(mid), tag(t), silence_warnings(false)
->>>>>>> 28e0f3a6
+        map_id(mid), tag(t), independent_requirements(false), 
+        silence_warnings(false)
     //--------------------------------------------------------------------------
     {
     }
