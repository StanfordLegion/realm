--- conflicted
+++ resolved
@@ -2793,9 +2793,6 @@
     }
 
     /////////////////////////////////////////////////////////////
-<<<<<<< HEAD
-    // Output Region
-=======
     // UntypedDeferredValue
     /////////////////////////////////////////////////////////////
 
@@ -2895,20 +2892,13 @@
     void UntypedDeferredValue::finalize(Runtime *runtime, Context ctx) const
     //--------------------------------------------------------------------------
     {
-#if 0
       Runtime::legion_task_postamble(runtime, ctx, 
                     instance.pointer_untyped(0, field_size), field_size,
                     true/*owner*/, instance, instance.get_location().kind());
-#else
-      Runtime::legion_task_postamble(runtime, ctx, 
-                    instance.pointer_untyped(0, field_size), field_size,
-                    true/*owner*/, instance);
-#endif
-    }
-
-    /////////////////////////////////////////////////////////////
-    // ExternalResources
->>>>>>> adf48b15
+    }
+
+    /////////////////////////////////////////////////////////////
+    // Output Region
     /////////////////////////////////////////////////////////////
 
     //--------------------------------------------------------------------------
