/* Copyright 2017 Stanford University, NVIDIA Corporation
 *
 * Licensed under the Apache License, Version 2.0 (the "License");
 * you may not use this file except in compliance with the License.
 * You may obtain a copy of the License at
 *
 *     http://www.apache.org/licenses/LICENSE-2.0
 *
 * Unless required by applicable law or agreed to in writing, software
 * distributed under the License is distributed on an "AS IS" BASIS,
 * WITHOUT WARRANTIES OR CONDITIONS OF ANY KIND, either express or implied.
 * See the License for the specific language governing permissions and
 * limitations under the License.
 */


#ifndef __LEGION_GARBAGE_COLLECTION__
#define __LEGION_GARBAGE_COLLECTION__

#include "legion/legion_types.h"

// This is a macro for enabling the use of remote references
// on distributed collectable objects. Remote references 
// account for the transitory nature of references that are
// in flight but not necessarily known to the owner node.
// For example, a copy of a distributed collectable on node A
// sends a messages to node B to create a copy of itself and
// add a reference. Remote references are a notfication to 
// the owner node that this creation and reference are in flight
// in case the copy on node A has all its references removed
// before the instance on node B can be created and send its
// own references to the owner node.
// #define USE_REMOTE_REFERENCES

namespace Legion {
  namespace Internal {

    enum DistCollectableType {
      INSTANCE_MANAGER_DC = 0x1,
      REDUCTION_FOLD_DC = 0x2,
      REDUCTION_LIST_DC = 0x3,
      MATERIALIZED_VIEW_DC = 0x4,
      REDUCTION_VIEW_DC = 0x5,
      COMPOSITE_VIEW_DC = 0x6,
      FILL_VIEW_DC = 0x7,
      PHI_VIEW_DC = 0x8,
      VERSION_STATE_DC = 0x9,
      FUTURE_DC = 0xA,
      FUTURE_MAP_DC = 0xB,
      INDEX_TREE_NODE_DC = 0xC,
      FIELD_SPACE_DC = 0xD,
      REGION_TREE_NODE_DC = 0xE,
      DIST_TYPE_LAST_DC,
    };

    enum ReferenceSource {
      FUTURE_HANDLE_REF = 0,
      DEFERRED_TASK_REF = 1,
      VERSION_MANAGER_REF = 2,
      VERSION_INFO_REF = 3,
      PHYSICAL_STATE_REF = 4,
      PHYSICAL_REGION_REF = 5,
      PENDING_GC_REF = 6,
      REMOTE_DID_REF = 7,
      PENDING_COLLECTIVE_REF = 8,
      MEMORY_MANAGER_REF = 9,
      COMPOSITE_NODE_REF = 10,
      COMPOSITE_HANDLE_REF = 11,
      REMOTE_CREATE_REF = 12,
      INSTANCE_MAPPER_REF = 13,
      APPLICATION_REF = 14,
      MAPPING_ACQUIRE_REF = 15,
      NEVER_GC_REF = 16,
      CONTEXT_REF = 17,
      RESTRICTED_REF = 18,
      VERSION_STATE_TREE_REF = 19,
      PHYSICAL_MANAGER_REF = 20,
      LOGICAL_VIEW_REF = 21,
      REGION_TREE_REF = 22,
      COMPOSITE_SHARD_REF = 23,
      LAST_SOURCE_REF = 24,
    };

    enum ReferenceKind {
      GC_REF_KIND = 0,
      VALID_REF_KIND = 1,
      RESOURCE_REF_KIND = 2,
    };

#define REFERENCE_NAMES_ARRAY(names)                \
    const char *const names[LAST_SOURCE_REF] = {    \
      "Future Handle Reference",                    \
      "Deferred Task Reference",                    \
      "Version Manager Reference",                  \
      "Version Info Reference",                     \
      "Physical State Reference",                   \
      "Physical Region Reference",                  \
      "Pending GC Reference",                       \
      "Remote Distributed ID Reference",            \
      "Pending Collective Reference",               \
      "Memory Manager Reference",                   \
      "Composite Node Reference",                   \
      "Composite Handle Reference",                 \
      "Remote Creation Reference",                  \
      "Instance Mapper Reference",                  \
      "Application Reference",                      \
      "Mapping Acquire Reference",                  \
      "Never GC Reference",                         \
      "Context Reference",                          \
      "Restricted Reference",                       \
      "Version State Tree Reference",               \
      "Physical Manager Reference",                 \
      "Logical View Reference",                     \
      "Region Tree Reference",                      \
      "Composite Shard Reference",                  \
    }

    extern Realm::Logger log_garbage;

    /**
     * \class Collectable
     * We'll use this class for reference
     * counting objects to know when they 
     * can be garbage collected.  We rely
     * on GCC built-in atomics to do this
     * efficiently without needing locks.
     * If remove reference returns true
     * then that was the last reference and
     * the object should be garbage
     * collected.  This kind of collectable
     * is only valid on a single node.  Below
     * we define other kinds of collectables
     * that work in a distributed environment.
     */
    class Collectable {
    public:
      Collectable(unsigned init = 0)
        : references(init) { }
    public:
      inline void add_reference(unsigned cnt = 1);
      inline bool remove_reference(unsigned cnt = 1);
    protected:
      unsigned int references;
    };

    /**
     * \interface Notifiable
     * This is for registering waiters on predicate
     * objects.  Notifiable objects will be notified
     * when the predicate values have been set.  Note
     * that a notifiable must be a collectable so
     * we can add and remove references to them
     * before and after doing notify operations.
     */
    class Notifiable : public Collectable {
    public:
      virtual ~Notifiable(void) = 0;
    public:
      virtual void notify(bool result, int key) = 0;
      virtual void reset(int key) = 0;
    };

    /**
     * \interface ReferenceMutator
     * This interface is used for capturing the effects
     * of mutating the state of references for distributed
     * collectable objects such as a message needing 
     * to be send to another node as a consequence of 
     * adding another reference.
     */
    class ReferenceMutator {
    public:
      virtual void record_reference_mutation_effect(RtEvent event) = 0;
    };

    /**
     * \class LocalReferenceMutator 
     * This is an implementation of the ReferenceMutator
     * interface for handling local effects that should 
     * be waiting on locally.
     */
    class LocalReferenceMutator : public ReferenceMutator {
    public:
      LocalReferenceMutator(void) { }
      LocalReferenceMutator(const LocalReferenceMutator &rhs);
      ~LocalReferenceMutator(void);
    public:
      LocalReferenceMutator& operator=(const LocalReferenceMutator &rhs);
    public:
      virtual void record_reference_mutation_effect(RtEvent event);
    private:
      std::set<RtEvent> mutation_effects;
    };

    /**
     * \class WrapperReferenceMutator
     * This wraps a target set of runtime events to update
     */
    class WrapperReferenceMutator : public ReferenceMutator {
    public:
      WrapperReferenceMutator(std::set<RtEvent> &targets)
        : mutation_effects(targets) { }
      WrapperReferenceMutator(const WrapperReferenceMutator &rhs);
      ~WrapperReferenceMutator(void) { }
    public:
      WrapperReferenceMutator& operator=(const WrapperReferenceMutator &rhs);
    public:
      virtual void record_reference_mutation_effect(RtEvent event);
    private:
      std::set<RtEvent> &mutation_effects;
    };

    /**
     * \class IgnoreReferenceMutator
     * This will ignore any reference effects
     */
    class IgnoreReferenceMutator : public ReferenceMutator {
    public:
      virtual void record_reference_mutation_effect(RtEvent event) { }
    };

    /**
     * \class Distributed Collectable
     * This is the base class for handling all the reference
     * counting logic for any objects in the runtime which 
     * have distributed copies of themselves across multiple
     * nodes and therefore have to have a distributed 
     * reference counting scheme to determine when they 
     * can be collected.
     */
    class DistributedCollectable {
    public:
      enum State {
        INACTIVE_STATE,
        ACTIVE_INVALID_STATE,
        ACTIVE_DELETED_STATE,
        VALID_STATE,
        DELETED_STATE,
        PENDING_ACTIVE_STATE,
        PENDING_INACTIVE_STATE,
        PENDING_VALID_STATE,
        PENDING_INVALID_STATE,
        PENDING_ACTIVE_VALID_STATE,
        PENDING_ACTIVE_DELETED_STATE,
        PENDING_INVALID_DELETED_STATE,
        PENDING_INACTIVE_DELETED_STATE,
      };
    public:
      template<ReferenceKind REF_KIND, bool ADD>
      class UpdateReferenceFunctor {
      public:
        UpdateReferenceFunctor(DistributedCollectable *dc, 
                               ReferenceMutator *m,
                               unsigned cnt = 1)
          : source(dc), mutator(m), count(cnt) { }
      public:
        inline void apply(AddressSpaceID target);
      protected:
        DistributedCollectable *const source;
        ReferenceMutator *const mutator;
        unsigned count;
      };
      class UnregisterFunctor {
      public:
        UnregisterFunctor(Runtime *rt, const DistributedID d,
                          VirtualChannelKind v, std::set<RtEvent> &done)
          : runtime(rt), did(d), vc(v), done_events(done) { }
      public:
        void apply(AddressSpaceID target);
      protected:
        Runtime *const runtime;
        const DistributedID did;
        const VirtualChannelKind vc;
        std::set<RtEvent> &done_events;
      };
    public:
      DistributedCollectable(Runtime *rt, DistributedID did,
                             AddressSpaceID owner_space,
                             bool register_with_runtime = true);
      virtual ~DistributedCollectable(void);
    public:
      inline void add_base_gc_ref(ReferenceSource source, 
                                  ReferenceMutator *mutator = NULL,int cnt = 1);
      inline void add_nested_gc_ref(DistributedID source, 
                                  ReferenceMutator *mutator = NULL,int cnt = 1);
      inline bool remove_base_gc_ref(ReferenceSource source, 
                                  ReferenceMutator *mutator = NULL,int cnt = 1);
      inline bool remove_nested_gc_ref(DistributedID source, 
                                  ReferenceMutator *mutator = NULL,int cnt = 1);
    public:
      inline void add_base_valid_ref(ReferenceSource source, 
                                  ReferenceMutator *mutator = NULL,int cnt = 1);
      inline void add_nested_valid_ref(DistributedID source, 
                                  ReferenceMutator *mutator = NULL,int cnt = 1);
      inline bool remove_base_valid_ref(ReferenceSource source, 
                                  ReferenceMutator *mutator = NULL,int cnt = 1);
      inline bool remove_nested_valid_ref(DistributedID source, 
                                  ReferenceMutator *mutator = NULL,int cnt = 1);
    public:
      inline void add_base_resource_ref(ReferenceSource source, int cnt = 1);
      inline void add_nested_resource_ref(DistributedID source, int cnt = 1);
      inline bool remove_base_resource_ref(ReferenceSource source, int cnt = 1);
      inline bool remove_nested_resource_ref(DistributedID source, int cnt = 1);
    public: // some help for managing physical instances 
      inline bool try_add_base_valid_ref(ReferenceSource source,
                                         ReferenceMutator *mutator,
                                         bool must_be_valid,
                                         int cnt = 1);
      bool try_active_deletion(void);
    private:
      void add_gc_reference(ReferenceMutator *mutator);
      bool remove_gc_reference(ReferenceMutator *mutator);
    private:
      void add_valid_reference(ReferenceMutator *mutator);
      bool remove_valid_reference(ReferenceMutator *mutator);
      bool try_add_valid_reference(ReferenceMutator *mutator,
                                   bool must_be_valid, int cnt);
    private:
      void add_resource_reference(void);
      bool remove_resource_reference(void);
#ifdef USE_REMOTE_REFERENCES
    private:
      bool add_create_reference(AddressSpaceID source, 
          ReferenceMutator *mutator, AddressSpaceID target, ReferenceKind kind);
      bool remove_create_reference(AddressSpaceID source,
          ReferenceMutator *mutator, AddressSpaceID target, ReferenceKind kind);
#endif
#ifdef DEBUG_LEGION_GC
    private:
      void add_base_gc_ref_internal(ReferenceSource source, 
                                    ReferenceMutator *mutator, int cnt);
      void add_nested_gc_ref_internal(DistributedID source, 
                                    ReferenceMutator *mutator, int cnt);
      bool remove_base_gc_ref_internal(ReferenceSource source, 
                                    ReferenceMutator *mutator, int cnt);
      bool remove_nested_gc_ref_internal(DistributedID source, 
                                    ReferenceMutator *mutator, int cnt);
    public:
      void add_base_valid_ref_internal(ReferenceSource source, 
                                    ReferenceMutator *mutator, int cnt);
      void add_nested_valid_ref_internal(DistributedID source, 
                                    ReferenceMutator *mutator, int cnt);
      bool remove_base_valid_ref_internal(ReferenceSource source, 
                                    ReferenceMutator *mutator, int cnt);
      bool remove_nested_valid_ref_internal(DistributedID source, 
                                    ReferenceMutator *mutator, int cnt);
      bool try_add_valid_reference_internal(ReferenceSource source, 
                                            ReferenceMutator *mutator, 
                                            bool must_be_valid, int cnt);
    public:
      void add_base_resource_ref_internal(ReferenceSource source, int cnt); 
      void add_nested_resource_ref_internal(DistributedID source, int cnt); 
      bool remove_base_resource_ref_internal(ReferenceSource source, int cnt);
      bool remove_nested_resource_ref_internal(DistributedID source, int cnt); 
#endif
    public:
      // Methods for changing state
      virtual void notify_active(ReferenceMutator *mutator) = 0;
      virtual void notify_inactive(ReferenceMutator *mutator) = 0;
      virtual void notify_valid(ReferenceMutator *mutator) = 0;
      virtual void notify_invalid(ReferenceMutator *mutator) = 0;
    public:
      inline bool is_owner(void) const { return (owner_space == local_space); }
      inline bool is_registered(void) const { return registered_with_runtime; }
      bool has_remote_instance(AddressSpaceID remote_space) const;
      void update_remote_instances(AddressSpaceID remote_space, 
                                   bool need_lock = true);
    public:
      inline bool has_remote_instances(void) const;
      template<typename FUNCTOR>
      inline void map_over_remote_instances(FUNCTOR &functor);
    public:
      // This is for the owner node only
<<<<<<< HEAD
      void register_with_runtime(ReferenceMutator *mutator,
                                 bool notify_remote = true);
      RtEvent unregister_with_runtime(VirtualChannelKind vc) const;
=======
      void register_with_runtime(ReferenceMutator *mutator);
    protected:
      RtEvent unregister_with_runtime(void) const;
>>>>>>> e44b4036
      RtEvent send_unregister_messages(VirtualChannelKind vc) const;
    public:
      // This for remote nodes only
      void unregister_collectable(void);
      static void handle_unregister_collectable(Runtime *runtime,
                                                Deserializer &derez);
    public:
      virtual void send_remote_registration(ReferenceMutator *mutator);
      void send_remote_valid_update(AddressSpaceID target, 
                                    ReferenceMutator *mutator,
                                    unsigned count, bool add);
      void send_remote_gc_update(AddressSpaceID target,
                                 ReferenceMutator *mutator,
                                 unsigned count, bool add);
      void send_remote_resource_update(AddressSpaceID target,
                                       unsigned count, bool add);
#ifdef USE_REMOTE_REFERENCES
    public:
      ReferenceKind send_create_reference(AddressSpaceID target);
      void post_create_reference(ReferenceKind kind, 
                                 AddressSpaceID target, bool flush);
#endif
    public:
      static void handle_did_remote_registration(Runtime *runtime,
                                                 Deserializer &derez,
                                                 AddressSpaceID source);
      static void handle_did_remote_valid_update(Runtime *runtime,
                                                 Deserializer &derez);
      static void handle_did_remote_gc_update(Runtime *runtime,
                                              Deserializer &derez);
      static void handle_did_remote_resource_update(Runtime *runtime,
                                                    Deserializer &derez);
    public:
      static void handle_did_add_create(Runtime *runtime, 
                                        Deserializer &derez);
      static void handle_did_remove_create(Runtime *runtime, 
                                           Deserializer &derez);
    protected:
      bool update_state(bool &need_activate, bool &need_validate,
                        bool &need_invalidate, bool &need_deactivate,
                        bool &do_deletion);
      bool can_delete(void);
    public:
      Runtime *const runtime;
      const DistributedID did;
      const AddressSpaceID owner_space;
      const AddressSpaceID local_space;
    protected: // derived users can get the gc lock
      Reservation gc_lock;
    private: // derived users can't see the state information
      State current_state;
      bool has_gc_references;
      bool has_valid_references;
      bool has_resource_references;
    private: // derived users can't see the references
      int gc_references;
      int valid_references;
      int resource_references;
#ifdef USE_REMOTE_REFERENCES
    protected:
      // These are only valid on the owner node
      std::map<std::pair<AddressSpaceID/*src*/,
                         AddressSpaceID/*dst*/>,int> create_gc_refs;
      std::map<std::pair<AddressSpaceID/*src*/,
                         AddressSpaceID/*dst*/>,int> create_valid_refs;
#endif
#ifdef DEBUG_LEGION_GC
    protected:
      std::map<ReferenceSource,int> detailed_base_gc_references;
      std::map<DistributedID,int> detailed_nested_gc_references;
      std::map<ReferenceSource,int> detailed_base_valid_references;
      std::map<DistributedID,int> detailed_nested_valid_references;
      std::map<ReferenceSource,int> detailed_base_resource_references;
      std::map<DistributedID,int> detailed_nested_resource_references;
#endif
    protected:
      // Track all the remote instances (relative to ourselves) we know about
      NodeSet                  remote_instances;
    protected:
      mutable bool registered_with_runtime;
    };

    //--------------------------------------------------------------------------
    // Give some implementations here so things get inlined
    //--------------------------------------------------------------------------

    //--------------------------------------------------------------------------
    template<bool ADD>
    static inline void log_base_ref(ReferenceKind kind, DistributedID did,
                  AddressSpaceID local_space, ReferenceSource src, unsigned cnt)
    //--------------------------------------------------------------------------
    {
      did = LEGION_DISTRIBUTED_ID_FILTER(did);
      if (ADD)
        log_garbage.info("GC Add Base Ref %d %lld %d %d %d",
                          kind, did, local_space, src, cnt);
      else
        log_garbage.info("GC Remove Base Ref %d %lld %d %d %d",
                          kind, did, local_space, src, cnt);
    }

    //--------------------------------------------------------------------------
    template<bool ADD>
    static inline void log_nested_ref(ReferenceKind kind, DistributedID did, 
                    AddressSpaceID local_space, DistributedID src, unsigned cnt)
    //--------------------------------------------------------------------------
    {
      did = LEGION_DISTRIBUTED_ID_FILTER(did);
      src = LEGION_DISTRIBUTED_ID_FILTER(src);
      if (ADD)
        log_garbage.info("GC Add Nested Ref %d %lld %d %lld %d",
                          kind, did, local_space, src, cnt);
      else
        log_garbage.info("GC Remove Nested Ref %d %lld %d %lld %d",
                          kind, did, local_space, src, cnt);
    }

    //--------------------------------------------------------------------------
    inline void Collectable::add_reference(unsigned cnt /*= 1*/)
    //--------------------------------------------------------------------------
    {
      __sync_add_and_fetch(&references,cnt);
    }

    //--------------------------------------------------------------------------
    inline bool Collectable::remove_reference(unsigned cnt /*= 1*/)
    //--------------------------------------------------------------------------
    {
      unsigned prev = __sync_fetch_and_sub(&references,cnt);
#ifdef DEBUG_LEGION
      assert(prev >= cnt); // check for underflow
#endif
      // If previous is equal to count, the value is now
      // zero so it is safe to reclaim this object
      return (prev == cnt);
    }

    //--------------------------------------------------------------------------
    inline bool DistributedCollectable::has_remote_instances(void) const
    //--------------------------------------------------------------------------
    {
      AutoLock gc(gc_lock,1,false/*exclusive*/);
      return !remote_instances.empty();
    }

    //--------------------------------------------------------------------------
    template<typename FUNCTOR>
    void DistributedCollectable::map_over_remote_instances(FUNCTOR &functor)
    //--------------------------------------------------------------------------
    {
      AutoLock gc(gc_lock,1,false/*exclusive*/); 
      remote_instances.map(functor); 
    }

    //--------------------------------------------------------------------------
    template<ReferenceKind REF_KIND, bool ADD>
    void DistributedCollectable::UpdateReferenceFunctor<REF_KIND,ADD>::apply(
                                                          AddressSpaceID target)
    //--------------------------------------------------------------------------
    {
      switch (REF_KIND)
      {
        case GC_REF_KIND:
          {
            source->send_remote_gc_update(target, mutator, count, ADD);
            break;
          }
        case VALID_REF_KIND:
          {
            source->send_remote_valid_update(target, mutator, count, ADD);
            break;
          }
        case RESOURCE_REF_KIND:
          {
            source->send_remote_resource_update(target, count, ADD);
            break;
          }
        default:
          assert(false); // should never get here
      }
    }

    //--------------------------------------------------------------------------
    inline void DistributedCollectable::add_base_gc_ref(ReferenceSource source,
                                      ReferenceMutator *mutator, int cnt /*=1*/)
    //--------------------------------------------------------------------------
    {
#ifdef DEBUG_LEGION
      assert(cnt >= 0);
#endif
#ifdef LEGION_GC
      log_base_ref<true>(GC_REF_KIND, did, local_space, source, cnt);
#endif
#ifndef DEBUG_LEGION_GC
      int previous = __sync_fetch_and_add(&gc_references, cnt);
#ifdef DEBUG_LEGION
      assert(previous >= 0);
#endif
      if (previous == 0)
        add_gc_reference(mutator);
#else
      add_base_gc_ref_internal(source, mutator, cnt); 
#endif
    }

    //--------------------------------------------------------------------------
    inline void DistributedCollectable::add_nested_gc_ref(
                DistributedID source, ReferenceMutator *mutator, int cnt /*=1*/)
    //--------------------------------------------------------------------------
    {
#ifdef DEBUG_LEGION
      assert(cnt >= 0);
#endif
#ifdef LEGION_GC
      log_nested_ref<true>(GC_REF_KIND, did, local_space, source, cnt);
#endif
#ifndef DEBUG_LEGION_GC
      int previous = __sync_fetch_and_add(&gc_references, cnt);
#ifdef DEBUG_LEGION
      assert(previous >= 0);
#endif
      if (previous == 0)
        add_gc_reference(mutator);
#else
      add_nested_gc_ref_internal(LEGION_DISTRIBUTED_ID_FILTER(source), 
                                 mutator, cnt);
#endif
    }

    //--------------------------------------------------------------------------
    inline bool DistributedCollectable::remove_base_gc_ref(
              ReferenceSource source, ReferenceMutator *mutator, int cnt /*=1*/)
    //--------------------------------------------------------------------------
    {
#ifdef DEBUG_LEGION
      assert(cnt >= 0);
#endif
#ifdef LEGION_GC
      log_base_ref<false>(GC_REF_KIND, did, local_space, source, cnt);
#endif
#ifndef DEBUG_LEGION_GC
      int previous = __sync_fetch_and_add(&gc_references, -cnt);
#ifdef DEBUG_LEGION
      assert(previous >= cnt);
#endif
      if (previous == cnt)
        return remove_gc_reference(mutator);
      return false;
#else
      return remove_base_gc_ref_internal(source, mutator, cnt);
#endif
    }

    //--------------------------------------------------------------------------
    inline bool DistributedCollectable::remove_nested_gc_ref(
                DistributedID source, ReferenceMutator *mutator, int cnt /*=1*/)
    //--------------------------------------------------------------------------
    {
#ifdef DEBUG_LEGION
      assert(cnt >= 0);
#endif
#ifdef LEGION_GC
      log_nested_ref<false>(GC_REF_KIND, did, local_space, source, cnt);
#endif
#ifndef DEBUG_LEGION_GC
      int previous = __sync_fetch_and_add(&gc_references, -cnt);
#ifdef DEBUG_LEGION
      assert(previous >= cnt);
#endif
      if (previous == cnt)
        return remove_gc_reference(mutator);
      return false;
#else
      return remove_nested_gc_ref_internal(
          LEGION_DISTRIBUTED_ID_FILTER(source), mutator, cnt);
#endif
    }

    //--------------------------------------------------------------------------
    inline void DistributedCollectable::add_base_valid_ref(
              ReferenceSource source, ReferenceMutator *mutator, int cnt /*=1*/)
    //--------------------------------------------------------------------------
    {
#ifdef DEBUG_LEGION
      assert(cnt >= 0);
#endif
#ifdef LEGION_GC
      log_base_ref<true>(VALID_REF_KIND, did, local_space, source, cnt);
#endif
#ifndef DEBUG_LEGION_GC
      int previous = __sync_fetch_and_add(&valid_references, cnt);
#ifdef DEBUG_LEGION
      assert(previous >= 0);
#endif
      if (previous == 0)
        add_valid_reference(mutator);
#else
      add_base_valid_ref_internal(source, mutator, cnt);
#endif
    }

    //--------------------------------------------------------------------------
    inline void DistributedCollectable::add_nested_valid_ref(
                DistributedID source, ReferenceMutator *mutator, int cnt /*=1*/)
    //--------------------------------------------------------------------------
    {
#ifdef DEBUG_LEGION
      assert(cnt >= 0);
#endif
#ifdef LEGION_GC
      log_nested_ref<true>(VALID_REF_KIND, did, local_space, source, cnt);
#endif
#ifndef DEBUG_LEGION_GC
      int previous = __sync_fetch_and_add(&valid_references, cnt);
#ifdef DEBUG_LEGION
      assert(previous >= 0);
#endif
      if (previous == 0)
        add_valid_reference(mutator);
#else
      add_nested_valid_ref_internal(LEGION_DISTRIBUTED_ID_FILTER(source), 
                                    mutator, cnt);
#endif
    }

    //--------------------------------------------------------------------------
    inline bool DistributedCollectable::remove_base_valid_ref(
              ReferenceSource source, ReferenceMutator *mutator, int cnt /*=1*/)
    //--------------------------------------------------------------------------
    {
#ifdef DEBUG_LEGION
      assert(cnt >= 0);
#endif
#ifdef LEGION_GC
      log_base_ref<false>(VALID_REF_KIND, did, local_space, source, cnt);
#endif
#ifndef DEBUG_LEGION_GC
      int previous = __sync_fetch_and_add(&valid_references, -cnt);
#ifdef DEBUG_LEGION
      assert(previous >= cnt);
#endif
      if (previous == cnt)
        return remove_valid_reference(mutator);
      return false;
#else
      return remove_base_valid_ref_internal(source, mutator, cnt);
#endif
    }

    //--------------------------------------------------------------------------
    inline bool DistributedCollectable::remove_nested_valid_ref(
                DistributedID source, ReferenceMutator *mutator, int cnt /*=1*/)
    //--------------------------------------------------------------------------
    {
#ifdef DEBUG_LEGION
      assert(cnt >= 0);
#endif
#ifdef LEGION_GC
      log_nested_ref<false>(VALID_REF_KIND, did, local_space, source, cnt);
#endif
#ifndef DEBUG_LEGION_GC
      int previous = __sync_fetch_and_add(&valid_references, -cnt);
#ifdef DEBUG_LEGION
      assert(previous >= cnt);
#endif
      if (previous == cnt)
        return remove_valid_reference(mutator);
      return false;
#else
      return remove_nested_valid_ref_internal(
          LEGION_DISTRIBUTED_ID_FILTER(source), mutator, cnt);
#endif
    }

    //--------------------------------------------------------------------------
    inline void DistributedCollectable::add_base_resource_ref(
                                         ReferenceSource source, int cnt /*=1*/)
    //--------------------------------------------------------------------------
    {
#ifdef DEBUG_LEGION
      assert(cnt >= 0);
#endif
#ifdef LEGION_GC
      log_base_ref<true>(RESOURCE_REF_KIND, did, local_space, source, cnt);
#endif
#ifndef DEBUG_LEGION_GC
      int previous = __sync_fetch_and_add(&resource_references, cnt);
#ifdef DEBUG_LEGION
      assert(previous >= 0);
#endif
      if (previous == 0)
        add_resource_reference();
#else
      add_base_resource_ref_internal(source, cnt);
#endif
    }

    //--------------------------------------------------------------------------
    inline void DistributedCollectable::add_nested_resource_ref(
                                           DistributedID source, int cnt /*=1*/)
    //--------------------------------------------------------------------------
    {
#ifdef DEBUG_LEGION
      assert(cnt >= 0);
#endif
#ifdef LEGION_GC
      log_nested_ref<true>(RESOURCE_REF_KIND, did, local_space, source, cnt);
#endif
#ifndef DEBUG_LEGION_GC
      int previous = __sync_fetch_and_add(&resource_references, cnt);
#ifdef DEBUG_LEGION
      assert(previous >= 0);
#endif
      if (previous == 0)
        add_resource_reference();
#else
      add_nested_resource_ref_internal(
          LEGION_DISTRIBUTED_ID_FILTER(source), cnt);
#endif
    }

    //--------------------------------------------------------------------------
    inline bool DistributedCollectable::remove_base_resource_ref(
                                         ReferenceSource source, int cnt /*=1*/)
    //--------------------------------------------------------------------------
    {
#ifdef DEBUG_LEGION
      assert(cnt >= 0);
#endif
#ifdef LEGION_GC
      log_base_ref<false>(RESOURCE_REF_KIND, did, local_space, source, cnt);
#endif
#ifndef DEBUG_LEGION_GC
      int previous = __sync_fetch_and_add(&resource_references, -cnt);
#ifdef DEBUG_LEGION
      assert(previous >= cnt);
#endif
      if (previous == cnt)
        return remove_resource_reference();
      return false;
#else
      return remove_base_resource_ref_internal(source, cnt);
#endif
    }

    //--------------------------------------------------------------------------
    inline bool DistributedCollectable::remove_nested_resource_ref(
                                           DistributedID source, int cnt /*=1*/)
    //--------------------------------------------------------------------------
    {
#ifdef DEBUG_LEGION
      assert(cnt >= 0);
#endif
#ifdef LEGION_GC
      log_nested_ref<false>(RESOURCE_REF_KIND, did, local_space, source, cnt);
#endif
#ifndef DEBUG_LEGION_GC
      int previous = __sync_fetch_and_add(&resource_references, -cnt);
#ifdef DEBUG_LEGION
      assert(previous >= cnt);
#endif
      if (previous == cnt)
        return remove_resource_reference();
      return false;
#else
      return remove_nested_resource_ref_internal(
          LEGION_DISTRIBUTED_ID_FILTER(source), cnt);
#endif
    }

    //--------------------------------------------------------------------------
    inline bool DistributedCollectable::try_add_base_valid_ref(
                            ReferenceSource source, ReferenceMutator *mutator, 
                            bool must_be_valid, int cnt/*=1*/)
    //--------------------------------------------------------------------------
    {
#ifdef DEBUG_LEGION
      assert(cnt >= 0);
#endif
#ifdef LEGION_GC
#ifdef DEBUG_LEGION_GC
      bool result = try_add_valid_reference_internal(source, mutator, 
                                                     must_be_valid, cnt);
#else
      bool result = try_add_valid_reference(mutator, must_be_valid, cnt);
#endif
      if (result)
        log_base_ref<true>(VALID_REF_KIND, did, local_space, source, cnt);
      return result; 
#else
#ifdef DEBUG_LEGION_GC
      return try_add_valid_reference_internal(source,mutator,must_be_valid,cnt);
#else
      return try_add_valid_reference(mutator, must_be_valid, cnt);
#endif
#endif
    }

  }; // namespace Internal 
}; // namespace Legion 

#endif // __LEGION_GARBAGE_COLLECTION__

// EOF
<|MERGE_RESOLUTION|>--- conflicted
+++ resolved
@@ -371,15 +371,10 @@
       inline void map_over_remote_instances(FUNCTOR &functor);
     public:
       // This is for the owner node only
-<<<<<<< HEAD
       void register_with_runtime(ReferenceMutator *mutator,
                                  bool notify_remote = true);
-      RtEvent unregister_with_runtime(VirtualChannelKind vc) const;
-=======
-      void register_with_runtime(ReferenceMutator *mutator);
     protected:
       RtEvent unregister_with_runtime(void) const;
->>>>>>> e44b4036
       RtEvent send_unregister_messages(VirtualChannelKind vc) const;
     public:
       // This for remote nodes only
