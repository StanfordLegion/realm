/* Copyright 2021 Stanford University, NVIDIA Corporation
 *
 * Licensed under the Apache License, Version 2.0 (the "License");
 * you may not use this file except in compliance with the License.
 * You may obtain a copy of the License at
 *
 *     http://www.apache.org/licenses/LICENSE-2.0
 *
 * Unless required by applicable law or agreed to in writing, software
 * distributed under the License is distributed on an "AS IS" BASIS,
 * WITHOUT WARRANTIES OR CONDITIONS OF ANY KIND, either express or implied.
 * See the License for the specific language governing permissions and
 * limitations under the License.
 */


#ifndef __LEGION_GARBAGE_COLLECTION__
#define __LEGION_GARBAGE_COLLECTION__

#include "legion/legion_types.h"

// This is a macro for enabling the use of remote references
// on distributed collectable objects. Remote references 
// account for the transitory nature of references that are
// in flight but not necessarily known to the owner node.
// For example, a copy of a distributed collectable on node A
// sends a messages to node B to create a copy of itself and
// add a reference. Remote references are a notfication to 
// the owner node that this creation and reference are in flight
// in case the copy on node A has all its references removed
// before the instance on node B can be created and send its
// own references to the owner node.
// #define USE_REMOTE_REFERENCES

namespace Legion {
  namespace Internal {

    enum DistCollectableType {
      INSTANCE_MANAGER_DC = 0x1,
      //= 0x2,
      //= 0x3,
      MATERIALIZED_VIEW_DC = 0x4,
      REDUCTION_VIEW_DC = 0x5,
      FILL_VIEW_DC = 0x6,
      PHI_VIEW_DC = 0x7,
      SHARDED_VIEW_DC = 0x8,
      FUTURE_DC = 0x9,
      FUTURE_MAP_DC = 0xA,
      INDEX_TREE_NODE_DC = 0xB,
      FIELD_SPACE_DC = 0xC,
      REGION_TREE_NODE_DC = 0xD,
      EQUIVALENCE_SET_DC = 0xE,
      // be careful making this last one bigger than 0x10! see instance encoding
      DIST_TYPE_LAST_DC = 0xF,  // must be last
    };

    enum ReferenceSource {
      FUTURE_HANDLE_REF = 0,
      DEFERRED_TASK_REF = 1,
      VERSION_MANAGER_REF = 2,
      VERSION_INFO_REF = 3,
      PHYSICAL_STATE_REF = 4,
      PHYSICAL_REGION_REF = 5,
      PENDING_GC_REF = 6,
      REMOTE_DID_REF = 7,
      PENDING_COLLECTIVE_REF = 8,
      MEMORY_MANAGER_REF = 9,
      PENDING_REFINEMENT_REF = 10,
      FIELD_ALLOCATOR_REF = 11,
      REMOTE_CREATE_REF = 12,
      INSTANCE_MAPPER_REF = 13,
      APPLICATION_REF = 14,
      MAPPING_ACQUIRE_REF = 15,
      NEVER_GC_REF = 16,
      CONTEXT_REF = 17,
      RESTRICTED_REF = 18,
      PENDING_UNBOUND_REF = 19,
      PHYSICAL_MANAGER_REF = 20,
      LOGICAL_VIEW_REF = 21,
      REGION_TREE_REF = 22,
      LAYOUT_DESC_REF = 23,
      RUNTIME_REF = 24,
      IS_EXPR_REF = 25,
      TRACE_REF = 26,
      AGGREGATORE_REF = 27,
      FIELD_STATE_REF = 28,
      CANONICAL_REF = 29,
      DISJOINT_COMPLETE_REF = 30,
      REPLICATION_REF = 31,
      LAST_SOURCE_REF = 32,
    };

    enum ReferenceKind {
      GC_REF_KIND = 0,
      VALID_REF_KIND = 1,
      RESOURCE_REF_KIND = 2,
    };

#define REFERENCE_NAMES_ARRAY(names)                \
    const char *const names[LAST_SOURCE_REF] = {    \
      "Future Handle Reference",                    \
      "Deferred Task Reference",                    \
      "Version Manager Reference",                  \
      "Version Info Reference",                     \
      "Physical State Reference",                   \
      "Physical Region Reference",                  \
      "Pending GC Reference",                       \
      "Remote Distributed ID Reference",            \
      "Pending Collective Reference",               \
      "Memory Manager Reference",                   \
      "Pending Refinement Reference",               \
      "Field Allocator Reference",                  \
      "Remote Creation Reference",                  \
      "Instance Mapper Reference",                  \
      "Application Reference",                      \
      "Mapping Acquire Reference",                  \
      "Never GC Reference",                         \
      "Context Reference",                          \
      "Restricted Reference",                       \
      "Pending Unbound Reference",                  \
      "Physical Manager Reference",                 \
      "Logical View Reference",                     \
      "Region Tree Reference",                      \
      "Layout Description Reference",               \
      "Runtime Reference",                          \
      "Physical Trace Reference",                   \
      "Index Space Expression Reference",           \
      "Aggregator Reference",                       \
      "Field State Reference",                      \
      "Canonical Index Space Expression Reference", \
      "Disjoint Complete Reference",                \
      "Replication Reference",                      \
    }

    extern Realm::Logger log_garbage;

    /**
     * \class Collectable
     * We'll use this class for reference
     * counting objects to know when they 
     * can be garbage collected.  We rely
     * on GCC built-in atomics to do this
     * efficiently without needing locks.
     * If remove reference returns true
     * then that was the last reference and
     * the object should be garbage
     * collected.  This kind of collectable
     * is only valid on a single node.  Below
     * we define other kinds of collectables
     * that work in a distributed environment.
     */
    class Collectable {
    public:
      Collectable(unsigned init = 0)
        : references(init) { }
    public:
      inline void add_reference(unsigned cnt = 1);
      inline bool remove_reference(unsigned cnt = 1);
    protected:
      unsigned int references;
    };

    /**
     * \interface Notifiable
     * This is for registering waiters on predicate
     * objects.  Notifiable objects will be notified
     * when the predicate values have been set.  Note
     * that a notifiable must be a collectable so
     * we can add and remove references to them
     * before and after doing notify operations.
     */
    class Notifiable : public Collectable {
    public:
      virtual ~Notifiable(void) = 0;
    public:
      virtual void notify(bool result, int key) = 0;
      virtual void reset(int key) = 0;
    };

    /**
     * \interface ReferenceMutator
     * This interface is used for capturing the effects
     * of mutating the state of references for distributed
     * collectable objects such as a message needing 
     * to be send to another node as a consequence of 
     * adding another reference.
     */
    class ReferenceMutator {
    public:
      virtual void record_reference_mutation_effect(RtEvent event) = 0;
    };

    /**
     * \class LocalReferenceMutator 
     * This is an implementation of the ReferenceMutator
     * interface for handling local effects that should 
     * be waiting on locally.
     */
    class LocalReferenceMutator : public ReferenceMutator {
    public:
      LocalReferenceMutator(void) { }
      LocalReferenceMutator(const LocalReferenceMutator &rhs);
      ~LocalReferenceMutator(void);
    public:
      LocalReferenceMutator& operator=(const LocalReferenceMutator &rhs);
    public:
      virtual void record_reference_mutation_effect(RtEvent event);
    public:
      RtEvent get_done_event(void);
    private:
      std::set<RtEvent> mutation_effects;
    };

    /**
     * \class WrapperReferenceMutator
     * This wraps a target set of runtime events to update
     */
    class WrapperReferenceMutator : public ReferenceMutator {
    public:
      WrapperReferenceMutator(std::set<RtEvent> &targets)
        : mutation_effects(targets) { }
      WrapperReferenceMutator(const WrapperReferenceMutator &rhs);
      ~WrapperReferenceMutator(void) { }
    public:
      WrapperReferenceMutator& operator=(const WrapperReferenceMutator &rhs);
    public:
      virtual void record_reference_mutation_effect(RtEvent event);
    private:
      std::set<RtEvent> &mutation_effects;
    };

    /**
     * \class IgnoreReferenceMutator
     * This will ignore any reference effects
     */
    class IgnoreReferenceMutator : public ReferenceMutator {
    public:
      virtual void record_reference_mutation_effect(RtEvent event) { }
    };

    /**
     * \class Distributed Collectable
     * This is the base class for handling all the reference
     * counting logic for any objects in the runtime which 
     * have distributed copies of themselves across multiple
     * nodes and therefore have to have a distributed 
     * reference counting scheme to determine when they 
     * can be collected.
     */
    class DistributedCollectable {
    public:
      enum State {
        INACTIVE_STATE,
        ACTIVE_INVALID_STATE,
        VALID_STATE,
        DELETED_STATE,
        PENDING_ACTIVE_STATE,
        PENDING_INACTIVE_STATE,
        PENDING_VALID_STATE,
        PENDING_INVALID_STATE,
        PENDING_ACTIVE_VALID_STATE,
        PENDING_INACTIVE_INVALID_STATE,
      };
    public:
      class UnregisterFunctor {
      public:
        UnregisterFunctor(Runtime *rt, const DistributedID d,
                          VirtualChannelKind v, std::set<RtEvent> &done)
          : runtime(rt), did(d), vc(v), done_events(done) { }
      public:
        void apply(AddressSpaceID target);
      protected:
        Runtime *const runtime;
        const DistributedID did;
        const VirtualChannelKind vc;
        std::set<RtEvent> &done_events;
      };
      struct DeferRemoteReferenceUpdateArgs : 
        public LgTaskArgs<DeferRemoteReferenceUpdateArgs> {
      public:
        static const LgTaskID TASK_ID = LG_DEFER_REMOTE_REF_UPDATE_TASK_ID;
      public:
        DeferRemoteReferenceUpdateArgs(DistributedCollectable *d, 
            AddressSpaceID t, RtUserEvent e, unsigned c, bool v)
          : LgTaskArgs<DeferRemoteReferenceUpdateArgs>(implicit_provenance),
            did(d->did), target(t), done_event(e), count(c),
            owner(d->owner_space == t), valid(v) { } 
      public:
        const DistributedID did;
        const AddressSpaceID target;
        const RtUserEvent done_event;
        const int count;
        const bool owner;
        const bool valid;
      };
    public:
      DistributedCollectable(Runtime *rt, DistributedID did,
                             AddressSpaceID owner_space,
                             bool register_with_runtime = true,
                             CollectiveMapping *mapping = NULL);
      DistributedCollectable(const DistributedCollectable &rhs);
      virtual ~DistributedCollectable(void);
    public:
      inline void add_base_gc_ref(ReferenceSource source, 
                                  ReferenceMutator *mutator = NULL,int cnt = 1);
      inline void add_nested_gc_ref(DistributedID source, 
                                  ReferenceMutator *mutator = NULL,int cnt = 1);
      inline bool remove_base_gc_ref(ReferenceSource source, 
                                  ReferenceMutator *mutator = NULL,int cnt = 1);
      inline bool remove_nested_gc_ref(DistributedID source, 
                                  ReferenceMutator *mutator = NULL,int cnt = 1);
    public:
      inline void add_base_valid_ref(ReferenceSource source, 
                                  ReferenceMutator *mutator = NULL,int cnt = 1);
      inline void add_nested_valid_ref(DistributedID source, 
                                  ReferenceMutator *mutator = NULL,int cnt = 1);
      inline bool remove_base_valid_ref(ReferenceSource source, 
                                  ReferenceMutator *mutator = NULL,int cnt = 1);
      inline bool remove_nested_valid_ref(DistributedID source, 
                                  ReferenceMutator *mutator = NULL,int cnt = 1);
    public:
      inline void add_base_resource_ref(ReferenceSource source, int cnt = 1);
      inline void add_nested_resource_ref(DistributedID source, int cnt = 1);
      inline bool remove_base_resource_ref(ReferenceSource source, int cnt = 1);
      inline bool remove_nested_resource_ref(DistributedID source, int cnt = 1);
    public:
      // Atomic check and increment operations 
      inline bool check_valid_and_increment(ReferenceSource source,int cnt = 1);
      bool check_resource_and_increment(ReferenceSource source ,int cnt = 1);
    private:
      void add_gc_reference(ReferenceMutator *mutator);
      bool remove_gc_reference(ReferenceMutator *mutator);
    private:
      void add_valid_reference(ReferenceMutator *mutator);
      bool remove_valid_reference(ReferenceMutator *mutator);
    private:
      void add_resource_reference(void);
      bool remove_resource_reference(void);
#ifdef USE_REMOTE_REFERENCES
    private:
      bool add_create_reference(AddressSpaceID source, 
          ReferenceMutator *mutator, AddressSpaceID target, ReferenceKind kind);
      bool remove_create_reference(AddressSpaceID source,
          ReferenceMutator *mutator, AddressSpaceID target, ReferenceKind kind);
#endif
#ifdef DEBUG_LEGION_GC
    private:
      void add_base_gc_ref_internal(ReferenceSource source, 
                                    ReferenceMutator *mutator, int cnt);
      void add_nested_gc_ref_internal(DistributedID source, 
                                    ReferenceMutator *mutator, int cnt);
      bool remove_base_gc_ref_internal(ReferenceSource source, 
                                    ReferenceMutator *mutator, int cnt);
      bool remove_nested_gc_ref_internal(DistributedID source, 
                                    ReferenceMutator *mutator, int cnt);
    public:
      void add_base_valid_ref_internal(ReferenceSource source, 
                                    ReferenceMutator *mutator, int cnt);
      void add_nested_valid_ref_internal(DistributedID source, 
                                    ReferenceMutator *mutator, int cnt);
      bool remove_base_valid_ref_internal(ReferenceSource source, 
                                    ReferenceMutator *mutator, int cnt);
      bool remove_nested_valid_ref_internal(DistributedID source, 
                                    ReferenceMutator *mutator, int cnt);
    public:
      void add_base_resource_ref_internal(ReferenceSource source, int cnt); 
      void add_nested_resource_ref_internal(DistributedID source, int cnt); 
      bool remove_base_resource_ref_internal(ReferenceSource source, int cnt);
      bool remove_nested_resource_ref_internal(DistributedID source, int cnt); 
#endif
    public:
      // Methods for changing state
      virtual void notify_active(ReferenceMutator *mutator) = 0;
      virtual void notify_inactive(ReferenceMutator *mutator) = 0;
      virtual void notify_valid(ReferenceMutator *mutator) = 0;
      virtual void notify_invalid(ReferenceMutator *mutator) = 0;
    public:
      inline bool is_owner(void) const { return (owner_space == local_space); }
      inline bool is_registered(void) const { return registered_with_runtime; }
      bool has_remote_instance(AddressSpaceID remote_space) const;
<<<<<<< HEAD
      void update_remote_instances(AddressSpaceID remote_space, 
                                   bool need_lock = true);
=======
      void update_remote_instances(AddressSpaceID remote_space);
      void filter_remote_instances(AddressSpaceID remote_space);
>>>>>>> e17e1d1b
    public:
      inline bool has_remote_instances(void) const;
      inline size_t count_remote_instances(void) const;
      template<typename FUNCTOR>
      inline void map_over_remote_instances(FUNCTOR &functor);
    public:
      // This is for the owner node only
      void register_with_runtime(ReferenceMutator *mutator,
                                 bool notify_remote = true);
    protected:
      void unregister_with_runtime(void) const;
      RtEvent send_unregister_messages(void) const;
      void send_unregister_mapping(std::set<RtEvent> &done_events) const;
    public:
      // This for remote nodes only
      void unregister_collectable(std::set<RtEvent> &done_events);
      static void handle_unregister_collectable(Runtime *runtime,
                                                Deserializer &derez);
    public:
      virtual void send_remote_registration(ReferenceMutator *mutator);
      // Return events indicate when message is on the virtual channel
      RtEvent send_remote_valid_increment(AddressSpaceID target,
                                    ReferenceMutator *mutator,
                                    RtEvent precondition = RtEvent::NO_RT_EVENT,
                                    unsigned count = 1);
      RtEvent send_remote_valid_decrement(AddressSpaceID target,
                                    ReferenceMutator *mutator = NULL,
                                    RtEvent precondition = RtEvent::NO_RT_EVENT,
                                    unsigned count = 1);
      RtEvent send_remote_gc_increment(AddressSpaceID target,
                                    ReferenceMutator *mutator,
                                    RtEvent precondition = RtEvent::NO_RT_EVENT,
                                    unsigned count = 1);
      RtEvent send_remote_gc_decrement(AddressSpaceID target,
                                    ReferenceMutator *mutator = NULL,
                                    RtEvent precondition = RtEvent::NO_RT_EVENT,
                                    unsigned count = 1);
#ifdef USE_REMOTE_REFERENCES
    public:
      ReferenceKind send_create_reference(AddressSpaceID target);
      void post_create_reference(ReferenceKind kind, 
                                 AddressSpaceID target, bool flush);
#endif
    public:
      static void handle_did_remote_registration(Runtime *runtime,
                                                 Deserializer &derez,
                                                 AddressSpaceID source);
      static void handle_did_remote_valid_update(Runtime *runtime,
                                                 Deserializer &derez);
      static void handle_did_remote_gc_update(Runtime *runtime,
                                              Deserializer &derez);
      static void handle_defer_remote_reference_update(Runtime *runtime,
                                                      const void *args);
    public:
      static void handle_did_add_create(Runtime *runtime, 
                                        Deserializer &derez);
      static void handle_did_remove_create(Runtime *runtime, 
                                           Deserializer &derez);
    protected:
      RtEvent check_for_transition_event(bool &reentrant);
      bool update_state(bool &need_activate, bool &need_validate,
                        bool &need_invalidate, bool &need_deactivate,
                        bool &do_deletion);
      bool can_delete(void);
    public:
      Runtime *const runtime;
      const DistributedID did;
      const AddressSpaceID owner_space;
      const AddressSpaceID local_space;
      CollectiveMapping *const collective_mapping;
    private: // derived users can't get the gc lock
      mutable LocalLock gc_lock;
    private: // derived users can't see the state information
      State current_state;
      RtUserEvent transition_event;
      RtEvent reentrant_event;
      bool has_gc_references;
      bool has_valid_references;
      bool has_resource_references;
      bool reentrant_update;
    private: // derived users can't see the references
      int gc_references;
      int valid_references;
      int resource_references;
#ifdef USE_REMOTE_REFERENCES
    protected:
      // These are only valid on the owner node
      std::map<std::pair<AddressSpaceID/*src*/,
                         AddressSpaceID/*dst*/>,int> create_gc_refs;
      std::map<std::pair<AddressSpaceID/*src*/,
                         AddressSpaceID/*dst*/>,int> create_valid_refs;
#endif
#ifdef DEBUG_LEGION_GC
    protected:
      std::map<ReferenceSource,int> detailed_base_gc_references;
      std::map<DistributedID,int> detailed_nested_gc_references;
      std::map<ReferenceSource,int> detailed_base_valid_references;
      std::map<DistributedID,int> detailed_nested_valid_references;
      std::map<ReferenceSource,int> detailed_base_resource_references;
      std::map<DistributedID,int> detailed_nested_resource_references;
#endif
    private:
      // Track all the remote instances (relative to ourselves) we know about
      NodeSet                  remote_instances;
    protected:
      mutable bool registered_with_runtime;
    };

    //--------------------------------------------------------------------------
    // Give some implementations here so things get inlined
    //--------------------------------------------------------------------------

    //--------------------------------------------------------------------------
    template<bool ADD>
    static inline void log_base_ref(ReferenceKind kind, DistributedID did,
                  AddressSpaceID local_space, ReferenceSource src, unsigned cnt)
    //--------------------------------------------------------------------------
    {
      did = LEGION_DISTRIBUTED_ID_FILTER(did);
      if (ADD)
        log_garbage.info("GC Add Base Ref %d %lld %d %d %d",
                          kind, did, local_space, src, cnt);
      else
        log_garbage.info("GC Remove Base Ref %d %lld %d %d %d",
                          kind, did, local_space, src, cnt);
    }

    //--------------------------------------------------------------------------
    template<bool ADD>
    static inline void log_nested_ref(ReferenceKind kind, DistributedID did, 
                    AddressSpaceID local_space, DistributedID src, unsigned cnt)
    //--------------------------------------------------------------------------
    {
      did = LEGION_DISTRIBUTED_ID_FILTER(did);
      src = LEGION_DISTRIBUTED_ID_FILTER(src);
      if (ADD)
        log_garbage.info("GC Add Nested Ref %d %lld %d %lld %d",
                          kind, did, local_space, src, cnt);
      else
        log_garbage.info("GC Remove Nested Ref %d %lld %d %lld %d",
                          kind, did, local_space, src, cnt);
    }

    //--------------------------------------------------------------------------
    inline void Collectable::add_reference(unsigned cnt /*= 1*/)
    //--------------------------------------------------------------------------
    {
      __sync_add_and_fetch(&references,cnt);
    }

    //--------------------------------------------------------------------------
    inline bool Collectable::remove_reference(unsigned cnt /*= 1*/)
    //--------------------------------------------------------------------------
    {
      unsigned prev = __sync_fetch_and_sub(&references,cnt);
#ifdef DEBUG_LEGION
      assert(prev >= cnt); // check for underflow
#endif
      // If previous is equal to count, the value is now
      // zero so it is safe to reclaim this object
      return (prev == cnt);
    }

    //--------------------------------------------------------------------------
    inline bool DistributedCollectable::has_remote_instances(void) const
    //--------------------------------------------------------------------------
    {
      AutoLock gc(gc_lock,1,false/*exclusive*/);
      return !remote_instances.empty();
    }

    //--------------------------------------------------------------------------
    inline size_t DistributedCollectable::count_remote_instances(void) const
    //--------------------------------------------------------------------------
    {
      AutoLock gc(gc_lock,1,false/*exclusive*/);
      return remote_instances.size();
    }

    //--------------------------------------------------------------------------
    template<typename FUNCTOR>
    void DistributedCollectable::map_over_remote_instances(FUNCTOR &functor)
    //--------------------------------------------------------------------------
    {
      AutoLock gc(gc_lock,1,false/*exclusive*/); 
      remote_instances.map(functor); 
    }

    //--------------------------------------------------------------------------
    inline void DistributedCollectable::add_base_gc_ref(ReferenceSource source,
                                      ReferenceMutator *mutator, int cnt /*=1*/)
    //--------------------------------------------------------------------------
    {
#ifdef DEBUG_LEGION
      assert(cnt >= 0);
#endif
#ifdef LEGION_GC
      log_base_ref<true>(GC_REF_KIND, did, local_space, source, cnt);
#endif
#ifndef DEBUG_LEGION_GC
      int previous = __sync_fetch_and_add(&gc_references, cnt);
#ifdef DEBUG_LEGION
      assert(previous >= 0);
#endif
      if (previous == 0)
        add_gc_reference(mutator);
#else
      add_base_gc_ref_internal(source, mutator, cnt); 
#endif
    }

    //--------------------------------------------------------------------------
    inline void DistributedCollectable::add_nested_gc_ref(
                DistributedID source, ReferenceMutator *mutator, int cnt /*=1*/)
    //--------------------------------------------------------------------------
    {
#ifdef DEBUG_LEGION
      assert(cnt >= 0);
#endif
#ifdef LEGION_GC
      log_nested_ref<true>(GC_REF_KIND, did, local_space, source, cnt);
#endif
#ifndef DEBUG_LEGION_GC
      int previous = __sync_fetch_and_add(&gc_references, cnt);
#ifdef DEBUG_LEGION
      assert(previous >= 0);
#endif
      if (previous == 0)
        add_gc_reference(mutator);
#else
      add_nested_gc_ref_internal(LEGION_DISTRIBUTED_ID_FILTER(source), 
                                 mutator, cnt);
#endif
    }

    //--------------------------------------------------------------------------
    inline bool DistributedCollectable::remove_base_gc_ref(
              ReferenceSource source, ReferenceMutator *mutator, int cnt /*=1*/)
    //--------------------------------------------------------------------------
    {
#ifdef DEBUG_LEGION
      assert(cnt >= 0);
#endif
#ifdef LEGION_GC
      log_base_ref<false>(GC_REF_KIND, did, local_space, source, cnt);
#endif
#ifndef DEBUG_LEGION_GC
      int previous = __sync_fetch_and_add(&gc_references, -cnt);
#ifdef DEBUG_LEGION
      assert(previous >= cnt);
#endif
      if (previous == cnt)
        return remove_gc_reference(mutator);
      return false;
#else
      return remove_base_gc_ref_internal(source, mutator, cnt);
#endif
    }

    //--------------------------------------------------------------------------
    inline bool DistributedCollectable::remove_nested_gc_ref(
                DistributedID source, ReferenceMutator *mutator, int cnt /*=1*/)
    //--------------------------------------------------------------------------
    {
#ifdef DEBUG_LEGION
      assert(cnt >= 0);
#endif
#ifdef LEGION_GC
      log_nested_ref<false>(GC_REF_KIND, did, local_space, source, cnt);
#endif
#ifndef DEBUG_LEGION_GC
      int previous = __sync_fetch_and_add(&gc_references, -cnt);
#ifdef DEBUG_LEGION
      assert(previous >= cnt);
#endif
      if (previous == cnt)
        return remove_gc_reference(mutator);
      return false;
#else
      return remove_nested_gc_ref_internal(
          LEGION_DISTRIBUTED_ID_FILTER(source), mutator, cnt);
#endif
    }

    //--------------------------------------------------------------------------
    inline void DistributedCollectable::add_base_valid_ref(
              ReferenceSource source, ReferenceMutator *mutator, int cnt /*=1*/)
    //--------------------------------------------------------------------------
    {
#ifdef DEBUG_LEGION
      assert(cnt >= 0);
#endif
#ifdef LEGION_GC
      log_base_ref<true>(VALID_REF_KIND, did, local_space, source, cnt);
#endif
#ifndef DEBUG_LEGION_GC
      int previous = __sync_fetch_and_add(&valid_references, cnt);
#ifdef DEBUG_LEGION
      assert(previous >= 0);
#endif
      if (previous == 0)
        add_valid_reference(mutator);
#else
      add_base_valid_ref_internal(source, mutator, cnt);
#endif
    }

    //--------------------------------------------------------------------------
    inline void DistributedCollectable::add_nested_valid_ref(
                DistributedID source, ReferenceMutator *mutator, int cnt /*=1*/)
    //--------------------------------------------------------------------------
    {
#ifdef DEBUG_LEGION
      assert(cnt >= 0);
#endif
#ifdef LEGION_GC
      log_nested_ref<true>(VALID_REF_KIND, did, local_space, source, cnt);
#endif
#ifndef DEBUG_LEGION_GC
      int previous = __sync_fetch_and_add(&valid_references, cnt);
#ifdef DEBUG_LEGION
      assert(previous >= 0);
#endif
      if (previous == 0)
        add_valid_reference(mutator);
#else
      add_nested_valid_ref_internal(LEGION_DISTRIBUTED_ID_FILTER(source), 
                                    mutator, cnt);
#endif
    }

    //--------------------------------------------------------------------------
    inline bool DistributedCollectable::remove_base_valid_ref(
              ReferenceSource source, ReferenceMutator *mutator, int cnt /*=1*/)
    //--------------------------------------------------------------------------
    {
#ifdef DEBUG_LEGION
      assert(cnt >= 0);
#endif
#ifdef LEGION_GC
      log_base_ref<false>(VALID_REF_KIND, did, local_space, source, cnt);
#endif
#ifndef DEBUG_LEGION_GC
      int previous = __sync_fetch_and_add(&valid_references, -cnt);
#ifdef DEBUG_LEGION
      assert(previous >= cnt);
#endif
      if (previous == cnt)
        return remove_valid_reference(mutator);
      return false;
#else
      return remove_base_valid_ref_internal(source, mutator, cnt);
#endif
    }

    //--------------------------------------------------------------------------
    inline bool DistributedCollectable::remove_nested_valid_ref(
                DistributedID source, ReferenceMutator *mutator, int cnt /*=1*/)
    //--------------------------------------------------------------------------
    {
#ifdef DEBUG_LEGION
      assert(cnt >= 0);
#endif
#ifdef LEGION_GC
      log_nested_ref<false>(VALID_REF_KIND, did, local_space, source, cnt);
#endif
#ifndef DEBUG_LEGION_GC
      int previous = __sync_fetch_and_add(&valid_references, -cnt);
#ifdef DEBUG_LEGION
      assert(previous >= cnt);
#endif
      if (previous == cnt)
        return remove_valid_reference(mutator);
      return false;
#else
      return remove_nested_valid_ref_internal(
          LEGION_DISTRIBUTED_ID_FILTER(source), mutator, cnt);
#endif
    }

    //--------------------------------------------------------------------------
    inline void DistributedCollectable::add_base_resource_ref(
                                         ReferenceSource source, int cnt /*=1*/)
    //--------------------------------------------------------------------------
    {
#ifdef DEBUG_LEGION
      assert(cnt >= 0);
#endif
#ifdef LEGION_GC
      log_base_ref<true>(RESOURCE_REF_KIND, did, local_space, source, cnt);
#endif
#ifndef DEBUG_LEGION_GC
      int previous = __sync_fetch_and_add(&resource_references, cnt);
#ifdef DEBUG_LEGION
      assert(previous >= 0);
#endif
      if (previous == 0)
        add_resource_reference();
#else
      add_base_resource_ref_internal(source, cnt);
#endif
    }

    //--------------------------------------------------------------------------
    inline void DistributedCollectable::add_nested_resource_ref(
                                           DistributedID source, int cnt /*=1*/)
    //--------------------------------------------------------------------------
    {
#ifdef DEBUG_LEGION
      assert(cnt >= 0);
#endif
#ifdef LEGION_GC
      log_nested_ref<true>(RESOURCE_REF_KIND, did, local_space, source, cnt);
#endif
#ifndef DEBUG_LEGION_GC
      int previous = __sync_fetch_and_add(&resource_references, cnt);
#ifdef DEBUG_LEGION
      assert(previous >= 0);
#endif
      if (previous == 0)
        add_resource_reference();
#else
      add_nested_resource_ref_internal(
          LEGION_DISTRIBUTED_ID_FILTER(source), cnt);
#endif
    }

    //--------------------------------------------------------------------------
    inline bool DistributedCollectable::remove_base_resource_ref(
                                         ReferenceSource source, int cnt /*=1*/)
    //--------------------------------------------------------------------------
    {
#ifdef DEBUG_LEGION
      assert(cnt >= 0);
#endif
#ifdef LEGION_GC
      log_base_ref<false>(RESOURCE_REF_KIND, did, local_space, source, cnt);
#endif
#ifndef DEBUG_LEGION_GC
      int previous = __sync_fetch_and_add(&resource_references, -cnt);
#ifdef DEBUG_LEGION
      assert(previous >= cnt);
#endif
      if (previous == cnt)
        return remove_resource_reference();
      return false;
#else
      return remove_base_resource_ref_internal(source, cnt);
#endif
    }

    //--------------------------------------------------------------------------
    inline bool DistributedCollectable::remove_nested_resource_ref(
                                           DistributedID source, int cnt /*=1*/)
    //--------------------------------------------------------------------------
    {
#ifdef DEBUG_LEGION
      assert(cnt >= 0);
#endif
#ifdef LEGION_GC
      log_nested_ref<false>(RESOURCE_REF_KIND, did, local_space, source, cnt);
#endif
#ifndef DEBUG_LEGION_GC
      int previous = __sync_fetch_and_add(&resource_references, -cnt);
#ifdef DEBUG_LEGION
      assert(previous >= cnt);
#endif
      if (previous == cnt)
        return remove_resource_reference();
      return false;
#else
      return remove_nested_resource_ref_internal(
          LEGION_DISTRIBUTED_ID_FILTER(source), cnt);
#endif
    }

    //--------------------------------------------------------------------------
    inline bool DistributedCollectable::check_valid_and_increment(
                                         ReferenceSource source, int cnt /*=1*/)
    //--------------------------------------------------------------------------
    {
#ifdef DEBUG_LEGION
      assert(cnt >= 0);
#endif
      // Don't support this if we are debugging GC
#ifndef DEBUG_LEGION_GC
      // Read the value in an unsafe way at first 
      int current_cnt = valid_references;
      // Don't even both trying if the count is zero
      while (current_cnt > 0)
      {
        const int next_cnt = current_cnt + cnt;
        const int prev_cnt = 
          __sync_val_compare_and_swap(&valid_references, current_cnt, next_cnt);
        if (prev_cnt == current_cnt)
        {
#ifdef LEGION_GC
          log_base_ref<true>(VALID_REF_KIND, did, local_space, source, cnt);
#endif
          return true;
        }
        // Update the current count
        current_cnt = prev_cnt;
      }
#endif
      return false;
    }

  }; // namespace Internal 
}; // namespace Legion 

#endif // __LEGION_GARBAGE_COLLECTION__

// EOF
<|MERGE_RESOLUTION|>--- conflicted
+++ resolved
@@ -378,13 +378,9 @@
       inline bool is_owner(void) const { return (owner_space == local_space); }
       inline bool is_registered(void) const { return registered_with_runtime; }
       bool has_remote_instance(AddressSpaceID remote_space) const;
-<<<<<<< HEAD
       void update_remote_instances(AddressSpaceID remote_space, 
                                    bool need_lock = true);
-=======
-      void update_remote_instances(AddressSpaceID remote_space);
       void filter_remote_instances(AddressSpaceID remote_space);
->>>>>>> e17e1d1b
     public:
       inline bool has_remote_instances(void) const;
       inline size_t count_remote_instances(void) const;
