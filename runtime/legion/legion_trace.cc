--- conflicted
+++ resolved
@@ -1548,25 +1548,21 @@
       // Now update the parent context with this fence before we can complete
       // the dependence analysis and possibly be deactivated
       parent_ctx->update_current_fence(this, true, true);
-<<<<<<< HEAD
-#else
-      parent_ctx->update_current_fence(this, false, true);
-#endif
     }
 
     /////////////////////////////////////////////////////////////
-    // TraceBeginOp
+    // TraceSummaryOp
     /////////////////////////////////////////////////////////////
 
     //--------------------------------------------------------------------------
-    TraceBeginOp::TraceBeginOp(Runtime *rt)
+    TraceSummaryOp::TraceSummaryOp(Runtime *rt)
       : TraceOp(rt)
     //--------------------------------------------------------------------------
     {
     }
 
     //--------------------------------------------------------------------------
-    TraceBeginOp::TraceBeginOp(const TraceBeginOp &rhs)
+    TraceSummaryOp::TraceSummaryOp(const TraceSummaryOp &rhs)
       : TraceOp(NULL)
     //--------------------------------------------------------------------------
     {
@@ -1575,13 +1571,13 @@
     }
 
     //--------------------------------------------------------------------------
-    TraceBeginOp::~TraceBeginOp(void)
-    //--------------------------------------------------------------------------
-    {
-    }
-
-    //--------------------------------------------------------------------------
-    TraceBeginOp& TraceBeginOp::operator=(const TraceBeginOp &rhs)
+    TraceSummaryOp::~TraceSummaryOp(void)
+    //--------------------------------------------------------------------------
+    {
+    }
+
+    //--------------------------------------------------------------------------
+    TraceSummaryOp& TraceSummaryOp::operator=(const TraceSummaryOp &rhs)
     //--------------------------------------------------------------------------
     {
       // should never be called
@@ -1590,147 +1586,6 @@
     }
 
     //--------------------------------------------------------------------------
-    void TraceBeginOp::initialize_begin(InnerContext *ctx, LegionTrace *trace)
-    //--------------------------------------------------------------------------
-    {
-      initialize(ctx, MAPPING_FENCE);
-#ifdef DEBUG_LEGION
-      assert(trace != NULL);
-#endif
-      local_trace = trace;
-      trace = NULL;
-    }
-
-    //--------------------------------------------------------------------------
-    void TraceBeginOp::activate(void)
-    //--------------------------------------------------------------------------
-    {
-      activate_operation();
-    }
-
-    //--------------------------------------------------------------------------
-    void TraceBeginOp::deactivate(void)
-    //--------------------------------------------------------------------------
-    {
-      deactivate_operation();
-      runtime->free_begin_op(this);
-    }
-
-    //--------------------------------------------------------------------------
-    const char* TraceBeginOp::get_logging_name(void) const
-    //--------------------------------------------------------------------------
-    {
-      return op_names[TRACE_BEGIN_OP_KIND];
-    }
-
-    //--------------------------------------------------------------------------
-    Operation::OpKind TraceBeginOp::get_operation_kind(void) const
-    //--------------------------------------------------------------------------
-    {
-      return TRACE_BEGIN_OP_KIND;
-=======
->>>>>>> a6d7b61e
-    }
-
-    /////////////////////////////////////////////////////////////
-    // TraceSummaryOp
-    /////////////////////////////////////////////////////////////
-
-    //--------------------------------------------------------------------------
-    TraceSummaryOp::TraceSummaryOp(Runtime *rt)
-      : TraceOp(rt)
-    //--------------------------------------------------------------------------
-    {
-    }
-
-    //--------------------------------------------------------------------------
-    TraceSummaryOp::TraceSummaryOp(const TraceSummaryOp &rhs)
-      : TraceOp(NULL)
-    //--------------------------------------------------------------------------
-    {
-      // should never be called
-      assert(false);
-    }
-
-    //--------------------------------------------------------------------------
-    TraceSummaryOp::~TraceSummaryOp(void)
-    //--------------------------------------------------------------------------
-    {
-    }
-
-    //--------------------------------------------------------------------------
-    TraceSummaryOp& TraceSummaryOp::operator=(const TraceSummaryOp &rhs)
-    //--------------------------------------------------------------------------
-    {
-      // should never be called
-      assert(false);
-      return *this;
-    }
-
-    //--------------------------------------------------------------------------
-<<<<<<< HEAD
-    void TraceSummaryOp::initialize_summary(
-                                  InnerContext *ctx,
-                                  UniqueID creator_op_id,
-                                  const std::vector<RegionRequirement> &reqs,
-                                  const std::vector<InstanceSet> &insts,
-                                  const std::vector<unsigned> &indices)
-    //--------------------------------------------------------------------------
-    {
-      size_t num_requirements = reqs.size();
-      initialize_operation(ctx, false, num_requirements);
-      // We actually want to track summary operations
-      track_parent = true;
-      context_index = ctx->register_new_summary_operation(this);
-      requirements = reqs;
-      instances = insts;
-      parent_indices = indices;
-      privilege_paths.resize(num_requirements);
-      for (unsigned idx = 0; idx < num_requirements; ++idx)
-        initialize_privilege_path(privilege_paths[idx], requirements[idx]);
-      version_infos.resize(num_requirements);
-      if (runtime->legion_spy_enabled)
-      {
-        LegionSpy::log_summary_operation(parent_ctx->get_unique_id(),
-                                         unique_op_id);
-        LegionSpy::log_summary_op_creator(unique_op_id, creator_op_id);
-        perform_logging();
-      }
-    }
-
-    //--------------------------------------------------------------------------
-    void TraceSummaryOp::perform_logging(void)
-    //--------------------------------------------------------------------------
-    {
-      for (unsigned idx = 0; idx < requirements.size(); ++idx)
-      {
-        const RegionRequirement &requirement = requirements[idx];
-        if (requirement.handle_type == PART_PROJECTION)
-          LegionSpy::log_logical_requirement(unique_op_id, idx,
-                                    false/*region*/,
-                                    requirement.partition.index_partition.id,
-                                    requirement.partition.field_space.id,
-                                    requirement.partition.tree_id,
-                                    requirement.privilege,
-                                    requirement.prop,
-                                    requirement.redop,
-                                    requirement.parent.index_space.id);
-        else
-          LegionSpy::log_logical_requirement(unique_op_id, idx,
-                                    true/*region*/,
-                                    requirement.region.index_space.id,
-                                    requirement.region.field_space.id,
-                                    requirement.region.tree_id,
-                                    requirement.privilege,
-                                    requirement.prop,
-                                    requirement.redop,
-                                    requirement.parent.index_space.id);
-        LegionSpy::log_requirement_fields(unique_op_id, idx,
-                                  requirement.privilege_fields);
-        runtime->forest->log_mapping_decision(unique_op_id, parent_ctx,
-            idx, requirement, instances[idx]);
-      }
-=======
     void TraceSummaryOp::initialize_summary(InnerContext *ctx,
                                             PhysicalTemplate *tpl,
                                             Operation *invalidator)
@@ -1743,7 +1598,6 @@
       // so here we forcibly clear them out.
       trace = NULL;
       tracing = false;
->>>>>>> a6d7b61e
     }
 
     //--------------------------------------------------------------------------
@@ -1751,17 +1605,7 @@
     //--------------------------------------------------------------------------
     {
       activate_operation();
-<<<<<<< HEAD
-      requirements.clear();
-      instances.clear();
-      parent_indices.clear();
-      privilege_paths.clear();
-      version_infos.clear();
-      map_applied_conditions.clear();
-      mapped_preconditions.clear();
-=======
       current_template = NULL;
->>>>>>> a6d7b61e
     }
 
     //--------------------------------------------------------------------------
@@ -1790,131 +1634,23 @@
     void TraceSummaryOp::trigger_dependence_analysis(void)
     //--------------------------------------------------------------------------
     {
-<<<<<<< HEAD
-      ProjectionInfo projection_info;
-      for (unsigned idx = 0; idx < requirements.size(); ++idx)
-      {
-        runtime->forest->perform_dependence_analysis(this, idx,
-                                                     requirements[idx],
-                                                     projection_info,
-                                                     privilege_paths[idx]);
-      }
-=======
       perform_fence_analysis(true/*register fence also*/);
->>>>>>> a6d7b61e
     }
 
     //--------------------------------------------------------------------------
     void TraceSummaryOp::trigger_ready(void)
     //--------------------------------------------------------------------------
     {
-<<<<<<< HEAD
-      // Compute the version numbers for this mapping operation
-      std::set<RtEvent> preconditions;
-      for (unsigned idx = 0; idx < requirements.size(); ++idx)
-        runtime->forest->perform_versioning_analysis(this, idx,
-                                                     requirements[idx],
-                                                     version_infos[idx],
-                                                     preconditions);
-      if (!preconditions.empty())
-        enqueue_ready_operation(Runtime::merge_events(preconditions));
-      else
-        enqueue_ready_operation();
-=======
       enqueue_ready_operation();
->>>>>>> a6d7b61e
     }
 
     //--------------------------------------------------------------------------
     void TraceSummaryOp::trigger_mapping(void)
     //--------------------------------------------------------------------------
     {
-<<<<<<< HEAD
-      const PhysicalTraceInfo trace_info(this);
-      std::set<RtEvent> registration_postconditions;
-      std::vector<UpdateAnalysis*> analyses(requirements.size(), NULL);
-      std::vector<ApEvent> effects(requirements.size(), ApEvent::NO_AP_EVENT);
-      std::vector<RtEvent> reg_pre(requirements.size(), RtEvent::NO_RT_EVENT);
-      for (unsigned idx = 0; idx < requirements.size(); ++idx)
-      {
-        reg_pre[idx] = runtime->forest->physical_perform_updates(
-                                                  requirements[idx],
-                                                  version_infos[idx],
-                                                  this, idx,
-                                                  ApEvent::NO_AP_EVENT,
-                                                  completion_event,
-                                                  instances[idx],
-                                                  trace_info,
-                                                  map_applied_conditions,
-                                                  analyses[idx],
-#ifdef DEBUG_LEGION
-                                                  get_logging_name(),
-                                                  unique_op_id,
-#endif
-                                                  true/*track effects*/);
-      }
-      for (unsigned idx = 0; idx < requirements.size(); idx++)
-      {
-        if (reg_pre[idx].exists() || analyses[idx]->has_output_updates())
-        {
-          const RtEvent postcondition = 
-            runtime->forest->defer_physical_perform_registration(reg_pre[idx],
-                                                 analyses[idx], instances[idx],
-                                                 map_applied_conditions,
-                                                 effects[idx]);
-          registration_postconditions.insert(postcondition);
-        }
-        else
-          effects[idx] = 
-            runtime->forest->physical_perform_registration(
-                                                 analyses[idx], instances[idx],
-                                                 trace_info,
-                                                 map_applied_conditions);
-      }
-      if (!registration_postconditions.empty())
-      {
-        const RtEvent wait_on = 
-          Runtime::merge_events(registration_postconditions);
-        wait_on.wait();
-      }
-      std::set<ApEvent> wait_events;
-      for (unsigned idx = 0; idx < effects.size(); idx++)
-        if (effects[idx].exists())
-          wait_events.insert(effects[idx]);
-      if (!map_applied_conditions.empty())
-        complete_mapping(Runtime::merge_events(map_applied_conditions));
-      else
-        complete_mapping();
-
-      if (execution_fence_event.exists())
-        wait_events.insert(execution_fence_event);
-      for (unsigned idx = 0; idx < instances.size(); ++idx)
-        instances[idx].update_wait_on_events(wait_events);
-      ApEvent wait_event = Runtime::merge_events(NULL, wait_events);
-#ifdef LEGION_SPY
-      LegionSpy::log_operation_events(unique_op_id, wait_event,
-                                      completion_event);
-#endif
-      complete_execution(Runtime::protect_event(wait_event));
-    }
-
-    //--------------------------------------------------------------------------
-    void TraceSummaryOp::trigger_commit(void)
-    //--------------------------------------------------------------------------
-    {
-      commit_operation(true);
-    }
-
-    //--------------------------------------------------------------------------
-    unsigned TraceSummaryOp::find_parent_index(unsigned idx)
-    //--------------------------------------------------------------------------
-    {
-      return parent_indices[idx];
-=======
       if (current_template->is_replayable())
         current_template->apply_postcondition(this);
       FenceOp::trigger_mapping();
->>>>>>> a6d7b61e
     }
 
     /////////////////////////////////////////////////////////////
@@ -2154,13 +1890,7 @@
       }
 
 #ifdef DEBUG_LEGION
-<<<<<<< HEAD
-      for (std::map<TraceLocalID, Memoizable*>::iterator it =
-           operations.begin(); it != operations.end(); ++it)
-        it->second = NULL;
-=======
       assert(!!non_dominated);
->>>>>>> a6d7b61e
 #endif
       return false;
     }
@@ -2169,17 +1899,6 @@
     bool TraceViewSet::subsumed_by(const TraceViewSet &set) const
     //--------------------------------------------------------------------------
     {
-<<<<<<< HEAD
-      std::set<ApEvent> to_merge;
-      for (std::map<InstanceAccess, UserInfos>::const_iterator it =
-           last_users.begin(); it != last_users.end(); ++it)
-        for (UserInfos::const_iterator iit = it->second.begin();
-             iit != it->second.end(); ++iit)
-          for (std::set<unsigned>::const_iterator uit = iit->users.begin();
-               uit != iit->users.end(); ++uit)
-            to_merge.insert(events[*uit]);
-      return Runtime::merge_events(NULL, to_merge);
-=======
       for (ViewSet::const_iterator it = conditions.begin();
            it != conditions.end(); ++it)
         for (FieldMaskSet<EquivalenceSet>::const_iterator eit =
@@ -2191,20 +1910,12 @@
       }
 
       return true;
->>>>>>> a6d7b61e
     }
 
     //--------------------------------------------------------------------------
     bool TraceViewSet::has_refinements(void) const
     //--------------------------------------------------------------------------
     {
-<<<<<<< HEAD
-      std::set<ApEvent> all_events;
-      for (std::map<ApEvent, unsigned>::const_iterator it = event_map.begin();
-           it != event_map.end(); ++it)
-        all_events.insert(it->first);
-      return Runtime::merge_events(NULL, all_events);
-=======
       for (ViewSet::const_iterator it = conditions.begin();
            it != conditions.end(); ++it)
         for (FieldMaskSet<EquivalenceSet>::const_iterator eit =
@@ -2213,24 +1924,14 @@
             return true;
 
       return false;
->>>>>>> a6d7b61e
     }
 
     //--------------------------------------------------------------------------
     bool TraceViewSet::empty(void) const
     //--------------------------------------------------------------------------
     {
-<<<<<<< HEAD
-#if 0
-      {
-        const LogicalState &state = node->get_logical_state(ctx);
-        state.filter_dirty_fields(fields);
-        if (!fields) return true;
-      }
-=======
       return conditions.empty();
     }
->>>>>>> a6d7b61e
 
     //--------------------------------------------------------------------------
     void TraceViewSet::dump(void) const
@@ -2243,43 +1944,6 @@
         for (FieldMaskSet<EquivalenceSet>::const_iterator eit =
              it->second.begin(); eit != it->second.end(); ++eit)
         {
-<<<<<<< HEAD
-          if (fit->open_state == NOT_OPEN)
-            continue;
-          FieldMask overlap = fit->valid_fields & fields;
-          if (!overlap)
-            continue;
-#if 0
-          // FIXME: This code will not work as expected if the projection
-          //        goes deeper than one level
-          const LegionColor &color = node->get_row_source()->color;
-          if ((fit->projection != 0 &&
-               fit->projection_space->contains_color(color)) ||
-              fit->open_children.find(color) != fit->open_children.end())
-            fields -= overlap;
-#else
-          assert(false);
-#endif
-        }
-      }
-
-      const LogicalState &state = node->get_logical_state(ctx);
-      for (LegionList<FieldState>::aligned::const_iterator fit =
-           state.field_states.begin(); fit !=
-           state.field_states.end(); ++fit)
-      {
-        if (fit->open_state == NOT_OPEN)
-          continue;
-        FieldMask overlap = fit->valid_fields & fields;
-        if (!overlap)
-          continue;
-        fields -= overlap;
-      }
-#else
-      assert(false);
-#endif
-      return !fields;
-=======
           char *mask = eit->second.to_string();
           LogicalRegion lr =
             forest->get_tree(view->get_manager()->tree_id)->handle;
@@ -2296,7 +1960,6 @@
           free(mask);
         }
       }
->>>>>>> a6d7b61e
     }
 
     /////////////////////////////////////////////////////////////
@@ -2308,59 +1971,15 @@
       : TraceViewSet(f), cached(false)
     //--------------------------------------------------------------------------
     {
-<<<<<<< HEAD
-#if 0
-      const LogicalState &state = node->get_logical_state(ctx);
-      for (LegionList<FieldState>::aligned::const_iterator fit =
-           state.field_states.begin(); fit !=
-           state.field_states.end(); ++fit)
-      {
-        if (fit->open_state == NOT_OPEN)
-          continue;
-#if 0
-        if (fit->projection != 0)
-        {
-          LegionMap<IndexSpaceNode*, FieldMask>::aligned::iterator finder =
-            projs.find(fit->projection_space);
-          if (finder != projs.end())
-          {
-            FieldMask overlap = finder->second & fit->valid_fields;
-            if (!overlap)
-              continue;
-            finder->second -= overlap;
-            if (!finder->second)
-              projs.erase(finder);
-          }
-        }
-#else
-        assert(false);
-#endif
-      }
-#else
-      assert(false);
-#endif
-      return projs.size() == 0;
-=======
->>>>>>> a6d7b61e
     }
 
     //--------------------------------------------------------------------------
     TraceConditionSet::~TraceConditionSet(void)
     //--------------------------------------------------------------------------
     {
-<<<<<<< HEAD
-#if 0
-      for (LegionMap<std::pair<RegionTreeNode*, ContextID>,
-                     FieldMask>::aligned::iterator it =
-           previous_open_nodes.begin(); it !=
-           previous_open_nodes.end(); ++it)
-        if (!check_logical_open(it->first.first, it->first.second, it->second))
-          return false;
-=======
       views.clear();
       version_infos.clear();
     }
->>>>>>> a6d7b61e
 
     //--------------------------------------------------------------------------
     void TraceConditionSet::make_ready(void)
@@ -2491,13 +2110,6 @@
         }
         cached_mappings.clear();
       }
-<<<<<<< HEAD
-#else
-      assert(false);
-#endif
-      return true;
-=======
->>>>>>> a6d7b61e
     }
 
     //--------------------------------------------------------------------------
@@ -2505,14 +2117,6 @@
                            Runtime *runtime, ApEvent completion, bool recurrent)
     //--------------------------------------------------------------------------
     {
-<<<<<<< HEAD
-#if 0
-      if (untracked_fill_views.size() > 0)
-        return false;
-      for (LegionMap<InstanceView*, FieldMask>::aligned::const_iterator it =
-           reduction_views.begin(); it !=
-           reduction_views.end(); ++it)
-=======
       fence_completion = completion;
       if (recurrent)
         for (std::map<unsigned, unsigned>::iterator it = frontiers.begin();
@@ -2532,7 +2136,6 @@
 
       for (std::map<unsigned, unsigned>::iterator it = crossing_events.begin();
            it != crossing_events.end(); ++it)
->>>>>>> a6d7b61e
       {
         ApUserEvent ev = Runtime::create_ap_user_event();
         events[it->second] = ev;
@@ -2553,12 +2156,6 @@
             replay_ready, replay_targets[idx % replay_targets.size()]);
         replay_done_events.insert(done);
       }
-<<<<<<< HEAD
-#else
-      //assert(false);
-#endif
-      return true;
-=======
       replay_done = Runtime::merge_events(replay_done_events);
 
 #ifdef DEBUG_LEGION
@@ -2630,7 +2227,6 @@
         return Replayable(false, "precondition not subsumed by postcondition");
 
       return Replayable(true);
->>>>>>> a6d7b61e
     }
 
     //--------------------------------------------------------------------------
@@ -2699,20 +2295,8 @@
       if (!recording_done.has_triggered())
         Runtime::trigger_event(recording_done);
       recording = false;
-<<<<<<< HEAD
-      replayable = !has_blocking_call && check_replayable();
-      if (outstanding_gc_events.size() > 0)
-        for (std::map<CollectableView*, std::set<ApEvent> >::iterator it =
-             outstanding_gc_events.begin(); it !=
-             outstanding_gc_events.end(); ++it)
-        {
-          it->first->update_gc_events(it->second);
-          it->first->collect_users(it->second);
-        }
-=======
       replayable = check_replayable(has_blocking_call);
 
->>>>>>> a6d7b61e
       if (!replayable)
       {
         if (trace->runtime->dump_physical_traces)
@@ -2858,45 +2442,24 @@
           case ISSUE_COPY:
             {
               IssueCopy *copy = inst->as_issue_copy();
-<<<<<<< HEAD
-              for (unsigned idx = 0; idx < copy->src_fields.size(); ++idx)
-              {
-                const CopySrcDstField &field = copy->src_fields[idx];
-                find_last_users(field.inst, copy->expr, field.field_id, users);
-              }
-              for (unsigned idx = 0; idx < copy->dst_fields.size(); ++idx)
-              {
-                const CopySrcDstField &field = copy->dst_fields[idx];
-                find_last_users(field.inst, copy->expr, field.field_id, users);
-              }
-=======
               std::map<unsigned, ViewExprs>::iterator finder =
                 copy_views.find(copy->lhs);
 #ifdef DEBUG_LEGION
               assert(finder != copy_views.end());
 #endif
               find_all_last_users(finder->second, users);
->>>>>>> a6d7b61e
               precondition_idx = &copy->precondition_idx;
               break;
             }
           case ISSUE_FILL:
             {
               IssueFill *fill = inst->as_issue_fill();
-<<<<<<< HEAD
-              for (unsigned idx = 0; idx < fill->fields.size(); ++idx)
-              {
-                const CopySrcDstField &field = fill->fields[idx];
-                find_last_users(field.inst, fill->expr, field.field_id, users);
-              }
-=======
               std::map<unsigned, ViewExprs>::iterator finder =
                 copy_views.find(fill->lhs);
 #ifdef DEBUG_LEGION
               assert(finder != copy_views.end());
 #endif
               find_all_last_users(finder->second, users);
->>>>>>> a6d7b61e
               precondition_idx = &fill->precondition_idx;
               break;
             }
@@ -3594,14 +3157,6 @@
     void PhysicalTemplate::dump_template(void)
     //--------------------------------------------------------------------------
     {
-<<<<<<< HEAD
-#if 0
-      RegionTreeForest *forest = trace->runtime->forest;
-
-      typedef std::pair<RegionTreeNode*, PhysicalManager*> DedupKey;
-      LegionMap<DedupKey, FieldMask>::aligned covered_fields;
-      std::vector<SummaryOpInfo> summary_ops;
-=======
       std::cerr << "#### " << replayable << " " << this << " ####" << std::endl;
       for (unsigned sidx = 0; sidx < replay_parallelism; ++sidx)
       {
@@ -3612,7 +3167,6 @@
            it != frontiers.end(); ++it)
         std::cerr << "  events[" << it->second << "] = events["
                   << it->first << "]" << std::endl;
->>>>>>> a6d7b61e
 
       std::cerr << "[Precondition]" << std::endl;
       pre.dump();
@@ -3630,37 +3184,8 @@
       post.dump();
       post_reductions.dump();
 
-<<<<<<< HEAD
-        if (!dedup)
-        {
-          summary_op.requirements.push_back(req);
-          summary_op.parent_indices.push_back(parent_indices[idx]);
-          RegionRequirement &req_copy = summary_op.requirements.back();
-          req_copy.privilege = WRITE_DISCARD;
-          if (!!(fields - all_uncovered))
-          {
-            req_copy.privilege_fields.clear();
-            req_copy.instance_fields.clear();
-            field_node->get_field_set(all_uncovered, req_copy.privilege_fields);
-            field_node->get_field_set(all_uncovered, req_copy.instance_fields);
-          }
-#ifdef DEBUG_LEGION
-          assert(new_insts.size() > 0);
-#endif
-          summary_op.instances.push_back(new_insts);
-        }
-        else
-          summary_ops.pop_back();
-      }
-      std::reverse(summary_ops.begin(), summary_ops.end());
-      dedup_summary_ops.swap(summary_ops);
-#else
-      assert(false);
-#endif
-=======
       std::cerr << "[Consumed Reductions]" << std::endl;
       consumed_reductions.dump();
->>>>>>> a6d7b61e
     }
 
     //--------------------------------------------------------------------------
@@ -3668,127 +3193,6 @@
                                   const std::vector<Instruction*> &instructions)
     //--------------------------------------------------------------------------
     {
-<<<<<<< HEAD
-      std::stringstream ss;
-#if 0
-      assert(view->logical_node->is_region());
-      LogicalRegion handle = view->logical_node->as_region_node()->handle;
-      ss << "pointer: " << std::hex << view
-         << ", instance: " << std::hex << view->get_manager()->get_instance().id
-         << ", kind: "
-         << (view->is_materialized_view() ? "   normal" : "reduction")
-         << ", domain: "
-         << view->get_manager()->instance_domain->handle.get_id()
-         << ", region: " << "(" << handle.get_index_space().get_id()
-         << "," << handle.get_field_space().get_id()
-         << "," << handle.get_tree_id()
-         << ")";
-#else
-      assert(false);
-#endif
-      return ss.str();
-    }
-
-    //--------------------------------------------------------------------------
-    /*static*/ inline std::string PhysicalTemplate::view_to_string(
-                                                       const FillView *view)
-    //--------------------------------------------------------------------------
-    {
-      std::stringstream ss;
-#if 0
-      assert(view->logical_node->is_region());
-      LogicalRegion handle = view->logical_node->as_region_node()->handle;
-      ss << "pointer: " << std::hex << view
-         << ", region: " << "(" << handle.get_index_space().get_id()
-         << "," << handle.get_field_space().get_id()
-         << "," << handle.get_tree_id()
-         << ")";
-#else
-      assert(false);
-#endif
-      return ss.str();
-    }
-
-    //--------------------------------------------------------------------------
-    void PhysicalTemplate::dump_template(void)
-    //--------------------------------------------------------------------------
-    {
-      std::cerr << "#### " << (replayable ? "Replayable" : "Non-replayable")
-                << " Template " << this << " ####" << std::endl;
-      for (unsigned sidx = 0; sidx < replay_parallelism; ++sidx)
-      {
-        std::cerr << "[Slice " << sidx << "]" << std::endl;
-        dump_instructions(slices[sidx]);
-      }
-      for (std::map<unsigned, unsigned>::iterator it = frontiers.begin();
-           it != frontiers.end(); ++it)
-        std::cerr << "  events[" << it->second << "] = events["
-                  << it->first << "]" << std::endl;
-      std::cerr << "[Previous Valid Views]" << std::endl;
-      for (LegionMap<InstanceView*, FieldMask>::aligned::iterator it =
-           previous_valid_views.begin(); it !=
-           previous_valid_views.end(); ++it)
-      {
-        char *mask = it->second.to_string();
-        std::cerr << "  " << view_to_string(it->first) << " " << mask
-                  << " logical ctx: " << logical_contexts[it->first]
-                  << " physical ctx: " << physical_contexts[it->first]
-                  << std::endl;
-        free(mask);
-      }
-
-      std::cerr << "[Previous Fill Views]" << std::endl;
-      for (LegionMap<FillView*, FieldMask>::aligned::iterator it =
-           untracked_fill_views.begin(); it != untracked_fill_views.end(); ++it)
-      {
-        char *mask = it->second.to_string();
-        std::cerr << "  " << view_to_string(it->first) << " " << mask
-                  << " " << std::endl;
-        free(mask);
-      }
-
-      std::cerr << "[Valid Views]" << std::endl;
-      for (LegionMap<InstanceView*, FieldMask>::aligned::iterator it =
-           valid_views.begin(); it != valid_views.end(); ++it)
-      {
-        char *mask = it->second.to_string();
-        std::cerr << "  " << view_to_string(it->first) << " " << mask
-                  << " logical ctx: " << logical_contexts[it->first]
-                  << " physical ctx: " << physical_contexts[it->first]
-                  << std::endl;
-        free(mask);
-      }
-
-      std::cerr << "[Pending Reductions]" << std::endl;
-      for (LegionMap<InstanceView*, FieldMask>::aligned::iterator it =
-           reduction_views.begin(); it != reduction_views.end(); ++it)
-      {
-        char *mask = it->second.to_string();
-        std::cerr << "  " << view_to_string(it->first) << " " << mask
-                  << " logical ctx: " << logical_contexts[it->first]
-                  << " physical ctx: " << physical_contexts[it->first]
-                  << std::endl;
-        free(mask);
-      }
-
-      std::cerr << "[Fill Views]" << std::endl;
-      for (LegionMap<FillView*, FieldMask>::aligned::iterator it =
-           fill_views.begin(); it != fill_views.end(); ++it)
-      {
-        char *mask = it->second.to_string();
-        std::cerr << "  " << view_to_string(it->first) << " " << mask
-                  << " " << std::endl;
-        free(mask);
-      }
-    }
-
-    //--------------------------------------------------------------------------
-    void PhysicalTemplate::dump_instructions(
-                                  const std::vector<Instruction*> &instructions)
-    //--------------------------------------------------------------------------
-    {
-=======
->>>>>>> a6d7b61e
       for (std::vector<Instruction*>::const_iterator it = instructions.begin();
            it != instructions.end(); ++it)
         std::cerr << "  " << (*it)->to_string() << std::endl;
@@ -3858,31 +3262,9 @@
 #ifdef DEBUG_LEGION
       assert(is_recording());
 #endif
-<<<<<<< HEAD
-      unsigned lhs_ = events.size();
-      events.push_back(lhs);
-#ifdef DEBUG_LEGION
-      assert(event_map.find(lhs) == event_map.end());
-#endif
-      event_map[lhs] = lhs_;
-
-      TraceLocalID key = memo->get_trace_local_id();
-#ifdef DEBUG_LEGION
-      assert(operations.find(key) == operations.end());
-      assert(memo_entries.find(key) == memo_entries.end());
-#endif
-      operations[key] = memo;
-      memo_entries[key] = instructions.size();
-
-      instructions.push_back(new GetTermEvent(*this, lhs_, key));
-#ifdef DEBUG_LEGION
-      assert(instructions.size() == events.size());
-#endif
-=======
       unsigned lhs_ = convert_event(lhs);
       TraceLocalID key = record_memo_entry(memo, lhs_);
       insert_instruction(new GetTermEvent(*this, lhs_, key));
->>>>>>> a6d7b61e
     }
 
     //--------------------------------------------------------------------------
@@ -4005,38 +3387,11 @@
             memo->get_trace_local_id()));
     }
 
-#if 0
-    //--------------------------------------------------------------------------
-<<<<<<< HEAD
-    void PhysicalTemplate::record_copy_views(InstanceView *src,
-                                             const FieldMask &src_mask,
-                                             ContextID src_logical_ctx,
-                                             ContextID src_physical_ctx,
-                                             InstanceView *dst,
-                                             const FieldMask &dst_mask,
-                                             ContextID dst_logical_ctx,
-                                             ContextID dst_physical_ctx)
-    //--------------------------------------------------------------------------
-    {
-      AutoLock t_lock(template_lock);
-#ifdef DEBUG_LEGION
-      assert(is_recording());
-#endif
-      update_valid_view(
-          false, true, false, src, src_mask, src_logical_ctx, src_physical_ctx);
-      update_valid_view(
-          false, false, false, dst, dst_mask, dst_logical_ctx, dst_physical_ctx);
-    }
-#endif
-
-    //--------------------------------------------------------------------------
-    void PhysicalTemplate::record_issue_copy(Operation* op, ApEvent &lhs,
-=======
+    //--------------------------------------------------------------------------
     void PhysicalTemplate::record_issue_copy(Memoizable *memo,
                                              unsigned src_idx,
                                              unsigned dst_idx,
                                              ApEvent &lhs,
->>>>>>> a6d7b61e
                                              IndexSpaceExpression *expr,
                                  const std::vector<CopySrcDstField>& src_fields,
                                  const std::vector<CopySrcDstField>& dst_fields,
@@ -4073,35 +3428,6 @@
 #endif
             find_event(precondition), redop, reduction_fold));
 
-<<<<<<< HEAD
-      for (unsigned idx = 0; idx < src_fields.size(); ++idx)
-      {
-        const CopySrcDstField &field = src_fields[idx];
-        record_last_user(field.inst, expr, field.field_id, lhs_, true);
-      }
-      for (unsigned idx = 0; idx < dst_fields.size(); ++idx)
-      {
-        const CopySrcDstField &field = dst_fields[idx];
-        record_last_user(field.inst, expr, field.field_id, lhs_, false);
-      }
-
-      unsigned precondition_idx = pre_finder->second;
-      instructions.push_back(new IssueCopy(
-            *this, lhs_, expr, op_key, src_fields, dst_fields,
-#ifdef LEGION_SPY
-            handle, src_tree_id, dst_tree_id,
-#endif
-            precondition_idx, redop, reduction_fold));
-#ifdef DEBUG_LEGION
-      assert(instructions.size() == events.size());
-#endif
-    }
-
-    //--------------------------------------------------------------------------
-    void PhysicalTemplate::record_empty_copy(DeferredView *src,
-                                             const FieldMask &copy_mask,
-                                             MaterializedView *dst)
-=======
       record_views(memo, src_idx, lhs_, expr,
           RegionUsage(READ_ONLY, EXCLUSIVE, 0), tracing_srcs);
       record_copy_views(lhs_, expr, tracing_srcs);
@@ -4139,7 +3465,6 @@
                                              ApEvent precondition,
                                  const FieldMaskSet<FillView> &tracing_srcs,
                                  const FieldMaskSet<InstanceView> &tracing_dsts)
->>>>>>> a6d7b61e
     //--------------------------------------------------------------------------
     {
       if (!lhs.exists())
@@ -4152,32 +3477,6 @@
 #ifdef DEBUG_LEGION
       assert(is_recording());
 #endif
-<<<<<<< HEAD
-#if 0
-      // FIXME: Nested composite views potentially make the check expensive.
-      //        Here we simply handle the case we know can be done efficiently.
-      if (!src->has_nested_views())
-      {
-        bool already_valid = false;
-        LegionMap<InstanceView*, FieldMask>::aligned::iterator finder =
-          valid_views.find(dst);
-        if (finder == valid_views.end())
-          valid_views[dst] = dst_mask;
-        else
-        {
-          already_valid = !(dst_mask - finder->second);
-          finder->second |= dst_mask;
-        }
-        if (already_valid) return;
-
-        src->closed_tree->record_closed_tree(src_mask, logical_ctx,
-            previous_open_nodes, previous_projections);
-      }
-#else
-      // TODO: handle this case now that the composite view summary has changed
-      assert(false);
-#endif
-=======
 
       unsigned lhs_ = convert_event(lhs);
       insert_instruction(new IssueFill(*this, lhs_, expr,
@@ -4192,10 +3491,8 @@
       record_views(memo, idx, lhs_, expr,
           RegionUsage(WRITE_ONLY, EXCLUSIVE, 0), tracing_dsts);
       record_copy_views(lhs_, expr, tracing_dsts);
->>>>>>> a6d7b61e
-    }
-
-#if 0
+    }
+
     //--------------------------------------------------------------------------
     void PhysicalTemplate::record_issue_fill_for_reduction(Memoizable *memo,
                                                            unsigned idx,
@@ -4299,10 +3596,6 @@
         }
       }
     }
-<<<<<<< HEAD
-#endif
-=======
->>>>>>> a6d7b61e
 
     //--------------------------------------------------------------------------
     void PhysicalTemplate::record_fill_view(
@@ -4316,7 +3609,6 @@
       post_fill_views.insert(view, user_mask);
     }
 
-#if 0
     //--------------------------------------------------------------------------
     void PhysicalTemplate::record_views(Memoizable *memo,
                                         unsigned idx,
@@ -4348,14 +3640,6 @@
       }
     }
 
-<<<<<<< HEAD
-        void *fill_buffer = malloc(reduction_op->sizeof_rhs);
-        reduction_op->init(fill_buffer, 1);
-
-#ifdef DEBUG_LEGION
-        assert(view->logical_node->is_region());
-#endif
-=======
     //--------------------------------------------------------------------------
     void PhysicalTemplate::update_valid_views(Memoizable *memo,
                                               InstanceView *view,
@@ -4367,38 +3651,12 @@
     {
       std::set<InstanceView*> &views= view_groups[view->get_manager()->tree_id];
       views.insert(view);
->>>>>>> a6d7b61e
 
       if (view->is_reduction_view())
       {
         if (invalidates)
         {
 #ifdef DEBUG_LEGION
-<<<<<<< HEAD
-        assert(ready_finder != event_map.end());
-#endif
-        unsigned ready_event_idx = ready_finder->second;
-
-        ApUserEvent lhs = Runtime::create_ap_user_event();
-        unsigned lhs_ = events.size();
-        events.push_back(lhs);
-        event_map[lhs] = lhs_;
-        Runtime::trigger_event(lhs, ready_event);
-        ready_event = lhs;
-
-        instructions.push_back(
-            new IssueFill(*this, lhs_,region_node->get_index_space_expression(),
-                          op_key, fields, fill_buffer, reduction_op->sizeof_rhs,
-#ifdef LEGION_SPY
-                          0,
-#endif
-                          ready_event_idx));
-        for (unsigned idx = 0; idx < fields.size(); ++idx)
-        {
-          const CopySrcDstField &field = fields[idx];
-          record_last_user(field.inst,region_node->get_index_space_expression(),
-                           field.field_id, lhs_, true);
-=======
           assert(IS_REDUCE(usage));
 #endif
           post_reductions.insert(view, eq, user_mask);
@@ -4415,34 +3673,8 @@
             else
               consumed_reductions.insert(view, eq, user_mask);
           }
->>>>>>> a6d7b61e
-        }
-      }
-<<<<<<< HEAD
-
-      update_valid_view(IS_REDUCE(req), HAS_READ(req), HAS_WRITE(req),
-                        view, fields, logical_ctx, physical_ctx);
-
-      std::map<TraceLocalID, unsigned>::iterator finder =
-        memo_entries.find(op_key);
-#ifdef DEBUG_LEGION
-      assert(finder != memo_entries.end());
-#endif
-      InstanceReq inst_req;
-      inst_req.instance = view->get_manager()->get_instance();
-      inst_req.node = region_node;
-      region_node->get_column_source()->get_field_set(fields, inst_req.fields);
-      inst_req.read = IS_READ_ONLY(req);
-      op_reqs[op_key].push_back(inst_req);
-      for (std::vector<FieldID>::iterator it = inst_req.fields.begin(); it !=
-           inst_req.fields.end(); ++it)
-        record_last_user(inst_req.instance, region_node, *it, 
-                         finder->second, inst_req.read);
-    }
-#endif
-
-    //--------------------------------------------------------------------------
-=======
+        }
+      }
       else
       {
         if (HAS_READ(usage))
@@ -4542,7 +3774,6 @@
     }
 
     //--------------------------------------------------------------------------
->>>>>>> a6d7b61e
     void PhysicalTemplate::record_set_op_sync_event(ApEvent &lhs, Operation *op)
     //--------------------------------------------------------------------------
     {
@@ -4562,25 +3793,7 @@
 
       Memoizable *memo = op->get_memoizable();
 #ifdef DEBUG_LEGION
-<<<<<<< HEAD
-      assert(event_map.find(lhs) == event_map.end());
-#endif
-      event_map[lhs] = lhs_;
-
-#ifdef DEBUG_LEGION
-      assert(op->get_memoizable() != NULL);
-#endif
-      TraceLocalID key = op->get_memoizable()->get_trace_local_id();
-#ifdef DEBUG_LEGION
-      assert(operations.find(key) != operations.end());
-      assert(memo_entries.find(key) != memo_entries.end());
-#endif
-      instructions.push_back(new SetOpSyncEvent(*this, lhs_, key));
-#ifdef DEBUG_LEGION
-      assert(instructions.size() == events.size());
-=======
       assert(memo != NULL);
->>>>>>> a6d7b61e
 #endif
       insert_instruction(new SetOpSyncEvent(*this, convert_event(lhs),
             find_trace_local_id(memo)));
@@ -4601,94 +3814,13 @@
       events.push_back(ApEvent());
       Memoizable *memo = op->get_memoizable();
 #ifdef DEBUG_LEGION
-<<<<<<< HEAD
-      assert(op->get_memoizable() != NULL);
-#endif
-      TraceLocalID lhs_ = op->get_memoizable()->get_trace_local_id();
-#ifdef DEBUG_LEGION
-      assert(event_map.find(rhs) != event_map.end());
-#endif
-      unsigned rhs_ = event_map[rhs];
-
-#ifdef DEBUG_LEGION
-      assert(operations.find(lhs_) != operations.end());
-      assert(memo_entries.find(lhs_) != memo_entries.end());
-#endif
-      instructions.push_back(new CompleteReplay(*this, lhs_, rhs_));
-
-#ifdef DEBUG_LEGION
-      assert(instructions.size() == events.size());
-=======
       assert(memo != NULL);
->>>>>>> a6d7b61e
 #endif
       TraceLocalID lhs = find_trace_local_id(memo);
       insert_instruction(new CompleteReplay(*this, lhs, find_event(rhs)));
     }
 
     //--------------------------------------------------------------------------
-<<<<<<< HEAD
-    void PhysicalTemplate::record_issue_fill(Operation *op, ApEvent &lhs,
-                                             IndexSpaceExpression *expr,
-                                     const std::vector<CopySrcDstField> &fields,
-                                             const void *fill_value, 
-                                             size_t fill_size,
-#ifdef LEGION_SPY
-                                             UniqueID fill_uid,
-                                             FieldSpace handle,
-                                             RegionTreeID tree_id,
-#endif
-                                             ApEvent precondition)
-    //--------------------------------------------------------------------------
-    {
-      if (!lhs.exists())
-      {
-        Realm::UserEvent rename(Realm::UserEvent::create_user_event());
-        rename.trigger();
-        lhs = ApEvent(rename);
-      }
-#ifdef DEBUG_LEGION
-      assert(op->is_memoizing());
-#endif
-      AutoLock tpl_lock(template_lock);
-#ifdef DEBUG_LEGION
-      assert(is_recording());
-#endif
-
-      unsigned lhs_ = events.size();
-      events.push_back(lhs);
-#ifdef DEBUG_LEGION
-      assert(event_map.find(lhs) == event_map.end());
-#endif
-      event_map[lhs] = lhs_;
-
-      Memoizable *memoizable = op->get_memoizable();
-#ifdef DEBUG_LEGION
-      assert(memoizable != NULL);
-#endif
-      TraceLocalID key = memoizable->get_trace_local_id();
-#ifdef DEBUG_LEGION
-      assert(operations.find(key) != operations.end());
-      assert(memo_entries.find(key) != memo_entries.end());
-#endif
-
-      std::map<ApEvent, unsigned>::iterator pre_finder =
-        event_map.find(precondition);
-#ifdef DEBUG_LEGION
-      assert(pre_finder != event_map.end());
-#endif
-      unsigned precondition_idx = pre_finder->second;
-
-      instructions.push_back(new IssueFill(*this, lhs_, expr, key,
-                                           fields, fill_value, fill_size, 
-#ifdef LEGION_SPY
-                                           fill_uid, handle, tree_id,
-#endif
-                                           precondition_idx));
-#ifdef DEBUG_LEGION
-      assert(instructions.size() == events.size());
-#endif
-=======
     RtEvent PhysicalTemplate::defer_template_deletion(void)
     //--------------------------------------------------------------------------
     {
@@ -4696,10 +3828,8 @@
       DeleteTemplateArgs args(this);
       return trace->runtime->issue_runtime_meta_task(args, LG_LOW_PRIORITY,
           Runtime::protect_event(wait_on));
->>>>>>> a6d7b61e
-    }
-
-#if 0
+    }
+
     //--------------------------------------------------------------------------
     /*static*/ void PhysicalTemplate::handle_replay_slice(const void *args)
     //--------------------------------------------------------------------------
@@ -4707,7 +3837,6 @@
       const ReplaySliceArgs *pargs = (const ReplaySliceArgs*)args;
       pargs->tpl->execute_slice(pargs->slice_index);
     }
-#endif
 
     //--------------------------------------------------------------------------
     /*static*/ void PhysicalTemplate::handle_delete_template(const void *args)
@@ -4750,13 +3879,8 @@
     }
 
     //--------------------------------------------------------------------------
-<<<<<<< HEAD
-    void PhysicalTemplate::record_outstanding_gc_event(
-                                      CollectableView *view, ApEvent term_event)
-=======
     TraceLocalID PhysicalTemplate::record_memo_entry(Memoizable *memo,
                                                      unsigned entry)
->>>>>>> a6d7b61e
     //--------------------------------------------------------------------------
     {
       TraceLocalID key = memo->get_trace_local_id();
@@ -4770,24 +3894,7 @@
     }
 
     //--------------------------------------------------------------------------
-<<<<<<< HEAD
-    void PhysicalTemplate::record_issue_indirect(Operation* op, ApEvent &lhs,
-                             IndexSpaceExpression *expr,
-                             const std::vector<CopySrcDstField>& src_fields,
-                             const std::vector<CopySrcDstField>& dst_fields,
-                             const std::vector<void*> &indirections,
-                             ApEvent precondition)
-    //--------------------------------------------------------------------------
-    {
-      // TODO: support for tracing of gather/scatter/indirect operations
-      assert(false);
-    }
-
-    //--------------------------------------------------------------------------
-    RtEvent PhysicalTemplate::defer_template_deletion(void)
-=======
     inline unsigned PhysicalTemplate::convert_event(const ApEvent &event)
->>>>>>> a6d7b61e
     //--------------------------------------------------------------------------
     {
       unsigned event_ = events.size();
@@ -4821,69 +3928,6 @@
     }
 
     //--------------------------------------------------------------------------
-<<<<<<< HEAD
-    inline void PhysicalTemplate::record_last_user(const PhysicalInstance &inst,
-                                                   IndexSpaceExpression *expr,
-                                                   unsigned field,
-                                                   unsigned user, bool read)
-    //--------------------------------------------------------------------------
-    {
-      InstanceAccess key(inst, field);
-      std::map<InstanceAccess, UserInfos>::iterator finder =
-        last_users.find(key);
-      if (finder == last_users.end())
-      {
-        UserInfos &infos = last_users[key];
-        infos.push_back(UserInfo(read, user, expr));
-      }
-      else
-      {
-        bool joined = false;
-        RegionTreeForest *forest = trace->runtime->forest;
-        for (UserInfos::iterator it = finder->second.begin();
-             it != finder->second.end();)
-        {
-          if ((read && it->read) || 
-              forest->intersect_index_spaces(it->expr, expr)->is_empty())
-          {
-            if (it->expr == expr)
-            {
-#ifdef DEBUG_LEGION
-              assert(!joined);
-#endif
-              it->users.insert(user);
-              joined = true;
-            }
-            ++it;
-          }
-          else
-            it = finder->second.erase(it);
-        }
-        if (!joined)
-          finder->second.push_back(UserInfo(read, user, expr));
-      }
-    }
-
-    //--------------------------------------------------------------------------
-    inline void PhysicalTemplate::find_last_users(const PhysicalInstance &inst,
-                                                  IndexSpaceExpression *expr,
-                                                  unsigned field,
-                                                  std::set<unsigned> &users)
-    //--------------------------------------------------------------------------
-    {
-      InstanceAccess key(inst, field);
-      std::map<InstanceAccess, UserInfos>::iterator finder =
-        last_users.find(key);
-#ifdef DEBUG_LEGION
-      assert(finder != last_users.end());
-#endif
-      RegionTreeForest *forest = trace->runtime->forest;
-      for (UserInfos::iterator uit = finder->second.begin();
-           uit != finder->second.end(); ++uit)
-        for (std::set<unsigned>::iterator it = uit->users.begin(); it !=
-             uit->users.end(); ++it)
-          if (!forest->intersect_index_spaces(expr, uit->expr)->is_empty())
-=======
     void PhysicalTemplate::find_all_last_users(ViewExprs &view_exprs,
                                                std::set<unsigned> &users)
     //--------------------------------------------------------------------------
@@ -4916,7 +3960,6 @@
           IndexSpaceExpression *intersect =
             forest->intersect_index_spaces(expr, user->expr);
           if (!intersect->is_empty())
->>>>>>> a6d7b61e
           {
             std::map<unsigned,unsigned>::const_iterator finder =
               frontiers.find(user->user);
@@ -5250,11 +4293,7 @@
 #endif
       Memoizable *memo = operations[owner];
       ApEvent precondition = events[precondition_idx];
-<<<<<<< HEAD
-      const PhysicalTraceInfo trace_info(memo->get_operation(), memo);
-=======
       const PhysicalTraceInfo trace_info(memo->get_operation(), *memo);
->>>>>>> a6d7b61e
       events[lhs] = expr->issue_copy(trace_info, dst_fields, src_fields,
 #ifdef LEGION_SPY
                                      handle, src_tree_id, dst_tree_id,
@@ -5367,20 +4406,12 @@
 #endif
       Memoizable *memo = operations[owner];
       ApEvent precondition = events[precondition_idx];
-<<<<<<< HEAD
-      const PhysicalTraceInfo trace_info(memo->get_operation(), memo);
-      events[lhs] = expr->issue_fill(trace_info, fields, 
-                                     fill_value, fill_size,
-#ifdef LEGION_SPY
-                                     fill_uid, handle, tree_id,
-=======
       const PhysicalTraceInfo trace_info(memo->get_operation(), *memo);
       events[lhs] = expr->issue_fill(trace_info, fields, 
                                      fill_value, fill_size,
 #ifdef LEGION_SPY
                                      trace_info.op->get_unique_op_id(),
                                      handle, tree_id,
->>>>>>> a6d7b61e
 #endif
                                      precondition, PredEvent::NO_PRED_EVENT,
                                      NULL, NULL);
