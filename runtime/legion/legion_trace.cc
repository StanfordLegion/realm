--- conflicted
+++ resolved
@@ -1470,19 +1470,7 @@
         std::set<ApEvent> template_postconditions;
         current_template->finish_replay(template_postconditions);
         complete_mapping();
-<<<<<<< HEAD
         record_completion_effects(template_postconditions);
-=======
-        ApEvent completed;
-        if (!template_postconditions.empty())
-          completed = Runtime::merge_events(NULL, template_postconditions);
-#ifdef LEGION_SPY
-        LegionSpy::log_operation_events(unique_op_id, 
-                        completed, completion_event);
-#endif
-        Runtime::trigger_event(NULL, completion_event, completed); 
-        need_completion_trigger = false;
->>>>>>> 6f1634df
         complete_execution();
         return;
       }
