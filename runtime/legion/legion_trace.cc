--- conflicted
+++ resolved
@@ -4728,8 +4728,12 @@
       op->end_replayable_exchange(replayable);
       if (is_replayable())
       {
+        // The user can't ask for both no transitive reduction and inlining
+        // of the transitive reduction.
+        assert(!(trace->runtime->no_transitive_reduction &&
+               trace->runtime->inline_transitive_reduction));
         // Optimize will sync the idempotency computation
-        optimize(op, false/*do transitive reduction inline*/);
+        optimize(op, trace->runtime->inline_transitive_reduction);
         std::fill(events.begin(), events.end(), ApEvent::NO_AP_EVENT);
         event_map.clear();
         // Defer performing the transitive reduction because it might
@@ -4738,7 +4742,8 @@
         // optimizations are done so that they don't race on mutating
         // the instruction and event data structures
         if (!trace->runtime->no_trace_optimization &&
-            !trace->runtime->no_transitive_reduction)
+            !trace->runtime->no_transitive_reduction &&
+            !trace->runtime->inline_transitive_reduction)
         {
           TransitiveReductionState *state = 
             new TransitiveReductionState(Runtime::create_rt_user_event());
@@ -5023,50 +5028,10 @@
     void PhysicalTemplate::release_instance_references(void) const
     //--------------------------------------------------------------------------
     {
-<<<<<<< HEAD
       // No need to check for deletions, we stil hold gc references
       for (std::vector<PhysicalManager*>::const_iterator it =
             all_instances.begin(); it != all_instances.end(); it++)
         (*it)->remove_base_valid_ref(TRACE_REF);
-=======
-      recording = false;
-      replayable = check_replayable(op, context, has_blocking_call);
-
-      if (!replayable)
-      {
-        if (trace->runtime->dump_physical_traces)
-        {
-          optimize(op, !trace->runtime->no_transitive_reduction);
-          dump_template();
-        }
-        return;
-      }
-      // The user can't ask for both no transitive reduction and inlining
-      // of the transitive reduction.
-      assert(!(trace->runtime->no_transitive_reduction &&
-               trace->runtime->inline_transitive_reduction));
-      optimize(op, trace->runtime->inline_transitive_reduction);
-      std::fill(events.begin(), events.end(), ApEvent::NO_AP_EVENT);
-      event_map.clear();
-      // Defer performing the transitive reduction because it might
-      // be expensive (see comment above). Note you can only kick off
-      // the transitive reduction in the background once all the other
-      // optimizations are done so that they don't race on mutating
-      // the instruction and event data structures
-      if (!trace->runtime->no_trace_optimization &&
-          !trace->runtime->no_transitive_reduction &&
-          !trace->runtime->inline_transitive_reduction)
-      {
-        TransitiveReductionState *state = 
-          new TransitiveReductionState(Runtime::create_rt_user_event());
-        transitive_reduction_done = state->done;
-        TransitiveReductionArgs args(this, state);
-        trace->runtime->issue_runtime_meta_task(args, LG_LOW_PRIORITY);
-      }
-      // Can dump now if we're not deferring the transitive reduction
-      else if (trace->runtime->dump_physical_traces)
-        dump_template();
->>>>>>> 4eac19d1
     }
 
     //--------------------------------------------------------------------------
