/* Copyright 2024 Stanford University, NVIDIA Corporation
 *
 * Licensed under the Apache License, Version 2.0 (the "License");
 * you may not use this file except in compliance with the License.
 * You may obtain a copy of the License at
 *
 *     http://www.apache.org/licenses/LICENSE-2.0
 *
 * Unless required by applicable law or agreed to in writing, software
 * distributed under the License is distributed on an "AS IS" BASIS,
 * WITHOUT WARRANTIES OR CONDITIONS OF ANY KIND, either express or implied.
 * See the License for the specific language governing permissions and
 * limitations under the License.
 */


#include "legion.h"
#include "legion/legion_ops.h"
#include "legion/legion_spy.h"
#include "legion/legion_trace.h"
#include "legion/legion_tasks.h"
#include "legion/legion_instances.h"
#include "legion/legion_views.h"
#include "legion/legion_context.h"
#include "legion/legion_replication.h"

#include "realm/id.h" // TODO: remove this hackiness

namespace Legion {
  namespace Internal {

    LEGION_EXTERN_LOGGER_DECLARATIONS

    /////////////////////////////////////////////////////////////
    // Utility functions
    /////////////////////////////////////////////////////////////

    std::ostream& operator<<(std::ostream &out, const TraceLocalID &key)
    {
      out << "(" << key.context_index << ",";
      if (key.index_point.dim > 1) out << "(";
      for (int dim = 0; dim < key.index_point.dim; ++dim)
      {
        if (dim > 0) out << ",";
        out << key.index_point[dim];
      }
      if (key.index_point.dim > 1) out << ")";
      out << ")";
      return out;
    }

    std::ostream& operator<<(std::ostream &out, ReplayableStatus status)
    {
      switch (status)
      {
        case REPLAYABLE:
          {
            out << "Yes";
            break;
          }
        case NOT_REPLAYABLE_BLOCKING:
          {
            out << "No (Blocking Call)";
            break;
          }
        case NOT_REPLAYABLE_CONSENSUS:
          {
            out << "No (Mapper Consensus)";
            break;
          }
        case NOT_REPLAYABLE_VIRTUAL:
          {
            out << "No (Virtual Mapping)";
            break;
          }
        case NOT_REPLAYABLE_REMOTE_SHARD:
          {
            out << "No (Remote Shard)";
            break;
          }
        default:
          assert(false);
      }
      return out;
    }

    std::ostream& operator<<(std::ostream &out, IdempotencyStatus status)
    {
      switch (status)
      {
        case IDEMPOTENT:
          {
            out << "Yes";
            break;
          }
        case NOT_IDEMPOTENT_SUBSUMPTION:
          {
            out << "No (Preconditions Not Subsumed by Postconditions)";
            break;
          }
        case NOT_IDEMPOTENT_ANTIDEPENDENT:
          {
            out << "No (Postcondition Anti Dependent)";
            break;
          }
        case NOT_IDEMPOTENT_REMOTE_SHARD:
          {
            out << "No (Remote Shard)";
            break;
          }
        default:
          assert(false);
      }
      return out;
    }

    /////////////////////////////////////////////////////////////
    // LogicalTrace 
    /////////////////////////////////////////////////////////////

    //--------------------------------------------------------------------------
    LogicalTrace::LogicalTrace(InnerContext *c, TraceID t, bool logical_only,
                               bool static_trace, Provenance *p,
                               const std::set<RegionTreeID> *trees)
      : context(c), tid(t), begin_provenance(p), end_provenance(NULL),
        physical_trace(logical_only ? NULL :
            new PhysicalTrace(c->owner_task->runtime, this)),
        verification_index(0), blocking_call_observed(false), fixed(false),
        intermediate_fence(false), recording(true), trace_fence(NULL),
        static_translator(static_trace ? new StaticTranslator(trees) : NULL)
    //--------------------------------------------------------------------------
    {
      if (begin_provenance != NULL)
        begin_provenance->add_reference();
    }

    //--------------------------------------------------------------------------
    LogicalTrace::~LogicalTrace(void)
    //--------------------------------------------------------------------------
    {
      if (physical_trace != NULL)
        delete physical_trace;
      if ((begin_provenance != NULL) && begin_provenance->remove_reference())
        delete begin_provenance;
      if ((end_provenance != NULL) && end_provenance->remove_reference())
        delete end_provenance;
    }

    //--------------------------------------------------------------------------
    void LogicalTrace::fix_trace(Provenance *provenance)
    //--------------------------------------------------------------------------
    {
#ifdef DEBUG_LEGION
      assert(!fixed);
      assert(end_provenance == NULL);
#endif
      fixed = true;
      end_provenance = provenance;
      if (end_provenance != NULL)
        end_provenance->add_reference();
    }

    //--------------------------------------------------------------------------
    bool LogicalTrace::initialize_op_tracing(Operation *op,
                               const std::vector<StaticDependence> *dependences)
    //--------------------------------------------------------------------------
    {
      if (op->is_internal_op())
      {
        if (!recording)
          return false;
      }
      else
      {
        if (has_physical_trace() && (op->get_memoizable() == NULL))
          REPORT_LEGION_ERROR(ERROR_PHYSICAL_TRACING_UNSUPPORTED_OP,
              "Illegal operation in physical trace. The application launched "
              "a %s operation inside of physical trace %d of parent task %s "
              "(UID %lld) but this kind of operation is not supported for "
              "physical traces at the moment. You can request support but "
              "we can guarantee support for all kinds of operations in "
              "physical traces.", op->get_logging_name(), tid,
              context->get_task_name(), context->get_unique_id())
        // Check to see if we are doing safe tracing checks or not
        if (context->runtime->safe_tracing)
        {
          // Compute the hash for this operation
          Murmur3Hasher hasher;
          const Operation::OpKind kind = op->get_operation_kind();
          hasher.hash(kind);
          TaskID task_id = 0;
          if (kind == Operation::TASK_OP_KIND)
          {
#ifdef DEBUG_LEGION
            TaskOp *task = dynamic_cast<TaskOp*>(op);
            assert(task != NULL);
#else
            TaskOp *task = dynamic_cast<TaskOp*>(op);
#endif
            task_id = task->task_id;
            hasher.hash(task_id);
          }
          const unsigned num_regions = op->get_region_count();
          for (unsigned idx = 0; idx < num_regions; idx++)
          {
            const RegionRequirement &req = op->get_requirement(idx);
            hasher.hash(req.parent);
            hasher.hash(req.handle_type);
            if (req.handle_type == LEGION_PARTITION_PROJECTION)
              hasher.hash(req.partition);
            else
              hasher.hash(req.region);
            for (std::set<FieldID>::const_iterator it =
                  req.privilege_fields.begin(); it != 
                  req.privilege_fields.end(); it++)
              hasher.hash(*it);
            for (std::vector<FieldID>::const_iterator it =
                  req.instance_fields.begin(); it != 
                  req.instance_fields.end(); it++)
              hasher.hash(*it);
            hasher.hash(req.privilege);
            hasher.hash(req.prop);
            hasher.hash(req.redop);
            hasher.hash(req.tag);
            hasher.hash(req.flags);
            if (req.handle_type != LEGION_SINGULAR_PROJECTION)
              hasher.hash(req.projection);
            size_t projection_size = 0;
            const void *projection_args = 
              req.get_projection_args(&projection_size);
            if (projection_size > 0)
              hasher.hash(projection_args, projection_size);
          }
          uint64_t hash[2];
          hasher.finalize(hash);
          if (fixed)
          {
            if (verification_infos.size() <= verification_index)
              REPORT_LEGION_ERROR(ERROR_TRACE_VIOLATION_OPERATION,
                  "Detected %d operations in trace %d of parent task %s "
                  "(UID %lld) which differs from the %zd operations that "
                  "where recorded in the first execution of the trace. "
                  "The number of operations in the trace must always "
                  "be the same across all executions of the trace.",
                  verification_index, tid, context->get_task_name(),
                  context->get_unique_id(), verification_infos.size())
            const VerificationInfo &info = 
              verification_infos[verification_index++];
            if (info.kind != kind)
              REPORT_LEGION_ERROR(ERROR_TRACE_VIOLATION_OPERATION,
                  "Operation %s does match the recorded operation kind %s "
                  "for the %d operation in trace %d of parent task %s "
                  "(UID %lld). The same order of operations must be "
                  "issued every time a trace is executed.",
                  Operation::get_string_rep(kind), op->get_logging_name(),
                  verification_index-1, tid, 
                  context->get_task_name(), context->get_unique_id())
            if (info.task_id != task_id)
              REPORT_LEGION_ERROR(ERROR_TRACE_VIOLATION_OPERATION,
                  "Task %d does match the recorded task %d for the %d task "
                  "in trace %d of parent task %s (UID %lld). The same order "
                  "of operations must be issued every time a trace is "
                  "executed.", task_id, info.task_id,
                  verification_index-1, tid, 
                  context->get_task_name(), context->get_unique_id())
            if (info.regions != num_regions)
            {
              if (kind == Operation::TASK_OP_KIND)
                REPORT_LEGION_ERROR(ERROR_TRACE_VIOLATION_OPERATION,
                    "Task %s recorded %d region requirements for trace "
                    "%d in parent task %s (UID %lld) but was re-executed with "
                    "%d region requirements. The number of region requirements"
                    " recorded must always match the number re-executed for "
                    "each corresponding operation in the trace.",
                    op->get_logging_name(), info.regions, tid,
                    context->get_task_name(), context->get_unique_id(),
                    num_regions)
              else
                REPORT_LEGION_ERROR(ERROR_TRACE_VIOLATION_OPERATION,
                    "Operation %s recorded %d region requirements for trace "
                    "%d in parent task %s (UID %lld) but was re-executed with "
                    "%d region requirements. The number of region requirements"
                    " must always match the number re-executed for each "
                    "corresponding operation in the trace.",
                    op->get_logging_name(), info.regions, tid,
                    context->get_task_name(), context->get_unique_id(),
                    num_regions)
            }
            if ((info.hash[0] != hash[0]) || (info.hash[1] != hash[1]))
            {
              if (kind == Operation::TASK_OP_KIND)
                REPORT_LEGION_ERROR(ERROR_TRACE_VIOLATION_OPERATION,
                    "Task %s was replayed with different region requirements "
                    "for trace %d in parent task %s (UID %lld) than what it "
                    "had when it was recorded. Region requirement arguments "
                    "must match exactly every time a trace is executed.",
                    op->get_logging_name(), tid, context->get_task_name(),
                    context->get_unique_id())
              else
                REPORT_LEGION_ERROR(ERROR_TRACE_VIOLATION_OPERATION,
                    "Operation %s was replayed with different region "
                    "requirements for trace %d in parent task %s (UID %lld) "
                    "than waht it had when it was recorded. Region "
                    "requirement arguments must match exactly every time a "
                    "trace is executed.", op->get_logging_name(),
                    tid, context->get_task_name(), context->get_unique_id())
            }
          }
          else
            verification_infos.emplace_back(
                VerificationInfo(kind, task_id, num_regions, hash));
        }
        if (fixed)
          return false;
      }
      if (static_translator != NULL)
        static_translator->push_dependences(dependences);
      return true;
    }

    //--------------------------------------------------------------------------
    void LogicalTrace::check_operation_count(void)
    //--------------------------------------------------------------------------
    {
#ifdef DEBUG_LEGION
      assert(verification_index <= verification_infos.size());
#endif
      if (verification_index < verification_infos.size())
        REPORT_LEGION_ERROR(ERROR_TRACE_VIOLATION_OPERATION,
                "Detected %d operations in trace %d of parent task %s "
                "(UID %lld) which differs from the %zd operations that "
                "where recorded in the first execution of the trace. "
                "The number of operations in the trace must always "
                "be the same across all executions of the trace.",
                verification_index, tid, context->get_task_name(),
                context->get_unique_id(), verification_infos.size())
      verification_index = 0;
    }

    //--------------------------------------------------------------------------
    bool LogicalTrace::skip_analysis(RegionTreeID tid) const
    //--------------------------------------------------------------------------
    {
#ifdef DEBUG_LEGION
      assert(recording);
#endif
      if (static_translator == NULL)
        return false;
      return static_translator->skip_analysis(tid);
    }

    //--------------------------------------------------------------------------
    size_t LogicalTrace::register_operation(Operation *op, GenerationID gen)
    //--------------------------------------------------------------------------
    {
      const std::pair<Operation*,GenerationID> key(op,gen);
#ifdef LEGION_SPY
      current_uids[key] = op->get_unique_op_id();
      num_regions[key] = op->get_region_count();
#endif
      if (recording)
      {
        // Recording
        if (op->is_internal_op())
          // We don't need to register internal operations
          return SIZE_MAX;
        const size_t index = replay_info.size();
        const size_t op_index = operations.size();
        op_map[key] = op_index;
        operations.push_back(key);
        replay_info.push_back(OperationInfo());
        if (static_translator != NULL)
        {
          // Add a mapping reference since we might need to refer to it later
          op->add_mapping_reference(gen);
          // Recording a static trace so see if we have 
          // dependences to translate
          std::vector<StaticDependence> to_translate;
          static_translator->pop_dependences(to_translate);
          translate_dependence_records(op, op_index, to_translate);
        }
        return index;
      }
      else
      {
#ifdef DEBUG_LEGION
        assert(!op->is_internal_op());
#endif
        // Replaying
        const size_t index = replay_index++;
        if (index >= replay_info.size())
          REPORT_LEGION_ERROR(ERROR_TRACE_VIOLATION_RECORDED,
                        "Trace violation! Recorded %zd operations in trace "
                        "%d in task %s (UID %lld) but %zd operations have "
                        "now been issued!", replay_info.size(), tid,
                        context->get_task_name(), 
                        context->get_unique_id(), index+1)
        // Check to see if the meta-data alignes
        const OperationInfo &info = replay_info[index];
        // Add a mapping reference since ops will be registering dependences
        op->add_mapping_reference(gen);
        operations.push_back(key);
        frontiers.insert(key);
        // First make any close operations needed for this operation and
        // register their dependences
        for (LegionVector<CloseInfo>::const_iterator cit = 
              info.closes.begin(); cit != info.closes.end(); cit++)
        {
#ifdef DEBUG_LEGION_COLLECTIVES
          MergeCloseOp *close_op = context->get_merge_close_op(op, cit->node);
#else
          MergeCloseOp *close_op = context->get_merge_close_op();
#endif
          close_op->initialize(context, cit->requirement, cit->creator_idx, op);
          close_op->update_close_mask(cit->close_mask);
          const GenerationID close_gen = close_op->get_generation();
          const std::pair<Operation*,GenerationID> close_key(close_op, 
                                                             close_gen);
          close_op->add_mapping_reference(close_gen);
          operations.push_back(close_key);
#ifdef LEGION_SPY
          current_uids[close_key] = close_op->get_unique_op_id();
          num_regions[close_key] = close_op->get_region_count();
#endif
          close_op->begin_dependence_analysis();
          close_op->trigger_dependence_analysis();
          replay_operation_dependences(close_op, cit->dependences);
          close_op->end_dependence_analysis();
        }
        // Then register the dependences for this operation
        if (!info.dependences.empty())
          replay_operation_dependences(op, info.dependences);
        else // need to at least record a dependence on the fence event
          op->register_dependence(trace_fence, trace_fence_gen);
        return index;
      }
    }

    //--------------------------------------------------------------------------
    void LogicalTrace::register_internal(InternalOp *op)
    //--------------------------------------------------------------------------
    {
#ifdef DEBUG_LEGION
      assert(recording);
#endif
      const std::pair<Operation*,GenerationID> key(op, op->get_generation());
      const std::pair<Operation*,GenerationID> creator_key(
          op->get_creator_op(), op->get_creator_gen());
      std::map<std::pair<Operation*,GenerationID>,unsigned>::const_iterator
        finder = op_map.find(creator_key);
#ifdef DEBUG_LEGION
      assert(finder != op_map.end());
#endif
      // Record that they have the same entry so that we can detect that
      // they are the same when recording dependences. We do this for all
      // internal operations which won't be replayed and for which we will
      // need to collapse their dependences back onto their creator
      op_map[key] = finder->second;
    }

    //--------------------------------------------------------------------------
    void LogicalTrace::register_close(MergeCloseOp *op, unsigned creator_idx,
#ifdef DEBUG_LEGION_COLLECTIVES
                                      RegionTreeNode *node,
#endif
                                      const RegionRequirement &req)
    //--------------------------------------------------------------------------
    {
#ifdef DEBUG_LEGION
      assert(recording);
      assert(!replay_info.empty());
#endif
      std::pair<Operation*,GenerationID> key(op, op->get_generation());
      const size_t index = operations.size();
      operations.push_back(key);
      op_map[key] = index;
      OperationInfo &info = replay_info.back();
      info.closes.emplace_back(CloseInfo(op, creator_idx,
#ifdef DEBUG_LEGION_COLLECTIVES
                                         node,
#endif
                                         req));
    }

    //--------------------------------------------------------------------------
    void LogicalTrace::replay_operation_dependences(Operation *op,
                              const LegionVector<DependenceRecord> &dependences)
    //--------------------------------------------------------------------------
    {
      for (LegionVector<DependenceRecord>::const_iterator it =
            dependences.begin(); it != dependences.end(); it++)
      {
#ifdef DEBUG_LEGION
        assert(it->operation_idx >= 0);
        assert(((size_t)it->operation_idx) < operations.size());
        assert(it->dtype != LEGION_NO_DEPENDENCE);
#endif
        const std::pair<Operation*,GenerationID> &target = 
                                              operations[it->operation_idx];
        std::set<std::pair<Operation*,GenerationID> >::iterator finder =
          frontiers.find(target);
        if (finder != frontiers.end())
        {
          finder->first->remove_mapping_reference(finder->second);
          frontiers.erase(finder);
        }
        if ((it->prev_idx == -1) || (it->next_idx == -1))
        {
          op->register_dependence(target.first, target.second); 
#ifdef LEGION_SPY
          LegionSpy::log_mapping_dependence(
           op->get_context()->get_unique_id(),
           get_current_uid_by_index(it->operation_idx),
           (it->prev_idx == -1) ? 0 : it->prev_idx,
           op->get_unique_op_id(), 
           (it->next_idx == -1) ? 0 : it->next_idx, LEGION_TRUE_DEPENDENCE);
#endif
        }
        else
        {
          op->register_region_dependence(it->next_idx, target.first,
                                         target.second, it->prev_idx,
                                         it->dtype, it->validates,
                                         it->dependent_mask);
#ifdef LEGION_SPY
          LegionSpy::log_mapping_dependence(
              op->get_context()->get_unique_id(),
              get_current_uid_by_index(it->operation_idx), it->prev_idx,
              op->get_unique_op_id(), it->next_idx, it->dtype);
#endif
        }
      }
    }

    //--------------------------------------------------------------------------
    bool LogicalTrace::record_dependence(Operation *target,
            GenerationID target_gen, Operation *source, GenerationID source_gen)
    //--------------------------------------------------------------------------
    {
#ifdef DEBUG_LEGION
      assert(recording);
#endif
      const std::pair<Operation*,GenerationID> target_key(target, target_gen);
      std::map<std::pair<Operation*,GenerationID>,unsigned>::const_iterator
        target_finder = op_map.find(target_key);
      // The target is not part of the trace so there's no need to record it
      if (target_finder == op_map.end())
        return false;
      const std::pair<Operation*,GenerationID> source_key(source, source_gen);
      std::map<std::pair<Operation*,GenerationID>,unsigned>::const_iterator
        source_finder = op_map.find(source_key);
#ifdef DEBUG_LEGION
      assert(!replay_info.empty());
      assert(source_finder != op_map.end());
#endif
      // In the case of operations recording dependences on internal operations
      // such as refinement operations then we don't need to record those as
      // the refinement operations won't be in the replay
      if (source_finder->second == target_finder->second)
      {
#ifdef DEBUG_LEGION
        assert(target->get_operation_kind() == Operation::REFINEMENT_OP_KIND);
#endif
        return true;
      }
      OperationInfo &info = replay_info.back();
      DependenceRecord record(target_finder->second);
      if (source->get_operation_kind() == Operation::MERGE_CLOSE_OP_KIND)
      {
#ifdef DEBUG_LEGION
        bool found = false;
        assert(!info.closes.empty());
#endif
        // Find the right close info and record the dependence 
        for (unsigned idx = 0; idx < info.closes.size(); idx++)
        {
          CloseInfo &close = info.closes[idx];
          if (close.close_op != source)
            continue;
#ifdef DEBUG_LEGION
          found = true;
#endif
          for (LegionVector<DependenceRecord>::iterator it =
                close.dependences.begin(); it != close.dependences.end(); it++)
            if (it->merge(record))
              return true;
          close.dependences.emplace_back(std::move(record));
          break;
        }
#ifdef DEBUG_LEGION
        assert(found);
#endif
      }
      else
      {
        // Note that if the source is a non-close internal operation then
        // we also come through this pathway so that we record dependences
        // on anything that the operation records any transitive dependences
        // on things that its internal operations dependended on
        for (LegionVector<DependenceRecord>::iterator it =
              info.dependences.begin(); it != info.dependences.end(); it++)
          if (it->merge(record))
            return true;
        info.dependences.emplace_back(std::move(record));
      }
      return true;
    }

    //--------------------------------------------------------------------------
    bool LogicalTrace::record_region_dependence(Operation *target, 
                                                GenerationID target_gen,
                                                Operation *source, 
                                                GenerationID source_gen,
                                                unsigned target_idx, 
                                                unsigned source_idx,
                                                DependenceType dtype,
                                                bool validates,
                                                const FieldMask &dep_mask)
    //--------------------------------------------------------------------------
    {
#ifdef DEBUG_LEGION
      assert(recording);
#endif
      const std::pair<Operation*,GenerationID> target_key(target, target_gen);
      std::map<std::pair<Operation*,GenerationID>,unsigned>::const_iterator
        target_finder = op_map.find(target_key);
      // The target is not part of the trace so there's no need to record it
      if (target_finder == op_map.end())
      {
        // If this is a close operation then we still need to update the mask
        if (source->get_operation_kind() == Operation::MERGE_CLOSE_OP_KIND)
        {
#ifdef DEBUG_LEGION
          assert(!replay_info.empty());
          assert(op_map.find(std::make_pair(source, source_gen)) != 
              op_map.end());
#endif
          OperationInfo &info = replay_info.back();
#ifdef DEBUG_LEGION
          bool found = false;
          assert(!info.closes.empty());
#endif
          // Find the right close info and record the dependence 
          for (unsigned idx = 0; idx < info.closes.size(); idx++)
          {
            CloseInfo &close = info.closes[idx];
            if (close.close_op != source)
              continue;
#ifdef DEBUG_LEGION
            found = true;
#endif
            close.close_mask |= dep_mask;
            break;
          }
#ifdef DEBUG_LEGION
          assert(found);
#endif
        }
        return false;
      }
      const std::pair<Operation*,GenerationID> source_key(source, source_gen);
      std::map<std::pair<Operation*,GenerationID>,unsigned>::const_iterator
        source_finder = op_map.find(source_key);
#ifdef DEBUG_LEGION
      assert(!replay_info.empty());
      assert(source_finder != op_map.end());
#endif
      // In the case of operations recording dependences on internal operations
      // such as refinement operations then we don't need to record those as
      // the refinement operations won't be in the replay
      if (source_finder->second == target_finder->second)
      {
#ifdef DEBUG_LEGION
        assert(target->get_operation_kind() == Operation::REFINEMENT_OP_KIND);
#endif
        return true;
      }
      OperationInfo &info = replay_info.back();
      DependenceRecord record(target_finder->second, target_idx, source_idx,
                              validates, dtype, dep_mask);
      if (source->get_operation_kind() == Operation::MERGE_CLOSE_OP_KIND)
      {
#ifdef DEBUG_LEGION
        bool found = false;
        assert(!info.closes.empty());
#endif
        // Find the right close info and record the dependence 
        for (unsigned idx = 0; idx < info.closes.size(); idx++)
        {
          CloseInfo &close = info.closes[idx];
          if (close.close_op != source)
            continue;
#ifdef DEBUG_LEGION
          found = true;
#endif
          close.close_mask |= dep_mask;
          for (LegionVector<DependenceRecord>::iterator it =
                close.dependences.begin(); it != close.dependences.end(); it++)
            if (it->merge(record))
              return true;
          close.dependences.emplace_back(std::move(record));
          break;
        }
#ifdef DEBUG_LEGION
        assert(found);
#endif
      }
      else
      {
        // Note that if the source is a non-close internal operation then
        // we also come through this pathway so that we record dependences
        // on anything that the operation records any transitive dependences
        // on things that its internal operations dependended on
        for (LegionVector<DependenceRecord>::iterator it =
              info.dependences.begin(); it != info.dependences.end(); it++)
          if (it->merge(record))
            return true;
        info.dependences.emplace_back(std::move(record));
      }
      return true;
    }

    //--------------------------------------------------------------------------
    void LogicalTrace::begin_logical_trace(FenceOp *fence_op)
    //--------------------------------------------------------------------------
    {
#ifdef DEBUG_LEGION
      assert(trace_fence == NULL);
#endif
      if (!recording)
      {
        trace_fence = fence_op;
        trace_fence_gen = fence_op->get_generation();
        fence_op->add_mapping_reference(trace_fence_gen);
        replay_index = 0;
      }
    }

    //--------------------------------------------------------------------------
    void LogicalTrace::end_logical_trace(FenceOp *op)
    //--------------------------------------------------------------------------
    {
      if (!recording)
      {
#ifdef DEBUG_LEGION
        assert(trace_fence != NULL);
#endif
        if (replay_index != replay_info.size())
          REPORT_LEGION_ERROR(ERROR_TRACE_VIOLATION_RECORDED,
                        "Trace violation! Recorded %zd operations in trace "
                        "%d in task %s (UID %lld) but only %zd operations "
                        "have been issued at the end of the trace!", 
                        replay_info.size(), tid,
                        context->get_task_name(), 
                        context->get_unique_id(), replay_index)
        op->register_dependence(trace_fence, trace_fence_gen);
        trace_fence->remove_mapping_reference(trace_fence_gen);
        trace_fence = NULL;
        // Register for this fence on every one of the operations in
        // the trace and then clear out the operations data structure
        for (std::set<std::pair<Operation*,GenerationID> >::iterator it =
              frontiers.begin(); it != frontiers.end(); ++it)
        {
          const std::pair<Operation*,GenerationID> &target = *it;
#ifdef DEBUG_LEGION
          assert(!target.first->is_internal_op());
#endif
          op->register_dependence(target.first, target.second);
#ifdef LEGION_SPY
          for (unsigned req_idx = 0; req_idx < num_regions[target]; req_idx++)
          {
            LegionSpy::log_mapping_dependence(
                op->get_context()->get_unique_id(), current_uids[target],
                req_idx, op->get_unique_op_id(), 0, LEGION_TRUE_DEPENDENCE);
          }
#endif
          // Remove any mapping references that we hold
          target.first->remove_mapping_reference(target.second);
        }
      }
      else // Finished the recording so we are done
      {
        recording = false;
        op_map.clear();
        if (static_translator != NULL)
        {
#ifdef DEBUG_LEGION
          assert(static_translator->dependences.empty());
#endif
          delete static_translator;
          static_translator = NULL;
          // Also remove the mapping references from all the operations
          for (std::vector<std::pair<Operation*,GenerationID> >::const_iterator
                it = operations.begin(); it != operations.end(); it++)
            it->first->remove_mapping_reference(it->second);
          // Remove mapping fences on the frontiers which haven't been removed 
          for (std::set<std::pair<Operation*,GenerationID> >::const_iterator 
                it = frontiers.begin(); it != frontiers.end(); it++)
            it->first->remove_mapping_reference(it->second);
        }
      }
      operations.clear();
      frontiers.clear();
#ifdef LEGION_SPY
      current_uids.clear();
      num_regions.clear();
#endif
    }

#ifdef LEGION_SPY
    //--------------------------------------------------------------------------
    UniqueID LogicalTrace::get_current_uid_by_index(unsigned op_idx) const
    //--------------------------------------------------------------------------
    {
      assert(op_idx < operations.size());
      const std::pair<Operation*,GenerationID> &key = operations[op_idx];
      std::map<std::pair<Operation*,GenerationID>,UniqueID>::const_iterator
        finder = current_uids.find(key);
      assert(finder != current_uids.end());
      return finder->second;
    }
#endif

    //--------------------------------------------------------------------------
    void LogicalTrace::translate_dependence_records(Operation *op,
         const unsigned index, const std::vector<StaticDependence> &dependences)
    //--------------------------------------------------------------------------
    {
      RegionTreeForest *forest = context->runtime->forest;
      const bool is_replicated = (context->get_replication_id() > 0);
      for (std::vector<StaticDependence>::const_iterator it =
            dependences.begin(); it != dependences.end(); it++)
      {
        if (it->dependence_type == LEGION_NO_DEPENDENCE)
          continue;
#ifdef DEBUG_LEGION
        assert(it->previous_offset <= index);
#endif
        const std::pair<Operation*,GenerationID> &prev =
            operations[index - it->previous_offset];
        unsigned parent_index = op->find_parent_index(it->current_req_index);
        LogicalRegion root_region = context->find_logical_region(parent_index);
        FieldSpaceNode *fs = forest->get_node(root_region.get_field_space());
        const FieldMask mask = fs->get_field_mask(it->dependent_fields);
        if (is_replicated && !it->shard_only)
        {
          // Need a merge close op to mediate the dependence
          RegionRequirement req(root_region, 
              LEGION_READ_WRITE, LEGION_EXCLUSIVE, root_region);
          req.privilege_fields = it->dependent_fields;
#ifdef DEBUG_LEGION_COLLECTIVES
          MergeCloseOp *close_op = context->get_merge_close_op(op,
                                    forest->get_node(root_region));
#else
          MergeCloseOp *close_op = context->get_merge_close_op();
#endif
          close_op->initialize(context, req, it->current_req_index, op);
          close_op->update_close_mask(mask);
          register_close(close_op, it->current_req_index,
#ifdef DEBUG_LEGION_COLLECTIVES
                         forest->get_node(root_region),
#endif
                         req);
          // Mark that we are starting our dependence analysis
          close_op->begin_dependence_analysis();
          // Do any other work for the dependence analysis
          close_op->trigger_dependence_analysis();
          // Record the dependence of the close on the previous op
          close_op->register_region_dependence(0/*close index*/,
              prev.first, prev.second, it->previous_req_index,
              LEGION_TRUE_DEPENDENCE, false/*validates*/, mask);
          // Then record our dependence on the close operation
          op->register_region_dependence(it->current_req_index,
              close_op, close_op->get_generation(), 0/*close index*/,
              LEGION_TRUE_DEPENDENCE, false/*validates*/, mask);
          // Dispatch this close op
          close_op->end_dependence_analysis();
        }
        else
        {
          // Can just record a normal dependence
          op->register_region_dependence(it->current_req_index,
              prev.first, prev.second, it->previous_req_index,
              it->dependence_type, it->validates, mask);
        }
      }
    }

    /////////////////////////////////////////////////////////////
    // TraceOp 
    /////////////////////////////////////////////////////////////

    //--------------------------------------------------------------------------
    TraceOp::TraceOp(Runtime *rt)
      : FenceOp(rt)
    //--------------------------------------------------------------------------
    {
    }

    //--------------------------------------------------------------------------
    TraceOp::TraceOp(const TraceOp &rhs)
      : FenceOp(NULL)
    //--------------------------------------------------------------------------
    {
      // should never be called
      assert(false);
    }

    //--------------------------------------------------------------------------
    TraceOp::~TraceOp(void)
    //--------------------------------------------------------------------------
    {
    }

    //--------------------------------------------------------------------------
    TraceOp& TraceOp::operator=(const TraceOp &rhs)
    //--------------------------------------------------------------------------
    {
      // should never be called
      assert(false);
      return *this;
    }

    //--------------------------------------------------------------------------
    void TraceOp::pack_remote_operation(Serializer &rez, 
                 AddressSpaceID target, std::set<RtEvent> &applied_events) const
    //--------------------------------------------------------------------------
    {
      pack_local_remote_operation(rez);
    }

#if 0
    /////////////////////////////////////////////////////////////
    // TraceCaptureOp 
    /////////////////////////////////////////////////////////////

    //--------------------------------------------------------------------------
    TraceCaptureOp::TraceCaptureOp(Runtime *rt)
      : TraceOp(rt)
    //--------------------------------------------------------------------------
    {
    }

    //--------------------------------------------------------------------------
    TraceCaptureOp::TraceCaptureOp(const TraceCaptureOp &rhs)
      : TraceOp(NULL)
    //--------------------------------------------------------------------------
    {
      // should never be called
      assert(false);
    }

    //--------------------------------------------------------------------------
    TraceCaptureOp::~TraceCaptureOp(void)
    //--------------------------------------------------------------------------
    {
    }

    //--------------------------------------------------------------------------
    TraceCaptureOp& TraceCaptureOp::operator=(const TraceCaptureOp &rhs)
    //--------------------------------------------------------------------------
    {
      // should never be called
      assert(false);
      return *this;
    }

    //--------------------------------------------------------------------------
    void TraceCaptureOp::initialize_capture(InnerContext *ctx, bool has_block,
                                  bool remove_trace_ref, Provenance *provenance)
    //--------------------------------------------------------------------------
    {
      initialize(ctx, EXECUTION_FENCE, false/*need future*/, provenance);
      has_blocking_call = has_block;
      remove_trace_reference = remove_trace_ref;
    }

    //--------------------------------------------------------------------------
    void TraceCaptureOp::activate(void)
    //--------------------------------------------------------------------------
    {
      TraceOp::activate();
    }

    //--------------------------------------------------------------------------
    void TraceCaptureOp::deactivate(bool freeop)
    //--------------------------------------------------------------------------
    {
      TraceOp::deactivate(false/*free*/);
      if (freeop)
        runtime->free_capture_op(this);
    }

    //--------------------------------------------------------------------------
    const char* TraceCaptureOp::get_logging_name(void) const
    //--------------------------------------------------------------------------
    {
      return op_names[TRACE_CAPTURE_OP_KIND];
    }

    //--------------------------------------------------------------------------
    Operation::OpKind TraceCaptureOp::get_operation_kind(void) const
    //--------------------------------------------------------------------------
    {
      return TRACE_CAPTURE_OP_KIND;
    }

    //--------------------------------------------------------------------------
    void TraceCaptureOp::trigger_dependence_analysis(void)
    //--------------------------------------------------------------------------
    {
      tracing = false;
      current_template = NULL;
      is_recording = false;
      // Indicate that we are done capturing this trace
      trace->end_trace_execution(this);
      // Register this fence with all previous users in the parent's context
      FenceOp::trigger_dependence_analysis();
      parent_ctx->record_previous_trace(trace);
      if (trace->is_recording())
      {
        PhysicalTrace *physical_trace = trace->get_physical_trace();
#ifdef DEBUG_LEGION
        assert(physical_trace != NULL);
#endif
        physical_trace->record_previous_template_completion(
            get_completion_event());
        current_template = physical_trace->get_current_template();
        physical_trace->clear_cached_template();
        // Save this since we can't read it later in the mapping stage
        is_recording = true;
      }
    }

    //--------------------------------------------------------------------------
    void TraceCaptureOp::trigger_mapping(void)
    //--------------------------------------------------------------------------
    {
      // Now finish capturing the physical trace
      if (is_recording)
      {
        PhysicalTrace *physical_trace = trace->get_physical_trace();
#ifdef DEBUG_LEGION
        assert(physical_trace != NULL);
        assert(current_template != NULL);
        assert(current_template->is_recording());
#endif
        current_template->finalize(parent_ctx, this, has_blocking_call);
        if (!current_template->is_replayable())
        {
          physical_trace->record_failed_capture(current_template);
          ApEvent pending_deletion;
          if (!current_template->defer_template_deletion(pending_deletion,
                                                  map_applied_conditions))
            delete current_template;
          if (pending_deletion.exists())
            execution_preconditions.insert(pending_deletion);
        }
        else
        {
          ApEvent pending_deletion = physical_trace->record_capture(
              current_template, map_applied_conditions);
          if (pending_deletion.exists())
            execution_preconditions.insert(pending_deletion);
        }
        // Reset the local trace
        trace->initialize_tracing_state();
      }
      if (remove_trace_reference && trace->remove_reference())
        delete trace;
      FenceOp::trigger_mapping();
    }
#endif

    /////////////////////////////////////////////////////////////
    // TraceCompleteOp 
    /////////////////////////////////////////////////////////////

    //--------------------------------------------------------------------------
    TraceCompleteOp::TraceCompleteOp(Runtime *rt)
      : TraceOp(rt)
    //--------------------------------------------------------------------------
    {
    }

    //--------------------------------------------------------------------------
    TraceCompleteOp::TraceCompleteOp(const TraceCompleteOp &rhs)
      : TraceOp(NULL)
    //--------------------------------------------------------------------------
    {
      // should never be called
      assert(false);
    }

    //--------------------------------------------------------------------------
    TraceCompleteOp::~TraceCompleteOp(void)
    //--------------------------------------------------------------------------
    {
    }

    //--------------------------------------------------------------------------
    TraceCompleteOp& TraceCompleteOp::operator=(const TraceCompleteOp &rhs)
    //--------------------------------------------------------------------------
    {
      // should never be called
      assert(false);
      return *this;
    }

    //--------------------------------------------------------------------------
    void TraceCompleteOp::initialize_complete(InnerContext *ctx,
                LogicalTrace *tr, Provenance *provenance, bool remove_reference)
    //--------------------------------------------------------------------------
    {
      initialize(ctx,tr->has_physical_trace() ? EXECUTION_FENCE : MAPPING_FENCE,
          false/*need future*/, provenance);
      trace = tr;
      tracing = false;
      has_blocking_call = trace->get_and_clear_blocking_call();
      remove_trace_reference = remove_reference;
    }

    //--------------------------------------------------------------------------
    void TraceCompleteOp::activate(void)
    //--------------------------------------------------------------------------
    {
      TraceOp::activate();
    }

    //--------------------------------------------------------------------------
    void TraceCompleteOp::deactivate(bool freeop)
    //--------------------------------------------------------------------------
    {
      TraceOp::deactivate(false/*free*/);
      if (freeop)
        runtime->free_complete_op(this);
    }

    //--------------------------------------------------------------------------
    const char* TraceCompleteOp::get_logging_name(void) const
    //--------------------------------------------------------------------------
    {
      return op_names[TRACE_COMPLETE_OP_KIND];
    }

    //--------------------------------------------------------------------------
    Operation::OpKind TraceCompleteOp::get_operation_kind(void) const
    //--------------------------------------------------------------------------
    {
      return TRACE_COMPLETE_OP_KIND; 
    }

    //--------------------------------------------------------------------------
    void TraceCompleteOp::trigger_dependence_analysis(void)
    //--------------------------------------------------------------------------
    {
      trace->end_logical_trace(this);
      TraceOp::trigger_dependence_analysis();
    }

    //--------------------------------------------------------------------------
    void TraceCompleteOp::trigger_mapping(void)
    //--------------------------------------------------------------------------
    {
      if (trace->has_physical_trace())
      {
        PhysicalTrace *physical = trace->get_physical_trace();
        physical->complete_physical_trace(this, map_applied_conditions,
            execution_preconditions, has_blocking_call);
      }
      if (remove_trace_reference && trace->remove_reference())
        delete trace;
      TraceOp::trigger_mapping();
    }

#if 0
    /////////////////////////////////////////////////////////////
    // TraceReplayOp
    /////////////////////////////////////////////////////////////

    //--------------------------------------------------------------------------
    TraceReplayOp::TraceReplayOp(Runtime *rt)
      : TraceOp(rt)
    //--------------------------------------------------------------------------
    {
    }

    //--------------------------------------------------------------------------
    TraceReplayOp::TraceReplayOp(const TraceReplayOp &rhs)
      : TraceOp(NULL)
    //--------------------------------------------------------------------------
    {
      // should never be called
      assert(false);
    }

    //--------------------------------------------------------------------------
    TraceReplayOp::~TraceReplayOp(void)
    //--------------------------------------------------------------------------
    {
    }

    //--------------------------------------------------------------------------
    TraceReplayOp& TraceReplayOp::operator=(const TraceReplayOp &rhs)
    //--------------------------------------------------------------------------
    {
      // should never be called
      assert(false);
      return *this;
    }

    //--------------------------------------------------------------------------
    void TraceReplayOp::initialize_replay(InnerContext *ctx, 
                                       LogicalTrace *tr, Provenance *provenance)
    //--------------------------------------------------------------------------
    {
      initialize(ctx, EXECUTION_FENCE, false/*need future*/, provenance);
      trace = tr;

    }

    //--------------------------------------------------------------------------
    void TraceReplayOp::activate(void)
    //--------------------------------------------------------------------------
    {
      TraceOp::activate();
    }

    //--------------------------------------------------------------------------
    void TraceReplayOp::deactivate(bool freeop)
    //--------------------------------------------------------------------------
    {
      TraceOp::deactivate(false/*free*/);
      if (freeop)
        runtime->free_replay_op(this);
    }

    //--------------------------------------------------------------------------
    const char* TraceReplayOp::get_logging_name(void) const
    //--------------------------------------------------------------------------
    {
      return op_names[TRACE_REPLAY_OP_KIND];
    }

    //--------------------------------------------------------------------------
    Operation::OpKind TraceReplayOp::get_operation_kind(void) const
    //--------------------------------------------------------------------------
    {
      return TRACE_REPLAY_OP_KIND;
    }

    //--------------------------------------------------------------------------
    void TraceReplayOp::trigger_dependence_analysis(void)
    //--------------------------------------------------------------------------
    {
      PhysicalTrace *physical_trace = trace->get_physical_trace();
#ifdef DEBUG_LEGION
      assert(physical_trace != NULL);
#endif
      bool recurrent = true;
      bool fence_registered = false;
      bool is_recording = trace->is_recording();
      if ((physical_trace->get_current_template() == NULL) || is_recording)
      {
        recurrent = false;
        {
          // Wait for the previous recordings to be done before checking
          // template preconditions, otherwise no template would exist.
          RtEvent mapped_event = parent_ctx->get_current_mapping_fence_event();
          if (mapped_event.exists())
            mapped_event.wait();
        }
#ifdef DEBUG_LEGION
        assert(!(trace->is_recording() || trace->is_replaying()));
#endif

        if (physical_trace->get_current_template() == NULL)
          physical_trace->check_template_preconditions(this,
                                    map_applied_conditions);
#ifdef DEBUG_LEGION
        assert(physical_trace->get_current_template() == NULL ||
               !physical_trace->get_current_template()->is_recording());
#endif
        parent_ctx->perform_fence_analysis(this, execution_preconditions,
                                           true/*mapping*/, true/*execution*/);
        physical_trace->set_current_execution_fence_event(
            get_completion_event());
        fence_registered = true;
      }

      const bool replaying = (physical_trace->get_current_template() != NULL);
      // Tell the parent context about the physical trace replay result
      parent_ctx->record_physical_trace_replay(mapped_event, replaying);
      if (replaying)
      {
        // If we're recurrent, then check to see if we had any intermeidate
        // ops for which we still need to perform the fence analysis
        // If there were no intermediate dependences then we can just
        // record a dependence on the previous fence
        const ApEvent fence_completion = (recurrent &&
          !trace->has_intermediate_operations()) ?
            physical_trace->get_previous_template_completion()
                    : get_completion_event();
        if (recurrent && trace->has_intermediate_operations())
        {
          parent_ctx->perform_fence_analysis(this, execution_preconditions,
                                       true/*mapping*/, true/*execution*/);
          trace->reset_intermediate_operations();
        }
        if (!fence_registered)
          execution_preconditions.insert(
              parent_ctx->get_current_execution_fence_event());
        physical_trace->initialize_template(fence_completion, recurrent);
        trace->set_state_replay();
#ifdef LEGION_SPY
        physical_trace->get_current_template()->set_fence_uid(unique_op_id);
#endif
      }
      else if (!fence_registered)
      {
        parent_ctx->perform_fence_analysis(this, execution_preconditions,
                                           true/*mapping*/, true/*execution*/);
        physical_trace->set_current_execution_fence_event(
            get_completion_event());
      }

      // Now update the parent context with this fence before we can complete
      // the dependence analysis and possibly be deactivated
      parent_ctx->update_current_fence(this, true, true);
    }

    //--------------------------------------------------------------------------
    void TraceReplayOp::pack_remote_operation(Serializer &rez, 
                 AddressSpaceID target, std::set<RtEvent> &applied_events) const
    //--------------------------------------------------------------------------
    {
      pack_local_remote_operation(rez);
    }
#endif

    /////////////////////////////////////////////////////////////
    // TraceBeginOp
    /////////////////////////////////////////////////////////////

    //--------------------------------------------------------------------------
    TraceBeginOp::TraceBeginOp(Runtime *rt)
      : TraceOp(rt)
    //--------------------------------------------------------------------------
    {
    }

    //--------------------------------------------------------------------------
    TraceBeginOp::TraceBeginOp(const TraceBeginOp &rhs)
      : TraceOp(NULL)
    //--------------------------------------------------------------------------
    {
      // should never be called
      assert(false);
    }

    //--------------------------------------------------------------------------
    TraceBeginOp::~TraceBeginOp(void)
    //--------------------------------------------------------------------------
    {
    }

    //--------------------------------------------------------------------------
    TraceBeginOp& TraceBeginOp::operator=(const TraceBeginOp &rhs)
    //--------------------------------------------------------------------------
    {
      // should never be called
      assert(false);
      return *this;
    }

    //--------------------------------------------------------------------------
    void TraceBeginOp::initialize_begin(InnerContext *ctx, LogicalTrace *tr,
                                        Provenance *provenance)
    //--------------------------------------------------------------------------
    {
      initialize(ctx,tr->has_physical_trace() ? EXECUTION_FENCE : MAPPING_FENCE,
                  false/*need future*/, provenance);
      trace = tr;
      tracing = false;
    }

    //--------------------------------------------------------------------------
    void TraceBeginOp::activate(void)
    //--------------------------------------------------------------------------
    {
      TraceOp::activate();
    }

    //--------------------------------------------------------------------------
    void TraceBeginOp::deactivate(bool freeop)
    //--------------------------------------------------------------------------
    {
      TraceOp::deactivate(false/*free*/);
      if (freeop)
        runtime->free_begin_op(this);
    }

    //--------------------------------------------------------------------------
    const char* TraceBeginOp::get_logging_name(void) const
    //--------------------------------------------------------------------------
    {
      return op_names[TRACE_BEGIN_OP_KIND];
    }

    //--------------------------------------------------------------------------
    Operation::OpKind TraceBeginOp::get_operation_kind(void) const
    //--------------------------------------------------------------------------
    {
      return TRACE_BEGIN_OP_KIND;
    }

    //--------------------------------------------------------------------------
    void TraceBeginOp::trigger_dependence_analysis(void)
    //--------------------------------------------------------------------------
    {
      trace->begin_logical_trace(this);
      TraceOp::trigger_dependence_analysis();
    }

    //--------------------------------------------------------------------------
    void TraceBeginOp::trigger_ready(void)
    //--------------------------------------------------------------------------
    {
      // All our mapping dependences are satisfied, check to see if we're
      // doing a physical replay, if we are then we need to refresh the 
      // equivalence sets for all the templates
      if (trace->has_physical_trace())
      {
        PhysicalTrace *physical = trace->get_physical_trace();
#ifdef DEBUG_LEGION
        assert(!physical->has_current_template());
#endif
        std::set<RtEvent> refresh_ready;
        physical->refresh_condition_sets(this, refresh_ready);
        if (!refresh_ready.empty())
        {
          enqueue_ready_operation(Runtime::merge_events(refresh_ready));
          return;
        }
      }
      enqueue_ready_operation();
    }

    //--------------------------------------------------------------------------
    void TraceBeginOp::trigger_mapping(void)
    //--------------------------------------------------------------------------
    {
      if (trace->has_physical_trace())
      {
        PhysicalTrace *physical = trace->get_physical_trace();
        const bool replaying = physical->begin_physical_trace(this,
            map_applied_conditions, execution_preconditions);
        // Tell the parent context whether we are replaying
        parent_ctx->record_physical_trace_replay(mapped_event, replaying);
      }
      TraceOp::trigger_mapping();
    }

    //--------------------------------------------------------------------------
    PhysicalTemplate* TraceBeginOp::create_fresh_template(
                                                        PhysicalTrace *physical)
    //--------------------------------------------------------------------------
    {
      return new PhysicalTemplate(physical, get_completion_event());
    }

    /////////////////////////////////////////////////////////////
    // TraceRecurrentOp
    /////////////////////////////////////////////////////////////

    //--------------------------------------------------------------------------
    TraceRecurrentOp::TraceRecurrentOp(Runtime *rt)
      : TraceOp(rt)
    //--------------------------------------------------------------------------
    {
    }

    //--------------------------------------------------------------------------
    TraceRecurrentOp::~TraceRecurrentOp(void)
    //--------------------------------------------------------------------------
    {
    }

    //--------------------------------------------------------------------------
    void TraceRecurrentOp::initialize_recurrent(InnerContext *ctx,
        LogicalTrace *tr, LogicalTrace *prev, Provenance *prov, bool remove_ref)
    //--------------------------------------------------------------------------
    {
      TraceOp::initialize(ctx, tr->has_physical_trace() || 
          prev->has_physical_trace() ? EXECUTION_FENCE : MAPPING_FENCE,
          false/*need future*/, prov);
      trace = tr;
      tracing = false;
      previous = prev;
      has_blocking_call = previous->get_and_clear_blocking_call();
      if (trace == previous)
        has_intermediate_fence = trace->has_intermediate_fence();
      remove_trace_reference = remove_ref;
    }

    //--------------------------------------------------------------------------
    void TraceRecurrentOp::activate(void)
    //--------------------------------------------------------------------------
    {
      TraceOp::activate();
      previous = NULL;
      has_blocking_call = false;
      has_intermediate_fence = false;
      remove_trace_reference = false;
    }

    //--------------------------------------------------------------------------
    void TraceRecurrentOp::deactivate(bool freeop)
    //--------------------------------------------------------------------------
    {
      TraceOp::deactivate(false/*free*/);
      if (freeop)
        runtime->free_recurrent_op(this);
    }

    //--------------------------------------------------------------------------
    const char* TraceRecurrentOp::get_logging_name(void) const
    //--------------------------------------------------------------------------
    {
      return op_names[TRACE_RECURRENT_OP_KIND];
    }

    //--------------------------------------------------------------------------
    Operation::OpKind TraceRecurrentOp::get_operation_kind(void) const
    //--------------------------------------------------------------------------
    {
      return TRACE_RECURRENT_OP_KIND;
    }

    //--------------------------------------------------------------------------
    void TraceRecurrentOp::trigger_dependence_analysis(void)
    //--------------------------------------------------------------------------
    {
      // We don't optimize for recurrent replays of logical analysis
      // at the moment as it doesn't really seem worth it in most cases
      previous->end_logical_trace(this);
      trace->begin_logical_trace(this);
      TraceOp::trigger_dependence_analysis();
    }

    //--------------------------------------------------------------------------
    void TraceRecurrentOp::trigger_ready(void)
    //--------------------------------------------------------------------------
    {
      std::set<RtEvent> ready_events;
      if (trace != previous)
      {
        if (previous->has_physical_trace())
        {
          PhysicalTrace *physical = previous->get_physical_trace();
          if (physical->is_replaying())
            physical->complete_physical_trace(this, ready_events,
                execution_preconditions, has_blocking_call);
        }
        if (trace->has_physical_trace())
        {
          PhysicalTrace *physical = trace->get_physical_trace();
          physical->refresh_condition_sets(this, ready_events);
        }
      }
      else if (trace->has_physical_trace())
      {
        PhysicalTrace *physical = trace->get_physical_trace();
        if (physical->is_recording())
          physical->refresh_condition_sets(this, ready_events);
        else if (!physical->get_current_template()->is_idempotent())
        {
          physical->refresh_condition_sets(this, ready_events);
          physical->complete_physical_trace(this, ready_events,
              execution_preconditions, has_blocking_call);
        }
      }
      if (!ready_events.empty())
        enqueue_ready_operation(Runtime::merge_events(ready_events));
      else
        enqueue_ready_operation();
    }

    //--------------------------------------------------------------------------
    void TraceRecurrentOp::trigger_mapping(void)
    //--------------------------------------------------------------------------
    {
      // Check to see if this is a true recurrent replay or not
      if (trace != previous)
      {
        // Not recurrent so complete the previous trace and begin the new one
        if (previous->has_physical_trace())
        {
          PhysicalTrace *physical = previous->get_physical_trace();
          if (physical->is_recording())
            physical->complete_physical_trace(this, map_applied_conditions,
                execution_preconditions, has_blocking_call);
        }
        if (trace->has_physical_trace())
        {
          PhysicalTrace *physical = trace->get_physical_trace();
          const bool replaying = physical->begin_physical_trace(this,
              map_applied_conditions, execution_preconditions);
          // Tell the parent whether we are replaying
          parent_ctx->record_physical_trace_replay(mapped_event, replaying);
        }
      }
      else if (trace->has_physical_trace())
      {
        // This is recurrent, so try to do the recurrent replay
        PhysicalTrace *physical = trace->get_physical_trace();
        const bool replaying = physical->replay_physical_trace(this,
            map_applied_conditions, execution_preconditions,
            has_blocking_call, has_intermediate_fence);
        // Tell the parent whether we are replaying
        parent_ctx->record_physical_trace_replay(mapped_event, replaying);
      }
      if (remove_trace_reference && previous->remove_reference())
        delete previous;
      TraceOp::trigger_mapping();
    }

    //--------------------------------------------------------------------------
    PhysicalTemplate* TraceRecurrentOp::create_fresh_template(
                                                        PhysicalTrace *physical)
    //--------------------------------------------------------------------------
    {
      return new PhysicalTemplate(physical, get_completion_event());
    }

    /////////////////////////////////////////////////////////////
    // PhysicalTrace
    /////////////////////////////////////////////////////////////

    //--------------------------------------------------------------------------
    PhysicalTrace::PhysicalTrace(Runtime *rt, LogicalTrace *lt)
      : runtime(rt), logical_trace(lt), perform_fence_elision(
          !(runtime->no_trace_optimization || runtime->no_fence_elision)),
        current_template(NULL), nonreplayable_count(0),
        new_template_count(0), recording(false), recurrent(false)
    //--------------------------------------------------------------------------
    {
      if (runtime->replay_on_cpus)
      {
        Machine::ProcessorQuery local_procs(runtime->machine);
        local_procs.local_address_space();
        for (Machine::ProcessorQuery::iterator it =
             local_procs.begin(); it != local_procs.end(); it++)
          if (it->kind() == Processor::LOC_PROC)
            replay_targets.push_back(*it);
      }
      else
        replay_targets.push_back(runtime->utility_group);
    }

    //--------------------------------------------------------------------------
    PhysicalTrace::~PhysicalTrace()
    //--------------------------------------------------------------------------
    {
      std::set<RtEvent> deleted_events;
      ApEvent pending_deletion = ApEvent::NO_AP_EVENT;
      for (std::vector<PhysicalTemplate*>::iterator it =
           templates.begin(); it != templates.end(); ++it)
        if (!(*it)->defer_template_deletion(pending_deletion, deleted_events))
          delete (*it);
      templates.clear();
      if (!deleted_events.empty())
      {
        const RtEvent wait_on = Runtime::merge_events(deleted_events);
        wait_on.wait();
      }
    }

#if 0
    //--------------------------------------------------------------------------
    ApEvent PhysicalTrace::record_capture(PhysicalTemplate *tpl,
                                      std::set<RtEvent> &map_applied_conditions)
    //--------------------------------------------------------------------------
    {
      ApEvent pending_deletion;
      // See if we're going to exceed the maximum number of templates
      if (templates.size() == logical_trace->context->get_max_trace_templates())
      {
#ifdef DEBUG_LEGION
        assert(!templates.empty());
#endif
        PhysicalTemplate *to_delete = templates.front();
        if (!to_delete->defer_template_deletion(pending_deletion, 
                                                map_applied_conditions))
          delete to_delete;
        // Remove the least recently used (first) one from the vector
        // shift it to the back first though, should be fast
        if (templates.size() > 1)
          std::rotate(templates.begin(),templates.begin()+1,templates.end());
        templates.pop_back();
      }
      templates.push_back(tpl);
      if (++new_template_count > LEGION_NEW_TEMPLATE_WARNING_COUNT)
      {
        InnerContext *ctx = logical_trace->context;
        REPORT_LEGION_WARNING(LEGION_WARNING_NEW_TEMPLATE_COUNT_EXCEEDED,
            "WARNING: The runtime has created %d new replayable templates "
            "for trace %u in task %s (UID %lld) without replaying any "
            "existing templates. This may mean that your mapper is not "
            "making mapper decisions conducive to replaying templates. Please "
            "check that your mapper is making decisions that align with prior "
            "templates. If you believe that this number of templates is "
            "reasonable please adjust the settings for "
            "LEGION_NEW_TEMPLATE_WARNING_COUNT in legion_config.h.",
            LEGION_NEW_TEMPLATE_WARNING_COUNT, logical_trace->get_trace_id(),
            ctx->get_task_name(), ctx->get_unique_id())
        new_template_count = 0;
      }
      // Reset the nonreplayable count when we find a replayable template
      nonreplayable_count = 0;
      current_template = NULL;
      return pending_deletion;
    }

    //--------------------------------------------------------------------------
    bool PhysicalTrace::check_template_preconditions(TraceBeginOp *op,
                                              std::set<RtEvent> &applied_events)
    //--------------------------------------------------------------------------
    {
#ifdef DEBUG_LEGION
      assert(current_template == NULL);
#endif
      // Scan backwards since more recently used templates are likely
      // to be the ones that best match what we are executing
      for (int idx = templates.size() - 1; idx >= 0; idx--)
      {
        PhysicalTemplate *tpl = templates[idx];
        if (tpl->check_preconditions(op, applied_events))
        {
#ifdef DEBUG_LEGION
          assert(tpl->is_replayable());
#endif
          // Reset the nonreplayable count when a replayable template satisfies
          // the precondition
          nonreplayable_count = 0;
          // Also reset the new template count as we found a replay
          new_template_count = 0;
          current_template = tpl;
          // Move the template to the end of the vector as most-recently used
          if (idx < int(templates.size() - 1))
            std::rotate(templates.begin()+idx, 
                        templates.begin()+idx+1, templates.end());
          return;
        }
      }
    }

    //--------------------------------------------------------------------------
    bool PhysicalTrace::find_viable_templates(ReplTraceReplayOp *op,
                                             std::set<RtEvent> &applied_events,
                                             unsigned templates_to_find,
                                             std::vector<int> &viable_templates)
    //--------------------------------------------------------------------------
    {
#ifdef DEBUG_LEGION
      assert(templates_to_find > 0);
#endif
      for (int index = viable_templates.empty() ? templates.size() - 1 : 
            viable_templates.back() - 1; index >= 0; index--)
      {
        PhysicalTemplate *tpl = templates[index];
        if (tpl->check_preconditions(op, applied_events))
        {
          // A good tmplate so add it to the list
          viable_templates.push_back(index);
          // If we've found all our templates then we're done
          if (--templates_to_find == 0)
            return (index == 0); // whether we are done
        }
      }
      return true; // Iterated over all the templates
    }

    //--------------------------------------------------------------------------
    void PhysicalTrace::select_template(unsigned index)
    //--------------------------------------------------------------------------
    {
#ifdef DEBUG_LEGION
      assert(index < templates.size());
      assert(templates[index]->is_replayable());
#endif
      // Reset the nonreplayable count when a replayable template satisfies
      // the precondition
      nonreplayable_count = 0;
      // Also reset the new template count as we found a replay
      new_template_count = 0;
      current_template = templates[index]; 
      // Move this one to the back of the line since we all agreed to replay it
      // This way the most recently used on is the one at the end of the vector
      if (index < (templates.size() - 1))
        std::rotate(templates.begin()+index, 
                    templates.begin()+index+1, templates.end());
    }
#endif

    //--------------------------------------------------------------------------
    void PhysicalTrace::record_parent_req_fields(unsigned index,
                                                 const FieldMask &mask)
    //--------------------------------------------------------------------------
    {
      LegionMap<unsigned,FieldMask>::iterator finder =
        parent_req_fields.find(index);
      if (finder == parent_req_fields.end())
        parent_req_fields[index] = mask;
      else
        finder->second |= mask;
    }

    //--------------------------------------------------------------------------
    void PhysicalTrace::find_condition_sets(
                         std::map<EquivalenceSet*,unsigned> &current_sets) const
    //--------------------------------------------------------------------------
    {
      InnerContext *context = logical_trace->context;
      for (LegionMap<unsigned,FieldMask>::const_iterator it =
            parent_req_fields.begin(); it != parent_req_fields.end(); it++)
        context->find_trace_local_sets(it->first, it->second, current_sets);
    }

    //--------------------------------------------------------------------------
    void PhysicalTrace::refresh_condition_sets(FenceOp *op,
                                          std::set<RtEvent> &ready_events) const
    //--------------------------------------------------------------------------
    {
      // Make sure all the templates have up-to-date equivalence sets for
      // performing any kind of tests on preconditions/postconditions
      for (std::vector<PhysicalTemplate*>::const_iterator it =
            templates.begin(); it != templates.end(); it++)
        if ((*it) != current_template)
          (*it)->refresh_condition_sets(op, ready_events);
    }

    //--------------------------------------------------------------------------
    bool PhysicalTrace::find_replay_template(BeginOp *op,
                                     std::set<RtEvent> &map_applied_events,
                                     std::set<ApEvent> &execution_preconditions)
    //--------------------------------------------------------------------------
    {
#ifdef DEBUG_LEGION
      assert(current_template == NULL);
#endif
      if (templates.empty())
        return false;
      // Start the first batch of precondition tests
      RtEvent next_ready;
      RtEvent current_ready = templates.back()->test_preconditions(
          op->get_begin_operation(), map_applied_events);
      // Scan backwards since more recently used templates are likely
      // to be the ones that best match what we are executing
      std::vector<unsigned> to_delete;
      for (int idx = templates.size() - 1; idx >= 0; idx--)
      {
        // If it's not the first or the last iteration then we prefetch
        // the following iteration. On the first iteration we hope that
        // template will be ready right away. On the last iteration then
        // there is nothing to prefetch.
        if ((idx > 0) && (idx < (int(templates.size())-1)))
          next_ready = templates[idx-1]->test_preconditions(
              op->get_begin_operation(), map_applied_events); 
        PhysicalTemplate *current = templates[idx];
        // Wait for the preconditions to be ready
        if (current_ready.exists() && !current_ready.has_triggered())
          current_ready.wait();
        bool valid = current->check_preconditions();
        bool acquired = valid ? current->acquire_instance_references() : false;
        // Now do the exchange between the operations to handle the case
        // of control replication to see if all the shards agree on what
        // to do with the template
        if (op->allreduce_template_status(valid, acquired || !valid))
        {
          // Delete now because couldn't acquire some instances
          if (acquired)
            current->release_instance_references();
          // Now delete this template from the entry since at least one of its
          // instances have been deleted and therefore we'll never be able to
          // replay it
          ApEvent pending_deletion;
          if (!current->defer_template_deletion(pending_deletion,
                                                map_applied_events))
            delete current;
          if (pending_deletion.exists())
            execution_preconditions.insert(pending_deletion);
          to_delete.push_back(idx);
        }
        else if (valid)
        {
          // Valid for everyone
#ifdef DEBUG_LEGION
          assert(acquired);
#endif
          if ((idx > 0) && (idx < (int(templates.size()) - 1)))
          {
            // Wait for the prefetched analyses to finish and clean them up
            if (next_ready.exists() && !next_ready.has_triggered())
              next_ready.wait();
            templates[idx-1]->check_preconditions();
          }
          // Everybody agreed to reuse this template so make it the
          // new current template and shuffle it to the front
          current_template = current;
          // Remove any deleted templates before rearranging, by definition
          // all these will be later in the vector than the current template
          // Note this will delete back to front to avoid invalidating
          // indexes later in the to_delete vector
          for (std::vector<unsigned>::const_iterator it =
                to_delete.begin(); it != to_delete.end(); it++)
            templates.erase(templates.begin() + (*it));
          // Move the template to the end of the vector as most-recently used
          if (idx < int(templates.size() - 1))
            std::rotate(templates.begin()+idx, 
                        templates.begin()+idx+1, templates.end());
          return true;
        }
        else if (acquired)
          current->release_instance_references();
        if (idx > 0)
        {
          // If this is the first iteration then we start testing the
          // preconditions for the next iteration now too
          if (idx == (int(templates.size() - 1)))
            current_ready = templates[idx-1]->test_preconditions(
                op->get_begin_operation(), map_applied_events);
          else // Shuffle the ready events
            current_ready = next_ready;
        }
      }
      for (std::vector<unsigned>::const_iterator it =
            to_delete.begin(); it != to_delete.end(); it++)
        templates.erase(templates.begin() + (*it));
      return false;
    }

    //--------------------------------------------------------------------------
    bool PhysicalTrace::begin_physical_trace(BeginOp *op,
        std::set<RtEvent> &map_applied_conditions,
        std::set<ApEvent> &execution_preconditions)
    //--------------------------------------------------------------------------
    {
#ifdef DEBUG_LEGION
      assert(current_template == NULL);
#endif
      const bool replaying = find_replay_template(op,
            map_applied_conditions, execution_preconditions);
      if (replaying)
      {
        begin_replay(op, false/*recurrent*/, false/*has intermediate fence*/);
      }
      else // Start recording a new template
      {
        current_template = op->create_fresh_template(this);
        recording = true;
        recurrent = false;
      }
      return replaying;
    }

    //--------------------------------------------------------------------------
    void PhysicalTrace::complete_physical_trace(CompleteOp *op,
        std::set<RtEvent> &map_applied_conditions,
        std::set<ApEvent> &execution_preconditions, bool has_blocking_call)
    //--------------------------------------------------------------------------
    {
#ifdef DEBUG_LEGION
      assert(current_template != NULL);
#endif
      if (recording)
      {
        // Complete the recording and see if we have a new pending
        // deletion event that we need to capture
        if (complete_recording(op, map_applied_conditions,
              execution_preconditions, has_blocking_call))
          templates.push_back(current_template);
      }
      else
      {
        // If this isn't a recurrent replay then we need to apply the
        // postconditions to the equivalence sets, if it is recurrent
        // then we know that the postconditions have already been applied
        if (!recurrent)
          current_template->apply_postconditions(
              op->get_complete_operation(), map_applied_conditions);
        current_template->finish_replay(execution_preconditions);
        current_template->release_instance_references();
      }
      current_template = NULL;
    }

    //--------------------------------------------------------------------------
    bool PhysicalTrace::replay_physical_trace(RecurrentOp *op,
        std::set<RtEvent> &map_applied_conditions,
        std::set<ApEvent> &execution_preconditions, 
        bool has_blocking_call, bool has_intermediate_fence)
    //--------------------------------------------------------------------------
    {
#ifdef DEBUG_LEGION
      assert(current_template != NULL);
#endif
      PhysicalTemplate *non_idempotent_template = NULL;
      if (recording)
      {
        // Complete the recording. If we recorded a replayable template
        // and it is idempotent then we can replay it right away
        if (complete_recording(op, map_applied_conditions,
              execution_preconditions, has_blocking_call))
        {
          if (current_template->is_idempotent())
          {
            // Need to check if everyone can acquire all the instances
            bool valid = true;
            bool acquired = current_template->acquire_instance_references();
            if (op->allreduce_template_status(valid, acquired))
            {
              if (acquired)
                current_template->release_instance_references();
              // Now delete this template from the entry since at least one 
              // of its instances have been deleted and therefore we'll never
              // be able to replay it
              ApEvent pending_deletion;
              if (!current_template->defer_template_deletion(pending_deletion,
                                                      map_applied_conditions))
                delete current_template;
              if (pending_deletion.exists())
                execution_preconditions.insert(pending_deletion);
            }
            else
            {
#ifdef DEBUG_LEGION
              assert(valid);
#endif
              // Replaying this right away
              templates.push_back(current_template);
              // Treat the end of the recording as an intermediate fence
              // since we don't actually have events to use for a recurrent
              // replay quite yet since we just did the capture
              // We still set recurrent=true so we don't have to apply
              // the postconditions since we know that is unnecssary
              begin_replay(op,true/*recurrent*/,true/*has intermeidate fence*/);
              return true;
            }
          }
          else
            // Don't add this to the list of templates yet, we know it can't
            // be replayed right away so we don't want to check it
            non_idempotent_template = current_template;
        }
        // If we get here then we can't replay the current template so we
        // can just do a normal begin physical trace
        current_template = NULL;
      }
      else if (current_template != NULL)
      {
#ifdef DEBUG_LEGION
        // We should only be here if we're going to do a recurrent replay
        // If the current template was non-idempotent then it would have been
        // cleared by the TraceRecurrentOp in trigger_ready
        assert(current_template->is_idempotent());
#endif
        // If this isn't a recurrent replay then we need to apply the
        // postconditions to the equivalence sets, if it is recurrent
        // then we know that the postconditions have already been applied
        if (!recurrent)
          current_template->apply_postconditions(
              op->get_complete_operation(), map_applied_conditions);
        current_template->finish_replay(execution_preconditions);
        begin_replay(op, true/*recurrent*/, has_intermediate_fence);
        return true;
      }
      else
      {
        // This case occurs when have a recurrent trace with a non-idempotent
        // template. The TraceRecurrentOp will have completed the prior
        // template so the current template will have been cleared.
        // The most recent replayed template should be at the back of the
        // list of templates and it should be non-idempotent. There's no
        // point in considering it for replay since it is non-idempotent
        // and we know its preconditions aren't going to be satisfied so
        // we pop it off the list of templates and add it back once we've
        // decided what we're going to do.
#ifdef DEBUG_LEGION
        assert(!templates.empty());
        assert(!templates.back()->is_idempotent());
#endif
        non_idempotent_template = templates.back();
        templates.pop_back();
      }
#ifdef DEBUG_LEGION
      assert(current_template == NULL);
#endif
      if (non_idempotent_template != NULL)
      {
        // If we have a non-idempotent template we figure out what kind of
        // replay we're going to do and then put the non-idempotent template
        // in thie right place in the list of templates
        if (begin_physical_trace(op, map_applied_conditions,
              execution_preconditions))
        {
#ifdef DEBUG_LEGION
          assert(!templates.empty());
#endif
          // We found another template to replay so it will be the last
          // one on the list, therefore put the non-idempotent one right
          // before it on the list as the one most recently captured/replayed
          // before we found this new template to replay
          templates.insert(templates.end()-1, non_idempotent_template);  
          return true;
        }
        else
        {
          templates.push_back(non_idempotent_template);
          return false;
        }
      }
      else
        return begin_physical_trace(op, map_applied_conditions,
                                    execution_preconditions);
    }

    //--------------------------------------------------------------------------
    bool PhysicalTrace::complete_recording(CompleteOp *op,
            std::set<RtEvent> &map_applied_conditions,
            std::set<ApEvent> &execution_postconditions, bool has_blocking_call)
    //--------------------------------------------------------------------------
    {
#ifdef DEBUG_LEGION
      assert(recording);
      assert(current_template != NULL);
#endif
      // Reset the tracing state for the next time
      recording = false;
      ReplayableStatus status =
        current_template->finalize(op, has_blocking_call);
      if (status == REPLAYABLE)
      {
        // See if we're going to exceed the maximum number of templates
        if (templates.size() == 
            logical_trace->context->get_max_trace_templates())
        {
#ifdef DEBUG_LEGION
          assert(!templates.empty());
#endif
          PhysicalTemplate *to_delete = templates.front();
          ApEvent pending_deletion;
          if (!to_delete->defer_template_deletion(pending_deletion, 
                                            map_applied_conditions))
            delete to_delete;
          else if (pending_deletion.exists())
            execution_postconditions.insert(pending_deletion);
          // Remove the least recently used (first) one from the vector
          // shift it to the back first though, should be fast
          if (templates.size() > 1)
            std::rotate(templates.begin(),templates.begin()+1,templates.end());
          templates.pop_back();
        }
        if (++new_template_count > LEGION_NEW_TEMPLATE_WARNING_COUNT)
        {
          InnerContext *ctx = logical_trace->context;
          REPORT_LEGION_WARNING(LEGION_WARNING_NEW_TEMPLATE_COUNT_EXCEEDED,
              "WARNING: The runtime has created %d new replayable templates "
              "for trace %u in task %s (UID %lld) without replaying any "
              "existing templates. This may mean that your mapper is not "
              "making mapper decisions conducive to replaying templates. Please "
              "check that your mapper is making decisions that align with prior "
              "templates. If you believe that this number of templates is "
              "reasonable please adjust the settings for "
              "LEGION_NEW_TEMPLATE_WARNING_COUNT in legion_config.h.",
              LEGION_NEW_TEMPLATE_WARNING_COUNT, logical_trace->get_trace_id(),
              ctx->get_task_name(), ctx->get_unique_id())
          new_template_count = 0;
        }
        // Reset the nonreplayable count when we find a replayable template
        nonreplayable_count = 0;
        return true;
      }
      else
      {
        // Record failed capture
        // We won't consider failure from mappers refusing to memoize
        // as a warning that gets bubbled up to end users.
        if ((status != NOT_REPLAYABLE_CONSENSUS) &&
            (status != NOT_REPLAYABLE_REMOTE_SHARD) &&
            (++nonreplayable_count > LEGION_NON_REPLAYABLE_WARNING))
        {
          InnerContext *ctx = logical_trace->context;
          REPORT_LEGION_WARNING(LEGION_WARNING_NON_REPLAYABLE_COUNT_EXCEEDED,
              "WARNING: The runtime has failed to memoize the trace more than "
              "%u times, due to the absence of a replayable template. It is "
              "highly likely that trace %u in task %s (UID %lld) will not be "
              "memoized for the rest of execution. The most recent template was "
              "not replayable for the following reason: %s. Please change the "
              "mapper to stop making memoization requests.",
              LEGION_NON_REPLAYABLE_WARNING, logical_trace->get_trace_id(),
              ctx->get_task_name(), ctx->get_unique_id(), 
              (status == NOT_REPLAYABLE_BLOCKING) ?
              "blocking call" : "virtual mapping")
          nonreplayable_count = 0;
        }
        // Defer template deletion
        ApEvent pending_deletion;
        if (!current_template->defer_template_deletion(pending_deletion,
                                                  map_applied_conditions))
          delete current_template;
        else if (pending_deletion.exists())
          execution_postconditions.insert(pending_deletion);
        return false;
      }
    }

    //--------------------------------------------------------------------------
    void PhysicalTrace::begin_replay(BeginOp *op, bool recur,
                                     bool has_intermediate_fence)
    //--------------------------------------------------------------------------
    {
#ifdef DEBUG_LEGION
      assert(current_template != NULL);
#endif
      recording = false;
      recurrent = recur;
      new_template_count = 0;
      // If we had an intermeidate execution fence between replays then
      // we should no longer be considered recurrent when we replay the trace
      // We're also not going to be considered recurrent here if we didn't
      // do fence elision since since we'll still need to track the fence
      current_template->initialize_replay(op->get_begin_completion(),
          recurrent && perform_fence_elision && !has_intermediate_fence);
    }

    /////////////////////////////////////////////////////////////
    // TraceViewSet
    /////////////////////////////////////////////////////////////

    //--------------------------------------------------------------------------
    std::string TraceViewSet::FailedPrecondition::to_string(
                                                         TaskContext *ctx) const
    //--------------------------------------------------------------------------
    {
      std::stringstream ss;
      char *m = mask.to_string();
      if (view->is_fill_view())
      {
        ss << "fill view: " << std::hex << view->did << std::dec
           << ", Index expr: " << expr->expr_id
           << ", Field Mask: " << m;
      }
      else if (view->is_collective_view())
      {
        CollectiveView *collective = view->as_collective_view();
        ss << "collective view: " << std::hex << view->did << std::dec
           << ", Index expr: " << expr->expr_id
           << ", Field Mask: " << m;
        const char *mem_names[] = {
#define MEM_NAMES(name, desc) #name,
            REALM_MEMORY_KINDS(MEM_NAMES) 
#undef MEM_NAMES
          };
        bool first = true;
        for (std::vector<DistributedID>::const_iterator it =
              collective->instances.begin(); it != 
              collective->instances.end(); it++)
        {
          RtEvent ready;
          PhysicalManager *manager = 
            ctx->runtime->find_or_request_instance_manager(*it, ready);
          if (ready.exists())
            ready.wait();
          if (first)
          {
            ss << ", Fields: ";
            FieldSpaceNode *field_space = manager->field_space_node;
            std::vector<FieldID> fields;
            field_space->get_field_set(mask, ctx, fields);
            for (std::vector<FieldID>::const_iterator fit =
                  fields.begin(); fit != fields.end(); fit++)
            {
              if (fit != fields.begin())
                ss << ", ";
              const void *name = NULL;
              size_t name_size = 0;
              if (field_space->retrieve_semantic_information(
                    LEGION_NAME_SEMANTIC_TAG, name, name_size,
                    true/*can fail*/, false/*wait until*/))
                ss << ((const char*)name) << " (" << *fit << ")";
              else
                ss << *fit;
            }
            ss << ", Instances: ";
            first = false;
          }
          Memory memory = manager->memory_manager->memory;
          ss << "Instance " << std::hex << *it << std::dec
             << " (" << std::hex << manager->get_instance().id 
             << std::dec << ")"
             << " in " << mem_names[memory.kind()]
             << " Memory " << std::hex << memory.id << std::dec;
        }
      }
      else
      {
#ifdef DEBUG_LEGION
        assert(view->is_individual_view());
#endif
        const char *mem_names[] = {
#define MEM_NAMES(name, desc) #name,
            REALM_MEMORY_KINDS(MEM_NAMES) 
#undef MEM_NAMES
          };
        PhysicalManager *manager =
          view->as_individual_view()->get_manager();
        FieldSpaceNode *field_space = manager->field_space_node;
        Memory memory = manager->memory_manager->memory;

        std::vector<FieldID> fields;
        field_space->get_field_set(mask, ctx, fields);

        ss << "Instance " << std::hex << manager->did << std::dec
           << " (" << std::hex << manager->get_instance().id << std::dec << ")"
           << " in " << mem_names[memory.kind()]
           << " Memory " << std::hex << memory.id << std::dec
           << ", Index expr: " << expr->expr_id
           << ", Field Mask: " << m << ", Fields: ";
        for (std::vector<FieldID>::const_iterator it =
              fields.begin(); it != fields.end(); it++)
        {
          if (it != fields.begin())
            ss << ", ";
          const void *name = NULL;
          size_t name_size = 0;
          if (field_space->retrieve_semantic_information(
                LEGION_NAME_SEMANTIC_TAG, name, name_size,
                true/*can fail*/, false/*wait until*/))
            ss << ((const char*)name) << " (" << *it << ")";
          else
            ss << *it;
        }
      }
      return ss.str();
    }

    //--------------------------------------------------------------------------
    TraceViewSet::TraceViewSet(InnerContext *ctx, DistributedID own_did, 
                               IndexSpaceExpression *expr, RegionTreeID tid)
      : context(ctx), expression(expr), tree_id(tid), owner_did(
          (own_did > 0) ? own_did : ctx->did), has_collective_views(false)
    //--------------------------------------------------------------------------
    {
      expression->add_nested_expression_reference(owner_did);
      if (owner_did == ctx->did)
        context->add_base_resource_ref(TRACE_REF);
      else
        context->add_nested_resource_ref(owner_did);
    }

    //--------------------------------------------------------------------------
    TraceViewSet::~TraceViewSet(void)
    //--------------------------------------------------------------------------
    {
      for (ViewExprs::const_iterator vit = 
            conditions.begin(); vit != conditions.end(); vit++)
      {
        for (FieldMaskSet<IndexSpaceExpression>::const_iterator it =
              vit->second.begin(); it != vit->second.end(); it++)
          if (it->first->remove_nested_expression_reference(owner_did))
            delete it->first;
        if (vit->first->remove_nested_gc_ref(owner_did))
          delete vit->first;
      }
      if (owner_did == context->did)
      {
        if (context->remove_base_resource_ref(TRACE_REF))
          delete context;
      }
      else
      {
        if (context->remove_nested_resource_ref(owner_did))
          delete context;
      }
      if (expression->remove_nested_expression_reference(owner_did))
        delete expression;
      conditions.clear();
    }

    //--------------------------------------------------------------------------
    void TraceViewSet::insert(LogicalView *view, IndexSpaceExpression *expr, 
                              const FieldMask &mask, bool antialiased)
    //--------------------------------------------------------------------------
    {
      ViewExprs::iterator finder = conditions.find(view);
      IndexSpaceExpression *const total_expr = expression; 
      const size_t expr_volume = expr->get_volume();
      if (expr != total_expr)
      {
#ifdef DEBUG_LEGION
        // This is a necessary but not sufficient condition for dominance
        // If we need to we can put in the full intersection test later
        assert(expr_volume <= total_expr->get_volume());
#endif
        // Recognize total expressions when they get here
        if (expr_volume == total_expr->get_volume())
          expr = total_expr;
      }
      // We need to enforce the invariant that there is at most one 
      // expression for field in this function
      if (finder != conditions.end())
      {
        FieldMask set_overlap = mask & finder->second.get_valid_mask();
        if (!!set_overlap)
        {
          if (set_overlap != mask)
          {
            // Handle the difference fields first before we mutate set_overlap
            FieldMask diff = mask - set_overlap;
            if (finder->second.insert(expr, mask))
              expr->add_nested_expression_reference(owner_did);
          }
          FieldMaskSet<IndexSpaceExpression> to_add;
          std::vector<IndexSpaceExpression*> to_delete;
          RegionTreeForest *forest = context->runtime->forest;
          for (FieldMaskSet<IndexSpaceExpression>::iterator it =
                finder->second.begin(); it != finder->second.end(); it++)
          {
            const FieldMask overlap = set_overlap & it->second;
            if (!overlap)
              continue;
            if (it->first != total_expr)
            {
              if (it->first != expr)
              {
                // Not the same expression, so compute the union
                IndexSpaceExpression *union_expr = 
                  forest->union_index_spaces(it->first, expr);
                const size_t union_volume = union_expr->get_volume();
                if (it->first->get_volume() < union_volume)
                {
                  if (expr_volume < union_volume)
                    to_add.insert(union_expr, overlap);
                  else
                    to_add.insert(expr, overlap);
                  it.filter(overlap);
                  if (!it->second)
                    to_delete.push_back(it->first);
                }
                else
                  it.merge(overlap);
              }
              else
                it.merge(overlap);
            }
            set_overlap -= overlap;
            if (!set_overlap)
              break;
          }
          for (FieldMaskSet<IndexSpaceExpression>::const_iterator it =
                to_add.begin(); it != to_add.end(); it++)
            if (finder->second.insert(it->first, it->second))
              it->first->add_nested_expression_reference(owner_did);
          for (std::vector<IndexSpaceExpression*>::const_iterator it =
                to_delete.begin(); it != to_delete.end(); it++)
          {
            if (to_add.find(*it) != to_add.end())
              continue;
            finder->second.erase(*it);
            if ((*it)->remove_nested_expression_reference(owner_did))
              delete (*it);
          }
        }
        else if (finder->second.insert(expr, mask))
          expr->add_nested_expression_reference(owner_did);
      }
      else
      {
        if (!antialiased)
        {
          if (view->is_collective_view())
          {
            FieldMaskSet<InstanceView> antialiased_views;
            antialias_collective_view(view->as_collective_view(), mask, 
                                      antialiased_views);
            // Now we can insert all the antialiased 
            for (FieldMaskSet<InstanceView>::const_iterator it =
                 antialiased_views.begin(); it != antialiased_views.end(); it++)
              insert(it->first, expr, it->second, true/*antialiased*/);
            return;
          }
          else if (has_collective_views && view->is_instance_view())
            antialias_individual_view(view->as_individual_view(), mask);
        }
        view->add_nested_gc_ref(owner_did);
        expr->add_nested_expression_reference(owner_did);
        conditions[view].insert(expr, mask);
        if (view->is_collective_view())
          has_collective_views = true;
      }
    }

    //--------------------------------------------------------------------------
    void TraceViewSet::insert(LegionMap<LogicalView*,
                  FieldMaskSet<IndexSpaceExpression> > &views, bool antialiased)
    //--------------------------------------------------------------------------
    {
      for (LegionMap<LogicalView*,FieldMaskSet<IndexSpaceExpression> >::
            const_iterator vit = views.begin(); vit != views.end(); vit++)
      {
        for (FieldMaskSet<IndexSpaceExpression>::const_iterator it =
              vit->second.begin(); it != vit->second.end(); it++)
          insert(vit->first, it->first, it->second);
      }
    }

    //--------------------------------------------------------------------------
    void TraceViewSet::invalidate(
       LogicalView *view, IndexSpaceExpression *expr, const FieldMask &mask,
       std::map<IndexSpaceExpression*,unsigned> *expr_refs_to_remove,
       std::map<LogicalView*,unsigned> *view_refs_to_remove, bool antialiased)
    //--------------------------------------------------------------------------
    {
      ViewExprs::iterator finder = conditions.find(view);
      if ((finder == conditions.end()) || 
          (finder->second.get_valid_mask() * mask))
      {
        if (!antialiased)
        {
          if (view->is_collective_view())
          {
            FieldMaskSet<InstanceView> antialiased_views;
            antialias_collective_view(view->as_collective_view(), mask, 
                                      antialiased_views);
            // Now we can insert all the antialiased 
            for (FieldMaskSet<InstanceView>::const_iterator it =
                 antialiased_views.begin(); it != antialiased_views.end(); it++)
              invalidate(it->first, expr, it->second, expr_refs_to_remove,
                  view_refs_to_remove, true/*antialiased*/);
          }
          else if (has_collective_views && view->is_instance_view())
          {
            antialias_individual_view(view->as_individual_view(), mask);
            invalidate(view, expr, mask, expr_refs_to_remove, 
                view_refs_to_remove, true/*antialiased*/);
          }
        }
        return;
      }
      const size_t expr_volume = expr->get_volume();
      IndexSpaceExpression *const total_expr = expression; 
#ifdef DEBUG_LEGION
      // This is a necessary but not sufficient condition for dominance
      // If we need to we can put in the full intersection test later
      assert(expr_volume <= total_expr->get_volume());
#endif
      if ((expr == total_expr) || (expr_volume == total_expr->get_volume()))
      {
        // Expr covers the whole instance so no need to do intersections
        if (!(finder->second.get_valid_mask() - mask))
        {
          // Dominate all fields so just filter everything
          for (FieldMaskSet<IndexSpaceExpression>::const_iterator it =
                finder->second.begin(); it != finder->second.end(); it++)
          {
            if (expr_refs_to_remove != NULL)
            {
              std::map<IndexSpaceExpression*,unsigned>::iterator finder =
                expr_refs_to_remove->find(it->first);
              if (finder == expr_refs_to_remove->end())
                (*expr_refs_to_remove)[it->first] = 1;
              else
                finder->second += 1;
            }
            else if (it->first->remove_nested_expression_reference(owner_did))
              delete it->first;
          }
          if (view_refs_to_remove != NULL)
          {
            std::map<LogicalView*,unsigned>::iterator finder = 
              view_refs_to_remove->find(view);
            if (finder == view_refs_to_remove->end())
              (*view_refs_to_remove)[view] = 1;
            else
              finder->second += 1;
          }
          else if (view->remove_nested_gc_ref(owner_did))
            delete view;
          conditions.erase(finder);
        }
        else
        {
          // Filter on fields
          std::vector<IndexSpaceExpression*> to_delete;
          for (FieldMaskSet<IndexSpaceExpression>::iterator it =
                finder->second.begin(); it != finder->second.end(); it++)
          {
            it.filter(mask);
            if (!it->second)
              to_delete.push_back(it->first);
          }
          for (std::vector<IndexSpaceExpression*>::const_iterator it =
                to_delete.begin(); it != to_delete.end(); it++)
          {
            finder->second.erase(*it);
            if (expr_refs_to_remove != NULL)
            {
              std::map<IndexSpaceExpression*,unsigned>::iterator finder =
                expr_refs_to_remove->find(*it);
              if (finder == expr_refs_to_remove->end())
                (*expr_refs_to_remove)[*it] = 1;
              else
                finder->second += 1;
            }
            else if ((*it)->remove_nested_expression_reference(owner_did))
              delete (*it);
          }
          if (finder->second.empty())
          {
            if (view_refs_to_remove != NULL)
            {
              std::map<LogicalView*,unsigned>::iterator finder = 
                view_refs_to_remove->find(view);
              if (finder == view_refs_to_remove->end())
                (*view_refs_to_remove)[view] = 1;
              else
                finder->second += 1;
            }
            else if (view->remove_nested_gc_ref(owner_did))
              delete view;
            conditions.erase(finder);
          }
          else
            finder->second.tighten_valid_mask();
        }
      }
      else
      {
        // We need intersection tests as part of filtering
        FieldMaskSet<IndexSpaceExpression> to_add;
        std::vector<IndexSpaceExpression*> to_delete;
        RegionTreeForest *forest = context->runtime->forest;
        for (FieldMaskSet<IndexSpaceExpression>::iterator it =
              finder->second.begin(); it != finder->second.end(); it++)
        {
          const FieldMask overlap = mask & it->second;
          if (!overlap)
            continue;
          IndexSpaceExpression *intersection = expr;
          if (it->first != total_expr)
          {
            intersection = forest->intersect_index_spaces(it->first, expr);
            const size_t volume = intersection->get_volume();
            if (volume == 0)
              continue;
            if (volume == expr_volume)
              intersection = expr;
            else if (volume == it->first->get_volume())
              intersection = it->first;
          }
          if (intersection->get_volume() < it->first->get_volume())
          {
            // Only dominated part of it so compute the difference
            IndexSpaceExpression *diff = 
              forest->subtract_index_spaces(it->first, intersection);
            to_add.insert(diff, overlap);
          }
          // No matter what we're removing these fields for this expr
          it.filter(overlap);
          if (!it->second)
            to_delete.push_back(it->first);
        }
        for (FieldMaskSet<IndexSpaceExpression>::const_iterator it =
              to_add.begin(); it != to_add.end(); it++)
          if (finder->second.insert(it->first, it->second))
            it->first->add_nested_expression_reference(owner_did);
        for (std::vector<IndexSpaceExpression*>::const_iterator it =
              to_delete.begin(); it != to_delete.end(); it++)
        {
          if (to_add.find(*it) != to_add.end())
            continue;
          finder->second.erase(*it);
          if (expr_refs_to_remove != NULL)
          {
            std::map<IndexSpaceExpression*,unsigned>::iterator finder =
              expr_refs_to_remove->find(*it);
            if (finder == expr_refs_to_remove->end())
              (*expr_refs_to_remove)[*it] = 1;
            else
              finder->second += 1;
          }
          else if ((*it)->remove_nested_expression_reference(owner_did))
            delete (*it);
        }
        if (finder->second.empty())
        {
          if (view_refs_to_remove != NULL)
          {
            std::map<LogicalView*,unsigned>::iterator finder = 
              view_refs_to_remove->find(view);
            if (finder == view_refs_to_remove->end())
              (*view_refs_to_remove)[view] = 1;
            else
              finder->second += 1;
          }
          else if (view->remove_nested_gc_ref(owner_did))
            delete view;
          conditions.erase(finder);
        }
        else
          finder->second.tighten_valid_mask();
      }
    }

    //--------------------------------------------------------------------------
    void TraceViewSet::invalidate_all_but(LogicalView *except,
                              IndexSpaceExpression *expr, const FieldMask &mask,
         std::map<IndexSpaceExpression*,unsigned> *expr_refs_to_remove,
         std::map<LogicalView*,unsigned> *view_refs_to_remove, bool antialiased)
    //--------------------------------------------------------------------------
    {
      if (!antialiased && (except != NULL))
      {
        if (except->is_collective_view())
        {
          FieldMaskSet<InstanceView> antialiased_views;
          antialias_collective_view(except->as_collective_view(), mask, 
                                    antialiased_views);
          // Now we can insert all the antialiased 
          for (FieldMaskSet<InstanceView>::const_iterator it =
               antialiased_views.begin(); it != antialiased_views.end(); it++)
            invalidate_all_but(it->first, expr, it->second, expr_refs_to_remove,
                view_refs_to_remove, true/*antialiased*/);
          return;
        }
        else if (has_collective_views && except->is_instance_view())
          antialias_individual_view(except->as_individual_view(), mask);
      }
      std::vector<LogicalView*> to_invalidate;
      for (ViewExprs::const_iterator it = 
            conditions.begin(); it != conditions.end(); it++)
      {
        if (it->first == except)
          continue;
        if (it->second.get_valid_mask() * mask)
          continue;
        to_invalidate.push_back(it->first);
      }
      for (std::vector<LogicalView*>::const_iterator it = 
            to_invalidate.begin(); it != to_invalidate.end(); it++)
        invalidate(*it, expr, mask, expr_refs_to_remove, 
                   view_refs_to_remove, true/*antialiased*/);
    }

    //--------------------------------------------------------------------------
    bool TraceViewSet::dominates(LogicalView *view,
                     IndexSpaceExpression *expr, FieldMask &non_dominated) const
    //--------------------------------------------------------------------------
    {
#ifdef DEBUG_LEGION
      assert(!!non_dominated);
#endif
      // If this is for an empty equivalence set then it doesn't matter
      if (expr->is_empty())
        return true;
      const size_t expr_volume = expr->get_volume();
      IndexSpaceExpression *const total_expr = expression;
#ifdef DEBUG_LEGION
      // This is a necessary but not sufficient condition for dominance
      // If we need to we can put in the full intersection test later
      assert(expr_volume <= total_expr->get_volume());
#endif
      if (expr_volume == total_expr->get_volume())
        expr = total_expr;
      RegionTreeForest *forest = context->runtime->forest;
      ViewExprs::const_iterator finder = conditions.find(view);
      if (finder != conditions.end() && 
          !(finder->second.get_valid_mask() * non_dominated))
      {
        if ((expr == total_expr) || (expr_volume == total_expr->get_volume()))
        {
          // Expression is for the whole view, so will only be dominated
          // by the expression for the full view
          FieldMaskSet<IndexSpaceExpression>::const_iterator expr_finder =
            finder->second.find(total_expr);
          if (expr_finder != finder->second.end())
          {
            non_dominated -= expr_finder->second;
            if (!non_dominated)
              return true;
          }
        }
        // There is at most one expression per field so just iterate and compare
        for (FieldMaskSet<IndexSpaceExpression>::const_iterator it =
              finder->second.begin(); it != finder->second.end(); it++)
        {
          const FieldMask overlap = non_dominated & it->second;
          if (!overlap)
            continue;
          if ((it->first != total_expr) && (it->first != expr))
          {
            IndexSpaceExpression *intersection = 
              forest->intersect_index_spaces(it->first, expr);
            const size_t volume = intersection->get_volume();
            if (volume == 0)
              continue;
            // Can only dominate if we have enough points
            if (volume < expr->get_volume())
              continue;
          }
          // If we get here we were dominated
          non_dominated -= overlap;
          if (!non_dominated)
            return true;
        }
      }
#ifdef DEBUG_LEGION
      assert(!!non_dominated);
#endif
      // If we couldn't find it directly then we need to deal with aliasing
      if (view->is_collective_view())
      {
        CollectiveAntiAlias alias_analysis(view->as_collective_view());
        for (ViewExprs::const_iterator vit =
              conditions.begin(); vit != conditions.end(); vit++)
        {
          if (!vit->first->is_instance_view())
            continue;
          if (vit->second.get_valid_mask() * non_dominated)
            continue;
          InstanceView *inst_view = vit->first->as_instance_view();
          for (FieldMaskSet<IndexSpaceExpression>::const_iterator it =
                vit->second.begin(); it != vit->second.end(); it++)
          {
            const FieldMask overlap = it->second & non_dominated;
            if (!overlap)
              continue;
            // No need to be precise here since the resulting analysis
            // on the leaves is filtering and not computing a union
            alias_analysis.traverse(inst_view, overlap, it->first);
          }
        }
        FieldMask dominated = non_dominated;
        FieldMaskSet<IndexSpaceExpression> empty_exprs;
        alias_analysis.visit_leaves(non_dominated, dominated,
                                    expr, forest, empty_exprs);
        if (!!dominated)
          non_dominated -= dominated;
      }
      else if (has_collective_views && view->is_instance_view())
      {
        IndividualView *individual_view = view->as_individual_view();
        for (ViewExprs::const_iterator vit =
              conditions.begin(); vit != conditions.end(); vit++)
        {
          if (!vit->first->is_collective_view())
            continue;
          if (vit->second.get_valid_mask() * non_dominated)
            continue;
          if (!individual_view->aliases(vit->first->as_collective_view()))
            continue;
          for (FieldMaskSet<IndexSpaceExpression>::const_iterator it =
                vit->second.begin(); it != vit->second.end(); it++)
          {
            const FieldMask overlap = non_dominated & it->second;
            if (!overlap)
              continue;
            if ((it->first != total_expr) && (it->first != expr))
            {
              IndexSpaceExpression *intersection = 
                forest->intersect_index_spaces(it->first, expr);
              const size_t volume = intersection->get_volume();
              if (volume == 0)
                continue;
              // Can only dominate if we have enough points
              if (volume < expr->get_volume())
                continue;
            }
            // If we get here we were dominated
            non_dominated -= overlap;
            if (!non_dominated)
              return true;
          }
        }
      }
      // If there are no fields left then we dominated
      return !non_dominated;
    }

    //--------------------------------------------------------------------------
    void TraceViewSet::dominates(LogicalView *view, 
                    IndexSpaceExpression *expr, FieldMask mask,
                    LegionMap<LogicalView*,
                      FieldMaskSet<IndexSpaceExpression> > &non_dominated) const
    //--------------------------------------------------------------------------
    {
#ifdef DEBUG_LEGION
      assert(non_dominated.empty());
#endif
      // If this is for an empty equivalence set then it doesn't matter
      if (expr->is_empty())
        return;
      const size_t expr_volume = expr->get_volume();
      IndexSpaceExpression *const total_expr = expression;
#ifdef DEBUG_LEGION
      // This is a necessary but not sufficient condition for dominance
      // If we need to we can put in the full intersection test later
      assert(expr_volume <= total_expr->get_volume());
#endif
      if (expr_volume == total_expr->get_volume())
        expr = total_expr;
      RegionTreeForest *forest = context->runtime->forest;
      ViewExprs::const_iterator finder = conditions.find(view);
      if (finder != conditions.end() && 
          !(finder->second.get_valid_mask() * mask))
      {
        if ((expr == total_expr) || (expr_volume == total_expr->get_volume()))
        {
          // Expression is for the whole view, so will only be dominated
          // for the full view
          FieldMaskSet<IndexSpaceExpression>::const_iterator expr_finder =
            finder->second.find(total_expr);
          if (expr_finder != finder->second.end())
          {
            const FieldMask overlap = mask & expr_finder->second;
            if (!!overlap)
            {
              mask -= overlap;
              if (!mask)
                return;
            }
          }
        }
        // There is at most one expression per field so just iterate and compare
        for (FieldMaskSet<IndexSpaceExpression>::const_iterator it =
              finder->second.begin(); it != finder->second.end(); it++)
        {
          const FieldMask overlap = mask & it->second;
          if (!overlap)
            continue;
          if ((it->first != total_expr) && (it->first != expr))
          {
            IndexSpaceExpression *intersection = 
              forest->intersect_index_spaces(it->first, expr);
            const size_t volume = intersection->get_volume();
            if (volume == 0)
              continue;
            // Can only dominate if we have enough points
            if (volume < expr->get_volume())
            {
              IndexSpaceExpression *diff = 
                forest->subtract_index_spaces(expr, intersection);
              non_dominated[view].insert(diff, overlap);
            }
          } 
          mask -= overlap;
          // Make sure we keep going if we have non-dominated because
          // we need to check it against any collective aliasing
          if (!mask)
          {
            if (non_dominated.empty() ||
                (!has_collective_views && !view->is_collective_view()))
              return;
            else
              break;
          }
        }
        if (!!mask)
          non_dominated[view].insert(expr, mask);
      }
      else
        non_dominated[view].insert(expr, mask);
#ifdef DEBUG_LEGION
      assert(!non_dominated.empty());
#endif
      FieldMaskSet<IndexSpaceExpression> &non_view = non_dominated[view];
      // Now do the checks for any aliasing with collective views 
      if (view->is_collective_view())
      {
        CollectiveView *collective_view = view->as_collective_view();
        CollectiveAntiAlias alias_analysis(collective_view);
        for (ViewExprs::const_iterator vit =
              conditions.begin(); vit != conditions.end(); vit++)
        {
          if (!vit->first->is_instance_view())
            continue;
          if (vit->second.get_valid_mask() * non_view.get_valid_mask())
            continue;
          InstanceView *inst_view = vit->first->as_instance_view();
          if (!collective_view->aliases(inst_view))
            continue;
          // Only record expressions that are relevant
          LegionMap<std::pair<IndexSpaceExpression*,IndexSpaceExpression*>,
            FieldMask> join;
          unique_join_on_field_mask_sets(non_view, vit->second, join);
          for (LegionMap<std::pair<IndexSpaceExpression*,
                IndexSpaceExpression*>,FieldMask>::const_iterator it =
                join.begin(); it != join.end(); it++)
          {
            if (it->first.first != it->first.second)
            {
              IndexSpaceExpression *overlap_expr = 
                forest->intersect_index_spaces(it->first.first,
                                               it->first.second);
              if (overlap_expr->is_empty())
                continue;
              if (it->first.first->get_volume() == overlap_expr->get_volume())
                alias_analysis.traverse(inst_view, it->second, it->first.first);
              else if (it->first.second->get_volume() == 
                        overlap_expr->get_volume())
                alias_analysis.traverse(inst_view, it->second,it->first.second);
              else
                alias_analysis.traverse(inst_view, it->second, overlap_expr);
            }
            else
              alias_analysis.traverse(inst_view, it->second, it->first.first);
          }
        }
        // For each of the non-dominated expressions go through the
        // alias analysis and get new expressions that are still not
        // dominated even after the alias analysis
        std::vector<IndexSpaceExpression*> to_remove;
        for (FieldMaskSet<IndexSpaceExpression>::iterator it =
              non_view.begin(); it != non_view.end(); it++)
        {
          FieldMask dominated_mask; 
          alias_analysis.visit_leaves(it->second, dominated_mask,
              context, tree_id, collective_view, non_dominated, 
              it->first, forest);
          // Remove any fields that were diffed
          if (!!dominated_mask)
          {
            it.filter(dominated_mask);
            if (!it->second)
              to_remove.push_back(it->first);
          }
        }
        for (std::vector<IndexSpaceExpression*>::const_iterator it =
              to_remove.begin(); it != to_remove.end(); it++)
          non_view.erase(*it);
        if (non_view.empty())
          non_dominated.erase(view);
      }
      else if (has_collective_views && view->is_instance_view())
      {
        IndividualView *individual_view = view->as_individual_view();
        for (ViewExprs::const_iterator vit =
              conditions.begin(); vit != conditions.end(); vit++)
        {
          if (!vit->first->is_collective_view())
            continue;
          if (vit->second.get_valid_mask() * non_view.get_valid_mask())
            continue;
          if (!individual_view->aliases(vit->first->as_collective_view()))
            continue;
          // Join on the fields to find expressions that match
          LegionMap<std::pair<IndexSpaceExpression*,
            IndexSpaceExpression*>,FieldMask> join;
          unique_join_on_field_mask_sets(non_view, vit->second, join);
          for (LegionMap<std::pair<IndexSpaceExpression*,IndexSpaceExpression*>,
                FieldMask>::const_iterator it = join.begin(); 
                it != join.end(); it++)
          {
            IndexSpaceExpression *difference = 
              forest->subtract_index_spaces(it->first.first, it->first.second);
            if (difference->get_volume() < it->first.first->get_volume())
            {
              FieldMaskSet<IndexSpaceExpression>::iterator finder =
                non_view.find(it->first.first);
              finder.filter(it->second);
              if (!finder->second)
                non_view.erase(finder);
              if (!difference->is_empty())
                non_view.insert(difference, it->second);
            }
          }
        }
      }
    }

    //--------------------------------------------------------------------------
    void TraceViewSet::filter_independent_fields(IndexSpaceExpression *expr,
                                                 FieldMask &mask) const
    //--------------------------------------------------------------------------
    {
      FieldMask independent = mask;
      RegionTreeForest *forest = context->runtime->forest;
      for (ViewExprs::const_iterator vit =
            conditions.begin(); vit != conditions.end(); vit++)
      {
        if (independent * vit->second.get_valid_mask())
          continue;
        for (FieldMaskSet<IndexSpaceExpression>::const_iterator it =
              vit->second.begin(); it != vit->second.end(); it++)
        {
          const FieldMask overlap = it->second & independent;
          if (!overlap)
            continue;
          IndexSpaceExpression *overlap_expr = 
            forest->intersect_index_spaces(it->first, expr);
          if (!overlap_expr->is_empty())
          {
            independent -= overlap;
            if (!independent)
              break;
          }
        }
        if (!independent)
          break;
      }
      if (!!independent)
        mask -= independent;
    }

    //--------------------------------------------------------------------------
    bool TraceViewSet::subsumed_by(const TraceViewSet &set, 
                    bool allow_independent, FailedPrecondition *condition) const
    //--------------------------------------------------------------------------
    {
      for (ViewExprs::const_iterator vit = 
            conditions.begin(); vit != conditions.end(); ++vit)
        for (FieldMaskSet<IndexSpaceExpression>::const_iterator it =
              vit->second.begin(); it != vit->second.end(); ++it)
        {
          if (allow_independent)
          {
            // If we're allowing independent views, that means the set
            // does not need to dominate the view as long as there are no
            // views in the set that overlap logically with the test view
            // This allows us to handle the read-only precondition case
            // where we have read-only views that show up in the preconditions
            // but do not appear logically anywhere in the postconditions
            LegionMap<LogicalView*,
                      FieldMaskSet<IndexSpaceExpression> > non_dominated;
            set.dominates(vit->first, it->first, it->second, non_dominated);
            for (LegionMap<LogicalView*,
                  FieldMaskSet<IndexSpaceExpression> >::const_iterator dit =
                  non_dominated.begin(); dit != non_dominated.end(); dit++)
            {
              for (FieldMaskSet<IndexSpaceExpression>::const_iterator nit =
                    dit->second.begin(); nit != dit->second.end(); nit++)
              {
                // If all the fields are independent from anything that was
                // written in the postcondition then we know this is a
                // read-only precondition that does not need to be subsumed
                FieldMask mask = nit->second;
                set.filter_independent_fields(nit->first, mask);
                if (!mask)
                  continue;
                if (condition != NULL)
                {
                  condition->view = vit->first;
                  condition->expr = nit->first;
                  condition->mask = mask;
                }
                return false;
              }
            }
          }
          else
          {
            FieldMask mask = it->second;
            if (!set.dominates(vit->first, it->first, mask))
            {
              if (condition != NULL)
              {
                condition->view = vit->first;
                condition->expr = it->first;
                condition->mask = mask;
              }
              return false;
            }
          }
        }

      return true;
    }

    //--------------------------------------------------------------------------
    bool TraceViewSet::independent_of(const TraceViewSet &set,
                                      FailedPrecondition *condition) const
    //--------------------------------------------------------------------------
    {
      if (conditions.size() > set.conditions.size())
        return set.independent_of(*this, condition);
      for (ViewExprs::const_iterator vit = 
            conditions.begin(); vit != conditions.end(); ++vit)
      {
        ViewExprs::const_iterator finder = set.conditions.find(vit->first);
        if (finder == set.conditions.end())
        {
          if (vit->first->is_collective_view())
          {
            CollectiveView *collective = vit->first->as_collective_view();
            for (ViewExprs::const_iterator sit = 
                  set.conditions.begin(); sit != set.conditions.end(); sit++)
            {
              if (!sit->first->is_instance_view())
                continue;
              if (vit->second.get_valid_mask() * sit->second.get_valid_mask())
                continue;
              if (!collective->aliases(sit->first->as_instance_view()))
                continue;
              if (has_overlapping_expressions(collective, vit->second, 
                                              sit->second, condition))
                return false;
            }
          }
          else if (set.has_collective_views && vit->first->is_instance_view())
          {
            IndividualView *view = vit->first->as_individual_view();
            for (ViewExprs::const_iterator sit =
                  set.conditions.begin(); sit != set.conditions.end(); sit++)
            {
              if (!sit->first->is_collective_view())
                continue;
              if (vit->second.get_valid_mask() * sit->second.get_valid_mask())
                continue;
              if (!view->aliases(sit->first->as_collective_view()))
                continue;
              if (has_overlapping_expressions(view, vit->second, 
                                              sit->second, condition))
                return false;
            }
          }
          continue;
        }
        if (vit->second.get_valid_mask() * finder->second.get_valid_mask())
          continue;
        if (has_overlapping_expressions(vit->first, vit->second, 
                                        finder->second, condition))
          return false;
      }
      return true;
    }

    //--------------------------------------------------------------------------
    bool TraceViewSet::has_overlapping_expressions(LogicalView *view,
        const FieldMaskSet<IndexSpaceExpression> &left_exprs,
        const FieldMaskSet<IndexSpaceExpression> &right_exprs,
        FailedPrecondition *condition) const
    //--------------------------------------------------------------------------
    {
      LegionMap<std::pair<IndexSpaceExpression*,IndexSpaceExpression*>,
                FieldMask> overlaps;
      unique_join_on_field_mask_sets(left_exprs, right_exprs, overlaps);
      RegionTreeForest *forest = context->runtime->forest;
      for (LegionMap<std::pair<IndexSpaceExpression*,IndexSpaceExpression*>,
                     FieldMask>::const_iterator it = 
            overlaps.begin(); it != overlaps.end(); it++)
      {
        IndexSpaceExpression *overlap = 
          forest->intersect_index_spaces(it->first.first, it->first.second);
        if (!overlap->is_empty())
        {
          if (condition != NULL)
          {
            condition->view = view;
            condition->expr = overlap;
            condition->mask = it->second;
          }
          return true;
        }
      }
      return false;
    }

    //--------------------------------------------------------------------------
    void TraceViewSet::record_first_failed(FailedPrecondition *condition) const
    //--------------------------------------------------------------------------
    {
      ViewExprs::const_iterator vit = conditions.begin();
      FieldMaskSet<IndexSpaceExpression>::const_iterator it =
        vit->second.begin();
      condition->view = vit->first;
      condition->expr = it->first;
      condition->mask = it->second;
    }

    //--------------------------------------------------------------------------
    void TraceViewSet::transpose_uniquely(
      LegionMap<IndexSpaceExpression*,FieldMaskSet<LogicalView> > &target) const
    //--------------------------------------------------------------------------
    {
#ifdef DEBUG_LEGION
      assert(target.empty());
#endif
      for (ViewExprs::const_iterator vit = 
            conditions.begin(); vit != conditions.end(); ++vit)
        for (FieldMaskSet<IndexSpaceExpression>::const_iterator it =
              vit->second.begin(); it != vit->second.end(); it++)
          target[it->first].insert(vit->first, it->second);
      if (target.size() == 1)
        return;
      // Now for the hard part, we need to compare any expresions that overlap
      // and have overlapping fields so we can uniquify them, this reduces the
      // number of analyses in the precondition/anticondition cases, and is 
      // necessary for correctness in the postcondition case where we cannot
      // have multiple overwrites for the same fields and index expressions
      FieldMaskSet<IndexSpaceExpression> expr_fields;
      LegionMap<IndexSpaceExpression*,
                FieldMaskSet<LogicalView> > intermediate;
      intermediate.swap(target);
      for (LegionMap<IndexSpaceExpression*,
            FieldMaskSet<LogicalView> >::const_iterator it =
            intermediate.begin(); it != intermediate.end(); it++)
        expr_fields.insert(it->first, it->second.get_valid_mask());
      LegionList<FieldSet<IndexSpaceExpression*> > field_exprs;
      expr_fields.compute_field_sets(FieldMask(), field_exprs);
      for (LegionList<FieldSet<IndexSpaceExpression*> >::const_iterator
            eit = field_exprs.begin(); eit != field_exprs.end(); eit++)
      {
        if (eit->elements.size() == 1)
        {
          IndexSpaceExpression *expr = *(eit->elements.begin());
          FieldMaskSet<LogicalView> &src_views = intermediate[expr];
          FieldMaskSet<LogicalView> &dst_views = target[expr];
          // No chance of overlapping so just move everything over
          if (eit->set_mask != src_views.get_valid_mask())
          {
            // Move over the relevant expressions
            for (FieldMaskSet<LogicalView>::const_iterator it = 
                  src_views.begin(); it != src_views.end(); it++)
            {
              const FieldMask overlap = eit->set_mask & it->second;
              if (!overlap)
                continue;
              dst_views.insert(it->first, overlap);
            }
          }
          else if (!dst_views.empty())
          {
            for (FieldMaskSet<LogicalView>::const_iterator it = 
                  src_views.begin(); it != src_views.end(); it++)
              dst_views.insert(it->first, it->second);
          }
          else
            dst_views.swap(src_views);
          continue;
        }
        RegionTreeForest *forest = context->runtime->forest;
        // Do pair-wise intersection tests for overlapping of the expressions
        std::vector<IndexSpaceExpression*> disjoint_expressions;
        std::vector<std::vector<IndexSpaceExpression*> > disjoint_components;
        for (std::set<IndexSpaceExpression*>::const_iterator isit = 
              eit->elements.begin(); isit != eit->elements.end(); isit++)
        {
          IndexSpaceExpression *current = *isit;
          const size_t num_expressions = disjoint_expressions.size();
          for (unsigned idx = 0; idx < num_expressions; idx++)
          {
            IndexSpaceExpression *expr = disjoint_expressions[idx];
            // Compute the intersection
            IndexSpaceExpression *intersection =
              forest->intersect_index_spaces(expr, current);
            const size_t volume = intersection->get_volume();
            if (volume == 0)
              continue;
            if (volume == current->get_volume())
            {
              // this one dominates us, see if we need to split ourself off
              if (volume < expr->get_volume())
              {
                disjoint_expressions.push_back(intersection);
                disjoint_components.resize(disjoint_components.size() + 1);
                std::vector<IndexSpaceExpression*> &components =
                  disjoint_components.back();
                components.insert(components.end(),
                    disjoint_components[idx].begin(), 
                    disjoint_components[idx].end());
                components.push_back(*isit);
                disjoint_expressions[idx] =
                  forest->subtract_index_spaces(expr, intersection);
              }
              else // Congruent so we are done
                disjoint_components[idx].push_back(*isit);
              current = NULL;
              break;
            }
            else if (volume == expr->get_volume())
            {
              // We dominate the expression so add ourselves and compute diff
              disjoint_components[idx].push_back(*isit); 
              current = forest->subtract_index_spaces(current, intersection);
#ifdef DEBUG_LEGION
              assert(!current->is_empty());
#endif
            }
            else
            {
              // Split into the three parts and keep going
              disjoint_expressions.push_back(intersection);
              disjoint_components.resize(disjoint_components.size() + 1);
              std::vector<IndexSpaceExpression*> &components = 
                disjoint_components.back();
              components.insert(components.end(),
                  disjoint_components[idx].begin(), 
                  disjoint_components[idx].end());
              components.push_back(*isit);
              disjoint_expressions[idx] =
                forest->subtract_index_spaces(expr, intersection);
              current = forest->subtract_index_spaces(current, intersection);
#ifdef DEBUG_LEGION
              assert(!current->is_empty());
#endif
            }
          }
          if (current != NULL)
          {
            disjoint_expressions.push_back(current);
            disjoint_components.resize(disjoint_components.size() + 1);
            disjoint_components.back().push_back(*isit);
          }
        }
        // Now we have overlapping expressions and constituents for
        // each of what used to be the old equivalence sets, so we
        // can now build the actual output target
        for (unsigned idx = 0; idx < disjoint_expressions.size(); idx++)
        {
          FieldMaskSet<LogicalView> &dst_views =
            target[disjoint_expressions[idx]];
          for (std::vector<IndexSpaceExpression*>::const_iterator sit =
                disjoint_components[idx].begin(); sit !=
                disjoint_components[idx].end(); sit++)
          {
#ifdef DEBUG_LEGION
            assert(intermediate.find(*sit) != intermediate.end());
#endif
            const FieldMaskSet<LogicalView> &src_views = intermediate[*sit];
            for (FieldMaskSet<LogicalView>::const_iterator it =
                  src_views.begin(); it != src_views.end(); it++)
            {
              const FieldMask overlap = it->second & eit->set_mask;
              if (!overlap)
                continue;
              dst_views.insert(it->first, overlap);
            }
          }
        }
      }
    }

    //--------------------------------------------------------------------------
    void TraceViewSet::find_overlaps(TraceViewSet &target, 
                                     IndexSpaceExpression *expr, 
                                     const bool expr_covers, 
                                     const FieldMask &mask) const
    //--------------------------------------------------------------------------
    {
      if (expr_covers)
      {
        for (ViewExprs::const_iterator vit = 
              conditions.begin(); vit != conditions.end(); vit++)
        {
          if (!(vit->second.get_valid_mask() - mask))
          {
            // sending everything
            for (FieldMaskSet<IndexSpaceExpression>::const_iterator it =
                  vit->second.begin(); it != vit->second.end(); it++)
              target.insert(vit->first, it->first, it->second);
          }
          else
          {
            // filtering on fields
            for (FieldMaskSet<IndexSpaceExpression>::const_iterator it =
                  vit->second.begin(); it != vit->second.end(); it++)
            {
              const FieldMask overlap = mask & it->second;
              if (!overlap)
                continue;
              target.insert(vit->first, it->first, overlap);
            }
          }
        }
      }
      else
      {
        RegionTreeForest *forest = context->runtime->forest;
        for (ViewExprs::const_iterator vit = 
              conditions.begin(); vit != conditions.end(); vit++)
        {
          FieldMask view_overlap = vit->second.get_valid_mask() & mask;
          if (!view_overlap)
            continue;
          for (FieldMaskSet<IndexSpaceExpression>::const_iterator it =
                vit->second.begin(); it != vit->second.end(); it++)
          {
            const FieldMask overlap = it->second & view_overlap;
            if (!overlap)
              continue;
            IndexSpaceExpression *expr_overlap = 
              forest->intersect_index_spaces(it->first, expr); 
            const size_t volume = expr_overlap->get_volume();
            if (volume > 0)
            {
              if (volume == expr->get_volume())
                target.insert(vit->first, expr, overlap);
              else if (volume == it->first->get_volume())
                target.insert(vit->first, it->first, overlap);
              else
                target.insert(vit->first, expr_overlap, overlap);
            }
            view_overlap -= overlap;
            if (!view_overlap)
              break;
          }
        }
      }
    }

    //--------------------------------------------------------------------------
    bool TraceViewSet::empty(void) const
    //--------------------------------------------------------------------------
    {
      return conditions.empty();
    }

    //--------------------------------------------------------------------------
    void TraceViewSet::merge(TraceViewSet &target) const
    //--------------------------------------------------------------------------
    {
      for (ViewExprs::const_iterator vit = 
            conditions.begin(); vit != conditions.end(); ++vit)
        for (FieldMaskSet<IndexSpaceExpression>::const_iterator it =
              vit->second.begin(); it != vit->second.end(); it++)
          target.insert(vit->first, it->first, it->second);
    }

    //--------------------------------------------------------------------------
    void TraceViewSet::pack(Serializer &rez, AddressSpaceID target,
                            const bool pack_references) const
    //--------------------------------------------------------------------------
    {
      rez.serialize<size_t>(conditions.size());
      for (ViewExprs::const_iterator vit = 
            conditions.begin(); vit != conditions.end(); ++vit)
      {
        rez.serialize(vit->first->did);
        rez.serialize<size_t>(vit->second.size());
        for (FieldMaskSet<IndexSpaceExpression>::const_iterator it =
              vit->second.begin(); it != vit->second.end(); it++)
        {
          it->first->pack_expression(rez, target);
          rez.serialize(it->second);
        }
        if (pack_references)
          vit->first->pack_global_ref();
      }
    }

    //--------------------------------------------------------------------------
    void TraceViewSet::unpack(Deserializer &derez, size_t num_views,
                         AddressSpaceID source, std::set<RtEvent> &ready_events)
    //--------------------------------------------------------------------------
    {
      RegionTreeForest *forest = context->runtime->forest;
      for (unsigned idx1 = 0; idx1 < num_views; idx1++)
      {
        DistributedID did;
        derez.deserialize(did);
        RtEvent ready;
        LogicalView *view =
          forest->runtime->find_or_request_logical_view(did, ready);
        size_t num_exprs;
        derez.deserialize(num_exprs);
        FieldMaskSet<IndexSpaceExpression> &exprs = conditions[view];
        for (unsigned idx2 = 0; idx2 < num_exprs; idx2++)
        {
          IndexSpaceExpression *expr = 
            IndexSpaceExpression::unpack_expression(derez, forest, source);
          FieldMask mask;
          derez.deserialize(mask);
          if (exprs.insert(expr, mask))
            expr->add_nested_expression_reference(owner_did);
        }
        if (ready.exists() && !ready.has_triggered())
          ready_events.insert(ready);
        if (LogicalView::is_collective_did(did))
          has_collective_views = true;
      }
    }

    //--------------------------------------------------------------------------
    void TraceViewSet::unpack_references(void) const
    //--------------------------------------------------------------------------
    {
      for (ViewExprs::const_iterator vit = 
            conditions.begin(); vit != conditions.end(); vit++)
      {
        vit->first->add_nested_gc_ref(owner_did);
        vit->first->unpack_global_ref();
      }
    }

    //--------------------------------------------------------------------------
    void TraceViewSet::dump(void) const
    //--------------------------------------------------------------------------
    {
      RegionTreeForest *forest = context->runtime->forest;
      RegionNode *region = forest->get_tree(tree_id);
      for (ViewExprs::const_iterator vit = 
            conditions.begin(); vit != conditions.end(); ++vit)
      {
        LogicalView *view = vit->first;
        for (FieldMaskSet<IndexSpaceExpression>::const_iterator it =
              vit->second.begin(); it != vit->second.end(); ++it)
        {
          char *mask = region->column_source->to_string(it->second, context);
          if (view->is_fill_view())
          {
            log_tracing.info() << "  "
                      << "Fill View: " << std::hex << view->did << std::dec
                      << ", Index expr: " << it->first->expr_id
                      << ", Fields: " << mask;
          }
          else if (view->is_collective_view())
          {
            CollectiveView *collective = view->as_collective_view();
            std::stringstream ss;
            for (std::vector<DistributedID>::const_iterator cit =
                  collective->instances.begin(); cit != 
                  collective->instances.end(); cit++)
            {
              RtEvent ready;
              PhysicalManager *manager = 
                context->runtime->find_or_request_instance_manager(*cit, ready);
              if (ready.exists())
                ready.wait();
              ss << " Instance " << std::hex << manager->did << std::dec
                 << "(" << std::hex << manager->get_instance().id 
                 << std::dec << "),";
            }
            log_tracing.info() << "  Collective "
                      << (view->is_reduction_kind() ? "Reduction " : "")
                      << "View: " << std::hex << view->did << std::dec
                      << ", Index expr: " << it->first->expr_id
                      << ", Fields: " << mask
                      << ", Instances:" << ss.str();
          }
          else
          {
            PhysicalManager *manager = 
              view->as_individual_view()->get_manager();
            log_tracing.info() << "  "
                      << (view->is_reduction_view() ? 
                          "Reduction" : "Normal")
                      << " Instance " << std::hex << manager->did << std::dec
                      << "(" << std::hex << manager->get_instance().id 
                      << std::dec << ")"
                      << ", Index expr: " << it->first->expr_id
                      << ", Fields: " << mask;
          }
          free(mask);
        }
      }
    }

    //--------------------------------------------------------------------------
    void TraceViewSet::antialias_individual_view(IndividualView *view,
                                                 FieldMask mask)
    //--------------------------------------------------------------------------
    {
      if (!has_collective_views)
        return;
      // See if we can find it in which case we know that it doesn't alias
      // with anything else so there is nothing to split
      ViewExprs::const_iterator finder = conditions.find(view);
      if (finder != conditions.end())
      {
        mask -= finder->second.get_valid_mask();
        if (!mask)
          return;
      }
      FieldMaskSet<CollectiveView> to_refine;
      for (ViewExprs::const_iterator it = 
            conditions.begin(); it != conditions.end(); it++)
      {
        if (!it->first->is_collective_view())
          continue;
        const FieldMask overlap = mask & it->second.get_valid_mask();
        if (!overlap)
          continue;
        CollectiveView *collective = it->first->as_collective_view();
        if (!collective->aliases(view))
          continue;
        to_refine.insert(collective, overlap);  
        mask -= overlap;
        if (!mask)
          break;
      }
      Runtime *runtime = context->runtime;
      // We've got the names of any collective views that need to be
      // refined to not include this individual view, so go ahead and
      // ask the context to make that collective view for us
      std::vector<RtEvent> views_ready;
      std::map<CollectiveView*,PhysicalManager*> individual_results;
      std::map<CollectiveView*,InnerContext::CollectiveResult*> results;
      for (FieldMaskSet<CollectiveView>::const_iterator it = 
            to_refine.begin(); it != to_refine.end(); it++)
      {
        std::vector<DistributedID> dids = it->first->instances;
        std::vector<DistributedID>::iterator finder = 
          std::find(dids.begin(), dids.end(), view->manager->did);
#ifdef DEBUG_LEGION
        assert(finder != dids.end());
#endif
        dids.erase(finder);
        RtEvent ready;
        if (dids.size() > 1)
        {
          InnerContext::CollectiveResult *result =
            context->find_or_create_collective_view(tree_id, dids, ready);
          results[it->first] = result;
        }
        else
        {
          // Just making a single view at this point
          PhysicalManager *manager = 
            runtime->find_or_request_instance_manager(dids.back(), ready);
          individual_results[it->first] = manager;
        }
        if (ready.exists())
          views_ready.push_back(ready);
      }
      if (!views_ready.empty())
      {
        const RtEvent wait_on = Runtime::merge_events(views_ready);
        if (wait_on.exists() && !wait_on.has_triggered())
          wait_on.wait();
      }
      for (FieldMaskSet<CollectiveView>::const_iterator rit =
            to_refine.begin(); rit != to_refine.end(); rit++)
      {
        RtEvent ready;
        InstanceView *view = NULL;
        std::map<CollectiveView*,PhysicalManager*>::const_iterator
          individual_finder = individual_results.find(rit->first);
        if (individual_finder == individual_results.end())
        {
#ifdef DEBUG_LEGION
          assert(results.find(rit->first) != results.end());
#endif
          // Common case
          InnerContext::CollectiveResult *result = results[rit->first];
          // Then wait for the collective view to be registered
          if (result->ready_event.exists() && 
              !result->ready_event.has_triggered())
            result->ready_event.wait();
          view = static_cast<InstanceView*>(
              runtime->find_or_request_logical_view(
                result->collective_did, ready));
          if (result->remove_reference())
            delete result;
        }
        else // Unusual case of an downgrading to an individual view
          view = context->create_instance_top_view(individual_finder->second,
                                                   runtime->address_space);
        ViewExprs::iterator finder = conditions.find(rit->first);
        if (finder->second.get_valid_mask() == rit->second)
        {
          // Can just swap expressions over in this particular case
          conditions[view].swap(finder->second);
          // Remove the reference if we have one
          if (finder->first->remove_nested_gc_ref(owner_did))
            delete finder->first;
          conditions.erase(finder);
        }
        else
        {
          // Need to filter over specific expression in this case
          FieldMaskSet<IndexSpaceExpression> &to_add = conditions[view];
          std::vector<IndexSpaceExpression*> to_delete; 
          for (FieldMaskSet<IndexSpaceExpression>::iterator it =
                finder->second.begin(); it != finder->second.end(); it++)
          {
            const FieldMask overlap = rit->second & it->second;
            if (!overlap)
              continue;
            to_add.insert(it->first, overlap);
            it.filter(overlap);
            if (!it->second) // reference flows back
              to_delete.push_back(it->first);
            else
              it->first->add_nested_expression_reference(owner_did);
          }
          for (std::vector<IndexSpaceExpression*>::const_iterator it =
                to_delete.begin(); it != to_delete.end(); it++)
            finder->second.erase(*it);
          finder->second.tighten_valid_mask();
        }
        if (ready.exists() && !ready.has_triggered())
          ready.wait();
        view->add_nested_gc_ref(owner_did);
      }
    }

    //--------------------------------------------------------------------------
    void TraceViewSet::antialias_collective_view(CollectiveView *collective,
                  FieldMask mask, FieldMaskSet<InstanceView> &alternative_views)
    //--------------------------------------------------------------------------
    {
      ViewExprs::const_iterator collective_finder = conditions.find(collective);
      if (collective_finder != conditions.end())
      {
        // If we can already find it then it is already anti-aliased so
        // there's no need to do the rest of this work for those fields
        FieldMask overlap = mask & collective_finder->second.get_valid_mask();
        if (!!overlap)
        {
          alternative_views.insert(collective, overlap);
          mask -= overlap;
          if (!mask)
            return;
        }
      }
      ViewExprs to_add;
      CollectiveAntiAlias alias_analysis(collective);
      for (ViewExprs::iterator vit = conditions.begin(); 
            vit != conditions.end(); /*nothing*/)
      {
        if (!vit->first->is_instance_view())
        {
          vit++;
          continue;
        }
        const FieldMask view_overlap = mask & vit->second.get_valid_mask();
        if (!view_overlap)
        {
          vit++;
          continue;
        }
        if (vit->first->is_collective_view())
        {
          CollectiveView *current = vit->first->as_collective_view();
          // See how the instances overlap
          // First get the intersection
          std::vector<DistributedID> intersection;
          if (current->instances.size() < collective->instances.size())
          {
            for (std::vector<DistributedID>::const_iterator it =
                  current->instances.begin(); it !=
                  current->instances.end(); it++)
              if (std::binary_search(collective->instances.begin(),
                    collective->instances.end(), *it))
                intersection.push_back(*it);
          }
          else
          {
            for (std::vector<DistributedID>::const_iterator it =
                  collective->instances.begin(); it !=
                  collective->instances.end(); it++)
              if (std::binary_search(current->instances.begin(),
                    current->instances.end(), *it))
                intersection.push_back(*it);
          }
          // If they don't overlap at all then there's nothing to do
          if (intersection.empty())
          {
            vit++;
            continue;
          }
          // Don't care about expressions for this analysis
          // but we're reusing an exisint alias so we have to
          // conform to get the linker to work
          IndexSpaceExpression *null_expr = NULL;
          alias_analysis.traverse(current, view_overlap, null_expr);
          if (intersection.size() == current->instances.size())
          {
#ifdef DEBUG_LEGION
            assert(intersection.size() < collective->instances.size());
#endif
            vit++;
          }
          else
          {
            // Otherwise, if vit->first is not covered by the intersection
            // then we need to do two things
            // 1. Create a new instance for the difference and record
            //    any overlapping expressions for that in to_add
            std::vector<DistributedID> difference;
            for (std::vector<DistributedID>::const_iterator it =
                  current->instances.begin(); it != 
                  current->instances.end(); it++)
              if (!std::binary_search(collective->instances.begin(),
                    collective->instances.end(), *it))
                difference.push_back(*it);
            InstanceView *diff_view = find_instance_view(difference);
            if (to_add.find(diff_view) == to_add.end())
              diff_view->add_nested_gc_ref(owner_did);
            // 2. Make a new instance for the intersection, analyze it
            //    and record any overlapping expressions in to_add
            InstanceView *inter_view = 
              (intersection.size() == collective->instances.size()) ?
              collective : find_instance_view(intersection);
            if (to_add.find(inter_view) == to_add.end())
              inter_view->add_nested_gc_ref(owner_did);
            std::vector<IndexSpaceExpression*> to_delete;
            for (FieldMaskSet<IndexSpaceExpression>::iterator it =
                  vit->second.begin(); it != vit->second.end(); it++)
            {
              const FieldMask overlap = view_overlap & it->second;
              if (!overlap)
                continue;
              if (to_add[diff_view].insert(it->first, overlap))
                it->first->add_nested_expression_reference(owner_did);
              to_add[inter_view].insert(it->first, overlap);
              it.filter(overlap);
              if (!it->second) // reference flows back
                to_delete.push_back(it->first);
              else
                it->first->add_nested_expression_reference(owner_did);
            }
            if (to_delete.size() < vit->second.size())
            {
              for (std::vector<IndexSpaceExpression*>::const_iterator it =
                    to_delete.begin(); it != to_delete.end(); it++)
                vit->second.erase(*it);
              vit->second.tighten_valid_mask();
              vit++;
            }
            else
            {
              vit->second.clear();
              if (vit->first->remove_nested_gc_ref(owner_did))
                delete vit->first;
              ViewExprs::iterator to_delete = vit++;
              conditions.erase(to_delete);
            }
          }
        }
        else // just an individual view, so we can just traverse it
        {
          IndividualView *individual = vit->first->as_individual_view();
          // Check to see if it they alias
          if (std::binary_search(collective->instances.begin(),
                collective->instances.end(), individual->manager->did))
          {
            // Don't care about expressions for this analysis
            // but we're reusing an exisint alias so we have to
            // conform to get the linker to work
            IndexSpaceExpression *null_expr = NULL;
            alias_analysis.traverse(individual, view_overlap, null_expr);
          }
          vit++;
        }
      }
      // Now traverse the alias analysis and record the alternate views
      // and their index space expressions in to_add
      FieldMask allvalid_mask = mask;
      alias_analysis.visit_leaves(mask, allvalid_mask, 
                                  *this, alternative_views);
      if (!!allvalid_mask)
        alternative_views.insert(collective, allvalid_mask);
      if (!to_add.empty())
      {
        for (ViewExprs::iterator vit = to_add.begin(); 
              vit != to_add.end(); vit++)
        {
          ViewExprs::iterator finder = conditions.find(vit->first);
          if (finder != conditions.end())
          {
            // Remove duplicate view reference
            vit->first->remove_nested_gc_ref(owner_did);
            for (FieldMaskSet<IndexSpaceExpression>::const_iterator it =
                  vit->second.begin(); it != vit->second.end(); it++)
              // Remove duplicate references
              if (!finder->second.insert(it->first, it->second))
                it->first->remove_nested_expression_reference(owner_did);
          }
          else
          {
            // Already have a reference to the view so pass it here
            // Also have references on the expression so the swap is enough
            conditions[vit->first].swap(vit->second);
          }
        }
      }
    }

    //--------------------------------------------------------------------------
    InstanceView* TraceViewSet::find_instance_view(
                                        const std::vector<DistributedID> &dids)
    //--------------------------------------------------------------------------
    {
#ifdef DEBUG_LEGION
      assert(!dids.empty());
#endif
      if (dids.size() > 1)
      {
        RtEvent ready;
        InnerContext::CollectiveResult *result =
          context->find_or_create_collective_view(tree_id, dids, ready);
        if (ready.exists() && !ready.has_triggered())
          ready.wait();
        // Then wait for the collective view to be registered
        if (result->ready_event.exists() && 
            !result->ready_event.has_triggered())
          result->ready_event.wait();
        InstanceView *view = static_cast<InstanceView*>(
          context->runtime->find_or_request_logical_view(
            result->collective_did, ready));
        if (result->remove_reference())
          delete result;
        if (ready.exists() && !ready.has_triggered())
          ready.wait();
        return view;
      }
      else
      {
        RtEvent ready;
        PhysicalManager *manager =
          context->runtime->find_or_request_instance_manager(
              dids.back(), ready);
        if (ready.exists() && !ready.has_triggered())
          ready.wait();
        return context->create_instance_top_view(manager,
                        context->runtime->address_space);
      }
    }

    /////////////////////////////////////////////////////////////
    // TraceConditionSet
    /////////////////////////////////////////////////////////////

    //--------------------------------------------------------------------------
    TraceConditionSet::TraceConditionSet(PhysicalTemplate *tpl,
                   unsigned req_index, RegionTreeID tid,
                   IndexSpaceExpression *expr,
                   FieldMaskSet<LogicalView> &&vws)
      : EqSetTracker(set_lock), owner(tpl), condition_expr(expr),
        views(vws), tree_id(tid), parent_req_index(req_index), shared(false)
    //--------------------------------------------------------------------------
    {
      condition_expr->add_base_expression_reference(TRACE_REF);
      for (FieldMaskSet<LogicalView>::const_iterator it =
            views.begin(); it != views.end(); it++)
        it->first->add_base_gc_ref(TRACE_REF);
#ifdef DEBUG_LEGION
      analysis.invalid = NULL;
#endif
    }

    //--------------------------------------------------------------------------
    TraceConditionSet::~TraceConditionSet(void)
    //--------------------------------------------------------------------------
    {
#ifdef DEBUG_LEGION
      assert(equivalence_sets.empty());
      assert(analysis.invalid == NULL);
#endif
      if (condition_expr->remove_base_expression_reference(TRACE_REF))
        delete condition_expr;
      for (FieldMaskSet<LogicalView>::const_iterator it =
            views.begin(); it != views.end(); it++)
        if (it->first->remove_base_gc_ref(TRACE_REF))
          delete it->first;
    }

    //--------------------------------------------------------------------------
    bool TraceConditionSet::matches(IndexSpaceExpression *other_expr,
                             const FieldMaskSet<LogicalView> &other_views) const
    //--------------------------------------------------------------------------
    {
      if (condition_expr != other_expr)
        return false;
      if (views.size() != other_views.size())
        return false;
      for (FieldMaskSet<LogicalView>::const_iterator it =
            views.begin(); it != views.end(); it++)
      {
        FieldMaskSet<LogicalView>::const_iterator finder = 
          other_views.find(it->first);
        if (finder == other_views.end())
          return false;
        if (it->second != finder->second)
          return false;
      }
      return true;
    }

    //--------------------------------------------------------------------------
    void TraceConditionSet::invalidate_equivalence_sets(void)
    //--------------------------------------------------------------------------
    {
      FieldMaskSet<EquivalenceSet> to_remove;
      LegionMap<AddressSpaceID,FieldMaskSet<EqKDTree> > to_cancel;
      {
        AutoLock s_lock(set_lock);
        if (current_subscriptions.empty())
        {
#ifdef DEBUG_LEGION
          assert(equivalence_sets.empty());
#endif
          return;
        }
        // Copy and not remove since we need to see the acknowledgement
        // before we know when it is safe to remove our references
        to_remove.swap(equivalence_sets);
        to_cancel.swap(current_subscriptions);
      }
      cancel_subscriptions(owner->trace->runtime, to_cancel);
      for (FieldMaskSet<EquivalenceSet>::const_iterator it =
            to_remove.begin(); it != to_remove.end(); it++)
        if (it->first->remove_base_gc_ref(TRACE_REF))
          delete it->first;
    }

#if 0
    //--------------------------------------------------------------------------
    void TraceConditionSet::capture(EquivalenceSet *set, const FieldMask &mask,
                                    std::vector<RtEvent> &ready_events)
    //--------------------------------------------------------------------------
    {
#ifdef DEBUG_LEGION
      assert(precondition_views == NULL);
      assert(anticondition_views == NULL);
      assert(postcondition_views == NULL);
#endif
      const RtEvent ready_event =
        set->capture_trace_conditions(this, set->local_space,
            condition_expr, mask, RtUserEvent::NO_RT_USER_EVENT);
      if (ready_event.exists() && !ready_event.has_triggered())
        ready_events.push_back(ready_event);
    }
#endif

    //--------------------------------------------------------------------------
    void TraceConditionSet::dump_conditions(void) const
    //--------------------------------------------------------------------------
    {
      TraceViewSet view_set(owner->trace->logical_trace->context, 0/*did*/,
          condition_expr, tree_id);
      for (FieldMaskSet<LogicalView>::const_iterator it =
            views.begin(); it != views.end(); it++)
        view_set.insert(it->first, condition_expr, it->second);
      view_set.dump();
    }

    //--------------------------------------------------------------------------
    void TraceConditionSet::test_preconditions(FenceOp *op, unsigned index, 
          std::vector<RtEvent> &ready_events, std::set<RtEvent> &applied_events)
    //--------------------------------------------------------------------------
    {
      // We should not need the lock here because the fence op should be 
      // blocking all other operations from running and changing the 
      // equivalence sets while we are here
#ifdef DEBUG_LEGION
      // We should already have refreshed the equivalence sets before we
      // get here so that they should all be up to date
      assert(!(views.get_valid_mask() - equivalence_sets.get_valid_mask()));
      assert(analysis.invalid == NULL);
#endif
      analysis.invalid = new InvalidInstAnalysis(op->runtime,  
            op, index, condition_expr, views);
      analysis.invalid->add_reference();
      std::set<RtEvent> deferral_events;
      for (FieldMaskSet<EquivalenceSet>::const_iterator it =
            equivalence_sets.begin(); it != equivalence_sets.end(); it++)
      {
        const FieldMask overlap = views.get_valid_mask() & it->second;
        if (!overlap)
          continue;
        analysis.invalid->analyze(it->first, overlap, 
            deferral_events, applied_events);
      }
      const RtEvent traversal_done = deferral_events.empty() ?
        RtEvent::NO_RT_EVENT : Runtime::merge_events(deferral_events);
      if (traversal_done.exists() || analysis.invalid->has_remote_sets())
      {
        const RtEvent ready = 
          analysis.invalid->perform_remote(traversal_done, applied_events);
        if (ready.exists() && !ready.has_triggered())
          ready_events.push_back(ready);
      }
    }

    //--------------------------------------------------------------------------
    bool TraceConditionSet::check_preconditions(void)
    //--------------------------------------------------------------------------
    {
#ifdef DEBUG_LEGION
      assert(analysis.invalid != NULL);
#endif
      const bool result = !analysis.invalid->has_invalid();
      if (analysis.invalid->remove_reference())
        delete analysis.invalid;
#ifdef DEBUG_LEGION
      analysis.invalid = NULL;
#endif
      return result;
    }

    //--------------------------------------------------------------------------
    void TraceConditionSet::test_anticonditions(FenceOp *op, unsigned index, 
          std::vector<RtEvent> &ready_events, std::set<RtEvent> &applied_events)
    //--------------------------------------------------------------------------
    {
      // We should not need the lock here because the fence op should be 
      // blocking all other operations from running and changing the 
      // equivalence sets while we are here
#ifdef DEBUG_LEGION
      // We should already have refreshed the equivalence sets before we
      // get here so that they should all be up to date
      assert(!(views.get_valid_mask() - equivalence_sets.get_valid_mask()));
      assert(analysis.invalid == NULL);
#endif
      analysis.antivalid = new AntivalidInstAnalysis(op->runtime, op, index, 
          condition_expr, views);
      analysis.antivalid->add_reference();
      std::set<RtEvent> deferral_events;
      for (FieldMaskSet<EquivalenceSet>::const_iterator it =
            equivalence_sets.begin(); it != equivalence_sets.end(); it++)
      {
        const FieldMask overlap = views.get_valid_mask() & it->second;
        if (!overlap)
          continue;
        analysis.antivalid->analyze(it->first, overlap, 
            deferral_events, applied_events);
      }
      const RtEvent traversal_done = deferral_events.empty() ?
        RtEvent::NO_RT_EVENT : Runtime::merge_events(deferral_events);
      if (traversal_done.exists() || analysis.antivalid->has_remote_sets())
      {
        const RtEvent ready = 
          analysis.antivalid->perform_remote(traversal_done, applied_events);
        if (ready.exists() && !ready.has_triggered())
          ready_events.push_back(ready);
      }
    }

    //--------------------------------------------------------------------------
    bool TraceConditionSet::check_anticonditions(void)
    //--------------------------------------------------------------------------
    {
#ifdef DEBUG_LEGION
      assert(analysis.antivalid != NULL);
#endif
      const bool result = !analysis.antivalid->has_antivalid();
      if (analysis.antivalid->remove_reference())
        delete analysis.antivalid;
#ifdef DEBUG_LEGION
      analysis.invalid = NULL;
#endif
      return result;
    }

    //--------------------------------------------------------------------------
    void TraceConditionSet::apply_postconditions(FenceOp *op, unsigned index, 
                                              std::set<RtEvent> &applied_events)
    //--------------------------------------------------------------------------
    {
      // We should not need the lock here because the fence should be 
      // blocking all other operations from running and changing the 
      // equivalence sets while we are here
#ifdef DEBUG_LEGION
      // We should already have refreshed the equivalence sets before we
      // get here so that they should all be up to date
      assert(!(views.get_valid_mask() - equivalence_sets.get_valid_mask()));
#endif
      // Perform an overwrite analysis for each of the postconditions
      const TraceInfo trace_info(op);
      const RegionUsage usage(LEGION_READ_WRITE, LEGION_EXCLUSIVE, 0);
      OverwriteAnalysis *analysis = new OverwriteAnalysis(op->runtime,
          op, index, usage, condition_expr, views,
          PhysicalTraceInfo(trace_info, index), ApEvent::NO_AP_EVENT);
      analysis->add_reference();
      std::set<RtEvent> deferral_events;
      for (FieldMaskSet<EquivalenceSet>::const_iterator it =
            equivalence_sets.begin(); it != equivalence_sets.end(); it++)
      {
        const FieldMask overlap = views.get_valid_mask() & it->second;
        if (!overlap)
          continue;
        analysis->analyze(it->first, overlap, deferral_events,applied_events);
      }
      const RtEvent traversal_done = deferral_events.empty() ?
        RtEvent::NO_RT_EVENT : Runtime::merge_events(deferral_events);
      if (traversal_done.exists() || analysis->has_remote_sets())
        analysis->perform_remote(traversal_done, applied_events);
      if (analysis->remove_reference())
        delete analysis;
    }

    //--------------------------------------------------------------------------
    void TraceConditionSet::refresh_equivalence_sets(FenceOp *op,
                                                std::set<RtEvent> &ready_events)
    //--------------------------------------------------------------------------
    {
      // We should not need the lock here because the fence op should be 
      // blocking all other operations from running and changing the 
      // equivalence sets while we are here
      const FieldMask invalid_mask = 
        views.get_valid_mask() - equivalence_sets.get_valid_mask();
      if (!!invalid_mask)
      {
        Runtime *runtime = owner->trace->runtime;
        AddressSpaceID space = runtime->address_space;
        // Create a user event and store it in equivalence_sets_ready
        const RtUserEvent compute_event = Runtime::create_rt_user_event();
        {
          AutoLock s_lock(set_lock);
#ifdef DEBUG_LEGION
          assert(equivalence_sets_ready == NULL);
#endif
          equivalence_sets_ready = new LegionMap<RtUserEvent,FieldMask>();
          equivalence_sets_ready->insert(
              std::make_pair(compute_event, invalid_mask));
        }
        std::vector<EqSetTracker*> targets(1, this);
        std::vector<AddressSpaceID> target_spaces(1, space);
        InnerContext *context = owner->trace->logical_trace->context;
        RtEvent ready = context->compute_equivalence_sets(parent_req_index,
            targets, target_spaces, space, condition_expr, invalid_mask);
        if (ready.exists() && !ready.has_triggered())
        {
          // Launch a meta-task to finalize this trace condition set
          LgFinalizeEqSetsArgs args(this, compute_event, op->get_unique_op_id(),
              context, parent_req_index, condition_expr);
          runtime->issue_runtime_meta_task(args, 
                          LG_LATENCY_DEFERRED_PRIORITY, ready);
        }
        else
          finalize_equivalence_sets(compute_event, context, runtime,
              parent_req_index, condition_expr, op->get_unique_op_id());
        ready_events.insert(compute_event);
      }
    }

    /////////////////////////////////////////////////////////////
    // PhysicalTemplate
    /////////////////////////////////////////////////////////////

    //--------------------------------------------------------------------------
    PhysicalTemplate::PhysicalTemplate(PhysicalTrace *t, ApEvent fence_event)
      : trace(t), total_replays(1), replayable(REPLAYABLE), 
        idempotency(IDEMPOTENT), fence_completion_id(0),
        has_virtual_mapping(false), has_no_consensus(false), last_fence(NULL),
        remaining_replays(0), total_logical(0)
    //--------------------------------------------------------------------------
    {
      events.push_back(fence_event);
      event_map[fence_event] = fence_completion_id;
      finished_transitive_reduction.store(NULL);
      instructions.push_back(
         new AssignFenceCompletion(*this, fence_completion_id, TraceLocalID()));
    }

    //--------------------------------------------------------------------------
    PhysicalTemplate::~PhysicalTemplate(void)
    //--------------------------------------------------------------------------
    {
#ifdef DEBUG_LEGION
      assert(failure.view == NULL);
      assert(failure.expr == NULL);
#endif
      {
        AutoLock tpl_lock(template_lock); 
        for (std::vector<TraceConditionSet*>::const_iterator it =
              preconditions.begin(); it != preconditions.end(); it++)
        {
          (*it)->invalidate_equivalence_sets();
          if ((*it)->remove_reference())
            delete (*it);
        }
        for (std::vector<TraceConditionSet*>::const_iterator it =
              anticonditions.begin(); it != anticonditions.end(); it++)
        {
          (*it)->invalidate_equivalence_sets();
          if ((*it)->remove_reference())
            delete (*it);
        }
        for (std::vector<TraceConditionSet*>::const_iterator it =
              postconditions.begin(); it != postconditions.end(); it++)
        {
          (*it)->invalidate_equivalence_sets();
          if ((*it)->remove_reference())
            delete (*it);
        }
        for (std::vector<Instruction*>::iterator it = instructions.begin();
             it != instructions.end(); ++it)
          delete *it;
        cached_mappings.clear();
      }
      TransitiveReductionState *state = finished_transitive_reduction.load();
      if (state != NULL)
        delete state;
      for (std::map<DistributedID,IndividualView*>::const_iterator it =
            recorded_views.begin(); it != recorded_views.end(); it++)
        if (it->second->remove_base_gc_ref(TRACE_REF))
          delete it->second;
      for (std::set<IndexSpaceExpression*>::const_iterator it =
           recorded_expressions.begin(); it != recorded_expressions.end(); it++)
        if ((*it)->remove_base_expression_reference(TRACE_REF))
          delete (*it);
      for (std::vector<PhysicalManager*>::const_iterator it =
            all_instances.begin(); it != all_instances.end(); it++)
        if ((*it)->remove_base_gc_ref(TRACE_REF))
          delete (*it);
    }

    //--------------------------------------------------------------------------
    ApEvent PhysicalTemplate::get_completion_for_deletion(void) const
    //--------------------------------------------------------------------------
    {
      std::set<ApEvent> all_events;
      std::set<ApEvent> local_barriers;
      for (std::map<ApEvent,BarrierAdvance*>::const_iterator it = 
            managed_barriers.begin(); it != managed_barriers.end(); it++)
        local_barriers.insert(it->second->get_current_barrier());
      for (std::map<ApEvent, unsigned>::const_iterator it = event_map.begin();
           it != event_map.end(); ++it)
        // If this is one of our local barriers then don't use it
        if (local_barriers.find(it->first) == local_barriers.end())
          all_events.insert(it->first);
      return Runtime::merge_events(NULL, all_events);
    }

    //--------------------------------------------------------------------------
    void PhysicalTemplate::find_execution_fence_preconditions(
                                               std::set<ApEvent> &preconditions)
    //--------------------------------------------------------------------------
    {
      // No need for a lock here, the mapping fence protects us
#ifdef DEBUG_LEGION
      assert(!events.empty());
      assert(events.size() == instructions.size());
#endif
      // Scan backwards until we find the previous execution fence (if any)
      // Skip the most recent one as that is going to be our term event
      for (int idx = events.size() - 2; idx > 0; idx--)
      {
        preconditions.insert(events[idx]);
        if (instructions[idx] == last_fence)
          return;
      }
      preconditions.insert(events.front());
    }

    //--------------------------------------------------------------------------
    RtEvent PhysicalTemplate::test_preconditions(FenceOp *op,
                                              std::set<RtEvent> &applied_events)
    //--------------------------------------------------------------------------
    {
      std::vector<RtEvent> ready_events;
      for (unsigned idx = 0; idx < preconditions.size(); idx++)
        preconditions[idx]->test_preconditions(op, idx, ready_events,
                                               applied_events);
      for (unsigned idx = 0; idx < anticonditions.size(); idx++)
        anticonditions[idx]->test_anticonditions(op, idx, ready_events,
                                                 applied_events);
      if (!ready_events.empty())
        return Runtime::merge_events(ready_events);
      else
        return RtEvent::NO_RT_EVENT;
    }

    //--------------------------------------------------------------------------
    bool PhysicalTemplate::check_preconditions(void)
    //--------------------------------------------------------------------------
    {
      bool result = true;
      for (std::vector<TraceConditionSet*>::const_iterator it = 
            preconditions.begin(); it != preconditions.end(); it++)
        if (!(*it)->check_preconditions())
          result = false;
      for (std::vector<TraceConditionSet*>::const_iterator it = 
            anticonditions.begin(); it != anticonditions.end(); it++)
        if (!(*it)->check_anticonditions())
          result = false;
      return result;
    }

    //--------------------------------------------------------------------------
    void PhysicalTemplate::apply_postconditions(FenceOp *op,
                                              std::set<RtEvent> &applied_events)
    //--------------------------------------------------------------------------
    {
      for (unsigned idx = 0; idx < postconditions.size(); idx++)
        postconditions[idx]->apply_postconditions(op, idx, applied_events);
    }

#if 0
    //--------------------------------------------------------------------------
    bool PhysicalTemplate::check_preconditions(ReplTraceReplayOp *op,
                                              std::set<RtEvent> &applied_events)
    //--------------------------------------------------------------------------
    {
      std::set<RtEvent> ready_events;
      for (std::vector<TraceConditionSet*>::const_iterator it = 
            conditions.begin(); it != conditions.end(); it++)
        (*it)->test_require(op, ready_events, applied_events);
      if (!ready_events.empty())
      {
        const RtEvent wait_on = Runtime::merge_events(ready_events);
        if (wait_on.exists() && !wait_on.has_triggered())
          wait_on.wait();
      }
      bool result = true;
      for (std::vector<TraceConditionSet*>::const_iterator it = 
            conditions.begin(); it != conditions.end(); it++)
        if (!(*it)->check_require())
          result = false;
      return result;
    } 

    //--------------------------------------------------------------------------
    PhysicalTemplate::DetailedBoolean PhysicalTemplate::check_idempotent(
        Operation* op, InnerContext* context)
    //--------------------------------------------------------------------------
    {
      // First let's get the equivalence sets with data for these regions
      // We'll use the result to get guide the creation of the trace condition
      // sets. Note we're going to end up recomputing the equivalence sets
      // inside the trace condition sets but that is a small price to pay to
      // minimize the number of conditions that we need to do the capture
      // Next we need to compute the equivalence sets for all these regions
      FieldMaskSet<EquivalenceSet> current_sets;
      std::map<EquivalenceSet*,unsigned> parent_req_indexes;
      {
        std::set<RtEvent> eq_events;
        const ContextID ctx = context->get_physical_tree_context();
        // Need to count how many version infos there are before we
        // start since we can't resize the vector once we start
        // compute the equivalence sets for any of them
        unsigned index = 0;
        for (LegionVector<FieldMaskSet<RegionNode> >::const_iterator it =
              trace_regions.begin(); it != trace_regions.end(); it++)
          index += it->size();
        LegionVector<VersionInfo> version_infos(index);
        index = 0;
        for (unsigned idx = 0; idx < trace_regions.size(); idx++)
        {
          for (FieldMaskSet<RegionNode>::const_iterator it = 
                trace_regions[idx].begin(); it !=
                trace_regions[idx].end(); it++)
          {
            it->first->perform_versioning_analysis(ctx, context,
                &version_infos[index++], it->second, op, 0/*index*/,
                idx, eq_events);
          }
        }
        index = 0;
        if (!eq_events.empty())
        {
          const RtEvent wait_on = Runtime::merge_events(eq_events);
          if (wait_on.exists() && !wait_on.has_triggered())
            wait_on.wait();
        }
        // Transpose over to equivalence sets
        for (unsigned idx = 0; idx < trace_regions.size(); idx++)
        {
          for (FieldMaskSet<RegionNode>::const_iterator rit = 
                trace_regions[idx].begin(); rit !=
                trace_regions[idx].end(); rit++)
          {
            const FieldMaskSet<EquivalenceSet> &region_sets = 
                version_infos[index++].get_equivalence_sets();
            for (FieldMaskSet<EquivalenceSet>::const_iterator it = 
                  region_sets.begin(); it != region_sets.end(); it++)
            {
              if (current_sets.insert(it->first, it->second))
                parent_req_indexes[it->first] = idx; 
#ifdef DEBUG_LEGION
              else
                assert(parent_req_indexes[it->first] == idx);
#endif
            }
            if (rit->first->remove_base_resource_ref(TRACE_REF))
              delete rit->first;
          }
        }
        trace_regions.clear();
      }
      // Make a trace condition set for each one of them
      // Note for control replication, we're just letting multiple shards
      // race to their equivalence sets, whichever one gets there first for
      // their fields will be the one to own the preconditions
      std::vector<RtEvent> ready_events;
      conditions.reserve(current_sets.size());
      RegionTreeForest *forest = trace->runtime->forest;
      std::map<EquivalenceSet*,unsigned>::const_iterator req_it =
        parent_req_indexes.begin();
      for (FieldMaskSet<EquivalenceSet>::const_iterator it =
            current_sets.begin(); it != current_sets.end(); it++, req_it++)
      {
#ifdef DEBUG_LEGION
        assert(req_it->first == it->first);
#endif
        TraceConditionSet *condition = new TraceConditionSet(trace, forest,
           req_it->second, it->first->set_expr, it->second, it->first->tree_id);
        condition->add_reference();
        // This looks redundant because it is a bit since we're just going
        // to compute the single equivalence set we already have here but
        // really what we're doing here is registering the condition with
        // the VersionManager that owns this equivalence set which is a
        // necessary thing for us to do
        const RtEvent ready = condition->recompute_equivalence_sets(
            op->get_unique_op_id(), it->second);
        if (ready.exists())
          ready_events.push_back(ready);
        condition->capture(it->first, it->second, ready_events);
        conditions.push_back(condition);
      }
      // Wait for the conditions to be ready and then test them for subsumption
      if (!ready_events.empty())
      {
        const RtEvent wait_on = Runtime::merge_events(ready_events);
        ready_events.clear();
        if (wait_on.exists() && !wait_on.has_triggered())
          wait_on.wait();
      }
      TraceViewSet::FailedPrecondition condition;
      // Need this lock in case we invalidate empty conditions
      AutoLock tpl_lock(template_lock);
      for (std::vector<TraceConditionSet*>::iterator it =
            conditions.begin(); it != conditions.end(); /*nothing*/)
      {
        if ((*it)->is_empty())
        {
          (*it)->invalidate_equivalence_sets();
          if ((*it)->remove_reference())
            delete (*it);
          it = conditions.erase(it);
          continue;
        }
        bool not_subsumed = true;
        if (!(*it)->is_idempotent(not_subsumed, &condition))
        {
          if (trace->runtime->dump_physical_traces)
          {
            if (not_subsumed)
              return DetailedBoolean(
                  false, "precondition not subsumed: " +
                         condition.to_string(trace->logical_trace->context));
            else
              return DetailedBoolean(
                  false, "postcondition anti dependent: " +
                         condition.to_string(trace->logical_trace->context));
          }
          else
          {
            if (not_subsumed)
              return DetailedBoolean(
                  false, "precondition not subsumed by postcondition");
            else
              return DetailedBoolean(
                  false, "postcondition anti dependent");
          }
        }
        it++;
      }
      return DetailedBoolean(true);
    }
#endif

    //--------------------------------------------------------------------------
    bool PhysicalTemplate::can_start_replay(void)
    //--------------------------------------------------------------------------
    {
      // This might look racy but its not. We only call this method when we
      // are replaying a physical template which by definition cannot happen
      // on the first trace execution. Therefore the entire logical analysis
      // will have finished recording all the operations before we start
      // replaying a single operation in the physical analysis
      const size_t op_count = trace->logical_trace->get_operation_count();
      const unsigned total = total_logical.fetch_add(1) + 1;
#ifdef DEBUG_LEGION
      assert(total <= op_count);
#endif
      return (total == op_count);
    }

    //--------------------------------------------------------------------------
    void PhysicalTemplate::register_operation(MemoizableOp *memoizable)
    //--------------------------------------------------------------------------
    {
#ifdef DEBUG_LEGION
      assert(memoizable != NULL);
#endif
      const TraceLocalID tid = memoizable->get_trace_local_id();
      
      AutoLock tpl_lock(template_lock);
#ifdef DEBUG_LEGION
      assert(operations.find(tid) == operations.end());
#endif
      operations[tid] = memoizable;
    }

    //--------------------------------------------------------------------------
    void PhysicalTemplate::execute_slice(unsigned slice_idx,
                                         bool recurrent_replay)
    //--------------------------------------------------------------------------
    {
#ifdef DEBUG_LEGION
      assert(slice_idx < slices.size());
#endif
      std::vector<Instruction*> &instructions = slices[slice_idx];
      for (std::vector<Instruction*>::const_iterator it = instructions.begin();
           it != instructions.end(); ++it)
        (*it)->execute(events, user_events, operations, recurrent_replay);
      unsigned remaining = remaining_replays.fetch_sub(1);
#ifdef DEBUG_LEGION
      assert(remaining > 0);
#endif
      if (remaining == 1)
      {
        AutoLock tpl_lock(template_lock);
        if (replay_postcondition.exists())
          Runtime::trigger_event(replay_postcondition);
      }
    }

    //--------------------------------------------------------------------------
    ReplayableStatus PhysicalTemplate::finalize(CompleteOp *op,
                                                bool has_blocking_call)
    //--------------------------------------------------------------------------
    {
      if (has_no_consensus.load())
        replayable = NOT_REPLAYABLE_CONSENSUS;
      else if (has_blocking_call)
        replayable = NOT_REPLAYABLE_BLOCKING;
      else if (has_virtual_mapping)
        replayable = NOT_REPLAYABLE_VIRTUAL;
      op->begin_replayable_exchange(replayable);
      idempotency = capture_conditions(op); 
      op->begin_idempotent_exchange(idempotency);
      op->end_replayable_exchange(replayable);
      if (is_replayable())
      {
        // The user can't ask for both no transitive reduction and inlining
        // of the transitive reduction.
        assert(!(trace->runtime->no_transitive_reduction &&
               trace->runtime->inline_transitive_reduction));
        // Optimize will sync the idempotency computation
        optimize(op, trace->runtime->inline_transitive_reduction);
        std::fill(events.begin(), events.end(), ApEvent::NO_AP_EVENT);
        event_map.clear();
        // Defer performing the transitive reduction because it might
        // be expensive (see comment above). Note you can only kick off
        // the transitive reduction in the background once all the other
        // optimizations are done so that they don't race on mutating
        // the instruction and event data structures
        if (!trace->runtime->no_trace_optimization &&
            !trace->runtime->no_transitive_reduction &&
            !trace->runtime->inline_transitive_reduction)
        {
          TransitiveReductionState *state = 
            new TransitiveReductionState(Runtime::create_rt_user_event());
          transitive_reduction_done = state->done;
          TransitiveReductionArgs args(this, state);
          trace->runtime->issue_runtime_meta_task(args, LG_LOW_PRIORITY);
        }
        // Can dump now if we're not deferring the transitive reduction
        else if (trace->runtime->dump_physical_traces)
          dump_template();
      }
      else
      {
        if (trace->runtime->dump_physical_traces)
        {
          // Optimize will sync the idempotency computation
          optimize(op, !trace->runtime->no_transitive_reduction);
          dump_template();
        }
        else
          op->end_idempotent_exchange(idempotency);
      }
      return replayable;
    }

    //--------------------------------------------------------------------------
    IdempotencyStatus PhysicalTemplate::capture_conditions(CompleteOp *op)
    //--------------------------------------------------------------------------
    {
      // First let's get the equivalence sets with data for these regions
      // We'll use the result to get guide the creation of the trace condition
      // sets. Note we're going to end up recomputing the equivalence sets
      // inside the trace condition sets but that is a small price to pay to
      // minimize the number of conditions that we need to do the capture
      // Next we need to compute the equivalence sets for all these regions
      std::map<EquivalenceSet*,unsigned> current_sets;
      trace->find_condition_sets(current_sets);

      // For cases of control replication we need to deduplicate the 
      // condition sets so that each shard only captures one equivalence set
      op->deduplicate_condition_sets(current_sets);

      std::vector<RtEvent> ready_events; 
      std::atomic<unsigned> result(IDEMPOTENT); 
      for (std::map<EquivalenceSet*,unsigned>::const_iterator it =
            current_sets.begin(); it != current_sets.end(); it++)
      {
        RtEvent ready = it->first->capture_trace_conditions(this,
            it->first->local_space, it->second, &result);
        if (ready.exists())
          ready_events.push_back(ready);
      }
#if 0
      // Make a trace condition set for each one of them
      std::vector<RtEvent> ready_events;
      conditions.reserve(current_sets.size());
      RegionTreeForest *forest = trace->runtime->forest;
      for (std::map<EquivalenceSet*,unsigned>::const_iterator it =
            current_sets.begin(); it != current_sets.end(); it++)
      {
        CollectiveMapping *mapping = NULL;
        std::map<EquivalenceSet*,CollectiveMapping*>::const_iterator
          finder = collective_conditions.find(it->first);
        if (finder != collective_conditions.end())
        {
          mapping = finder->second;
          collective_conditions.erase(finder);
        }
        TraceConditionSet *condition = new TraceConditionSet(trace, forest,
            mapping, it->second, it->first->tree_id);
        condition->add_reference();
#if 0
        // This looks redundant because it is a bit since we're just going
        // to compute the single equivalence set we already have here but
        // really what we're doing here is registering the condition with
        // the VersionManager that owns this equivalence set which is a
        // necessary thing for us to do
        const RtEvent ready = condition->recompute_equivalence_sets(
            operation->get_unique_op_id(), it->second);
        if (ready.exists())
          ready_events.push_back(ready);
#endif
        condition->capture(it->first, ready_events);
        conditions.push_back(condition);
      }
#ifdef DEBUG_LEGION
      assert(collective_conditions.empty());
#endif
#endif
      if (!ready_events.empty())
      {
        const RtEvent wait_on = Runtime::merge_events(ready_events);
        ready_events.clear();
        if (wait_on.exists() && !wait_on.has_triggered())
          wait_on.wait();
      }
#if 0
      IdempotencyStatus status = IDEMPOTENT;
      for (std::vector<TraceConditionSet*>::iterator it =
            conditions.begin(); it != conditions.end(); /*nothing*/)
      {
        if ((*it)->is_empty())
        {
          (*it)->invalidate_equivalence_sets();
          if ((*it)->remove_reference())
            delete (*it);
          it = conditions.erase(it);
          continue;
        }
        bool not_subsumed = false;
        // Check all of them so that they each set their states
        if (!(*it)->is_idempotent(not_subsumed))
        {
          if (not_subsumed)
            status = NOT_IDEMPOTENT_SUBSUMPTION;
          else
            status = NOT_IDEMPOTENT_ANTIDEPENDENT;
        }
        it++;
      }
      return status;
#endif
      return static_cast<IdempotencyStatus>(result.load());
    }

    //--------------------------------------------------------------------------
    void PhysicalTemplate::receive_trace_conditions(TraceViewSet *previews,
                       TraceViewSet *antiviews, TraceViewSet *postviews,
                       unsigned parent_req_index, RegionTreeID tree_id,
                       std::atomic<unsigned> *result)
    //--------------------------------------------------------------------------
    {
      // First check to see if these conditions are idempotent or not  
      TraceViewSet::FailedPrecondition fail;
      if ((previews != NULL) && (postviews != NULL) &&
          !previews->subsumed_by(*postviews, true/*allow independent*/, &fail))
      {
        unsigned initial = IDEMPOTENT;
        if (result->compare_exchange_strong(initial,
              NOT_IDEMPOTENT_SUBSUMPTION) &&
            trace->runtime->dump_physical_traces)
        {
          failure = fail;
          if (failure.view != NULL)
            failure.view->add_base_resource_ref(TRACE_REF);
          if (failure.expr != NULL)
            failure.expr->add_base_expression_reference(TRACE_REF);
        }
      }
      else if ((postviews != NULL) && (antiviews != NULL) &&
          !postviews->independent_of(*antiviews, &fail))
      {
        unsigned initial = IDEMPOTENT;
        if (result->compare_exchange_strong(initial, 
              NOT_IDEMPOTENT_ANTIDEPENDENT) && 
            trace->runtime->dump_physical_traces)
        {
          failure = fail;
          if (failure.view != NULL)
            failure.view->add_base_resource_ref(TRACE_REF);
          if (failure.expr != NULL)
            failure.expr->add_base_expression_reference(TRACE_REF);
        }
      }
      // Now we can convert these views into conditions
      std::vector<TraceConditionSet*> postsets;
      // Create the postconditions first so we can see if we can share
      // them with any of the preconditions or anticonditions
      if (postviews != NULL)
      {
        LegionMap<IndexSpaceExpression*,FieldMaskSet<LogicalView> > expr_views;
        postviews->transpose_uniquely(expr_views);
        postsets.reserve(expr_views.size());
        for (LegionMap<IndexSpaceExpression*,FieldMaskSet<LogicalView> >::
              iterator it = expr_views.begin(); it != expr_views.end(); it++)
        {
          TraceConditionSet *set = new TraceConditionSet(this, parent_req_index,
              tree_id, it->first, std::move(it->second));
          set->add_reference();
          postsets.push_back(set);
        }
<<<<<<< HEAD
=======
        bool not_subsumed = true;
        if (!(*it)->is_idempotent(not_subsumed, &condition))
        {
          if (trace->runtime->dump_physical_traces)
          {
            if (not_subsumed)
              return DetailedBoolean(
                  false, "precondition not subsumed: " +
                         condition.to_string(trace->logical_trace->context));
            else
              return DetailedBoolean(
                  false, "postcondition anti dependent: " +
                         condition.to_string(trace->logical_trace->context));
          }
          else
          {
            if (not_subsumed)
              return DetailedBoolean(
                  false, "precondition not subsumed by postcondition");
            else
              return DetailedBoolean(
                  false, "postcondition anti dependent");
          }
        }
        it++;
      }
      return DetailedBoolean(true);
    }
#endif

    //--------------------------------------------------------------------------
    bool PhysicalTemplate::can_start_replay(void)
    //--------------------------------------------------------------------------
    {
      // This might look racy but its not. We only call this method when we
      // are replaying a physical template which by definition cannot happen
      // on the first trace execution. Therefore the entire logical analysis
      // will have finished recording all the operations before we start
      // replaying a single operation in the physical analysis
      const size_t op_count = trace->logical_trace->get_operation_count();
      const unsigned total = total_logical.fetch_add(1) + 1;
#ifdef DEBUG_LEGION
      assert(total <= op_count);
#endif
      return (total == op_count);
    }

    //--------------------------------------------------------------------------
    void PhysicalTemplate::register_operation(MemoizableOp *memoizable)
    //--------------------------------------------------------------------------
    {
#ifdef DEBUG_LEGION
      assert(memoizable != NULL);
#endif
      const TraceLocalID tid = memoizable->get_trace_local_id();
      
      AutoLock tpl_lock(template_lock);
#ifdef DEBUG_LEGION
      assert(operations.find(tid) == operations.end());
#endif
      operations[tid] = memoizable;
    }

    //--------------------------------------------------------------------------
    void PhysicalTemplate::execute_slice(unsigned slice_idx,
                                         bool recurrent_replay)
    //--------------------------------------------------------------------------
    {
#ifdef DEBUG_LEGION
      assert(slice_idx < slices.size());
#endif
      std::vector<Instruction*> &instructions = slices[slice_idx];
      for (std::vector<Instruction*>::const_iterator it = instructions.begin();
           it != instructions.end(); ++it)
        (*it)->execute(events, user_events, operations, recurrent_replay);
      unsigned remaining = remaining_replays.fetch_sub(1);
#ifdef DEBUG_LEGION
      assert(remaining > 0);
#endif
      if (remaining == 1)
      {
        AutoLock tpl_lock(template_lock);
        if (replay_postcondition.exists())
          Runtime::trigger_event(replay_postcondition);
      }
    }

    //--------------------------------------------------------------------------
    ReplayableStatus PhysicalTemplate::finalize(CompleteOp *op,
                                                bool has_blocking_call)
    //--------------------------------------------------------------------------
    {
      if (has_no_consensus.load())
        replayable = NOT_REPLAYABLE_CONSENSUS;
      else if (has_blocking_call)
        replayable = NOT_REPLAYABLE_BLOCKING;
      else if (has_virtual_mapping)
        replayable = NOT_REPLAYABLE_VIRTUAL;
      op->begin_replayable_exchange(replayable);
      idempotency = capture_conditions(op); 
      op->begin_idempotent_exchange(idempotency);
      op->end_replayable_exchange(replayable);
      if (is_replayable())
      {
        // Optimize will sync the idempotency computation
        optimize(op, false/*do transitive reduction inline*/);
        std::fill(events.begin(), events.end(), ApEvent::NO_AP_EVENT);
        event_map.clear();
        // Defer performing the transitive reduction because it might
        // be expensive (see comment above). Note you can only kick off
        // the transitive reduction in the background once all the other
        // optimizations are done so that they don't race on mutating
        // the instruction and event data structures
        if (!trace->runtime->no_trace_optimization &&
            !trace->runtime->no_transitive_reduction)
        {
          TransitiveReductionState *state = 
            new TransitiveReductionState(Runtime::create_rt_user_event());
          transitive_reduction_done = state->done;
          TransitiveReductionArgs args(this, state);
          trace->runtime->issue_runtime_meta_task(args, LG_LOW_PRIORITY);
        }
        // Can dump now if we're not deferring the transitive reduction
        else if (trace->runtime->dump_physical_traces)
          dump_template();
      }
      else
      {
        if (trace->runtime->dump_physical_traces)
        {
          // Optimize will sync the idempotency computation
          optimize(op, !trace->runtime->no_transitive_reduction);
          dump_template();
        }
        else
          op->end_idempotent_exchange(idempotency);
      }
      return replayable;
    }

    //--------------------------------------------------------------------------
    IdempotencyStatus PhysicalTemplate::capture_conditions(CompleteOp *op)
    //--------------------------------------------------------------------------
    {
      // First let's get the equivalence sets with data for these regions
      // We'll use the result to get guide the creation of the trace condition
      // sets. Note we're going to end up recomputing the equivalence sets
      // inside the trace condition sets but that is a small price to pay to
      // minimize the number of conditions that we need to do the capture
      // Next we need to compute the equivalence sets for all these regions
      std::map<EquivalenceSet*,unsigned> current_sets;
      trace->find_condition_sets(current_sets);

      // For cases of control replication we need to deduplicate the 
      // condition sets so that each shard only captures one equivalence set
      op->deduplicate_condition_sets(current_sets);

      std::vector<RtEvent> ready_events; 
      std::atomic<unsigned> result(IDEMPOTENT); 
      for (std::map<EquivalenceSet*,unsigned>::const_iterator it =
            current_sets.begin(); it != current_sets.end(); it++)
      {
        RtEvent ready = it->first->capture_trace_conditions(this,
            it->first->local_space, it->second, &result);
        if (ready.exists())
          ready_events.push_back(ready);
      }
#if 0
      // Make a trace condition set for each one of them
      std::vector<RtEvent> ready_events;
      conditions.reserve(current_sets.size());
      RegionTreeForest *forest = trace->runtime->forest;
      for (std::map<EquivalenceSet*,unsigned>::const_iterator it =
            current_sets.begin(); it != current_sets.end(); it++)
      {
        CollectiveMapping *mapping = NULL;
        std::map<EquivalenceSet*,CollectiveMapping*>::const_iterator
          finder = collective_conditions.find(it->first);
        if (finder != collective_conditions.end())
        {
          mapping = finder->second;
          collective_conditions.erase(finder);
        }
        TraceConditionSet *condition = new TraceConditionSet(trace, forest,
            mapping, it->second, it->first->tree_id);
        condition->add_reference();
#if 0
        // This looks redundant because it is a bit since we're just going
        // to compute the single equivalence set we already have here but
        // really what we're doing here is registering the condition with
        // the VersionManager that owns this equivalence set which is a
        // necessary thing for us to do
        const RtEvent ready = condition->recompute_equivalence_sets(
            operation->get_unique_op_id(), it->second);
        if (ready.exists())
          ready_events.push_back(ready);
#endif
        condition->capture(it->first, ready_events);
        conditions.push_back(condition);
      }
#ifdef DEBUG_LEGION
      assert(collective_conditions.empty());
#endif
#endif
      if (!ready_events.empty())
      {
        const RtEvent wait_on = Runtime::merge_events(ready_events);
        ready_events.clear();
        if (wait_on.exists() && !wait_on.has_triggered())
          wait_on.wait();
      }
#if 0
      IdempotencyStatus status = IDEMPOTENT;
      for (std::vector<TraceConditionSet*>::iterator it =
            conditions.begin(); it != conditions.end(); /*nothing*/)
      {
        if ((*it)->is_empty())
        {
          (*it)->invalidate_equivalence_sets();
          if ((*it)->remove_reference())
            delete (*it);
          it = conditions.erase(it);
          continue;
        }
        bool not_subsumed = false;
        // Check all of them so that they each set their states
        if (!(*it)->is_idempotent(not_subsumed))
        {
          if (not_subsumed)
            status = NOT_IDEMPOTENT_SUBSUMPTION;
          else
            status = NOT_IDEMPOTENT_ANTIDEPENDENT;
        }
        it++;
      }
      return status;
#endif
      return static_cast<IdempotencyStatus>(result.load());
    }

    //--------------------------------------------------------------------------
    void PhysicalTemplate::receive_trace_conditions(TraceViewSet *previews,
                       TraceViewSet *antiviews, TraceViewSet *postviews,
                       unsigned parent_req_index, RegionTreeID tree_id,
                       std::atomic<unsigned> *result)
    //--------------------------------------------------------------------------
    {
      // First check to see if these conditions are idempotent or not  
      TraceViewSet::FailedPrecondition fail;
      if ((previews != NULL) && (postviews != NULL) &&
          !previews->subsumed_by(*postviews, true/*allow independent*/, &fail))
      {
        unsigned initial = IDEMPOTENT;
        if (result->compare_exchange_strong(initial,
              NOT_IDEMPOTENT_SUBSUMPTION) &&
            trace->runtime->dump_physical_traces)
        {
          failure = fail;
          if (failure.view != NULL)
            failure.view->add_base_resource_ref(TRACE_REF);
          if (failure.expr != NULL)
            failure.expr->add_base_expression_reference(TRACE_REF);
        }
      }
      else if ((postviews != NULL) && (antiviews != NULL) &&
          !postviews->independent_of(*antiviews, &fail))
      {
        unsigned initial = IDEMPOTENT;
        if (result->compare_exchange_strong(initial, 
              NOT_IDEMPOTENT_ANTIDEPENDENT) && 
            trace->runtime->dump_physical_traces)
        {
          failure = fail;
          if (failure.view != NULL)
            failure.view->add_base_resource_ref(TRACE_REF);
          if (failure.expr != NULL)
            failure.expr->add_base_expression_reference(TRACE_REF);
        }
      }
      // Now we can convert these views into conditions
      std::vector<TraceConditionSet*> postsets;
      // Create the postconditions first so we can see if we can share
      // them with any of the preconditions or anticonditions
      if (postviews != NULL)
      {
        LegionMap<IndexSpaceExpression*,FieldMaskSet<LogicalView> > expr_views;
        postviews->transpose_uniquely(expr_views);
        postsets.reserve(expr_views.size());
        for (LegionMap<IndexSpaceExpression*,FieldMaskSet<LogicalView> >::
              iterator it = expr_views.begin(); it != expr_views.end(); it++)
        {
          TraceConditionSet *set = new TraceConditionSet(this, parent_req_index,
              tree_id, it->first, std::move(it->second));
          set->add_reference();
          postsets.push_back(set);
        }
>>>>>>> a387bea6
        AutoLock tpl_lock(template_lock);
        postconditions.insert(postconditions.end(),
            postsets.begin(), postsets.end());
      }
      // Next do the previews and the antiviews looking for sharing with
      // the postviews so we can minimize the number of EqSetTrackers
      if (previews != NULL)
      {
        LegionMap<IndexSpaceExpression*,FieldMaskSet<LogicalView> > expr_views;
        previews->transpose_uniquely(expr_views);
        for (LegionMap<IndexSpaceExpression*,FieldMaskSet<LogicalView> >::
              iterator eit = expr_views.begin(); eit != expr_views.end(); eit++)
        {
          TraceConditionSet *set = NULL;
          for (std::vector<TraceConditionSet*>::iterator it =
                postsets.begin(); it != postsets.end(); it++)
          {
            if (!(*it)->matches(eit->first, eit->second))
              continue;
            set = *it;
            postsets.erase(it);
            break;
          }
          if (set == NULL)
            set = new TraceConditionSet(this, parent_req_index, tree_id, 
                eit->first, std::move(eit->second));
          else
            set->mark_shared();
          set->add_reference();
          AutoLock tpl_lock(template_lock);
          preconditions.push_back(set);
        }
      }
      if (antiviews != NULL)
      {
        LegionMap<IndexSpaceExpression*,FieldMaskSet<LogicalView> > expr_views;
        antiviews->transpose_uniquely(expr_views);
        for (LegionMap<IndexSpaceExpression*,FieldMaskSet<LogicalView> >::
              iterator eit = expr_views.begin(); eit != expr_views.end(); eit++)
        {
          TraceConditionSet *set = NULL;
          for (std::vector<TraceConditionSet*>::iterator it =
                postsets.begin(); it != postsets.end(); it++)
          {
            if (!(*it)->matches(eit->first, eit->second))
              continue;
            set = *it;
            postsets.erase(it);
            break;
          }
          if (set == NULL)
            set = new TraceConditionSet(this, parent_req_index, tree_id, 
                eit->first, std::move(eit->second));
          else
            set->mark_shared();
          set->add_reference();
          AutoLock tpl_lock(template_lock);
          anticonditions.push_back(set);
        }
      }
    }

    //--------------------------------------------------------------------------
    void PhysicalTemplate::refresh_condition_sets(FenceOp *op,
                                          std::set<RtEvent> &ready_events) const
    //--------------------------------------------------------------------------
    {
      for (std::vector<TraceConditionSet*>::const_iterator it =
            preconditions.begin(); it != preconditions.end(); it++)
        (*it)->refresh_equivalence_sets(op, ready_events);
      for (std::vector<TraceConditionSet*>::const_iterator it =
            anticonditions.begin(); it != anticonditions.end(); it++)
        (*it)->refresh_equivalence_sets(op, ready_events);
      for (std::vector<TraceConditionSet*>::const_iterator it =
            postconditions.begin(); it != postconditions.end(); it++)
        if (!(*it)->is_shared())
          (*it)->refresh_equivalence_sets(op, ready_events);
    }

    //--------------------------------------------------------------------------
    bool PhysicalTemplate::acquire_instance_references(void) const
    //--------------------------------------------------------------------------
    {
      for (std::vector<PhysicalManager*>::const_iterator it =
            all_instances.begin(); it != all_instances.end(); it++)
      {
        if (!(*it)->acquire_instance(TRACE_REF))
        {
          // Remove all the references we already added up to now
          // No need to check for deletion, we stil have gc references
          for (std::vector<PhysicalManager*>::const_iterator it2 =
                all_instances.begin(); it2 != it; it2++)
            (*it2)->remove_base_valid_ref(TRACE_REF);
          return false;
        }
      }
      return true;
    }

    //--------------------------------------------------------------------------
    void PhysicalTemplate::release_instance_references(void) const
    //--------------------------------------------------------------------------
    {
      // No need to check for deletions, we stil hold gc references
      for (std::vector<PhysicalManager*>::const_iterator it =
            all_instances.begin(); it != all_instances.end(); it++)
        (*it)->remove_base_valid_ref(TRACE_REF);
    }

    //--------------------------------------------------------------------------
    void PhysicalTemplate::optimize(CompleteOp *op,bool do_transitive_reduction)
    //--------------------------------------------------------------------------
    {
#ifdef DEBUG_LEGION
      assert(instructions.size() == events.size());
#endif
      std::vector<RtEvent> frontier_events;
      find_all_last_instance_user_events(frontier_events);
      compute_frontiers(frontier_events);
      // Check to see if the indirection fields for any across copies are
      // mutated during the execution of the trace. If they aren't then we
      // know that we don't need to recompute preimages on back-to-back replays
      // Do this here so we can also use the 'sync_compute_frontiers' barrier
      // to know that all these analyses are done as well
      if (!across_copies.empty())
      {
        for (std::vector<IssueAcross*>::const_iterator it =
              across_copies.begin(); it != across_copies.end(); it++)
        {
          std::map<unsigned,InstUsers>::iterator finder =
            src_indirect_insts.find((*it)->lhs);
          if ((finder != src_indirect_insts.end()) &&
              are_read_only_users(finder->second))
            (*it)->executor->record_trace_immutable_indirection(true/*src*/);
          finder = dst_indirect_insts.find((*it)->lhs);
          if ((finder != dst_indirect_insts.end()) &&
              are_read_only_users(finder->second))
            (*it)->executor->record_trace_immutable_indirection(false/*dst*/);
        }
        across_copies.clear();
      }
      std::vector<unsigned> gen;
      // Sync the idempotency computation 
      op->end_idempotent_exchange(idempotency);
      // Fence elision can only be performed if the template is idempotent.
      if (!is_idempotent() || !trace->perform_fence_elision)
      {
        gen.resize(events.size(), 0/*fence instruction*/);
        for (unsigned idx = 0; idx < instructions.size(); ++idx)
          gen[idx] = idx;
      }
      else
        elide_fences(gen, frontier_events);
      // Sync the frontier computation so we know that all our frontier data
      // structures such as 'local_frontiers' and 'remote_frontiers' are ready
      sync_compute_frontiers(op, frontier_events);
      if (!trace->runtime->no_trace_optimization)
      {
        propagate_merges(gen);
        if (do_transitive_reduction)
        {
          TransitiveReductionState state(RtUserEvent::NO_RT_USER_EVENT);
          transitive_reduction(&state, false/*deferred*/);
        }
        propagate_copies(&gen);
        eliminate_dead_code(gen);
      }
      prepare_parallel_replay(gen);
      push_complete_replays();
      // After elide fences we can clear these views
      op_insts.clear();
      copy_insts.clear();
      mutated_insts.clear();
      src_indirect_insts.clear();
      dst_indirect_insts.clear();
      instance_last_users.clear();
      // We don't need the expression or view references anymore
      // We do need to translate the recorded views into a vector of instances
      // that need to be acquired in order for the template to be replayed
      all_instances.reserve(recorded_views.size());
      for (std::map<DistributedID,IndividualView*>::const_iterator it =
            recorded_views.begin(); it != recorded_views.end(); it++)
      {
        PhysicalManager *manager = it->second->get_manager();
        manager->add_base_gc_ref(TRACE_REF);
        all_instances.push_back(manager);
        if (it->second->remove_base_gc_ref(TRACE_REF))
          delete it->second;
      }
      recorded_views.clear();
      for (std::set<IndexSpaceExpression*>::const_iterator it =
           recorded_expressions.begin(); it != recorded_expressions.end(); it++)
        if ((*it)->remove_base_expression_reference(TRACE_REF))
          delete (*it);
      recorded_expressions.clear();
    }

    //--------------------------------------------------------------------------
    void PhysicalTemplate::find_all_last_instance_user_events(
                                          std::vector<RtEvent> &frontier_events)
    //--------------------------------------------------------------------------
    {
      for (std::map<TraceLocalID,InstUsers>::const_iterator it =
            op_insts.begin(); it != op_insts.end(); it++)
        find_last_instance_events(it->second, frontier_events);
      for (std::map<unsigned,InstUsers>::const_iterator it =
            copy_insts.begin(); it != copy_insts.end(); it++)
        find_last_instance_events(it->second, frontier_events);
      for (std::map<unsigned,InstUsers>::const_iterator it =
            src_indirect_insts.begin(); it != src_indirect_insts.end(); it++)
        find_last_instance_events(it->second, frontier_events);
      for (std::map<unsigned,InstUsers>::const_iterator it =
            dst_indirect_insts.begin(); it != dst_indirect_insts.end(); it++)
        find_last_instance_events(it->second, frontier_events);
    }

    //--------------------------------------------------------------------------
    void PhysicalTemplate::find_last_instance_events(const InstUsers &users,
                                          std::vector<RtEvent> &frontier_events)
    //--------------------------------------------------------------------------
    {
      for (InstUsers::const_iterator uit =
            users.begin(); uit != users.end(); uit++)
      {
        std::deque<LastUserResult> &results =
          instance_last_users[uit->instance];
        // Scan through all the queries we've done so far for this instance
        // and see if we've already done one for these parameters
        bool found = false;
        for (std::deque<LastUserResult>::const_iterator it =
              results.begin(); it != results.end(); it++)
        {
          if (!it->user.matches(*uit))
            continue;
          found = true;
          break;
        }
        if (!found)
        {
          results.emplace_back(LastUserResult(*uit));
          LastUserResult &result = results.back();
          std::map<DistributedID,IndividualView*>::const_iterator finder =
            recorded_views.find(uit->instance.view_did);
#ifdef DEBUG_LEGION
          assert(finder != recorded_views.end());
#endif
          PhysicalManager *manager = finder->second->get_manager();
#ifdef DEBUG_LEGION
          assert(manager->did == uit->instance.inst_did);
#endif
          const RegionUsage usage(LEGION_READ_WRITE, LEGION_EXCLUSIVE, 0);
          finder->second->find_last_users(manager, result.events, usage,
              uit->mask, uit->expr, frontier_events);
        }
      }
    }

    //--------------------------------------------------------------------------
    void PhysicalTemplate::compute_frontiers(
                                          std::vector<RtEvent> &frontier_events)
    //--------------------------------------------------------------------------
    {
      // We need to wait for all the last user instance events to be ready
      if (!frontier_events.empty())
      {
        const RtEvent wait_on = Runtime::merge_events(frontier_events);
        frontier_events.clear();
        if (wait_on.exists() && !wait_on.has_triggered())
          wait_on.wait();
      }
      // Now we can convert all the results to frontiers
      std::map<ApEvent,unsigned> frontier_map;
      for (std::map<UniqueInst,std::deque<LastUserResult> >::iterator lit =
           instance_last_users.begin(); lit != instance_last_users.end(); lit++)
      {
        for (std::deque<LastUserResult>::iterator uit =
              lit->second.begin(); uit != lit->second.end(); uit++)
        {
          // For each event convert it into a frontier
          for (std::set<ApEvent>::const_iterator it =
                uit->events.begin(); it != uit->events.end(); it++)
          {
            std::map<ApEvent,unsigned>::const_iterator finder =
              frontier_map.find(*it);
            if (finder == frontier_map.end())
            {
              unsigned index = find_frontier_event(*it, frontier_events);
              uit->frontiers.push_back(index);
              frontier_map[*it] = index;
            }
            else
              uit->frontiers.push_back(finder->second);
          }
        }
      }
    }

    //--------------------------------------------------------------------------
    unsigned PhysicalTemplate::find_frontier_event(ApEvent event,
                                             std::vector<RtEvent> &ready_events)
    //--------------------------------------------------------------------------
    {
      // Check to see if it is an event we know about
      std::map<ApEvent,unsigned>::const_iterator finder = event_map.find(event);
      // If it's not an event we recognize we can just return the start event
      if (finder == event_map.end())
        return 0;
#ifdef DEBUG_LEGION
      assert(frontiers.find(finder->second) == frontiers.end());
#endif
      // Make a new frontier event
      const unsigned next_event_id = events.size();
      frontiers[finder->second] = next_event_id;
      events.resize(next_event_id + 1);
      return next_event_id;
    }

    //--------------------------------------------------------------------------
    void PhysicalTemplate::elide_fences(std::vector<unsigned> &gen,
                                        std::vector<RtEvent> &ready_events) 
    //--------------------------------------------------------------------------
    {
      // Reserve some events for merges to be added during fence elision
      unsigned num_merges = 0;
      for (std::vector<Instruction*>::iterator it = instructions.begin();
           it != instructions.end(); ++it)
        switch ((*it)->get_kind())
        {
          case ISSUE_COPY:
            {
              unsigned precondition_idx =
                (*it)->as_issue_copy()->precondition_idx;
              InstructionKind generator_kind =
                instructions[precondition_idx]->get_kind();
              num_merges += generator_kind != MERGE_EVENT;
              break;
            }
          case ISSUE_FILL:
            {
              unsigned precondition_idx =
                (*it)->as_issue_fill()->precondition_idx;
              InstructionKind generator_kind =
                instructions[precondition_idx]->get_kind();
              num_merges += generator_kind != MERGE_EVENT;
              break;
            }
          case ISSUE_ACROSS:
            {
              IssueAcross *across = (*it)->as_issue_across();
              if (across->collective_precondition == 0)
              {
                InstructionKind generator_kind = 
                  instructions[across->copy_precondition]->get_kind();
                num_merges += (generator_kind != MERGE_EVENT) ? 1 : 0;
              }
              else
              {
                InstructionKind generator_kind = 
                  instructions[across->collective_precondition]->get_kind();
                num_merges += (generator_kind != MERGE_EVENT) ? 1 : 0;
              }
              if (across->src_indirect_precondition != 0)
              {
                InstructionKind generator_kind = 
                  instructions[across->src_indirect_precondition]->get_kind();
                num_merges += (generator_kind != MERGE_EVENT) ? 1 : 0;
              }
              if (across->dst_indirect_precondition != 0)
              {
                InstructionKind generator_kind = 
                  instructions[across->dst_indirect_precondition]->get_kind();
                num_merges += (generator_kind != MERGE_EVENT) ? 1 : 0;
              }
              break;
            }
          case COMPLETE_REPLAY:
            {
              CompleteReplay *complete = (*it)->as_complete_replay();
              InstructionKind generator_kind =
                instructions[complete->pre]->get_kind();
              num_merges += (generator_kind != MERGE_EVENT) ? 1 : 0;
              generator_kind = instructions[complete->post]->get_kind(); 
              num_merges += (generator_kind != MERGE_EVENT) ? 1 : 0;
              break;
            }
          default:
            {
              break;
            }
        }

      unsigned merge_starts = events.size();
      events.resize(events.size() + num_merges);

      // We are now going to break the invariant that
      // the generator of events[idx] is instructions[idx].
      // After fence elision, the generator of events[idx] is
      // instructions[gen[idx]].
      gen.resize(events.size(), 0/*fence instruction*/);
      std::vector<Instruction*> new_instructions;

      for (unsigned idx = 0; idx < instructions.size(); ++idx)
      {
        Instruction *inst = instructions[idx];
        InstructionKind kind = inst->get_kind();
        switch (kind)
        {
          case COMPLETE_REPLAY:
            {
              CompleteReplay *replay = inst->as_complete_replay();
              std::map<TraceLocalID, InstUsers>::iterator finder =
                op_insts.find(replay->owner);
              if (finder == op_insts.end()) break;
              std::set<unsigned> users;
              find_all_last_users(finder->second, users);
              rewrite_preconditions(replay->pre, users, instructions, 
                  new_instructions, gen, merge_starts);
              rewrite_preconditions(replay->post, users, instructions, 
                  new_instructions, gen, merge_starts);
              break;
            }
          case ISSUE_COPY:
            {
              IssueCopy *copy = inst->as_issue_copy();
              std::map<unsigned, InstUsers>::iterator finder =
                copy_insts.find(copy->lhs);
#ifdef DEBUG_LEGION
              assert(finder != copy_insts.end());
#endif
              std::set<unsigned> users;
              find_all_last_users(finder->second, users);
              rewrite_preconditions(copy->precondition_idx, users,
                  instructions, new_instructions, gen, merge_starts);
              break;
            }
          case ISSUE_FILL:
            {
              IssueFill *fill = inst->as_issue_fill();
              std::map<unsigned, InstUsers>::iterator finder =
                copy_insts.find(fill->lhs);
#ifdef DEBUG_LEGION
              assert(finder != copy_insts.end());
#endif
              std::set<unsigned> users;
              find_all_last_users(finder->second, users);
              rewrite_preconditions(fill->precondition_idx, users,
                  instructions, new_instructions, gen, merge_starts);
              break;
            }
          case ISSUE_ACROSS:
            {
              IssueAcross *across = inst->as_issue_across();
              std::map<unsigned, InstUsers>::iterator finder =
                copy_insts.find(across->lhs);
#ifdef DEBUG_LEGION
              assert(finder != copy_insts.end());
#endif
              std::set<unsigned> users;
              find_all_last_users(finder->second, users);
              // This is super subtle: for indirections that are
              // working collectively together on a set of indirect
              // source or destination instances, we actually have
              // a fan-in event construction. The indirect->copy_precondition
              // contains the result of that fan-in tree which is not
              // what we want to update here. We instead want to update
              // the set of preconditions to that collective fan-in for this
              // part of the indirect which feed into the collective event
              // tree construction. The local fan-in event is stored at
              // indirect->collective_precondition so use that instead for this
              if (across->collective_precondition == 0)
                rewrite_preconditions(across->copy_precondition, users,
                    instructions, new_instructions, gen, merge_starts);
              else
                rewrite_preconditions(across->collective_precondition, users,
                    instructions, new_instructions, gen, merge_starts);
              // Also do the rewrites for any indirection preconditions
              if (across->src_indirect_precondition != 0)
              {
                users.clear();
                finder = src_indirect_insts.find(across->lhs);
#ifdef DEBUG_LEGION
                assert(finder != src_indirect_insts.end());
#endif
                find_all_last_users(finder->second, users);
                rewrite_preconditions(across->src_indirect_precondition, users,
                    instructions, new_instructions, gen, merge_starts);
              }
              if (across->dst_indirect_precondition != 0)
              {
                users.clear();
                finder = dst_indirect_insts.find(across->lhs);
#ifdef DEBUG_LEGION
                assert(finder != dst_indirect_insts.end());
#endif
                find_all_last_users(finder->second, users);
                rewrite_preconditions(across->dst_indirect_precondition, users,
                    instructions, new_instructions, gen, merge_starts);
              }
              break;
            }
          default:
            {
              break;
            }
        }
        gen[idx] = new_instructions.size();
        new_instructions.push_back(inst);
      }
      instructions.swap(new_instructions);
      new_instructions.clear();
    }

    //--------------------------------------------------------------------------
    void PhysicalTemplate::rewrite_preconditions(
                              unsigned &precondition, std::set<unsigned> &users,
                              const std::vector<Instruction*> &instructions,
                              std::vector<Instruction*> &new_instructions,
                              std::vector<unsigned> &gen,
                              unsigned &merge_starts)
    //--------------------------------------------------------------------------
    {
      if (users.empty())
        return;
      Instruction *generator_inst = instructions[precondition];
      if (generator_inst->get_kind() == MERGE_EVENT)
      {
        MergeEvent *merge = generator_inst->as_merge_event();
        merge->rhs.insert(users.begin(), users.end());
      }
      else
      {
        unsigned merging_event_idx = merge_starts++;
        gen[merging_event_idx] = new_instructions.size();
        if (precondition != fence_completion_id)
          users.insert(precondition);
        new_instructions.push_back(
            new MergeEvent(*this, merging_event_idx, users,
                           generator_inst->owner));
        precondition = merging_event_idx;
      }
    }

    //--------------------------------------------------------------------------
    void PhysicalTemplate::propagate_merges(std::vector<unsigned> &gen)
    //--------------------------------------------------------------------------
    {
      std::vector<bool> used(instructions.size(), false);

      for (unsigned idx = 0; idx < instructions.size(); ++idx)
      {
        Instruction *inst = instructions[idx];
        InstructionKind kind = inst->get_kind();
        used[idx] = kind != MERGE_EVENT;
        switch (kind)
        {
          case MERGE_EVENT:
            {
              MergeEvent *merge = inst->as_merge_event();
              std::set<unsigned> new_rhs;
              bool changed = false;
              for (std::set<unsigned>::iterator it = merge->rhs.begin();
                   it != merge->rhs.end(); ++it)
              {
                Instruction *generator = instructions[gen[*it]];
                if (generator ->get_kind() == MERGE_EVENT)
                {
                  MergeEvent *to_splice = generator->as_merge_event();
                  new_rhs.insert(to_splice->rhs.begin(), to_splice->rhs.end());
                  changed = true;
                }
                else
                  new_rhs.insert(*it);
              }
              if (changed)
                merge->rhs.swap(new_rhs);
              break;
            }
          case TRIGGER_EVENT:
            {
              TriggerEvent *trigger = inst->as_trigger_event();
              used[gen[trigger->rhs]] = true;
              break;
            }
          case BARRIER_ARRIVAL:
            {
              BarrierArrival *arrival = inst->as_barrier_arrival();
              used[gen[arrival->rhs]] = true;
              break;
            }
          case ISSUE_COPY:
            {
              IssueCopy *copy = inst->as_issue_copy();
              used[gen[copy->precondition_idx]] = true;
              break;
            }
          case ISSUE_ACROSS:
            {
              IssueAcross *across = inst->as_issue_across();
              used[gen[across->copy_precondition]] = true;
              if (across->collective_precondition != 0)
                used[gen[across->collective_precondition]] = true;
              if (across->src_indirect_precondition != 0)
                used[gen[across->src_indirect_precondition]] = true;
              if (across->dst_indirect_precondition != 0)
                used[gen[across->dst_indirect_precondition]] = true;
              break;
            }
          case ISSUE_FILL:
            {
              IssueFill *fill = inst->as_issue_fill();
              used[gen[fill->precondition_idx]] = true;
              break;
            }
          case COMPLETE_REPLAY:
            {
              CompleteReplay *complete = inst->as_complete_replay();
              used[gen[complete->pre]] = true;
              used[gen[complete->post]] = true;
              break;
            }
          case GET_TERM_EVENT:
          case REPLAY_MAPPING:
          case CREATE_AP_USER_EVENT:
          case SET_OP_SYNC_EVENT:
          case ASSIGN_FENCE_COMPLETION:
          case BARRIER_ADVANCE:
            {
              break;
            }
          default:
            {
              // unreachable
              assert(false);
            }
        }
      }
      record_used_frontiers(used, gen); 

      std::vector<unsigned> inv_gen(instructions.size(), -1U);
      for (unsigned idx = 0; idx < gen.size(); ++idx)
      {
        unsigned g = gen[idx];
#ifdef DEBUG_LEGION
        assert(inv_gen[g] == -1U || g == fence_completion_id);
#endif
        if (g != -1U && g < instructions.size() && inv_gen[g] == -1U)
          inv_gen[g] = idx;
      }
      std::vector<Instruction*> to_delete;
      std::vector<unsigned> new_gen(gen.size(), -1U);
      initialize_generators(new_gen);
      std::vector<Instruction*> new_instructions;
      for (unsigned idx = 0; idx < instructions.size(); ++idx)
        if (used[idx])
        {
          Instruction *inst = instructions[idx];
          // Fence elision-style operations can only be performed if the
          // trace is idempotent.
          if (trace->perform_fence_elision && is_idempotent())
          {
            if (inst->get_kind() == MERGE_EVENT)
            {
              MergeEvent *merge = inst->as_merge_event();
              if (merge->rhs.size() > 1)
                merge->rhs.erase(fence_completion_id);
            }
          }
          unsigned e = inv_gen[idx];
#ifdef DEBUG_LEGION
          assert(e == -1U || (e < new_gen.size() && new_gen[e] == -1U));
#endif
          if (e != -1U)
            new_gen[e] = new_instructions.size();
          new_instructions.push_back(inst);
        }
        else
          to_delete.push_back(instructions[idx]);
      instructions.swap(new_instructions);
      gen.swap(new_gen);
      for (unsigned idx = 0; idx < to_delete.size(); ++idx)
        delete to_delete[idx];
    }

    //--------------------------------------------------------------------------
    void PhysicalTemplate::record_used_frontiers(std::vector<bool> &used,
                                         const std::vector<unsigned> &gen) const
    //--------------------------------------------------------------------------
    {
      for (std::map<unsigned,unsigned>::const_iterator it =
            frontiers.begin(); it != frontiers.end(); it++)
        used[gen[it->first]] = true;
    }

    //--------------------------------------------------------------------------
    void PhysicalTemplate::sync_compute_frontiers(CompleteOp *op,
                                    const std::vector<RtEvent> &frontier_events)
    //--------------------------------------------------------------------------
    {
#ifdef DEBUG_LEGION
      assert(frontier_events.empty());
#endif
    }

    //--------------------------------------------------------------------------
    void PhysicalTemplate::initialize_generators(std::vector<unsigned> &new_gen)
    //--------------------------------------------------------------------------
    {
      for (std::map<unsigned, unsigned>::iterator it = 
            frontiers.begin(); it != frontiers.end(); ++it)
        new_gen[it->second] = 0;
    }

    //--------------------------------------------------------------------------
    void PhysicalTemplate::initialize_eliminate_dead_code_frontiers(
                      const std::vector<unsigned> &gen, std::vector<bool> &used)
    //--------------------------------------------------------------------------
    {
      for (std::map<unsigned, unsigned>::iterator it = frontiers.begin();
          it != frontiers.end(); ++it)
      {
        unsigned g = gen[it->first];
        if (g != -1U && g < instructions.size())
          used[g] = true;
      }
      // Don't eliminate the last fence instruction
      if (last_fence != NULL)
        used[gen[last_fence->lhs]] = true;
    }

    //--------------------------------------------------------------------------
    void PhysicalTemplate::prepare_parallel_replay(
                                               const std::vector<unsigned> &gen)
    //--------------------------------------------------------------------------
    {
      const size_t replay_parallelism = trace->runtime->max_replay_parallelism;
      slices.resize(replay_parallelism);
      std::map<TraceLocalID, unsigned> slice_indices_by_owner;
      std::vector<unsigned> slice_indices_by_inst;
      slice_indices_by_inst.resize(instructions.size());

#ifdef DEBUG_LEGION
      for (unsigned idx = 1; idx < instructions.size(); ++idx)
        slice_indices_by_inst[idx] = -1U;
#endif
      bool round_robin_for_tasks = false;

      std::set<Processor> distinct_targets;
      for (CachedMappings::iterator it = cached_mappings.begin(); it !=
           cached_mappings.end(); ++it)
        distinct_targets.insert(it->second.target_procs[0]);
      round_robin_for_tasks = distinct_targets.size() < replay_parallelism;

      unsigned next_slice_id = 0;
      for (std::map<TraceLocalID,std::pair<unsigned,unsigned> >::const_iterator
            it = memo_entries.begin(); it != memo_entries.end(); ++it)
      {
        unsigned slice_index = -1U;
        if (!round_robin_for_tasks && 
            (it->second.second == Operation::TASK_OP_KIND) &&
            (it->first.index_point.get_dim() > 0))
        {
          CachedMappings::iterator finder = cached_mappings.find(it->first);
#ifdef DEBUG_LEGION
          assert(finder != cached_mappings.end());
          assert(finder->second.target_procs.size() > 0);
#endif
          slice_index =
            finder->second.target_procs[0].id % replay_parallelism;
        }
        else
        {
#ifdef DEBUG_LEGION
          assert(slice_indices_by_owner.find(it->first) ==
              slice_indices_by_owner.end());
#endif
          slice_index = next_slice_id;
          next_slice_id = (next_slice_id + 1) % replay_parallelism;
        }

#ifdef DEBUG_LEGION
        assert(slice_index != -1U);
#endif
        slice_indices_by_owner[it->first] = slice_index;
      }
      // Make sure that event creations and triggers are in the same slice
      std::map<unsigned/*user event*/,unsigned/*slice*/> user_event_slices;
      // Keep track of these so that we don't end up leaking them
      std::vector<Instruction*> crossing_instructions;
      std::map<unsigned,std::pair<unsigned,unsigned> > crossing_counts;
      for (unsigned idx = 1; idx < instructions.size(); ++idx)
      {
        Instruction *inst = instructions[idx];
        const TraceLocalID &owner = inst->owner;
        std::map<TraceLocalID, unsigned>::iterator finder =
          slice_indices_by_owner.find(owner);
        unsigned slice_index = -1U;
        const InstructionKind kind = inst->get_kind();
        if (finder != slice_indices_by_owner.end())
          slice_index = finder->second;
        else if (kind == TRIGGER_EVENT)
        {
          // Find the slice where the event creation was assigned
          // and make sure that we end up on the same slice
          TriggerEvent *trigger = inst->as_trigger_event(); 
          std::map<unsigned,unsigned>::iterator finder = 
            user_event_slices.find(trigger->lhs);
#ifdef DEBUG_LEGION
          assert(finder != user_event_slices.end());
#endif
          slice_index = finder->second;
          user_event_slices.erase(finder);
        }
        else
        {
          slice_index = next_slice_id;
          next_slice_id = (next_slice_id + 1) % replay_parallelism;
          if (kind == CREATE_AP_USER_EVENT)
          {
            // Save which slice this is on so the later trigger will
            // get recorded on the same slice
            CreateApUserEvent *create = inst->as_create_ap_user_event();
#ifdef DEBUG_LEGION
            assert(user_event_slices.find(create->lhs) ==
                    user_event_slices.end());
#endif
            user_event_slices[create->lhs] = slice_index;
          }
        }
        slices[slice_index].push_back(inst);
        slice_indices_by_inst[idx] = slice_index;

        if (inst->get_kind() == MERGE_EVENT)
        {
          MergeEvent *merge = inst->as_merge_event();
          unsigned crossing_found = false;
          std::set<unsigned> new_rhs;
          for (std::set<unsigned>::iterator it = merge->rhs.begin();
               it != merge->rhs.end(); ++it)
          {
            unsigned rh = *it;
            // Don't need to worry about crossing events for the fence
            // initialization as we know it's always set before any 
            // slices executes (rh == 0)
            if ((rh == 0) || (gen[rh] == 0))
              new_rhs.insert(rh);
            else
            {
#ifdef DEBUG_LEGION
              assert(gen[rh] != -1U);
#endif
              unsigned generator_slice = slice_indices_by_inst[gen[rh]];
#ifdef DEBUG_LEGION
              assert(generator_slice != -1U);
#endif
              if (generator_slice != slice_index)
              {
                crossing_found = true;
                std::map<unsigned, std::pair<unsigned,unsigned> >::iterator
                  finder = crossing_counts.find(rh);
                if (finder != crossing_counts.end())
                {
                  new_rhs.insert(finder->second.first);
                  finder->second.second += 1;
                }
                else
                {
                  unsigned new_crossing_event = events.size();
                  events.resize(events.size() + 1);
                  crossing_counts[rh] = 
                    std::pair<unsigned,unsigned>(new_crossing_event,1/*count*/);
                  new_rhs.insert(new_crossing_event);
                  TriggerEvent *crossing = new TriggerEvent(*this,
                      new_crossing_event, rh, instructions[gen[rh]]->owner);
                  slices[generator_slice].push_back(crossing);
                  crossing_instructions.push_back(crossing);
                }
              }
              else
                new_rhs.insert(rh);
            }
          }

          if (crossing_found)
            merge->rhs.swap(new_rhs);
        }
        else
        {
          switch (inst->get_kind())
          {
            case TRIGGER_EVENT:
              {
                parallelize_replay_event(inst->as_trigger_event()->rhs,
                    slice_index, gen, slice_indices_by_inst,
                    crossing_counts, crossing_instructions);
                break;
              }
            case BARRIER_ARRIVAL:
              {
                parallelize_replay_event(inst->as_barrier_arrival()->rhs,
                    slice_index, gen, slice_indices_by_inst,
                    crossing_counts, crossing_instructions);
                break;
              }
            case ISSUE_COPY:
              {
                parallelize_replay_event(
                    inst->as_issue_copy()->precondition_idx,
                    slice_index, gen, slice_indices_by_inst,
                    crossing_counts, crossing_instructions);
                break;
              }
            case ISSUE_FILL:
              {
                parallelize_replay_event(
                    inst->as_issue_fill()->precondition_idx,
                    slice_index, gen, slice_indices_by_inst,
                    crossing_counts, crossing_instructions);
                break;
              }
            case ISSUE_ACROSS:
              {
                IssueAcross *across = inst->as_issue_across();
                parallelize_replay_event(across->copy_precondition,
                    slice_index, gen, slice_indices_by_inst,
                    crossing_counts, crossing_instructions);
                if (across->collective_precondition != 0)
                  parallelize_replay_event(across->collective_precondition,
                      slice_index, gen, slice_indices_by_inst,
                      crossing_counts, crossing_instructions);
                if (across->src_indirect_precondition != 0)
                  parallelize_replay_event(across->src_indirect_precondition,
                      slice_index, gen, slice_indices_by_inst,
                      crossing_counts, crossing_instructions);
                if (across->dst_indirect_precondition != 0)
                  parallelize_replay_event(across->dst_indirect_precondition,
                      slice_index, gen, slice_indices_by_inst,
                      crossing_counts, crossing_instructions);
                break;
              }
            case COMPLETE_REPLAY:
              {
                parallelize_replay_event(inst->as_complete_replay()->pre,
                    slice_index, gen, slice_indices_by_inst,
                    crossing_counts, crossing_instructions);
                parallelize_replay_event(inst->as_complete_replay()->post,
                    slice_index, gen, slice_indices_by_inst,
                    crossing_counts, crossing_instructions);
                break;
              }
            default:
              {
                break;
              }
          }
        }
      }
#ifdef DEBUG_LEGION
      assert(user_event_slices.empty());
#endif
      // Update the crossing events and their counts
      if (!crossing_counts.empty())
      {
        for (std::map<unsigned,std::pair<unsigned,unsigned> >::const_iterator
              it = crossing_counts.begin(); it != crossing_counts.end(); it++)
          crossing_events.insert(it->second);
      }
      // Append any new crossing instructions to the list of instructions
      // so that they will still be deleted when the template is
      if (!crossing_instructions.empty())
        instructions.insert(instructions.end(),
            crossing_instructions.begin(), crossing_instructions.end());
    }

    //--------------------------------------------------------------------------
    void PhysicalTemplate::parallelize_replay_event(unsigned &event_to_check,
              unsigned slice_index, const std::vector<unsigned> &gen,
              const std::vector<unsigned> &slice_indices_by_inst,
              std::map<unsigned,std::pair<unsigned,unsigned> > &crossing_counts,
              std::vector<Instruction*> &crossing_instructions)
    //--------------------------------------------------------------------------
    {
      // If this is the zero event, then don't even bother, we know the 
      // fence event is set before all the slices replay anyway
      if (event_to_check == 0)
        return;
      unsigned g = gen[event_to_check];
#ifdef DEBUG_LEGION
      assert(g != -1U && g < instructions.size());
#endif
      unsigned generator_slice = slice_indices_by_inst[g];
#ifdef DEBUG_LEGION
      assert(generator_slice != -1U);
#endif
      if (generator_slice != slice_index)
      {
        std::map<unsigned, std::pair<unsigned,unsigned> >::iterator
          finder = crossing_counts.find(event_to_check);
        if (finder != crossing_counts.end())
        {
          event_to_check = finder->second.first;
          finder->second.second += 1;
        }
        else
        {
          unsigned new_crossing_event = events.size();
          events.resize(events.size() + 1);
          crossing_counts[event_to_check] =
            std::pair<unsigned,unsigned>(new_crossing_event, 1/*count*/);
          TriggerEvent *crossing = new TriggerEvent(*this,
              new_crossing_event, event_to_check, instructions[g]->owner); 
          event_to_check = new_crossing_event;
          slices[generator_slice].push_back(crossing);
          crossing_instructions.push_back(crossing);
        }
      }
    }

    //--------------------------------------------------------------------------
    void PhysicalTemplate::initialize_transitive_reduction_frontiers(
       std::vector<unsigned> &topo_order, std::vector<unsigned> &inv_topo_order)
    //--------------------------------------------------------------------------
    {
      for (std::map<unsigned, unsigned>::iterator it = 
            frontiers.begin(); it != frontiers.end(); ++it)
      {
        inv_topo_order[it->second] = topo_order.size();
        topo_order.push_back(it->second);
      }
    }

    //--------------------------------------------------------------------------
    void PhysicalTemplate::transitive_reduction(
                                 TransitiveReductionState *state, bool deferred)
    //--------------------------------------------------------------------------
    {
      // Transitive reduction inspired by Klaus Simon,
      // "An improved algorithm for transitive closure on acyclic digraphs"

      // The transitive reduction can be a really long computation and we
      // don't want it monopolizing an entire processor while it's running
      // so we time-slice as background tasks until it is done. We pick the
      // somewhat arbitrary timeslice of 2ms since that's around the right
      // order of magnitude for other meta-tasks on most machines while still
      // being large enough to warm-up caches and make forward progress
      constexpr long long TIMEOUT = 2000; // in microseconds
      unsigned long long running_time = 0;
      unsigned long long previous_time = 
        Realm::Clock::current_time_in_microseconds();
      std::vector<unsigned> &topo_order = state->topo_order;
      std::vector<unsigned> &inv_topo_order = state->inv_topo_order;
      std::vector<std::vector<unsigned> > &incoming = state->incoming;
      std::vector<std::vector<unsigned> > &outgoing = state->outgoing;
      if (state->stage == 0)
      {
        topo_order.reserve(instructions.size());
        inv_topo_order.resize(events.size(), -1U);
        incoming.resize(events.size());
        outgoing.resize(events.size());

        initialize_transitive_reduction_frontiers(topo_order, inv_topo_order);
        state->stage++;
      }

      // First, build a DAG and find nodes with no incoming edges
      if (state->stage == 1)
      {  
        std::map<TraceLocalID, GetTermEvent*> &term_insts = state->term_insts;
        std::map<TraceLocalID, ReplayMapping*> &replay_insts = 
          state->replay_insts;
        for (unsigned idx = state->iteration; idx < instructions.size(); ++idx)
        {
          // Check for timeout
          if (deferred)
          {
            unsigned long long current_time = 
              Realm::Clock::current_time_in_microseconds();
            running_time += (current_time - previous_time);
            if (TIMEOUT <= running_time)
            {
              // Hit the timeout so launch a continuation
              state->iteration = idx;
              TransitiveReductionArgs args(this, state); 
              trace->runtime->issue_runtime_meta_task(args, LG_LOW_PRIORITY);
              return;
            }
            else
              previous_time = current_time;
          }
          Instruction *inst = instructions[idx];
          switch (inst->get_kind())
          {
            // Pass these instructions as their events will be added later
            case GET_TERM_EVENT :
              {
                GetTermEvent *term = inst->as_get_term_event();
                term_insts[term->owner] = term; 
                break;
              }
            case REPLAY_MAPPING:
              {
                ReplayMapping *replay = inst->as_replay_mapping();
                replay_insts[inst->owner] = replay;
                break;
              }
            case CREATE_AP_USER_EVENT :
              {
                break;
              }
            case TRIGGER_EVENT :
              {
                TriggerEvent *trigger = inst->as_trigger_event();
                incoming[trigger->lhs].push_back(trigger->rhs);
                outgoing[trigger->rhs].push_back(trigger->lhs);
                break;
              }
            case BARRIER_ARRIVAL:
              {
                BarrierArrival *arrival = inst->as_barrier_arrival();
                incoming[arrival->lhs].push_back(arrival->rhs);
                outgoing[arrival->rhs].push_back(arrival->lhs);
                break;
              }
            case MERGE_EVENT :
              {
                MergeEvent *merge = inst->as_merge_event();
                for (std::set<unsigned>::iterator it = merge->rhs.begin();
                     it != merge->rhs.end(); ++it)
                {
                  incoming[merge->lhs].push_back(*it);
                  outgoing[*it].push_back(merge->lhs);
                }
                break;
              }
            case ISSUE_COPY :
              {
                IssueCopy *copy = inst->as_issue_copy();
                incoming[copy->lhs].push_back(copy->precondition_idx);
                outgoing[copy->precondition_idx].push_back(copy->lhs);
                break;
              }
            case ISSUE_FILL :
              {
                IssueFill *fill = inst->as_issue_fill();
                incoming[fill->lhs].push_back(fill->precondition_idx);
                outgoing[fill->precondition_idx].push_back(fill->lhs);
                break;
              }
            case ISSUE_ACROSS:
              {
                IssueAcross *across = inst->as_issue_across();
                incoming[across->lhs].push_back(across->copy_precondition);
                outgoing[across->copy_precondition].push_back(across->lhs);
                if (across->collective_precondition != 0)
                {
                  incoming[across->lhs].push_back(
                      across->collective_precondition);
                  outgoing[across->collective_precondition].push_back(
                      across->lhs);
                }
                if (across->src_indirect_precondition != 0)
                {
                  incoming[across->lhs].push_back(
                      across->src_indirect_precondition);
                  outgoing[across->src_indirect_precondition].push_back(
                      across->lhs);
                }
                if (across->dst_indirect_precondition != 0)
                {
                  incoming[across->lhs].push_back(
                      across->dst_indirect_precondition);
                  outgoing[across->dst_indirect_precondition].push_back(
                      across->lhs);
                }
                break;
              }
            case SET_OP_SYNC_EVENT :
              {
                SetOpSyncEvent *sync = inst->as_set_op_sync_event();
                inv_topo_order[sync->lhs] = topo_order.size();
                topo_order.push_back(sync->lhs);
                break;
              }
            case BARRIER_ADVANCE:
              {
                BarrierAdvance *advance = inst->as_barrier_advance();
                inv_topo_order[advance->lhs] = topo_order.size();
                topo_order.push_back(advance->lhs);
                break;
              }
            case ASSIGN_FENCE_COMPLETION :
              {
                inv_topo_order[fence_completion_id] = topo_order.size();
                topo_order.push_back(fence_completion_id);
                break;
              }
            case COMPLETE_REPLAY :
              {
                CompleteReplay *replay = inst->as_complete_replay();
                // Check to see if we can find a replay instruction to match 
                std::map<TraceLocalID,ReplayMapping*>::iterator replay_finder =
                  replay_insts.find(replay->owner);
                if (replay_finder != replay_insts.end())
                {
                  incoming[replay_finder->second->lhs].push_back(replay->pre);
                  outgoing[replay->pre].push_back(replay_finder->second->lhs);
                  replay_insts.erase(replay_finder);
                }
                // Lastly check to see if we can find a term inst to match
                std::map<TraceLocalID,GetTermEvent*>::iterator term_finder =
                  term_insts.find(replay->owner);
                if (term_finder != term_insts.end())
                {
                  if (replay->post != 0)
                  {
                    incoming[term_finder->second->lhs].push_back(replay->post);
                    outgoing[replay->post].push_back(term_finder->second->lhs);
                    term_insts.erase(term_finder);
                  }
                  else if (replay->pre != 0)
                  {
                    incoming[term_finder->second->lhs].push_back(replay->pre);
                    outgoing[replay->pre].push_back(term_finder->second->lhs);
                    term_insts.erase(term_finder);
                  }
                }
                break;
              }
            default:
              {
                assert(false);
                break;
              }
          }
        }
#ifdef DEBUG_LEGION
        // should have seen a complete replay instruction for every replay mapping
        assert(replay_insts.empty());
#endif
        if (!term_insts.empty())
        {
          // Any term instructions that don't match with a complete replay
          // need to be recorded as sources for the BFS
          for (std::map<TraceLocalID,GetTermEvent*>::const_iterator it =
                term_insts.begin(); it != term_insts.end(); it++)
          {
            inv_topo_order[it->second->lhs] = topo_order.size();
            topo_order.push_back(it->second->lhs);
          }
        }
        state->stage++;
        state->iteration = 0;
        term_insts.clear();
        replay_insts.clear();
      }

      // Second, do a toposort on nodes via BFS
      if (state->stage == 2)
      {
        std::vector<unsigned> &remaining_edges = state->remaining_edges;
        if (remaining_edges.empty())
        {
          remaining_edges.resize(incoming.size());
          for (unsigned idx = 0; idx < incoming.size(); ++idx)
            remaining_edges[idx] = incoming[idx].size();
        }

        unsigned idx = state->iteration;
        while (idx < topo_order.size())
        {
          // Check for timeout
          if (deferred)
          {
            unsigned long long current_time = 
              Realm::Clock::current_time_in_microseconds();
            running_time += (current_time - previous_time);
            if (TIMEOUT <= running_time)
            {
              // Hit the timeout so launch a continuation
              state->iteration = idx;
              TransitiveReductionArgs args(this, state); 
              trace->runtime->issue_runtime_meta_task(args, LG_LOW_PRIORITY); 
              return;
            }
            else
              previous_time = current_time;
          }
          unsigned node = topo_order[idx];
#ifdef DEBUG_LEGION
          assert(remaining_edges[node] == 0);
#endif
          const std::vector<unsigned> &out = outgoing[node];
          for (unsigned oidx = 0; oidx < out.size(); ++oidx)
          {
            unsigned next = out[oidx];
            if (--remaining_edges[next] == 0)
            {
              inv_topo_order[next] = topo_order.size();
              topo_order.push_back(next);
            }
          }
          ++idx;
        }
#ifdef DEBUG_LEGION
        for (unsigned idx = 0; idx < incoming.size(); idx++)
          assert(remaining_edges[idx] == 0);
#endif
        state->stage++;
        state->iteration = 0;
        remaining_edges.clear();
      }

      // Third, construct a chain decomposition
      if (state->stage == 3)
      {
        std::vector<unsigned> &chain_indices = state->chain_indices;
        if (chain_indices.empty())
        {
          chain_indices.resize(topo_order.size(), -1U);
          state->pos = chain_indices.size() - 1;
        }

        int pos = state->pos;
        unsigned num_chains = state->num_chains;
        while (true)
        {
          // Check for timeout
          if (deferred)
          {
            unsigned long long current_time = 
              Realm::Clock::current_time_in_microseconds();
            running_time += (current_time - previous_time);
            if (TIMEOUT <= running_time)
            {
              // Hit the timeout so launch a continuation
              state->pos = pos;
              state->num_chains = num_chains;
              TransitiveReductionArgs args(this, state); 
              trace->runtime->issue_runtime_meta_task(args, LG_LOW_PRIORITY); 
              return;
            }
            else
              previous_time = current_time;
          }
          while (pos >= 0 && chain_indices[pos] != -1U)
            --pos;
          if (pos < 0) break;
          unsigned curr = topo_order[pos];
          while (incoming[curr].size() > 0)
          {
            chain_indices[inv_topo_order[curr]] = num_chains;
            const std::vector<unsigned> &in = incoming[curr];
            bool found = false;
            for (unsigned iidx = 0; iidx < in.size(); ++iidx)
            {
              unsigned next = in[iidx];
              if (chain_indices[inv_topo_order[next]] == -1U)
              {
                found = true;
                curr = next;
                chain_indices[inv_topo_order[curr]] = num_chains;
                break;
              }
            }
            if (!found) break;
          }
          chain_indices[inv_topo_order[curr]] = num_chains;
          ++num_chains;
        }
        state->stage++;
        state->num_chains = num_chains;
      }

      // Fourth, find the frontiers of chains that are connected to each node
      if (state->stage == 4)
      {
        const unsigned num_chains = state->num_chains;
        const std::vector<unsigned> &chain_indices = state->chain_indices;
        std::vector<std::vector<int> > &all_chain_frontiers = 
          state->all_chain_frontiers;
        if (all_chain_frontiers.empty())
          all_chain_frontiers.resize(topo_order.size());
        std::vector<std::vector<unsigned> > &incoming_reduced = 
          state->incoming_reduced;
        if (incoming_reduced.empty())
          incoming_reduced.resize(topo_order.size());
        for (unsigned idx = state->iteration; idx < topo_order.size(); idx++)
        {
          // Check for timeout
          if (deferred)
          {
            unsigned long long current_time = 
              Realm::Clock::current_time_in_microseconds();
            running_time += (current_time - previous_time);
            if (TIMEOUT <= running_time)
            {
              // Hit the timeout so launch a continuation
              state->iteration = idx;
              TransitiveReductionArgs args(this, state); 
              trace->runtime->issue_runtime_meta_task(args, LG_LOW_PRIORITY); 
              return;
            }
            else
              previous_time = current_time;
          }
          std::vector<int> chain_frontiers(num_chains, -1);
          const std::vector<unsigned> &in = incoming[topo_order[idx]];
          std::vector<unsigned> &in_reduced = incoming_reduced[idx];
          for (unsigned iidx = 0; iidx < in.size(); ++iidx)
          {
            int rank = inv_topo_order[in[iidx]];
#ifdef DEBUG_LEGION
            assert((unsigned)rank < idx);
#endif
            const std::vector<int> &pred_chain_frontiers =
              all_chain_frontiers[rank];
            for (unsigned k = 0; k < num_chains; ++k)
              chain_frontiers[k] =
                std::max(chain_frontiers[k], pred_chain_frontiers[k]);
          }
          for (unsigned iidx = 0; iidx < in.size(); ++iidx)
          {
            int rank = inv_topo_order[in[iidx]];
            unsigned chain_idx = chain_indices[rank];
            if (chain_frontiers[chain_idx] < rank)
            {
              in_reduced.push_back(in[iidx]);
              chain_frontiers[chain_idx] = rank;
            }
          }
#ifdef DEBUG_LEGION
          assert(in.size() == 0 || in_reduced.size() > 0);
#endif
          all_chain_frontiers[idx].swap(chain_frontiers);
        }
        state->stage++;
        state->iteration = 0;
        all_chain_frontiers.clear();
      }

      // Lastly, suppress transitive dependences using chains
      if (deferred)
      {
        const RtUserEvent to_trigger = state->done;
        finished_transitive_reduction.store(state);
        Runtime::trigger_event(to_trigger);
      }
      else
        finalize_transitive_reduction(state->inv_topo_order, 
                                      state->incoming_reduced);
    }

    //--------------------------------------------------------------------------
    void PhysicalTemplate::finalize_transitive_reduction(
                    const std::vector<unsigned> &inv_topo_order,
                    const std::vector<std::vector<unsigned> > &incoming_reduced)
    //--------------------------------------------------------------------------
    {
      for (unsigned idx = 0; idx < instructions.size(); ++idx)
        if (instructions[idx]->get_kind() == MERGE_EVENT)
        {
          MergeEvent *merge = instructions[idx]->as_merge_event();
          unsigned order = inv_topo_order[merge->lhs];
#ifdef DEBUG_LEGION
          assert(order != -1U);
#endif
          const std::vector<unsigned> &in_reduced = incoming_reduced[order];
          if (in_reduced.size() == merge->rhs.size())
          {
#ifdef DEBUG_LEGION
            for (unsigned iidx = 0; iidx < in_reduced.size(); ++iidx)
              assert(merge->rhs.find(in_reduced[iidx]) != merge->rhs.end());
#endif
            continue;
          }
#ifdef DEBUG_LEGION
          std::set<unsigned> new_rhs;
          for (unsigned iidx = 0; iidx < in_reduced.size(); ++iidx)
          {
            assert(merge->rhs.find(in_reduced[iidx]) != merge->rhs.end());
            new_rhs.insert(in_reduced[iidx]);
          }
#else
          std::set<unsigned> new_rhs(in_reduced.begin(), in_reduced.end());
#endif
          // Remove any references to crossing events which are no longer needed
          if (!crossing_events.empty())
          {
            for (std::set<unsigned>::const_iterator it =
                  merge->rhs.begin(); it != merge->rhs.end(); it++)
            {
              std::map<unsigned,unsigned>::iterator finder =
                crossing_events.find(*it);
              if ((finder != crossing_events.end()) &&
                  (new_rhs.find(*it) == new_rhs.end()))
              {
#ifdef DEBUG_LEGION
                assert(finder->second > 0);
#endif
                finder->second--;
              }
            }
          }
          merge->rhs.swap(new_rhs);
        }
      // Remove any crossing instructions from the slices that are no
      // longer needed because the transitive reduction eliminated the
      // need for the edge
      for (std::map<unsigned,unsigned>::iterator it =
            crossing_events.begin(); it != crossing_events.end(); /*nothing*/)
      {
        if (it->second == 0)
        {
          // No more references to this crossing instruction so remove it
          bool found = false;
          for (std::vector<std::vector<Instruction*> >::iterator sit =
                slices.begin(); sit != slices.end(); sit++)
          {
            for (std::vector<Instruction*>::iterator iit =
                  sit->begin(); iit != sit->end(); iit++)
            {
              TriggerEvent *trigger = (*iit)->as_trigger_event();
              if (trigger == NULL)
                continue;
              if (trigger->lhs == it->first)
              {
                sit->erase(iit);
                found = true;
                break;
              }
            }
            if (found)
              break;
          }
          std::map<unsigned,unsigned>::iterator to_delete = it++;
          crossing_events.erase(to_delete);
        }
        else
          it++;
      }
    }

    //--------------------------------------------------------------------------
    void PhysicalTemplate::check_finalize_transitive_reduction(void)
    //--------------------------------------------------------------------------
    {
      TransitiveReductionState *state =
        finished_transitive_reduction.exchange(NULL);
      if (state != NULL)
      {
        finalize_transitive_reduction(state->inv_topo_order, 
                                      state->incoming_reduced);
        delete state;
        // We also need to rerun the propagate copies analysis to
        // remove any mergers which contain only a single input
        propagate_copies(NULL/*don't need the gen out*/);
        if (trace->runtime->dump_physical_traces)
          dump_template();
      }
    }

    //--------------------------------------------------------------------------
    void PhysicalTemplate::propagate_copies(std::vector<unsigned> *gen)
    //--------------------------------------------------------------------------
    {
      std::map<unsigned,unsigned> substitutions;
      std::vector<Instruction*> new_instructions;
      new_instructions.reserve(instructions.size());
      std::set<Instruction*> to_prune;
      for (unsigned idx = 0; idx < instructions.size(); ++idx)
      {
        Instruction *inst = instructions[idx];
        if (instructions[idx]->get_kind() == MERGE_EVENT)
        {
          MergeEvent *merge = instructions[idx]->as_merge_event();
#ifdef DEBUG_LEGION
          assert(merge->rhs.size() > 0);
#endif
          if (merge->rhs.size() == 1)
          {
            substitutions[merge->lhs] = *merge->rhs.begin();
#ifdef DEBUG_LEGION
            assert(merge->lhs != substitutions[merge->lhs]);
#endif
            if (gen == NULL)
              to_prune.insert(inst);
            else
              delete inst;
          }
          else
            new_instructions.push_back(inst);
        }
        else
          new_instructions.push_back(inst);
      }

      if (instructions.size() == new_instructions.size()) return;

      // Rewrite the frontiers first
      rewrite_frontiers(substitutions); 

      // Then rewrite the instructions
      instructions.swap(new_instructions);

      std::vector<unsigned> new_gen((gen == NULL) ? 0 : gen->size(), -1U);
      if (gen != NULL)
        initialize_generators(new_gen);

      for (unsigned idx = 0; idx < instructions.size(); ++idx)
      {
        Instruction *inst = instructions[idx];
        int lhs = -1;
        switch (inst->get_kind())
        {
          case GET_TERM_EVENT:
            {
              GetTermEvent *term = inst->as_get_term_event();
              lhs = term->lhs;
              break;
            }
          case REPLAY_MAPPING:
            {
              ReplayMapping *replay = inst->as_replay_mapping();
              lhs = replay->lhs;
              break;
            }
          case CREATE_AP_USER_EVENT:
            {
              CreateApUserEvent *create = inst->as_create_ap_user_event();
              lhs = create->lhs;
              break;
            }
          case TRIGGER_EVENT:
            {
              TriggerEvent *trigger = inst->as_trigger_event();
              std::map<unsigned,unsigned>::const_iterator finder =
                substitutions.find(trigger->rhs);
              if (finder != substitutions.end())
                trigger->rhs = finder->second;
              break;
            }
          case BARRIER_ARRIVAL:
            {
              BarrierArrival *arrival = inst->as_barrier_arrival();
              std::map<unsigned,unsigned>::const_iterator finder =
                substitutions.find(arrival->rhs);
              if (finder != substitutions.end())
                arrival->rhs = finder->second;
              lhs = arrival->lhs;
              break;
            }
          case MERGE_EVENT:
            {
              MergeEvent *merge = inst->as_merge_event();
              std::set<unsigned> new_rhs;
              for (std::set<unsigned>::iterator it = merge->rhs.begin();
                   it != merge->rhs.end(); ++it)
              {
                std::map<unsigned,unsigned>::const_iterator finder =
                  substitutions.find(*it);
                if (finder != substitutions.end())
                  new_rhs.insert(finder->second);
                else
                  new_rhs.insert(*it);
              }
              merge->rhs.swap(new_rhs);
              lhs = merge->lhs;
              break;
            }
          case ISSUE_COPY:
            {
              IssueCopy *copy = inst->as_issue_copy();
              std::map<unsigned,unsigned>::const_iterator finder =
                substitutions.find(copy->precondition_idx);
              if (finder != substitutions.end())
                copy->precondition_idx = finder->second;
              lhs = copy->lhs;
              break;
            }
          case ISSUE_FILL:
            {
              IssueFill *fill = inst->as_issue_fill();
              std::map<unsigned,unsigned>::const_iterator finder =
                substitutions.find(fill->precondition_idx);
              if (finder != substitutions.end())
                fill->precondition_idx = finder->second;
              lhs = fill->lhs;
              break;
            }
          case ISSUE_ACROSS:
            {
              IssueAcross *across = inst->as_issue_across();
              std::map<unsigned,unsigned>::const_iterator finder =
                substitutions.find(across->copy_precondition);
              if (finder != substitutions.end())
                across->copy_precondition = finder->second;
              if (across->collective_precondition != 0)
              {
                finder = substitutions.find(across->collective_precondition);
                if (finder != substitutions.end())
                  across->collective_precondition = finder->second;
              }
              if (across->src_indirect_precondition != 0)
              {
                finder = substitutions.find(across->src_indirect_precondition);
                if (finder != substitutions.end())
                  across->src_indirect_precondition = finder->second;
              }
              if (across->dst_indirect_precondition != 0)
              {
                finder = substitutions.find(across->dst_indirect_precondition);
                if (finder != substitutions.end())
                  across->dst_indirect_precondition = finder->second;
              }
              lhs = across->lhs;
              break;
            }
          case SET_OP_SYNC_EVENT:
            {
              SetOpSyncEvent *sync = inst->as_set_op_sync_event();
              lhs = sync->lhs;
              break;
            }
          case BARRIER_ADVANCE:
            {
              BarrierAdvance *advance = inst->as_barrier_advance();
              lhs = advance->lhs;
              break;
            }
          case ASSIGN_FENCE_COMPLETION:
            {
              lhs = fence_completion_id;
              break;
            }
          case COMPLETE_REPLAY:
            {
              CompleteReplay *replay = inst->as_complete_replay();
              std::map<unsigned,unsigned>::const_iterator finder =
                substitutions.find(replay->pre);
              if (finder != substitutions.end())
                replay->pre = finder->second;
              finder = substitutions.find(replay->post);
              if (finder != substitutions.end())
                replay->post = finder->second;
              break;
            }
          default:
            {
              break;
            }
        }
        if ((lhs != -1) && (gen != NULL))
          new_gen[lhs] = idx;
      }
      if (gen != NULL)
        gen->swap(new_gen);
      if (!to_prune.empty())
      {
#ifdef DEBUG_LEGION
        assert(!slices.empty());
#endif
        // Remove these instructions from any slices and then delete them
        for (unsigned idx = 0; idx < slices.size(); idx++)
        {
          std::vector<Instruction*> &slice = slices[idx];
          for (std::vector<Instruction*>::iterator it =
                slice.begin(); it != slice.end(); /*nothing*/)
          {
            std::set<Instruction*>::iterator finder =
              to_prune.find(*it);
            if (finder != to_prune.end())
            {
              it = slice.erase(it);
              delete *finder;
              to_prune.erase(finder);
              if (to_prune.empty())
                break;
            }
            else
              it++;
          }
          if (to_prune.empty())
            break;
        }
#ifdef DEBUG_LEGION
        assert(to_prune.empty());
#endif
      }
    }

    //--------------------------------------------------------------------------
    void PhysicalTemplate::rewrite_frontiers(
                                     std::map<unsigned,unsigned> &substitutions)
    //--------------------------------------------------------------------------
    {
      std::vector<std::pair<unsigned,unsigned> > to_add;
      for (std::map<unsigned,unsigned>::iterator it =
            frontiers.begin(); it != frontiers.end(); /*nothing*/)
      {
        std::map<unsigned,unsigned>::const_iterator finder =
          substitutions.find(it->first);
        if (finder != substitutions.end())
        {
          to_add.emplace_back(std::make_pair(finder->second,it->second));
          std::map<unsigned,unsigned>::iterator to_delete = it++;
          frontiers.erase(to_delete);
        }
        else
          it++;
      }
      for (std::vector<std::pair<unsigned,unsigned> >::const_iterator it =
            to_add.begin(); it != to_add.end(); it++)
      {
        std::map<unsigned,unsigned>::const_iterator finder =
          frontiers.find(it->first);
        if (finder != frontiers.end())
        {
          // Handle the case where we recorded two different frontiers
          // but they are now being merged together from the same source
          // and we can therefore substitute the first one for the second
#ifdef DEBUG_LEGION
          assert(substitutions.find(it->second) == substitutions.end());
#endif
          substitutions[it->second] = finder->second;
        }
        else
          frontiers.insert(*it);
      }
    }

    //--------------------------------------------------------------------------
    void PhysicalTemplate::eliminate_dead_code(std::vector<unsigned> &gen)
    //--------------------------------------------------------------------------
    {
      std::vector<bool> used(instructions.size(), false);
      for (unsigned idx = 0; idx < instructions.size(); ++idx)
      {
        Instruction *inst = instructions[idx];
        InstructionKind kind = inst->get_kind();
        // We only eliminate two kinds of instructions currently:
        // GetTermEvent and SetOpSyncEvent
        used[idx] = (kind != SET_OP_SYNC_EVENT) && (kind != GET_TERM_EVENT);
        switch (kind)
        {
          case MERGE_EVENT:
            {
              MergeEvent *merge = inst->as_merge_event();
              for (std::set<unsigned>::iterator it = merge->rhs.begin();
                   it != merge->rhs.end(); ++it)
              {
#ifdef DEBUG_LEGION
                assert(gen[*it] != -1U);
#endif
                used[gen[*it]] = true;
              }
              break;
            }
          case TRIGGER_EVENT:
            {
              TriggerEvent *trigger = inst->as_trigger_event();
#ifdef DEBUG_LEGION
              assert(gen[trigger->rhs] != -1U);
#endif
              used[gen[trigger->rhs]] = true;
              break;
            }
          case ISSUE_COPY:
            {
              IssueCopy *copy = inst->as_issue_copy();
#ifdef DEBUG_LEGION
              assert(gen[copy->precondition_idx] != -1U);
#endif
              used[gen[copy->precondition_idx]] = true;
              break;
            }
          case ISSUE_FILL:
            {
              IssueFill *fill = inst->as_issue_fill();
#ifdef DEBUG_LEGION
              assert(gen[fill->precondition_idx] != -1U);
#endif
              used[gen[fill->precondition_idx]] = true;
              break;
            }
          case ISSUE_ACROSS:
            {
              IssueAcross *across = inst->as_issue_across();
#ifdef DEBUG_LEGION
              assert(gen[across->copy_precondition] != -1U);
#endif
              used[gen[across->copy_precondition]] = true;
              if (across->collective_precondition != 0)
              {
#ifdef DEBUG_LEGION
                assert(gen[across->collective_precondition] != -1U);
#endif
                used[gen[across->collective_precondition]] = true;
              }
              if (across->src_indirect_precondition!= 0)
              {
#ifdef DEBUG_LEGION
                assert(gen[across->src_indirect_precondition] != -1U);
#endif
                used[gen[across->src_indirect_precondition]] = true;
              }
              if (across->dst_indirect_precondition!= 0)
              {
#ifdef DEBUG_LEGION
                assert(gen[across->dst_indirect_precondition] != -1U);
#endif
                used[gen[across->dst_indirect_precondition]] = true;
              }
              break;
            }
          case COMPLETE_REPLAY:
            {
              CompleteReplay *complete = inst->as_complete_replay();
#ifdef DEBUG_LEGION
              assert(gen[complete->pre] != -1U);
              assert(gen[complete->post] != -1U);
#endif
              used[gen[complete->pre]] = true;
              used[gen[complete->post]] = true;
              break;
            }
          case BARRIER_ARRIVAL:
            {
              BarrierArrival *arrival = inst->as_barrier_arrival();
#ifdef DEBUG_LEGION
              assert(gen[arrival->rhs] != -1U);
#endif
              used[gen[arrival->rhs]] = true;
              break;
            }
          case GET_TERM_EVENT:
          case REPLAY_MAPPING:
          case CREATE_AP_USER_EVENT:
          case SET_OP_SYNC_EVENT:
          case ASSIGN_FENCE_COMPLETION:
          case BARRIER_ADVANCE:
            {
              break;
            }
          default:
            {
              // unreachable
              assert(false);
            }
        }
      }
      initialize_eliminate_dead_code_frontiers(gen, used);

      std::vector<unsigned> inv_gen(instructions.size(), -1U);
      for (unsigned idx = 0; idx < gen.size(); ++idx)
      {
        unsigned g = gen[idx];
        if (g != -1U && g < instructions.size() && inv_gen[g] == -1U)
          inv_gen[g] = idx;
      }

      std::vector<Instruction*> new_instructions;
      std::vector<Instruction*> to_delete;
      std::vector<unsigned> new_gen(gen.size(), -1U);
      initialize_generators(new_gen);
      for (unsigned idx = 0; idx < instructions.size(); ++idx)
      {
        if (used[idx])
        {
          unsigned e = inv_gen[idx];
#ifdef DEBUG_LEGION
          assert(e == -1U || (e < new_gen.size() && new_gen[e] == -1U));
#endif
          if (e != -1U)
            new_gen[e] = new_instructions.size();
          new_instructions.push_back(instructions[idx]);
        }
        else
          to_delete.push_back(instructions[idx]);
      }

      instructions.swap(new_instructions);
      gen.swap(new_gen);
      for (unsigned idx = 0; idx < to_delete.size(); ++idx)
        delete to_delete[idx];
    }

    //--------------------------------------------------------------------------
    void PhysicalTemplate::push_complete_replays(void)
    //--------------------------------------------------------------------------
    {
      for (unsigned idx = 0; idx < slices.size(); ++idx)
      {
        std::vector<Instruction*> &instructions = slices[idx];
        std::vector<Instruction*> new_instructions;
        new_instructions.reserve(instructions.size());
        std::vector<Instruction*> complete_replays;
        for (unsigned iidx = 0; iidx < instructions.size(); ++iidx)
        {
          Instruction *inst = instructions[iidx];
          if (inst->get_kind() == COMPLETE_REPLAY)
            complete_replays.push_back(inst);
          else
            new_instructions.push_back(inst);
        }
        new_instructions.insert(new_instructions.end(),
                                complete_replays.begin(),
                                complete_replays.end());
        instructions.swap(new_instructions);
      }
    }

    //--------------------------------------------------------------------------
    void PhysicalTemplate::dump_template(void) const
    //--------------------------------------------------------------------------
    {
      InnerContext *ctx = trace->logical_trace->context;
      log_tracing.info() << "#### Replayable: " << replayable 
        << ", Idempotent: " << idempotency << " " 
        << this << " Trace " << trace->logical_trace->tid << " for " 
        << ctx->get_task_name()
        << " (UID " << ctx->get_unique_id() << ") ####";
      if (idempotency == NOT_IDEMPOTENT_SUBSUMPTION)
      {
        log_tracing.info() << "Non-subsumed condition: "
                           << failure.to_string(trace->logical_trace->context);
        if ((failure.view != NULL) && 
            failure.view->remove_base_resource_ref(TRACE_REF))
          delete failure.view;
        failure.view = NULL;
        if ((failure.expr != NULL) &&
            failure.expr->remove_base_expression_reference(TRACE_REF))
          delete failure.expr;
        failure.expr = NULL;
      }
      else if (idempotency == NOT_IDEMPOTENT_ANTIDEPENDENT)
      {
        log_tracing.info() << "Anti-dependent condition: " 
                           << failure.to_string(trace->logical_trace->context);
        if ((failure.view != NULL) && 
            failure.view->remove_base_resource_ref(TRACE_REF))
          delete failure.view;
        failure.view = NULL;
        if ((failure.expr != NULL) &&
            failure.expr->remove_base_expression_reference(TRACE_REF))
          delete failure.expr;
        failure.expr = NULL;
      }
      const size_t replay_parallelism = trace->get_replay_targets().size();
      for (unsigned sidx = 0; sidx < replay_parallelism; ++sidx)
      {
        log_tracing.info() << "[Slice " << sidx << "]";
        dump_instructions(slices[sidx]);
      }
      for (std::map<unsigned, unsigned>::const_iterator it = 
            frontiers.begin(); it != frontiers.end(); ++it)
        log_tracing.info() << "  events[" << it->second << "] = events["
                           << it->first << "]";
      dump_sharded_template();

      log_tracing.info() << "[Precondition]";
      for (std::vector<TraceConditionSet*>::const_iterator it =
            preconditions.begin(); it != preconditions.end(); it++)
        (*it)->dump_conditions();

      log_tracing.info() << "[Anticondition]";
      for (std::vector<TraceConditionSet*>::const_iterator it =
            anticonditions.begin(); it != anticonditions.end(); it++)
        (*it)->dump_conditions();

      log_tracing.info() << "[Postcondition]";
      for (std::vector<TraceConditionSet*>::const_iterator it =
            postconditions.begin(); it != postconditions.end(); it++)
        (*it)->dump_conditions();
    }

    //--------------------------------------------------------------------------
    void PhysicalTemplate::dump_instructions(
                            const std::vector<Instruction*> &instructions) const
    //--------------------------------------------------------------------------
    {
      for (std::vector<Instruction*>::const_iterator it = instructions.begin();
           it != instructions.end(); ++it)
        log_tracing.info() << "  " << (*it)->to_string(memo_entries);
    }

    //--------------------------------------------------------------------------
    void PhysicalTemplate::pack_recorder(Serializer &rez)
    //--------------------------------------------------------------------------
    {
      rez.serialize(trace->runtime->address_space);
      rez.serialize(this);
      rez.serialize<DistributedID>(0); // no coll
    }

    //--------------------------------------------------------------------------
    void PhysicalTemplate::record_premap_output(MemoizableOp *memo,
                                         const Mapper::PremapTaskOutput &output,
                                         std::set<RtEvent> &applied_events)
    //--------------------------------------------------------------------------
    {
      const TraceLocalID op_key = memo->get_trace_local_id();
      AutoLock t_lock(template_lock);
#ifdef DEBUG_LEGION
      assert(is_recording());
      assert(!output.reduction_futures.empty());
      assert(cached_premappings.find(op_key) == cached_premappings.end());
#endif
      CachedPremapping &premapping = cached_premappings[op_key];
      premapping.future_locations = output.reduction_futures;
    }

    //--------------------------------------------------------------------------
    void PhysicalTemplate::get_premap_output(IndexTask *task,
                                          std::vector<Memory> &future_locations)
    //--------------------------------------------------------------------------
    {
      TraceLocalID op_key = task->get_trace_local_id();
      AutoLock t_lock(template_lock, 1, false/*exclusive*/);
#ifdef DEBUG_LEGION
      assert(is_replaying());
#endif
      CachedPremappings::const_iterator finder = 
        cached_premappings.find(op_key);
#ifdef DEBUG_LEGION
      assert(finder != cached_premappings.end());
#endif
      future_locations = finder->second.future_locations;
    }

    //--------------------------------------------------------------------------
    void PhysicalTemplate::record_mapper_output(const TraceLocalID &tlid,
                                            const Mapper::MapTaskOutput &output,
                              const std::deque<InstanceSet> &physical_instances,
                                              std::set<RtEvent> &applied_events)
    //--------------------------------------------------------------------------
    {
      AutoLock t_lock(template_lock);
#ifdef DEBUG_LEGION
      assert(is_recording());
      assert(cached_mappings.find(tlid) == cached_mappings.end());
#endif
      CachedMapping &mapping = cached_mappings[tlid];
      // If you change the things recorded from output here then
      // you also need to change RemoteTraceRecorder::record_mapper_output
      mapping.target_procs = output.target_procs;
      mapping.chosen_variant = output.chosen_variant;
      mapping.task_priority = output.task_priority;
      mapping.postmap_task = output.postmap_task;
      mapping.future_locations = output.future_locations;
      mapping.physical_instances = physical_instances;
      for (std::deque<InstanceSet>::iterator it =
           mapping.physical_instances.begin(); it !=
           mapping.physical_instances.end(); ++it)
      {
        for (unsigned idx = 0; idx < it->size(); idx++)
        {
          const InstanceRef &ref = (*it)[idx];
          if (ref.is_virtual_ref())
            has_virtual_mapping = true;
        }
      }
    }

    //--------------------------------------------------------------------------
    void PhysicalTemplate::get_mapper_output(SingleTask *task,
                                             VariantID &chosen_variant,
                                             TaskPriority &task_priority,
                                             bool &postmap_task,
                              std::vector<Processor> &target_procs,
                              std::vector<Memory> &future_locations,
                              std::deque<InstanceSet> &physical_instances) const
    //--------------------------------------------------------------------------
    {
      TraceLocalID op_key = task->get_trace_local_id();
      AutoLock t_lock(template_lock, 1, false/*exclusive*/);
#ifdef DEBUG_LEGION
      assert(is_replaying());
#endif
      CachedMappings::const_iterator finder = cached_mappings.find(op_key);
#ifdef DEBUG_LEGION
      assert(finder != cached_mappings.end());
#endif
      chosen_variant = finder->second.chosen_variant;
      task_priority = finder->second.task_priority;
      postmap_task = finder->second.postmap_task;
      target_procs = finder->second.target_procs;
      future_locations = finder->second.future_locations;
      physical_instances = finder->second.physical_instances;
    }

    //--------------------------------------------------------------------------
    void PhysicalTemplate::get_allreduce_mapping(AllReduceOp *allreduce,
                      std::vector<Memory> &target_memories, size_t &future_size)
    //--------------------------------------------------------------------------
    {
      TraceLocalID op_key = allreduce->get_trace_local_id();
      AutoLock t_lock(template_lock, 1, false/*exclusive*/);
#ifdef DEBUG_LEGION
      assert(is_replaying());
#endif
      std::map<TraceLocalID,CachedAllreduce>::const_iterator finder =
        cached_allreduces.find(op_key);
#ifdef DEBUG_LEGION
      assert(finder != cached_allreduces.end());
#endif
      target_memories = finder->second.target_memories;
      future_size = finder->second.future_size;
    }

    //--------------------------------------------------------------------------
    void PhysicalTemplate::record_completion_event(ApEvent lhs,
                                     unsigned op_kind, const TraceLocalID &tlid)
    //--------------------------------------------------------------------------
    {
      const bool fence = (op_kind == Operation::FENCE_OP_KIND);
      AutoLock tpl_lock(template_lock);
#ifdef DEBUG_LEGION
      assert(is_recording());
#endif
      unsigned lhs_ = convert_event(lhs);
      record_memo_entry(tlid, lhs_, op_kind);
      insert_instruction(new GetTermEvent(*this, lhs_, tlid, fence));
    }

    //--------------------------------------------------------------------------
    void PhysicalTemplate::record_replay_mapping(ApEvent lhs,
                 unsigned op_kind, const TraceLocalID &tlid, bool register_memo)
    //--------------------------------------------------------------------------
    {
      AutoLock tpl_lock(template_lock);
#ifdef DEBUG_LEGION
      assert(is_recording());
#endif
      unsigned lhs_ = convert_event(lhs);
      if (register_memo)
        record_memo_entry(tlid, lhs_, op_kind);
      insert_instruction(new ReplayMapping(*this, lhs_, tlid));
    }

    //--------------------------------------------------------------------------
    void PhysicalTemplate::request_term_event(ApUserEvent &term_event)
    //--------------------------------------------------------------------------
    {
#ifdef DEBUG_LEGION
      assert(!term_event.exists() || term_event.has_triggered_faultignorant());
#endif
      term_event = Runtime::create_ap_user_event(NULL);
    }

    //--------------------------------------------------------------------------
    void PhysicalTemplate::record_create_ap_user_event(
                                     ApUserEvent &lhs, const TraceLocalID &tlid)
    //--------------------------------------------------------------------------
    {
      // Make the event here so it is on our local node
      // Note this is important for control replications where the
      // convert_event method will check this property
      lhs = Runtime::create_ap_user_event(NULL);
      AutoLock tpl_lock(template_lock);
#ifdef DEBUG_LEGION
      assert(is_recording());
#endif

      unsigned lhs_ = convert_event(lhs);
      user_events[lhs_] = lhs;
      insert_instruction(new CreateApUserEvent(*this, lhs_, tlid));
    }

    //--------------------------------------------------------------------------
    void PhysicalTemplate::record_trigger_event(ApUserEvent lhs, ApEvent rhs,
                                                const TraceLocalID &tlid)
    //--------------------------------------------------------------------------
    {
#ifdef DEBUG_LEGION
      assert(lhs.exists());
#endif
      AutoLock tpl_lock(template_lock);
#ifdef DEBUG_LEGION
      assert(is_recording());
#endif
      // Do this first in case it gets pre-empted
      const unsigned rhs_ = 
        rhs.exists() ? find_event(rhs, tpl_lock) : fence_completion_id;
#ifdef DEBUG_LEGION
      // Make sure we're always recording user events on the same shard
      // where the create user event is recorded
      unsigned lhs_ = UINT_MAX;
      for (std::map<unsigned,ApUserEvent>::const_iterator it =
            user_events.begin(); it != user_events.end(); it++)
      {
        if (it->second != lhs)
          continue;
        lhs_ = it->first;
        break;
      }
      assert(lhs_ != UINT_MAX);
#else
      unsigned lhs_ = find_event(lhs, tpl_lock);
#endif
      events.push_back(ApEvent());
      insert_instruction(new TriggerEvent(*this, lhs_, rhs_, tlid));
    }

    //--------------------------------------------------------------------------
    void PhysicalTemplate::record_merge_events(ApEvent &lhs, ApEvent rhs_,
                                               const TraceLocalID &tlid)
    //--------------------------------------------------------------------------
    {
      std::vector<ApEvent> rhs(1, rhs_);
      record_merge_events(lhs, rhs, tlid);
    }

    //--------------------------------------------------------------------------
    void PhysicalTemplate::record_merge_events(ApEvent &lhs, ApEvent e1,
                                           ApEvent e2, const TraceLocalID &tlid)
    //--------------------------------------------------------------------------
    {
      std::vector<ApEvent> rhs(2);
      rhs[0] = e1;
      rhs[1] = e2;
      record_merge_events(lhs, rhs, tlid);
    }

    //--------------------------------------------------------------------------
    void PhysicalTemplate::record_merge_events(ApEvent &lhs, ApEvent e1,
                                               ApEvent e2, ApEvent e3,
                                               const TraceLocalID &tlid)
    //--------------------------------------------------------------------------
    {
      std::vector<ApEvent> rhs(3);
      rhs[0] = e1;
      rhs[1] = e2;
      rhs[2] = e3;
      record_merge_events(lhs, rhs, tlid);
    }

    //--------------------------------------------------------------------------
    void PhysicalTemplate::record_merge_events(ApEvent &lhs,
                                               const std::set<ApEvent>& rhs,
                                               const TraceLocalID &tlid)
    //--------------------------------------------------------------------------
    {
      AutoLock tpl_lock(template_lock);
#ifdef DEBUG_LEGION
      assert(is_recording());
#endif

      std::set<unsigned> rhs_;
      for (std::set<ApEvent>::const_iterator it = rhs.begin(); it != rhs.end();
           it++)
      {
        std::map<ApEvent,unsigned>::const_iterator finder = event_map.find(*it);
        if (finder != event_map.end())
          rhs_.insert(finder->second);
      }
      if (rhs_.size() == 0)
        rhs_.insert(fence_completion_id);

#ifndef LEGION_DISABLE_EVENT_PRUNING
      if (!lhs.exists() || (rhs.find(lhs) != rhs.end()))
      {
        ApUserEvent rename = Runtime::create_ap_user_event(NULL);
        Runtime::trigger_event(NULL, rename, lhs);
        lhs = rename;
      }
#endif

      insert_instruction(new MergeEvent(*this, convert_event(lhs), rhs_, tlid));
    }

    //--------------------------------------------------------------------------
    void PhysicalTemplate::record_merge_events(ApEvent &lhs,
                                               const std::vector<ApEvent>& rhs,
                                               const TraceLocalID &tlid)
    //--------------------------------------------------------------------------
    {
      AutoLock tpl_lock(template_lock);
#ifdef DEBUG_LEGION
      assert(is_recording());
#endif

      std::set<unsigned> rhs_;
      for (std::vector<ApEvent>::const_iterator it =
            rhs.begin(); it != rhs.end(); it++)
      {
        std::map<ApEvent,unsigned>::const_iterator finder = event_map.find(*it);
        if (finder != event_map.end())
          rhs_.insert(finder->second);
      }
      if (rhs_.size() == 0)
        rhs_.insert(fence_completion_id);

#ifndef LEGION_DISABLE_EVENT_PRUNING
      if (!lhs.exists())
      {
        Realm::UserEvent rename(Realm::UserEvent::create_user_event());
        rename.trigger();
        lhs = ApEvent(rename);
      }
      else
      {
        // Check for reuse
        for (unsigned idx = 0; idx < rhs.size(); idx++)
        {
          if (lhs != rhs[idx])
            continue;
          Realm::UserEvent rename(Realm::UserEvent::create_user_event());
          rename.trigger(lhs);
          lhs = ApEvent(rename);
          break;
        }
      }
#endif

      insert_instruction(new MergeEvent(*this, convert_event(lhs), rhs_, tlid));
    }

    //--------------------------------------------------------------------------
    void PhysicalTemplate::record_merge_events(PredEvent &lhs, PredEvent e1,
                                         PredEvent e2, const TraceLocalID &tlid)
    //--------------------------------------------------------------------------
    {
      // need support for predicated execution with tracing
      assert(false);
    }

    //--------------------------------------------------------------------------
    void PhysicalTemplate::record_collective_barrier(ApBarrier bar, 
              ApEvent pre, const std::pair<size_t,size_t> &key, size_t arrivals)
    //--------------------------------------------------------------------------
    {
      // should only be called on sharded physical templates
      assert(false);
    }

    //--------------------------------------------------------------------------
    ShardID PhysicalTemplate::record_barrier_creation(ApBarrier &bar,
                                                      size_t total_arrivals)
    //--------------------------------------------------------------------------
    {
#ifdef DEBUG_LEGION
      assert(!bar.exists());
#endif
      bar = ApBarrier(Realm::Barrier::create_barrier(total_arrivals));
      AutoLock tpl_lock(template_lock);
#ifdef DEBUG_LEGION
      assert(is_recording());
#endif
      const unsigned lhs = convert_event(bar);
      BarrierAdvance *advance =
        new BarrierAdvance(*this, bar, lhs, total_arrivals, true/*owner*/);
      insert_instruction(advance);
      // Save this as one of the barriers that we're managing
      managed_barriers[bar] = advance;
      return 0; // No bothering with shards here
    }

    //--------------------------------------------------------------------------
    void PhysicalTemplate::record_barrier_arrival(ApBarrier bar, ApEvent pre,
        size_t arrivals, std::set<RtEvent> &applied_events, ShardID owner_shard)
    //--------------------------------------------------------------------------
    {
#ifdef DEBUG_LEGION
      // Should only be seeing things from ourself here
      assert(owner_shard == 0);
#endif
      AutoLock tpl_lock(template_lock);
#ifdef DEBUG_LEGION
      assert(bar.exists());
      assert(is_recording());
#endif
      const unsigned rhs = 
        pre.exists() ? find_event(pre, tpl_lock) : fence_completion_id;
      const unsigned lhs = events.size();
      events.push_back(ApEvent());
      BarrierArrival *arrival =
          new BarrierArrival(*this, bar, lhs, rhs, arrivals, true/*managed*/);
      insert_instruction(arrival);
      managed_arrivals[bar].push_back(arrival);
    }

    //--------------------------------------------------------------------------
    void PhysicalTemplate::record_issue_copy(const TraceLocalID &tlid, 
                                 ApEvent &lhs, IndexSpaceExpression *expr,
                                 const std::vector<CopySrcDstField>& src_fields,
                                 const std::vector<CopySrcDstField>& dst_fields,
                                 const std::vector<Reservation> &reservations,
#ifdef LEGION_SPY
                                             RegionTreeID src_tree_id,
                                             RegionTreeID dst_tree_id,
#endif
                                             ApEvent precondition,
                                             PredEvent pred_guard,
                                             LgEvent src_unique,
                                             LgEvent dst_unique,
                                             int priority,
                                             CollectiveKind collective)
    //--------------------------------------------------------------------------
    {
      if (!lhs.exists())
      {
        Realm::UserEvent rename(Realm::UserEvent::create_user_event());
        rename.trigger();
        lhs = ApEvent(rename);
      } 

      AutoLock tpl_lock(template_lock);
#ifdef DEBUG_LEGION
      assert(is_recording());
#endif
      // Do this first in case it gets preempted
      const unsigned rhs_ = find_event(precondition, tpl_lock);
      unsigned lhs_ = convert_event(lhs);
      insert_instruction(new IssueCopy(
            *this, lhs_, expr, tlid,
            src_fields, dst_fields, reservations,
#ifdef LEGION_SPY
            src_tree_id, dst_tree_id,
#endif
            rhs_, src_unique, dst_unique, priority, collective)); 
    }

    //--------------------------------------------------------------------------
    void PhysicalTemplate::record_issue_fill(const TraceLocalID &tlid, 
                                             ApEvent &lhs,
                                             IndexSpaceExpression *expr,
                                 const std::vector<CopySrcDstField> &fields,
                                             const void *fill_value, 
                                             size_t fill_size,
#ifdef LEGION_SPY
                                             UniqueID fill_uid,
                                             FieldSpace handle,
                                             RegionTreeID tree_id,
#endif
                                             ApEvent precondition,
                                             PredEvent pred_guard,
                                             LgEvent unique_event,
                                             int priority,
                                             CollectiveKind collective)
    //--------------------------------------------------------------------------
    {
      if (!lhs.exists())
      {
        ApUserEvent rename = Runtime::create_ap_user_event(NULL);
        Runtime::trigger_event(NULL, rename);
        lhs = rename;
      }

      AutoLock tpl_lock(template_lock);
#ifdef DEBUG_LEGION
      assert(is_recording());
#endif
      // Do this first in case it gets preempted
      const unsigned rhs_ = find_event(precondition, tpl_lock);
      unsigned lhs_ = convert_event(lhs);
      insert_instruction(new IssueFill(*this, lhs_, expr, tlid,
                                       fields, fill_value, fill_size, 
#ifdef LEGION_SPY
                                       fill_uid, handle, tree_id,
#endif
                                       rhs_, unique_event,
                                       priority, collective));
    }

    //--------------------------------------------------------------------------
    void PhysicalTemplate::record_issue_across(const TraceLocalID &tlid, 
                                              ApEvent &lhs,
                                              ApEvent collective_precondition,
                                              ApEvent copy_precondition,
                                              ApEvent src_indirect_precondition,
                                              ApEvent dst_indirect_precondition,
                                              CopyAcrossExecutor *executor)
    //--------------------------------------------------------------------------
    {
      if (!lhs.exists())
      {
        ApUserEvent rename = Runtime::create_ap_user_event(NULL);
        Runtime::trigger_event(NULL, rename);
        lhs = rename;
      }

      AutoLock tpl_lock(template_lock);
#ifdef DEBUG_LEGION
      assert(is_recording());
#endif
      unsigned copy_pre = find_event(copy_precondition, tpl_lock);
      unsigned collective_pre = 0, src_indirect_pre = 0, dst_indirect_pre = 0;
      if (collective_precondition.exists())
        collective_pre = find_event(collective_precondition, tpl_lock);
      if (src_indirect_precondition.exists())
        src_indirect_pre = find_event(src_indirect_precondition, tpl_lock);
      if (dst_indirect_precondition.exists())
        dst_indirect_pre = find_event(dst_indirect_precondition, tpl_lock);
      unsigned lhs_ = convert_event(lhs);
      IssueAcross *across = new IssueAcross(*this, lhs_,copy_pre,collective_pre,
       src_indirect_pre, dst_indirect_pre, tlid, executor);
      across_copies.push_back(across);
      insert_instruction(across);
    }

    //--------------------------------------------------------------------------
    void PhysicalTemplate::record_op_inst(const TraceLocalID &tlid,
                                          unsigned parent_req_index,
                                          const UniqueInst &inst,
                                          RegionNode *node,
                                          const RegionUsage &usage,
                                          const FieldMask &user_mask,
                                          bool update_validity,
                                          std::set<RtEvent> &applied)
    //--------------------------------------------------------------------------
    {
      AutoLock tpl_lock(template_lock);
      if (update_validity)
        record_instance_user(op_insts[tlid], inst, usage, 
                             node->row_source, user_mask, applied);
    }

    //--------------------------------------------------------------------------
    void PhysicalTemplate::record_instance_user(InstUsers &users,
                                                const UniqueInst &instance,
                                                const RegionUsage &usage,
                                                IndexSpaceExpression *expr,
                                                const FieldMask &mask,
                                                std::set<RtEvent> &applied)
    //--------------------------------------------------------------------------
    {
      if (!IS_READ_ONLY(usage))
        record_mutated_instance(instance, expr, mask, applied);
      for (InstUsers::iterator it = users.begin(); it != users.end(); it++)
      {
        if (!it->matches(instance, usage, expr))
          continue;
        it->mask |= mask;
        return;
      }
      users.emplace_back(InstanceUser(instance, usage, expr, mask));
      if (recorded_views.find(instance.view_did) == recorded_views.end())
      {
        RtEvent ready;
        IndividualView *view = static_cast<IndividualView*>(
            trace->runtime->find_or_request_logical_view(
                                instance.view_did, ready));
        recorded_views[instance.view_did] = view;
        if (ready.exists() && !ready.has_triggered())
          ready.wait();
        view->add_base_gc_ref(TRACE_REF);
      }
      if (recorded_expressions.insert(expr).second)
        expr->add_base_expression_reference(TRACE_REF);
    }

    //--------------------------------------------------------------------------
    void PhysicalTemplate::record_mutated_instance(const UniqueInst &inst,
                              IndexSpaceExpression *expr, const FieldMask &mask,
                              std::set<RtEvent> &applied_events)
    //--------------------------------------------------------------------------
    {
      FieldMaskSet<IndexSpaceExpression> &insts = mutated_insts[inst];
      if (insts.empty() &&
          (recorded_views.find(inst.view_did) == recorded_views.end()))
      {
        RtEvent ready;
        IndividualView *view = static_cast<IndividualView*>(
            trace->runtime->find_or_request_logical_view(inst.view_did, ready));
        recorded_views[inst.view_did] = view;
        if (ready.exists() && !ready.has_triggered())
          ready.wait();
        view->add_base_gc_ref(TRACE_REF);
      }
      if (insts.insert(expr,mask) && recorded_expressions.insert(expr).second)
        expr->add_base_expression_reference(TRACE_REF);
    }

    //--------------------------------------------------------------------------
    void PhysicalTemplate::record_fill_inst(ApEvent lhs,
                                 IndexSpaceExpression *expr,
                                 const UniqueInst &inst,
                                 const FieldMask &fill_mask,
                                 std::set<RtEvent> &applied_events,
                                 const bool reduction_initialization)
    //--------------------------------------------------------------------------
    {
      AutoLock tpl_lock(template_lock);
#ifdef DEBUG_LEGION
      assert(is_recording());
#endif
      const unsigned lhs_ = find_event(lhs, tpl_lock);
      const RegionUsage usage(LEGION_WRITE_ONLY, LEGION_EXCLUSIVE, 0);
      record_instance_user(copy_insts[lhs_], inst, usage, expr, 
                           fill_mask, applied_events);
    }

    //--------------------------------------------------------------------------
    void PhysicalTemplate::record_copy_insts(ApEvent lhs, 
                         const TraceLocalID &tlid,
                         unsigned src_idx, unsigned dst_idx,
                         IndexSpaceExpression *expr,
                         const UniqueInst &src_inst, const UniqueInst &dst_inst,
                         const FieldMask &src_mask, const FieldMask &dst_mask,
                         PrivilegeMode src_mode, PrivilegeMode dst_mode,
                         ReductionOpID redop, std::set<RtEvent> &applied_events)
    //--------------------------------------------------------------------------
    {
      AutoLock tpl_lock(template_lock);
#ifdef DEBUG_LEGION
      assert(is_recording());
#endif
      const unsigned lhs_ = find_event(lhs, tpl_lock);
      const RegionUsage src_usage(src_mode, LEGION_EXCLUSIVE, 0);
      const RegionUsage dst_usage(dst_mode, LEGION_EXCLUSIVE, redop);
      record_instance_user(copy_insts[lhs_], src_inst, src_usage,
                           expr, src_mask, applied_events);
      record_instance_user(copy_insts[lhs_], dst_inst, dst_usage,
                           expr, dst_mask, applied_events);
    }

    //--------------------------------------------------------------------------
    void PhysicalTemplate::record_across_insts(ApEvent lhs, 
                                 const TraceLocalID &tlid,
                                 unsigned src_idx, unsigned dst_idx,
                                 IndexSpaceExpression *expr,
                                 const AcrossInsts &src_insts,
                                 const AcrossInsts &dst_insts,
                                 PrivilegeMode src_mode, PrivilegeMode dst_mode,
                                 bool src_indirect, bool dst_indirect,
                                 std::set<RtEvent> &applied_events)
    //--------------------------------------------------------------------------
    {
      AutoLock tpl_lock(template_lock);
#ifdef DEBUG_LEGION
      assert(is_recording());
#endif
      const unsigned lhs_ = find_event(lhs, tpl_lock);
      const RegionUsage src_usage(src_mode, LEGION_EXCLUSIVE, 0);
      for (AcrossInsts::const_iterator it =
            src_insts.begin(); it != src_insts.end(); it++)
        record_instance_user(src_indirect ? 
            src_indirect_insts[lhs_] : copy_insts[lhs_],
            it->first, src_usage, expr, it->second, applied_events);
      const RegionUsage dst_usage(dst_mode, LEGION_EXCLUSIVE, 0);
      for (AcrossInsts::const_iterator it =
            dst_insts.begin(); it != dst_insts.end(); it++)
        record_instance_user(dst_indirect ?
            dst_indirect_insts[lhs_] : copy_insts[lhs_],
            it->first, dst_usage, expr, it->second, applied_events);
    }

    //--------------------------------------------------------------------------
    void PhysicalTemplate::record_indirect_insts(ApEvent indirect_done,
                            ApEvent all_done, IndexSpaceExpression *expr,
                            const AcrossInsts &insts,
                            std::set<RtEvent> &applied, PrivilegeMode privilege)
    //--------------------------------------------------------------------------
    {
      AutoLock tpl_lock(template_lock);
#ifdef DEBUG_LEGION
      assert(is_recording());
#endif
      const unsigned indirect = find_event(indirect_done, tpl_lock);
      const RegionUsage usage(privilege, LEGION_EXCLUSIVE, 0);
      for (AcrossInsts::const_iterator it = 
            insts.begin(); it != insts.end(); it++)
        record_instance_user(copy_insts[indirect], it->first, 
                             usage, expr, it->second, applied);
    }

    //--------------------------------------------------------------------------
    void PhysicalTemplate::record_set_op_sync_event(ApEvent &lhs, 
                                                    const TraceLocalID &tlid)
    //--------------------------------------------------------------------------
    {
      // Always make a fresh event here for these
      ApUserEvent rename = Runtime::create_ap_user_event(NULL);
      Runtime::trigger_event(NULL, rename, lhs);
      lhs = rename;
      AutoLock tpl_lock(template_lock);
#ifdef DEBUG_LEGION
      assert(is_recording());
#endif

      insert_instruction(new SetOpSyncEvent(*this, convert_event(lhs), tlid));
    }

    //--------------------------------------------------------------------------
    void PhysicalTemplate::record_complete_replay(const TraceLocalID &tlid,
                   ApEvent pre, ApEvent post, std::set<RtEvent> &applied_events)
    //--------------------------------------------------------------------------
    {
      AutoLock tpl_lock(template_lock);
#ifdef DEBUG_LEGION
      assert(is_recording());
#endif
      // Do this first in case it gets preempted
      const unsigned pre_ = pre.exists() ? find_event(pre, tpl_lock) : 0;
      const unsigned post_ = post.exists() ? find_event(post, tpl_lock) : 0;
      events.push_back(ApEvent());
      insert_instruction(new CompleteReplay(*this, tlid, pre_, post_));
    }

    //--------------------------------------------------------------------------
    void PhysicalTemplate::record_reservations(const TraceLocalID &tlid,
                                const std::map<Reservation,bool> &reservations,
                                std::set<RtEvent> &applied_events)
    //--------------------------------------------------------------------------
    {
      AutoLock tpl_lock(template_lock);
#ifdef DEBUG_LEGION
      assert(is_recording());
      assert(cached_reservations.find(tlid) == cached_reservations.end());
#endif
      cached_reservations[tlid] = reservations;
    }

    //--------------------------------------------------------------------------
    void PhysicalTemplate::record_future_allreduce(const TraceLocalID &tlid,
        const std::vector<Memory> &target_memories, size_t future_size)
    //--------------------------------------------------------------------------
    {
      AutoLock tpl_lock(template_lock);
#ifdef DEBUG_LEGION
      assert(is_recording());
      assert(cached_allreduces.find(tlid) == cached_allreduces.end());
#endif
      CachedAllreduce &allreduce = cached_allreduces[tlid];
      allreduce.target_memories = target_memories;
      allreduce.future_size = future_size;
    }

    //--------------------------------------------------------------------------
    void PhysicalTemplate::get_task_reservations(SingleTask *task,
                                 std::map<Reservation,bool> &reservations) const
    //--------------------------------------------------------------------------
    {
      const TraceLocalID key = task->get_trace_local_id();
      AutoLock t_lock(template_lock, 1, false/*exclusive*/);
#ifdef DEBUG_LEGION
      assert(is_replaying());
#endif
      std::map<TraceLocalID,std::map<Reservation,bool> >::const_iterator
        finder = cached_reservations.find(key);
#ifdef DEBUG_LEGION
      assert(finder != cached_reservations.end());
#endif
      reservations = finder->second;
    }

    //--------------------------------------------------------------------------
    void PhysicalTemplate::record_owner_shard(unsigned tid, ShardID owner)
    //--------------------------------------------------------------------------
    {
      // Only called on sharded physical template
      assert(false);
    }

    //--------------------------------------------------------------------------
    void PhysicalTemplate::record_local_space(unsigned tid, IndexSpace sp)
    //--------------------------------------------------------------------------
    {
      // Only called on sharded physical template
      assert(false);
    }

    //--------------------------------------------------------------------------
    void PhysicalTemplate::record_sharding_function(unsigned tid, 
                                                    ShardingFunction *function)
    //--------------------------------------------------------------------------
    {
      // Only called on sharded physical template
      assert(false);
    }

    //--------------------------------------------------------------------------
    ShardID PhysicalTemplate::find_owner_shard(unsigned tid)
    //--------------------------------------------------------------------------
    {
      // Only called on sharded physical template
      assert(false);
      return 0;
    }

    //--------------------------------------------------------------------------
    IndexSpace PhysicalTemplate::find_local_space(unsigned tid)
    //--------------------------------------------------------------------------
    {
      // Only called on sharded physical template
      assert(false);
      return IndexSpace::NO_SPACE;
    }

    //--------------------------------------------------------------------------
    ShardingFunction* PhysicalTemplate::find_sharding_function(unsigned tid)
    //--------------------------------------------------------------------------
    {
      // Only called on sharded physical template
      assert(false);
      return NULL;
    } 

    //--------------------------------------------------------------------------
    void PhysicalTemplate::initialize_replay(ApEvent completion, bool recurrent)
    //--------------------------------------------------------------------------
    {
#ifdef DEBUG_LEGION
      assert(operations.empty());
      assert(remaining_replays.load() == 0);
      assert(!replay_postcondition.exists());
#endif
      if (total_replays++ == Realm::Barrier::MAX_PHASES)
      {
        replay_precondition = refresh_managed_barriers();
        // Reset it back to one after updating our barriers
        total_replays = 1;
      }
      else
        replay_precondition = RtEvent::NO_RT_EVENT;
      remaining_replays.store(slices.size());
      total_logical.store(0);
      // Check to see if we have a finished transitive reduction result
      check_finalize_transitive_reduction();

      if (recurrent)
      {
        if (last_fence != NULL)
          events[fence_completion_id] = events[last_fence->lhs];
        for (std::map<unsigned, unsigned>::iterator it = frontiers.begin();
            it != frontiers.end(); ++it)
          events[it->second] = events[it->first];
      }
      else
      {
        events[fence_completion_id] = completion;
        for (std::map<unsigned, unsigned>::iterator it = frontiers.begin();
            it != frontiers.end(); ++it)
          events[it->second] = completion;
      }

      for (std::map<unsigned, unsigned>::iterator it =
            crossing_events.begin(); it != crossing_events.end(); ++it)
      {
        ApUserEvent ev = Runtime::create_ap_user_event(NULL);
        events[it->first] = ev;
        user_events[it->first] = ev;
      }
    }

    //--------------------------------------------------------------------------
    void PhysicalTemplate::start_replay(void)
    //--------------------------------------------------------------------------
    {
      Runtime *runtime = trace->runtime;
      const std::vector<Processor> &replay_targets = 
        trace->get_replay_targets();
#ifdef DEBUG_LEGION
      assert(remaining_replays.load() == slices.size());
#endif
      for (unsigned idx = 0; idx < slices.size(); ++idx)
      {
        ReplaySliceArgs args(this, idx, trace->is_recurrent());
        if (runtime->replay_on_cpus)
          runtime->issue_application_processor_task(args, LG_LOW_PRIORITY,
            replay_targets[idx % replay_targets.size()], replay_precondition);
        else
          runtime->issue_runtime_meta_task(args, LG_THROUGHPUT_WORK_PRIORITY,
            replay_precondition, replay_targets[idx % replay_targets.size()]);
      }
    }

    //--------------------------------------------------------------------------
    RtEvent PhysicalTemplate::refresh_managed_barriers(void)
    //--------------------------------------------------------------------------
    {
      std::map<ShardID,std::map<ApEvent,ApBarrier> > notifications;
      for (std::map<ApEvent,BarrierAdvance*>::const_iterator it =
            managed_barriers.begin(); it != managed_barriers.end(); it++)
        it->second->refresh_barrier(it->first, notifications);
      if (!notifications.empty())
      {
#ifdef DEBUG_LEGION
        assert(notifications.size() == 1);
#endif
        std::map<ShardID,std::map<ApEvent,ApBarrier> >::const_iterator local =
          notifications.begin();
#ifdef DEBUG_LEGION
        assert(local->first == 0);
        assert(local->second.size() == managed_arrivals.size());
#endif
        for (std::map<ApEvent,ApBarrier>::const_iterator it =
              local->second.begin(); it != local->second.end(); it++)
        {
          std::map<ApEvent,std::vector<BarrierArrival*> >::iterator finder =
            managed_arrivals.find(it->first);
#ifdef DEBUG_LEGION
          assert(finder != managed_arrivals.end());
#endif
          for (unsigned idx = 0; idx < finder->second.size(); idx++)
            finder->second[idx]->set_managed_barrier(it->second);
        }
      }
      return RtEvent::NO_RT_EVENT;
    }

    //--------------------------------------------------------------------------
    void PhysicalTemplate::finish_replay(std::set<ApEvent> &postconditions)
    //--------------------------------------------------------------------------
    {
      if (remaining_replays.load() > 0)
      {
        RtEvent wait_on;
        {
          AutoLock tpl_lock(template_lock);
          if (remaining_replays.load() > 0)
          {
#ifdef DEBUG_LEGION
            assert(!replay_postcondition.exists());
#endif
            replay_postcondition = Runtime::create_rt_user_event();
            wait_on = replay_postcondition;
          }
        }
        if (wait_on.exists())
        {
          wait_on.wait();
          replay_postcondition = RtUserEvent::NO_RT_USER_EVENT;
        }
      }
      for (std::map<unsigned,unsigned>::const_iterator it =
            frontiers.begin(); it != frontiers.end(); it++)
        postconditions.insert(events[it->first]);
      if (last_fence != NULL)
        postconditions.insert(events[last_fence->lhs]);
      operations.clear();
    }

    //--------------------------------------------------------------------------
    bool PhysicalTemplate::defer_template_deletion(ApEvent &pending_deletion,
                                              std::set<RtEvent> &applied_events)
    //--------------------------------------------------------------------------
    {
      pending_deletion = get_completion_for_deletion();
      if (!pending_deletion.exists() && 
          transitive_reduction_done.has_triggered())
      {
        check_finalize_transitive_reduction();
        return false;
      }
      RtEvent precondition = Runtime::protect_event(pending_deletion);
      if (transitive_reduction_done.exists() && 
          !transitive_reduction_done.has_triggered())
      {
        if (precondition.exists())
          precondition = 
            Runtime::merge_events(precondition, transitive_reduction_done);
        else
          precondition = transitive_reduction_done;
      }
      if (precondition.exists() && !precondition.has_triggered())
      {
        DeleteTemplateArgs args(this);
        applied_events.insert(trace->runtime->issue_runtime_meta_task(args,
                                            LG_LOW_PRIORITY, precondition));
        return true;
      }
      else
      {
        check_finalize_transitive_reduction();
        return false;
      }
    }

    //--------------------------------------------------------------------------
    /*static*/ void PhysicalTemplate::handle_replay_slice(const void *args)
    //--------------------------------------------------------------------------
    {
      const ReplaySliceArgs *pargs = (const ReplaySliceArgs*)args;
      pargs->tpl->execute_slice(pargs->slice_index, pargs->recurrent_replay);
    }

    //--------------------------------------------------------------------------
    /*static*/ void PhysicalTemplate::handle_transitive_reduction(
                                                               const void *args)
    //--------------------------------------------------------------------------
    {
      const TransitiveReductionArgs *targs =
        (const TransitiveReductionArgs*)args;
      targs->tpl->transitive_reduction(targs->state, true/*deferred*/); 
    }

    //--------------------------------------------------------------------------
    /*static*/ void PhysicalTemplate::handle_delete_template(const void *args)
    //--------------------------------------------------------------------------
    {
      const DeleteTemplateArgs *pargs = (const DeleteTemplateArgs*)args;
      pargs->tpl->check_finalize_transitive_reduction();
      delete pargs->tpl;
    }

    //--------------------------------------------------------------------------
    void PhysicalTemplate::record_memo_entry(const TraceLocalID &tlid,
                                             unsigned entry, unsigned op_kind)
    //--------------------------------------------------------------------------
    {
#ifdef DEBUG_LEGION
      assert(memo_entries.find(tlid) == memo_entries.end());
#endif
      memo_entries[tlid] = std::pair<unsigned,unsigned>(entry, op_kind);
    }

    //--------------------------------------------------------------------------
#ifdef DEBUG_LEGION
    unsigned PhysicalTemplate::convert_event(const ApEvent &event, bool check)
#else
    inline unsigned PhysicalTemplate::convert_event(const ApEvent &event)
#endif
    //--------------------------------------------------------------------------
    {
      unsigned event_ = events.size();
      events.push_back(event);
#ifdef DEBUG_LEGION
      assert(event_map.find(event) == event_map.end());
#endif
      event_map[event] = event_;
      return event_;
    }

    //--------------------------------------------------------------------------
    inline unsigned PhysicalTemplate::find_event(const ApEvent &event, 
                                                 AutoLock &tpl_lock)
    //--------------------------------------------------------------------------
    {
      std::map<ApEvent,unsigned>::const_iterator finder = event_map.find(event);
#ifdef DEBUG_LEGION
      assert(finder != event_map.end());
      assert(finder->second != NO_INDEX);
#endif
      return finder->second;
    }

    //--------------------------------------------------------------------------
    inline void PhysicalTemplate::insert_instruction(Instruction *inst)
    //--------------------------------------------------------------------------
    {
#ifdef DEBUG_LEGION
      assert(instructions.size() + 1 == events.size());
#endif
      instructions.push_back(inst);
    }

    //--------------------------------------------------------------------------
    void PhysicalTemplate::find_all_last_users(const InstUsers &inst_users,
                                               std::set<unsigned> &users) const
    //--------------------------------------------------------------------------
    {
      for (InstUsers::const_iterator uit =
            inst_users.begin(); uit != inst_users.end(); uit++)
      {
        std::map<UniqueInst,std::deque<LastUserResult> >::const_iterator
          finder = instance_last_users.find(uit->instance);
#ifdef DEBUG_LEGION
        assert(finder != instance_last_users.end());
#endif
        for (std::deque<LastUserResult>::const_iterator it =
              finder->second.begin(); it != finder->second.end(); it++)
        {
          if (!it->user.matches(*uit))
            continue;
#ifdef DEBUG_LEGION
          assert(it->events.size() == it->frontiers.size());
#endif
          users.insert(it->frontiers.begin(), it->frontiers.end());
          break;
        }
      }
    }

    //--------------------------------------------------------------------------
    bool PhysicalTemplate::are_read_only_users(InstUsers &inst_users)
    //--------------------------------------------------------------------------
    {
      RegionTreeForest *forest = trace->runtime->forest;
      for (InstUsers::const_iterator vit = 
            inst_users.begin(); vit != inst_users.end(); vit++)
      {
        // Scan through the other users and look for anything overlapping
        LegionMap<UniqueInst,
                  FieldMaskSet<IndexSpaceExpression> >::const_iterator
          finder = mutated_insts.find(vit->instance);
        if (finder == mutated_insts.end())
          continue;
        if (vit->mask * finder->second.get_valid_mask())
          continue;
        for (FieldMaskSet<IndexSpaceExpression>::const_iterator it =
              finder->second.begin(); it != finder->second.end(); it++)
        {
          if (vit->mask * it->second)
            continue;
          IndexSpaceExpression *intersect = 
            forest->intersect_index_spaces(vit->expr, it->first);
          if (intersect->is_empty())
            continue;
          // Not immutable
          return false;
        }
      }
      return true;
    }

    /////////////////////////////////////////////////////////////
    // ShardedPhysicalTemplate
    /////////////////////////////////////////////////////////////

    //--------------------------------------------------------------------------
    ShardedPhysicalTemplate::ShardedPhysicalTemplate(PhysicalTrace *trace,
                                    ApEvent fence_event, ReplicateContext *ctx)
      : PhysicalTemplate(trace, fence_event), repl_ctx(ctx),
        local_shard(repl_ctx->owner_shard->shard_id), 
        total_shards(repl_ctx->shard_manager->total_shards),
        template_index(repl_ctx->register_trace_template(this)),
        refreshed_barriers(0), next_deferral_precondition(0), 
        recurrent_replays(0), updated_frontiers(0)
    //--------------------------------------------------------------------------
    {
      repl_ctx->add_base_resource_ref(TRACE_REF);
    }

    //--------------------------------------------------------------------------
    ShardedPhysicalTemplate::~ShardedPhysicalTemplate(void)
    //--------------------------------------------------------------------------
    {
      for (std::map<unsigned,ApBarrier>::iterator it = 
            local_frontiers.begin(); it != local_frontiers.end(); it++)
        it->second.destroy_barrier();
      // Unregister ourselves from the context and then remove our reference
      repl_ctx->unregister_trace_template(template_index);
      if (repl_ctx->remove_base_resource_ref(TRACE_REF))
        delete repl_ctx;
    } 

    //--------------------------------------------------------------------------
    void ShardedPhysicalTemplate::record_trigger_event(ApUserEvent lhs,
                                          ApEvent rhs, const TraceLocalID &tlid)
    //--------------------------------------------------------------------------
    {
#ifdef DEBUG_LEGION
      assert(lhs.exists());
#endif
      const AddressSpaceID event_space = find_event_space(lhs);
      if ((event_space == trace->runtime->address_space) &&
          record_shard_event_trigger(lhs, rhs, tlid))
        return;
      RtEvent done = repl_ctx->shard_manager->send_trace_event_trigger(
          trace->logical_trace->tid, event_space, lhs, rhs, tlid);
      if (done.exists())
        done.wait();
    }

    //--------------------------------------------------------------------------
    bool ShardedPhysicalTemplate::record_shard_event_trigger(ApUserEvent lhs,
        ApEvent rhs, const TraceLocalID &tlid)
    //--------------------------------------------------------------------------
    {
#ifdef DEBUG_LEGION
      assert(lhs.exists());
#endif
      AutoLock tpl_lock(template_lock);
#ifdef DEBUG_LEGION
      assert(is_recording());
#endif
      std::map<ApEvent,unsigned>::const_iterator finder = event_map.find(lhs);
      if (finder == event_map.end())
        return false;
#ifdef DEBUG_LEGION
      assert(finder->second != NO_INDEX);
#endif
      const unsigned rhs_ =
        rhs.exists() ? find_event(rhs, tpl_lock) : fence_completion_id;
      events.push_back(ApEvent());
      insert_instruction(new TriggerEvent(*this, finder->second, rhs_, tlid));
      return true;
    }

    //--------------------------------------------------------------------------
    void ShardedPhysicalTemplate::record_merge_events(ApEvent &lhs,
                         const std::set<ApEvent> &rhs, const TraceLocalID &tlid)
    //--------------------------------------------------------------------------
    {
      AutoLock tpl_lock(template_lock);
#ifdef DEBUG_LEGION
      assert(is_recording());
#endif
      std::set<unsigned> rhs_;
      std::set<RtEvent> wait_for;
      std::vector<ApEvent> pending_events;
      std::map<ApEvent,RtUserEvent> request_events;
      for (std::set<ApEvent>::const_iterator it =
            rhs.begin(); it != rhs.end(); it++)
      {
        if (!it->exists())
          continue;
        std::map<ApEvent,unsigned>::const_iterator finder = event_map.find(*it);
        if (finder == event_map.end())
        {
          // We're going to need to check this event later
          pending_events.push_back(*it);
          // See if anyone else has requested this event yet 
          std::map<ApEvent,RtEvent>::const_iterator request_finder = 
            pending_event_requests.find(*it);
          if (request_finder == pending_event_requests.end())
          {
            const RtUserEvent request_event = Runtime::create_rt_user_event();
            pending_event_requests[*it] = request_event;
            wait_for.insert(request_event);
            request_events[*it] = request_event;
          }
          else
            wait_for.insert(request_finder->second);
        }
        else if (finder->second != NO_INDEX)
          rhs_.insert(finder->second);
      }
      // If we have anything to wait for we need to do that
      if (!wait_for.empty())
      {
        tpl_lock.release();
        // Send any request messages first
        if (!request_events.empty())
        {
          for (std::map<ApEvent,RtUserEvent>::const_iterator it = 
                request_events.begin(); it != request_events.end(); it++)
            request_remote_shard_event(it->first, it->second);
        }
        // Do the wait
        const RtEvent wait_on = Runtime::merge_events(wait_for);
        if (wait_on.exists() && !wait_on.has_triggered())
          wait_on.wait();
        tpl_lock.reacquire();
        // All our pending events should be here now
        for (std::vector<ApEvent>::const_iterator it = 
              pending_events.begin(); it != pending_events.end(); it++)
        {
          std::map<ApEvent,unsigned>::const_iterator finder =
            event_map.find(*it);
#ifdef DEBUG_LEGION
          assert(finder != event_map.end());
#endif
          if (finder->second != NO_INDEX)
            rhs_.insert(finder->second);
        }
      }
      if (rhs_.size() == 0)
        rhs_.insert(fence_completion_id);
      
      // If the lhs event wasn't made on this node then we need to rename it
      // because we need all events to go back to a node where we know that
      // we have a shard that can answer queries about it
      const AddressSpaceID event_space = find_event_space(lhs);
      if (event_space != repl_ctx->runtime->address_space)
      {
        ApUserEvent rename = Runtime::create_ap_user_event(NULL);
        Runtime::trigger_event(NULL, rename, lhs);
        lhs = rename;
      }
#ifndef LEGION_DISABLE_EVENT_PRUNING
      else if (!lhs.exists() || (rhs.find(lhs) != rhs.end()))
      {
        ApUserEvent rename = Runtime::create_ap_user_event(NULL);
        Runtime::trigger_event(NULL, rename, lhs);
        lhs = rename;
      }
#endif
      insert_instruction(
          new MergeEvent(*this, convert_event(lhs), rhs_, tlid));
    }

    //--------------------------------------------------------------------------
    void ShardedPhysicalTemplate::record_merge_events(ApEvent &lhs,
                      const std::vector<ApEvent> &rhs, const TraceLocalID &tlid)
    //--------------------------------------------------------------------------
    {
      AutoLock tpl_lock(template_lock);
#ifdef DEBUG_LEGION
      assert(is_recording());
#endif
      std::set<unsigned> rhs_;
      std::set<RtEvent> wait_for;
      std::vector<ApEvent> pending_events;
      std::map<ApEvent,RtUserEvent> request_events;
      for (std::vector<ApEvent>::const_iterator it =
            rhs.begin(); it != rhs.end(); it++)
      {
        if (!it->exists())
          continue;
        std::map<ApEvent,unsigned>::const_iterator finder = event_map.find(*it);
        if (finder == event_map.end())
        {
          // We're going to need to check this event later
          pending_events.push_back(*it);
          // See if anyone else has requested this event yet 
          std::map<ApEvent,RtEvent>::const_iterator request_finder = 
            pending_event_requests.find(*it);
          if (request_finder == pending_event_requests.end())
          {
            const RtUserEvent request_event = Runtime::create_rt_user_event();
            pending_event_requests[*it] = request_event;
            wait_for.insert(request_event);
            request_events[*it] = request_event;
          }
          else
            wait_for.insert(request_finder->second);
        }
        else if (finder->second != NO_INDEX)
          rhs_.insert(finder->second);
      }
      // If we have anything to wait for we need to do that
      if (!wait_for.empty())
      {
        tpl_lock.release();
        // Send any request messages first
        if (!request_events.empty())
        {
          for (std::map<ApEvent,RtUserEvent>::const_iterator it = 
                request_events.begin(); it != request_events.end(); it++)
            request_remote_shard_event(it->first, it->second);
        }
        // Do the wait
        const RtEvent wait_on = Runtime::merge_events(wait_for);
        if (wait_on.exists() && !wait_on.has_triggered())
          wait_on.wait();
        tpl_lock.reacquire();
        // All our pending events should be here now
        for (std::vector<ApEvent>::const_iterator it = 
              pending_events.begin(); it != pending_events.end(); it++)
        {
          std::map<ApEvent,unsigned>::const_iterator finder =
            event_map.find(*it);
#ifdef DEBUG_LEGION
          assert(finder != event_map.end());
#endif
          if (finder->second != NO_INDEX)
            rhs_.insert(finder->second);
        }
      }
      if (rhs_.size() == 0)
        rhs_.insert(fence_completion_id);
      
      // If the lhs event wasn't made on this node then we need to rename it
      // because we need all events to go back to a node where we know that
      // we have a shard that can answer queries about it
      const AddressSpaceID event_space = find_event_space(lhs);
      if (event_space != repl_ctx->runtime->address_space)
      {
        ApUserEvent rename = Runtime::create_ap_user_event(NULL);
        Runtime::trigger_event(NULL, rename, lhs);
        lhs = rename;
      }
#ifndef LEGION_DISABLE_EVENT_PRUNING
      else if (!lhs.exists())
      {
        ApUserEvent rename = Runtime::create_ap_user_event(NULL);
        Runtime::trigger_event(NULL, rename);
        lhs = rename;
      }
      else
      {
        for (unsigned idx = 0; idx < rhs.size(); idx++)
        {
          if (lhs != rhs[idx])
            continue;
          ApUserEvent rename = Runtime::create_ap_user_event(NULL);
          Runtime::trigger_event(NULL, rename, lhs);
          lhs = rename;
          break;
        }
      }
#endif
      insert_instruction(
          new MergeEvent(*this, convert_event(lhs), rhs_, tlid));
    }

#ifdef DEBUG_LEGION
    //--------------------------------------------------------------------------
    unsigned ShardedPhysicalTemplate::convert_event(const ApEvent &event, 
                                                    bool check)
    //--------------------------------------------------------------------------
    {
      // We should only be recording events made on our node
      assert(!check || 
          (find_event_space(event) == repl_ctx->runtime->address_space));
      return PhysicalTemplate::convert_event(event, check);
    }
#endif

    //--------------------------------------------------------------------------
    unsigned ShardedPhysicalTemplate::find_event(const ApEvent &event,
                                                 AutoLock &tpl_lock)
    //--------------------------------------------------------------------------
    {
      std::map<ApEvent,unsigned>::const_iterator finder = event_map.find(event);
      // If we've already got it then we're done
      if (finder != event_map.end())
      {
#ifdef DEBUG_LEGION
        assert(finder->second != NO_INDEX);
#endif
        return finder->second;
      }
      // If we don't have it then we need to request it
      // See if someone else already sent the request
      RtEvent wait_for;
      RtUserEvent request_event;
      std::map<ApEvent,RtEvent>::const_iterator request_finder = 
        pending_event_requests.find(event);
      if (request_finder == pending_event_requests.end())
      {
        // We're the first ones so send the request
        request_event = Runtime::create_rt_user_event();
        wait_for = request_event;
        pending_event_requests[event] = wait_for;
      }
      else
        wait_for = request_finder->second;
      // Can't be holding the lock while we wait
      tpl_lock.release();
      // Send the request if necessary
      if (request_event.exists())
        request_remote_shard_event(event, request_event);
      if (wait_for.exists())
        wait_for.wait();
      tpl_lock.reacquire();
      // Once we get here then there better be an answer
      finder = event_map.find(event);
#ifdef DEBUG_LEGION
      assert(finder != event_map.end());
      assert(finder->second != NO_INDEX);
#endif
      return finder->second;
    }

    //--------------------------------------------------------------------------
    void ShardedPhysicalTemplate::record_collective_barrier(ApBarrier bar,
              ApEvent pre, const std::pair<size_t,size_t> &key, size_t arrivals)
    //--------------------------------------------------------------------------
    {
#ifdef DEBUG_LEGION
      assert(bar.exists());
#endif
      AutoLock tpl_lock(template_lock);
#ifdef DEBUG_LEGION
      assert(is_recording());
#endif
      const unsigned pre_ = pre.exists() ? find_event(pre, tpl_lock) : 0;
#ifdef DEBUG_LEGION
      const unsigned bar_ = convert_event(bar, false/*check*/);
#else
      const unsigned bar_ = convert_event(bar);
#endif
      BarrierArrival *arrival =
        new BarrierArrival(*this, bar, bar_, pre_, arrivals, false/*managed*/);
      insert_instruction(arrival);
#ifdef DEBUG_LEGION
      assert(collective_barriers.find(key) == collective_barriers.end());
#endif
      // Save this collective barrier
      collective_barriers[key] = arrival;
    }

    //--------------------------------------------------------------------------
    ShardID ShardedPhysicalTemplate::record_barrier_creation(ApBarrier &bar,
                                                          size_t total_arrivals)
    //--------------------------------------------------------------------------
    {
      PhysicalTemplate::record_barrier_creation(bar, total_arrivals);
      return local_shard;
    }

    //--------------------------------------------------------------------------
    void ShardedPhysicalTemplate::record_barrier_arrival(ApBarrier bar,
        ApEvent pre, size_t arrival_count, std::set<RtEvent> &applied,
        ShardID owner_shard)
    //--------------------------------------------------------------------------
    {
      AutoLock tpl_lock(template_lock);
#ifdef DEBUG_LEGION
      assert(bar.exists());
      assert(is_recording());
#endif
      // Find the pre event first
      unsigned rhs = find_event(pre, tpl_lock);
      events.push_back(ApEvent());
      BarrierArrival *arrival = new BarrierArrival(*this, bar,
          events.size() - 1, rhs, arrival_count, true/*managed*/);
      insert_instruction(arrival);
      if (owner_shard != local_shard)
      {
        // Check to see if we've already made a barrier arrival instruction
        // for this barrier or not
        std::map<ApEvent,std::vector<BarrierArrival*> >::iterator finder =
          managed_arrivals.find(bar);
        if (finder == managed_arrivals.end())
        {
          // Need to request a subscription to this barrier on the owner shard
          // We need to tell the owner shard that we are going to 
          // subscribe to its updates for this barrier
          RtEvent subscribed = Runtime::create_rt_user_event();
          ShardManager *manager = repl_ctx->shard_manager;
          Serializer rez;
          rez.serialize(manager->did);
          rez.serialize(owner_shard);
          rez.serialize(template_index);
          rez.serialize(REMOTE_BARRIER_SUBSCRIBE);
          rez.serialize(bar);
          rez.serialize(local_shard);
          rez.serialize(subscribed);
          manager->send_trace_update(owner_shard, rez);
          applied.insert(subscribed); 
          managed_arrivals[bar].push_back(arrival);
        }
        else
          finder->second.push_back(arrival);
      }
      else
        managed_arrivals[bar].push_back(arrival);
    }

    //--------------------------------------------------------------------------
    void ShardedPhysicalTemplate::record_issue_copy(const TraceLocalID &tlid, 
                                 ApEvent &lhs, IndexSpaceExpression *expr,
                                 const std::vector<CopySrcDstField>& src_fields,
                                 const std::vector<CopySrcDstField>& dst_fields,
                                 const std::vector<Reservation>& reservations,
#ifdef LEGION_SPY
                                 RegionTreeID src_tree_id,
                                 RegionTreeID dst_tree_id,
#endif
                                 ApEvent precondition, PredEvent pred_guard,
                                 LgEvent src_unique, LgEvent dst_unique, 
                                 int priority, CollectiveKind collective)
    //--------------------------------------------------------------------------
    {
      // Make sure the lhs event is local to our shard
      if (lhs.exists())
      {
        const AddressSpaceID event_space = find_event_space(lhs);
        if (event_space != repl_ctx->runtime->address_space)
        {
          ApUserEvent rename = Runtime::create_ap_user_event(NULL);
          Runtime::trigger_event(NULL, rename, lhs);
          lhs = rename;
        }
      }
      // Then do the base call
      PhysicalTemplate::record_issue_copy(tlid, lhs, expr, src_fields,
                                          dst_fields, reservations,
#ifdef LEGION_SPY
                                          src_tree_id, dst_tree_id,
#endif
                                          precondition, pred_guard,
                                          src_unique, dst_unique,
                                          priority, collective); 
    } 
    
    //--------------------------------------------------------------------------
    void ShardedPhysicalTemplate::record_issue_fill(const TraceLocalID &tlid,
                                 ApEvent &lhs, IndexSpaceExpression *expr,
                                 const std::vector<CopySrcDstField> &fields,
                                 const void *fill_value, size_t fill_size,
#ifdef LEGION_SPY
                                 UniqueID fill_uid, FieldSpace handle,
                                 RegionTreeID tree_id,
#endif
                                 ApEvent precondition, PredEvent pred_guard,
                                 LgEvent unique_event, int priority,
                                 CollectiveKind collective)
    //--------------------------------------------------------------------------
    {
      // Make sure the lhs event is local to our shard
      if (lhs.exists())
      {
        const AddressSpaceID event_space = find_event_space(lhs);
        if (event_space != repl_ctx->runtime->address_space)
        {
          ApUserEvent rename = Runtime::create_ap_user_event(NULL);
          Runtime::trigger_event(NULL, rename, lhs);
          lhs = rename;
        }
      }
      // Then do the base call
      PhysicalTemplate::record_issue_fill(tlid, lhs, expr, fields,
                                          fill_value, fill_size,
#ifdef LEGION_SPY
                                          fill_uid, handle, tree_id,
#endif
                                          precondition, pred_guard, 
                                          unique_event, priority, collective);
    }

    //--------------------------------------------------------------------------
    void ShardedPhysicalTemplate::record_issue_across(const TraceLocalID &tlid, 
                                             ApEvent &lhs,
                                             ApEvent collective_precondition,
                                             ApEvent copy_precondition,
                                             ApEvent src_indirect_precondition,
                                             ApEvent dst_indirect_precondition,
                                             CopyAcrossExecutor *executor)
    //--------------------------------------------------------------------------
    {
      // Make sure the lhs event is local to our shard
      if (lhs.exists())
      {
        const AddressSpaceID event_space = find_event_space(lhs);
        if (event_space != repl_ctx->runtime->address_space)
        {
          ApUserEvent rename = Runtime::create_ap_user_event(NULL);
          Runtime::trigger_event(NULL, rename, lhs);
          lhs = rename;
        }
      }
      // Then do the base call
      PhysicalTemplate::record_issue_across(tlid, lhs, collective_precondition,
                                            copy_precondition,
                                            src_indirect_precondition,
                                            dst_indirect_precondition,
                                            executor);
    }

    //--------------------------------------------------------------------------
    ApBarrier ShardedPhysicalTemplate::find_trace_shard_event(ApEvent event,
                                                           ShardID remote_shard)
    //--------------------------------------------------------------------------
    {
      AutoLock tpl_lock(template_lock);
      // Check to see if we made this event
      std::map<ApEvent,unsigned>::const_iterator finder = event_map.find(event);
      // If we didn't make this event then we don't do anything
      if (finder == event_map.end() || (finder->second == NO_INDEX))
        return ApBarrier::NO_AP_BARRIER;
      // If we did make it then see if we have a remote barrier for it yet
      std::map<ApEvent,BarrierAdvance*>::const_iterator barrier_finder = 
        managed_barriers.find(event);
      if (barrier_finder == managed_barriers.end())
      {
        // Make a new barrier and record it in the events
        ApBarrier barrier(Realm::Barrier::create_barrier(1/*arrival count*/));
        // The first generation of each barrier should be triggered when
        // it is recorded in a barrier arrival instruction
        Runtime::phase_barrier_arrive(barrier, 1/*count*/);
        // Record this in the instruction stream
#ifdef DEBUG_LEGION
        const unsigned lhs = convert_event(barrier, false/*check*/);
#else
        const unsigned lhs = convert_event(barrier);
#endif
        // First record the barrier advance for this new barrier
        BarrierAdvance *advance = new BarrierAdvance(*this, barrier,
                            lhs, 1/*arrival count*/, true/*owner*/);
        insert_instruction(advance);
        managed_barriers[event] = advance;
        // Next make the arrival instruction for this barrier
        events.push_back(ApEvent());
        BarrierArrival *arrival = new BarrierArrival(*this, barrier,
            events.size() - 1, finder->second, 1/*count*/, true/*managed*/);
        insert_instruction(arrival);
        managed_arrivals[event].push_back(arrival);
        // Record our local shard too
        advance->record_subscribed_shard(local_shard);
        return advance->record_subscribed_shard(remote_shard);
      }
      else
        return barrier_finder->second->record_subscribed_shard(remote_shard);
    }

    //--------------------------------------------------------------------------
    void ShardedPhysicalTemplate::record_trace_shard_event(
                                               ApEvent event, ApBarrier barrier)
    //--------------------------------------------------------------------------
    {
      AutoLock tpl_lock(template_lock);
#ifdef DEBUG_LEGION
      assert(event.exists());
      assert(event_map.find(event) == event_map.end());
#endif
      if (barrier.exists())
      {
#ifdef DEBUG_LEGION
        assert(local_advances.find(event) == local_advances.end());
        const unsigned index = convert_event(event, false/*check*/);
#else
        const unsigned index = convert_event(event);
#endif
        BarrierAdvance *advance =
          new BarrierAdvance(*this, barrier, index, 1/*count*/, false/*owner*/);
        insert_instruction(advance); 
        local_advances[event] = advance;
        // Don't remove it, just set it to NO_EVENT so we can tell the names
        // of the remote events that we got from other shards
        // See get_completion_for_deletion for where we use this
        std::map<ApEvent,RtEvent>::iterator finder = 
          pending_event_requests.find(event);
#ifdef DEBUG_LEGION
        assert(finder != pending_event_requests.end());
#endif
        finder->second = RtEvent::NO_RT_EVENT;
      }
      else // no barrier means it's not part of the trace
      {
        event_map[event] = NO_INDEX;
        // In this case we can remove it since we're not tracing it      
#ifdef DEBUG_LEGION
        std::map<ApEvent,RtEvent>::iterator finder = 
          pending_event_requests.find(event);
        assert(finder != pending_event_requests.end());
        pending_event_requests.erase(finder);
#else
        pending_event_requests.erase(event);
#endif
      }
    }

    //--------------------------------------------------------------------------
    ApBarrier ShardedPhysicalTemplate::find_trace_shard_frontier(ApEvent event,
                                                           ShardID remote_shard)
    //--------------------------------------------------------------------------
    {
      AutoLock tpl_lock(template_lock);
      // Check to see if we made this event
      std::map<ApEvent,unsigned>::const_iterator finder = event_map.find(event);
      // If we didn't make this event then we don't do anything
      if (finder == event_map.end() || (finder->second == NO_INDEX))
        return ApBarrier::NO_AP_BARRIER;
      std::map<unsigned,ApBarrier>::const_iterator barrier_finder =
        local_frontiers.find(finder->second);
      if (barrier_finder == local_frontiers.end())
      {
        // Make a barrier and record it 
        const ApBarrier result(
            Realm::Barrier::create_barrier(1/*arrival count*/));
        barrier_finder = local_frontiers.insert(
            std::make_pair(finder->second, result)).first;
      }
      // Record that this shard depends on this event
      local_subscriptions[finder->second].insert(remote_shard);
      return barrier_finder->second;
    }

    //--------------------------------------------------------------------------
    void ShardedPhysicalTemplate::record_trace_shard_frontier(
                                           unsigned frontier, ApBarrier barrier)
    //--------------------------------------------------------------------------
    {
      AutoLock tpl_lock(template_lock);
      remote_frontiers.emplace_back(std::make_pair(barrier, frontier));
    }

    //--------------------------------------------------------------------------
    void ShardedPhysicalTemplate::handle_trace_update(Deserializer &derez,
                                                      AddressSpaceID source)
    //--------------------------------------------------------------------------
    {
      Runtime *runtime = repl_ctx->runtime;
      UpdateKind kind;
      derez.deserialize(kind);
      RtUserEvent done;
      std::set<RtEvent> applied;
      switch (kind)
      {
        case UPDATE_MUTATED_INST:
          {
            derez.deserialize(done);
            UniqueInst inst;
            inst.deserialize(derez);
            PendingRemoteExpression pending;
            RtEvent expr_ready;
            IndexSpaceExpression *user_expr = 
              IndexSpaceExpression::unpack_expression(derez, runtime->forest, 
                                    source, pending, expr_ready);
            if (expr_ready.exists())
            {
              DeferTraceUpdateArgs args(this, kind, done, inst, derez, pending);
              runtime->issue_runtime_meta_task(args,
                  LG_LATENCY_MESSAGE_PRIORITY, expr_ready);
              return;
            }
            else if (handle_update_mutated_inst(inst, user_expr, 
                                                derez, applied, done))
              return;
            break;
          }
        case READ_ONLY_USERS_REQUEST:
          {
            ShardID source_shard;
            derez.deserialize(source_shard);
#ifdef DEBUG_LEGION
            assert(source_shard != repl_ctx->owner_shard->shard_id);
#endif
            size_t num_users;
            derez.deserialize(num_users);
            InstUsers inst_users(num_users);
            RegionTreeForest *forest = trace->runtime->forest;
            for (unsigned vidx = 0; vidx < num_users; vidx++)
            {
              InstanceUser &user = inst_users[vidx];
              user.instance.deserialize(derez);
              user.expr = 
                 IndexSpaceExpression::unpack_expression(derez, forest, source);
              derez.deserialize(user.mask);
            }
            std::atomic<bool> *result;
            derez.deserialize(result);
            derez.deserialize(done);
            ShardManager *manager = repl_ctx->shard_manager;
            if (!PhysicalTemplate::are_read_only_users(inst_users))
            {
              Serializer rez;
              rez.serialize(manager->did);
              rez.serialize(source_shard);
              rez.serialize(template_index);
              rez.serialize(READ_ONLY_USERS_RESPONSE);
              rez.serialize(result);
              rez.serialize(done);
              manager->send_trace_update(source_shard, rez);
              // Make sure we don't double trigger
              done = RtUserEvent::NO_RT_USER_EVENT;
            }
            // Otherwise we can just fall through and trigger the event
            break;
          }
        case READ_ONLY_USERS_RESPONSE:
          {
            std::atomic<bool> *result;
            derez.deserialize(result);
            result->store(false);
            RtUserEvent done;
            derez.deserialize(done);
            Runtime::trigger_event(done);
            break;
          }
        case TEMPLATE_BARRIER_REFRESH:
          {
            size_t num_barriers;
            derez.deserialize(num_barriers);
            AutoLock tpl_lock(template_lock);
            if (update_advances_ready.exists())
            {
              for (unsigned idx = 0; idx < num_barriers; idx++)
              {
                ApEvent key;
                derez.deserialize(key);
                ApBarrier bar;
                derez.deserialize(bar);
                std::map<ApEvent,BarrierAdvance*>::const_iterator finder = 
                  local_advances.find(key);
                if (finder == local_advances.end())
                {
                  std::map<ApEvent,
                    std::vector<BarrierArrival*> >::const_iterator finder2 =
                    managed_arrivals.find(key);
#ifdef DEBUG_LEGION
                  assert(finder2 != managed_arrivals.end());
#endif
                  for (std::vector<BarrierArrival*>::const_iterator it =
                        finder2->second.begin(); it !=
                        finder2->second.end(); it++)
                    (*it)->set_managed_barrier(bar);
                }
                else
                  finder->second->remote_refresh_barrier(bar);
              }
              refreshed_barriers += num_barriers;
              const size_t expected = 
                local_advances.size() + managed_arrivals.size();
#ifdef DEBUG_LEGION
              assert(refreshed_barriers <= expected);
#endif
              // See if the wait has already been done by the local shard
              // If so, trigger it, otherwise do nothing so it can come
              // along and see that everything is done
              if (refreshed_barriers == expected)
              {
                done = update_advances_ready;
                // We're done so reset everything for the next refresh
                update_advances_ready = RtUserEvent::NO_RT_USER_EVENT;
                refreshed_barriers = 0;
              }
            }
            else
            {
              // Buffer these for later until we know it is safe to apply them
              for (unsigned idx = 0; idx < num_barriers; idx++)
              {
                ApEvent key;
                derez.deserialize(key);
#ifdef DEBUG_LEGION
                assert(pending_refresh_barriers.find(key) ==
                        pending_refresh_barriers.end());
#endif
                derez.deserialize(pending_refresh_barriers[key]); 
              }
            }
            break;
          }
        case FRONTIER_BARRIER_REFRESH:
          {
            size_t num_barriers;
            derez.deserialize(num_barriers);
            AutoLock tpl_lock(template_lock);
            if (update_frontiers_ready.exists())
            {
              // Unpack these barriers and refresh the frontiers
              for (unsigned idx = 0; idx < num_barriers; idx++)
              {
                ApBarrier oldbar, newbar;
                derez.deserialize(oldbar);
                derez.deserialize(newbar);
#ifdef DEBUG_LEGION
                bool found = false;
#endif
                for (std::vector<std::pair<ApBarrier,unsigned> >::iterator it =
                      remote_frontiers.begin(); it != 
                      remote_frontiers.end(); it++) 
                {
                  if (it->first != oldbar)
                    continue;
                  it->first = newbar;
#ifdef DEBUG_LEGION
                  found = true;
#endif
                  break;
                }
#ifdef DEBUG_LEGION
                assert(found);
#endif
              }
              updated_frontiers += num_barriers;
#ifdef DEBUG_LEGION
              assert(updated_frontiers <= remote_frontiers.size());
#endif
              if (updated_frontiers == remote_frontiers.size())
              {
                done = update_frontiers_ready;
                // We're done so reset everything for the next stage
                update_frontiers_ready = RtUserEvent::NO_RT_USER_EVENT;
                updated_frontiers = 0;
              }
            }
            else
            {
              // Buffer these barriers for later until it is safe
              for (unsigned idx = 0; idx < num_barriers; idx++)
              {
                ApBarrier oldbar;
                derez.deserialize(oldbar);
#ifdef DEBUG_LEGION
                assert(pending_refresh_frontiers.find(oldbar) ==
                        pending_refresh_frontiers.end());
#endif
                derez.deserialize(pending_refresh_frontiers[oldbar]);
              }
            }
            break;
          }
        case REMOTE_BARRIER_SUBSCRIBE:
          {
            ApBarrier bar;
            derez.deserialize(bar);
            ShardID remote_shard;
            derez.deserialize(remote_shard);
            derez.deserialize(done);

            AutoLock tpl_lock(template_lock);
            std::map<ApEvent,BarrierAdvance*>::const_iterator finder =
              managed_barriers.find(bar);
#ifdef DEBUG_LEGION
            assert(finder != managed_barriers.end());
#endif
            finder->second->record_subscribed_shard(remote_shard);
            break;
          }
        default:
          assert(false);
      }
      if (done.exists())
      {
        if (!applied.empty())
          Runtime::trigger_event(done, Runtime::merge_events(applied));
        else
          Runtime::trigger_event(done);
      }
    }

    //--------------------------------------------------------------------------
    ShardedPhysicalTemplate::DeferTraceUpdateArgs::DeferTraceUpdateArgs(
     ShardedPhysicalTemplate *t, UpdateKind k, RtUserEvent d, 
     Deserializer &derez, const UniqueInst &i, RtUserEvent u)
      : LgTaskArgs<DeferTraceUpdateArgs>(implicit_provenance), target(t), 
        kind(k), done(d), inst(i), expr(NULL),
        buffer_size(derez.get_remaining_bytes()), buffer(malloc(buffer_size)),
        deferral_event(u)
    //--------------------------------------------------------------------------
    {
      memcpy(buffer, derez.get_current_pointer(), buffer_size);
      derez.advance_pointer(buffer_size);
    }

    //--------------------------------------------------------------------------
    ShardedPhysicalTemplate::DeferTraceUpdateArgs::DeferTraceUpdateArgs(
     ShardedPhysicalTemplate *t, UpdateKind k,RtUserEvent d,const UniqueInst &i,
     Deserializer &derez, IndexSpaceExpression *x, RtUserEvent u)
      : LgTaskArgs<DeferTraceUpdateArgs>(implicit_provenance), target(t),
        kind(k), done(d), inst(i), expr(x),
        buffer_size(derez.get_remaining_bytes()), buffer(malloc(buffer_size)),
        deferral_event(u)
    //--------------------------------------------------------------------------
    {
      memcpy(buffer, derez.get_current_pointer(), buffer_size);
      derez.advance_pointer(buffer_size);
      expr->add_base_expression_reference(META_TASK_REF);
    }

    //--------------------------------------------------------------------------
    ShardedPhysicalTemplate::DeferTraceUpdateArgs::DeferTraceUpdateArgs(
     ShardedPhysicalTemplate *t, UpdateKind k,RtUserEvent d,const UniqueInst &i,
     Deserializer &derez, const PendingRemoteExpression &pend)
      : LgTaskArgs<DeferTraceUpdateArgs>(implicit_provenance), target(t), 
        kind(k), done(d), inst(i), expr(NULL),
        pending(pend), buffer_size(derez.get_remaining_bytes()), 
        buffer(malloc(buffer_size))
    //--------------------------------------------------------------------------
    {
      memcpy(buffer, derez.get_current_pointer(), buffer_size);
      derez.advance_pointer(buffer_size);
    }

    //--------------------------------------------------------------------------
    ShardedPhysicalTemplate::DeferTraceUpdateArgs::DeferTraceUpdateArgs(
        const DeferTraceUpdateArgs &rhs, RtUserEvent d, IndexSpaceExpression *e)
      : LgTaskArgs<DeferTraceUpdateArgs>(rhs.provenance), target(rhs.target),
        kind(rhs.kind), done(rhs.done), inst(rhs.inst), expr(e), 
        pending(rhs.pending), buffer_size(rhs.buffer_size), buffer(rhs.buffer),
        deferral_event(d)
    //--------------------------------------------------------------------------
    {
      // Expression reference rolls over unless its new and we need a reference
      if (rhs.expr != expr)
        expr->add_base_expression_reference(META_TASK_REF);
    }

    //--------------------------------------------------------------------------
    /*static*/ void ShardedPhysicalTemplate::handle_deferred_trace_update(
                                             const void *args, Runtime *runtime)
    //--------------------------------------------------------------------------
    {
      const DeferTraceUpdateArgs *dargs = (const DeferTraceUpdateArgs*)args;
      std::set<RtEvent> applied;
      Deserializer derez(dargs->buffer, dargs->buffer_size);
      switch (dargs->kind)
      {
        case UPDATE_MUTATED_INST:
          {
            if (dargs->expr != NULL)
            {
              if (dargs->target->handle_update_mutated_inst(dargs->inst,
                        dargs->expr, derez, applied, dargs->done, dargs))
                return;
            }
            else
            {
              IndexSpaceExpression *expr = 
                runtime->forest->find_remote_expression(dargs->pending);
              if (dargs->target->handle_update_mutated_inst(dargs->inst,
                              expr, derez, applied, dargs->done, dargs))
                return;
            }
            break;
          }
        default:
          assert(false); // should never get here
      }
#ifdef DEBUG_LEGION
      assert(dargs->done.exists());
#endif
      if (!applied.empty())
        Runtime::trigger_event(dargs->done, Runtime::merge_events(applied));
      else
        Runtime::trigger_event(dargs->done);
      if (dargs->deferral_event.exists())
        Runtime::trigger_event(dargs->deferral_event);
      if ((dargs->expr != NULL) && 
          dargs->expr->remove_base_expression_reference(META_TASK_REF))
        delete dargs->expr;
      free(dargs->buffer);
    }

    //--------------------------------------------------------------------------
    bool ShardedPhysicalTemplate::handle_update_mutated_inst(
                                              const UniqueInst &inst,
                                              IndexSpaceExpression *user_expr, 
                                              Deserializer &derez, 
                                              std::set<RtEvent> &applied,
                                              RtUserEvent done,
                                              const DeferTraceUpdateArgs *dargs)
    //--------------------------------------------------------------------------
    {
      AutoTryLock tpl_lock(template_lock);
      if (!tpl_lock.has_lock())
      {
        RtUserEvent deferral;
        if (dargs != NULL)
          deferral = dargs->deferral_event;
        RtEvent pre;
        if (!deferral.exists())
        {
          deferral = Runtime::create_rt_user_event();
          pre = chain_deferral_events(deferral);
        }
        else
          pre = tpl_lock.try_next();
        if (dargs == NULL)
        {
          DeferTraceUpdateArgs args(this, UPDATE_MUTATED_INST, done, inst,
                                    derez, user_expr, deferral);
          repl_ctx->runtime->issue_runtime_meta_task(args, 
                  LG_LATENCY_MESSAGE_PRIORITY, pre);
        }
        else
        {
          DeferTraceUpdateArgs args(*dargs, deferral, user_expr);
          repl_ctx->runtime->issue_runtime_meta_task(args, 
                  LG_LATENCY_MESSAGE_PRIORITY, pre);
#ifdef DEBUG_LEGION
          // Keep the deserializer happy since we didn't use it
          derez.advance_pointer(derez.get_remaining_bytes());
#endif
        }
        return true;
      }
      FieldMask user_mask;
      derez.deserialize(user_mask);
      PhysicalTemplate::record_mutated_instance(inst, user_expr,
                                                user_mask, applied);
      return false;
    }

    //--------------------------------------------------------------------------
    void ShardedPhysicalTemplate::request_remote_shard_event(ApEvent event,
                                                         RtUserEvent done_event)
    //--------------------------------------------------------------------------
    {
#ifdef DEBUG_LEGION
      assert(event.exists());
#endif
      const AddressSpaceID event_space = find_event_space(event);
      repl_ctx->shard_manager->send_trace_event_request(this, 
          repl_ctx->owner_shard->shard_id, repl_ctx->runtime->address_space, 
          template_index, event, event_space, done_event);
    }

    //--------------------------------------------------------------------------
    /*static*/ AddressSpaceID ShardedPhysicalTemplate::find_event_space(
                                                                  ApEvent event)
    //--------------------------------------------------------------------------
    {
      if (!event.exists())
        return 0;
      // TODO: Remove hack include at top of file when we fix this 
      const Realm::ID id(event.id);
      if (id.is_barrier())
        return id.barrier_creator_node();
#ifdef DEBUG_LEGION
      assert(id.is_event());
#endif
      return id.event_creator_node();
    }

#if 0
    //--------------------------------------------------------------------------
    PhysicalTemplate::DetailedBoolean ShardedPhysicalTemplate::check_idempotent(
        Operation *op, InnerContext *context)
    //--------------------------------------------------------------------------
    {
#ifdef DEBUG_LEGION
      assert(op != NULL);
      ReplTraceOp *repl_op = dynamic_cast<ReplTraceOp*>(op);
      assert(repl_op != NULL);
#else
      ReplTraceOp *repl_op = static_cast<ReplTraceOp*>(op);
#endif
      // We need everyone else to be done capturing their traces
      // before we can do our own idempotence check
      repl_op->sync_for_idempotent_check();
      // Do the base call first to determine if our local shard is replayable
      const DetailedBoolean result =
          PhysicalTemplate::check_idempotent(op, context);
      if (result)
      {
        // Now we can do the exchange
        if (repl_op->exchange_idempotent(repl_ctx, true/*replayable*/))
          return result;
        else
          return DetailedBoolean(false, "Remote shard not replyable");
      }
      else
      {
        // Still need to do the exchange
        repl_op->exchange_idempotent(repl_ctx, false/*replayable*/);
        return result;
      }
    }
#endif

    //--------------------------------------------------------------------------
    void ShardedPhysicalTemplate::pack_recorder(Serializer &rez)
    //--------------------------------------------------------------------------
    {
      rez.serialize(trace->runtime->address_space);
      rez.serialize(this);
      rez.serialize(repl_ctx->shard_manager->did);
      rez.serialize(trace->logical_trace->tid);
    }

    //--------------------------------------------------------------------------
    void ShardedPhysicalTemplate::initialize_replay(ApEvent completion,
                                                    bool recurrent)
    //--------------------------------------------------------------------------
    {
#ifdef DEBUG_LEGION
      assert(pending_collectives.empty());
#endif
      PhysicalTemplate::initialize_replay(completion, recurrent);
      // Now update all of our barrier information
      if (recurrent)
      {
        // If we've run out of generations update the local barriers and
        // send out the updates to everyone
        if (recurrent_replays == Realm::Barrier::MAX_PHASES)
        {
          std::map<ShardID,std::map<ApBarrier/*old**/,ApBarrier/*new*/> >
            notifications;
          // Update our barriers and record which updates to send out
          for (std::map<unsigned,ApBarrier>::iterator it = 
                local_frontiers.begin(); it != local_frontiers.end(); it++)
          {
            const ApBarrier new_barrier(
                Realm::Barrier::create_barrier(1/*arrival count*/));
#ifdef DEBUG_LEGION
            assert(local_subscriptions.find(it->first) !=
                    local_subscriptions.end());
#endif
            const std::set<ShardID> &shards = local_subscriptions[it->first];
            for (std::set<ShardID>::const_iterator sit = 
                  shards.begin(); sit != shards.end(); sit++)
              notifications[*sit][it->second] = new_barrier;
            // destroy the old barrier and replace it with the new one
            it->second.destroy_barrier();
            it->second = new_barrier;
          }
          // Send out the notifications to all the remote shards
          ShardManager *manager = repl_ctx->shard_manager;
          for (std::map<ShardID,std::map<ApBarrier,ApBarrier> >::const_iterator
                nit = notifications.begin(); nit != notifications.end(); nit++)
          {
            Serializer rez;
            rez.serialize(manager->did);
            rez.serialize(nit->first);
            rez.serialize(template_index);
            rez.serialize(FRONTIER_BARRIER_REFRESH);
            rez.serialize<size_t>(nit->second.size());
            for (std::map<ApBarrier,ApBarrier>::const_iterator it = 
                  nit->second.begin(); it != nit->second.end(); it++)
            {
              rez.serialize(it->first);
              rez.serialize(it->second);
            }
            manager->send_trace_update(nit->first, rez);
          }
          // Now we wait to see that we get all of our remote barriers updated
          RtEvent remote_frontiers_ready;
          {
            AutoLock tpl_lock(template_lock);
#ifdef DEBUG_LEGION
            assert(!update_frontiers_ready.exists());
#endif
            // Apply any pending refresh frontiers
            if (!pending_refresh_frontiers.empty())
            {
              for (std::map<ApBarrier,ApBarrier>::const_iterator pit =
                    pending_refresh_frontiers.begin(); pit != 
                    pending_refresh_frontiers.end(); pit++)
              {
#ifdef DEBUG_LEGION
                bool found = false;
#endif
                for (std::vector<std::pair<ApBarrier,unsigned> >::iterator it =
                      remote_frontiers.begin(); it !=
                      remote_frontiers.end(); it++)
                {
                  if (it->first != pit->first)
                    continue;
                  it->first = pit->second;
#ifdef DEBUG_LEGION
                  found = true;
#endif
                  break;
                }
#ifdef DEBUG_LEGION
                assert(found);
#endif
              }
              updated_frontiers += pending_refresh_frontiers.size();
#ifdef DEBUG_LEGION
              assert(updated_frontiers <= remote_frontiers.size());
#endif
              pending_refresh_frontiers.clear();
            }
            if (updated_frontiers < remote_frontiers.size())
            {
              update_frontiers_ready = Runtime::create_rt_user_event();
              remote_frontiers_ready = update_frontiers_ready;
            }
            else // Reset this back to zero for the next round
              updated_frontiers = 0;
          }
          // Wait for the remote frontiers to be updated
          if (remote_frontiers_ready.exists() &&
              !remote_frontiers_ready.has_triggered())
            remote_frontiers_ready.wait();
          // Reset this back to zero after barrier updates
          recurrent_replays = 0;
        }
        // Now we can do the normal update of events based on our barriers
        // Don't advance on last generation to avoid setting barriers back to 0
        const bool advance_barriers =
          ((++recurrent_replays) < Realm::Barrier::MAX_PHASES);
        for (std::map<unsigned,ApBarrier>::iterator it = 
              local_frontiers.begin(); it != local_frontiers.end(); it++)
        {
          Runtime::phase_barrier_arrive(it->second, 1/*count*/, 
                                        events[it->first]);
          if (advance_barriers)
            Runtime::advance_barrier(it->second);
        }
        for (std::vector<std::pair<ApBarrier,unsigned> >::iterator it = 
              remote_frontiers.begin(); it != remote_frontiers.end(); it++)
        {
          events[it->second] = it->first;
          if (advance_barriers)
            Runtime::advance_barrier(it->first);
        }
      }
      else
      {
        for (std::vector<std::pair<ApBarrier,unsigned> >::const_iterator it =
              remote_frontiers.begin(); it != remote_frontiers.end(); it++)
          events[it->second] = completion;
      }
    }

    //--------------------------------------------------------------------------
    void ShardedPhysicalTemplate::start_replay(void)
    //--------------------------------------------------------------------------
    {
      if (!pending_collectives.empty())
      {
        for (std::map<std::pair<size_t,size_t>,ApBarrier>::const_iterator it =
             pending_collectives.begin(); it != pending_collectives.end(); it++)
        {
          // This data structure should be read-only at this point
          // so we shouldn't need the lock to access it
          std::map<std::pair<size_t,size_t>,BarrierArrival*>::const_iterator
            finder = collective_barriers.find(it->first);
#ifdef DEBUG_LEGION
          assert(finder != collective_barriers.end());
#endif
          finder->second->set_managed_barrier(it->second);
        }
        pending_collectives.clear();
      }
      // Now call the base version of this
      PhysicalTemplate::start_replay();
    }

    //--------------------------------------------------------------------------
    RtEvent ShardedPhysicalTemplate::refresh_managed_barriers(void)
    //--------------------------------------------------------------------------
    {
      std::map<ShardID,std::map<ApEvent,ApBarrier> > notifications;
      // Need to update all our barriers since we're out of generations
      for (std::map<ApEvent,BarrierAdvance*>::const_iterator it = 
            managed_barriers.begin(); it != managed_barriers.end(); it++)
        it->second->refresh_barrier(it->first, notifications);
      // Send out the notifications to all the shards
      ShardManager *manager = repl_ctx->shard_manager;
      size_t local_refreshed = 0;
      for (std::map<ShardID,std::map<ApEvent,ApBarrier> >::const_iterator
            nit = notifications.begin(); nit != notifications.end(); nit++)
      {
        if (nit->first != local_shard)
        {
          Serializer rez;
          rez.serialize(manager->did);
          rez.serialize(nit->first);
          rez.serialize(template_index);
          rez.serialize(TEMPLATE_BARRIER_REFRESH);
          rez.serialize<size_t>(nit->second.size());
          for (std::map<ApEvent,ApBarrier>::const_iterator it = 
                nit->second.begin(); it != nit->second.end(); it++)
          {
            rez.serialize(it->first);
            rez.serialize(it->second);
          }
          manager->send_trace_update(nit->first, rez);
        }
        else
        {
          local_refreshed = nit->second.size();
          for (std::map<ApEvent,ApBarrier>::const_iterator it =
                nit->second.begin(); it != nit->second.end(); it++)
          {
            std::map<ApEvent,std::vector<BarrierArrival*> >::iterator finder =
              managed_arrivals.find(it->first);
#ifdef DEBUG_LEGION
            assert(finder != managed_arrivals.end());
#endif
            for (unsigned idx = 0; idx < finder->second.size(); idx++)
              finder->second[idx]->set_managed_barrier(it->second);
          }
        }
      }
      // Then wait for all our advances to be updated from other shards
      RtEvent replay_precondition;
      {
        AutoLock tpl_lock(template_lock);
#ifdef DEBUG_LEGION
        assert(!update_advances_ready.exists());
#endif
        if (local_refreshed > 0)
          refreshed_barriers += local_refreshed;
        if (!pending_refresh_barriers.empty())
        {
          for (std::map<ApEvent,ApBarrier>::const_iterator it = 
                pending_refresh_barriers.begin(); it != 
                pending_refresh_barriers.end(); it++)
          {
            std::map<ApEvent,BarrierAdvance*>::const_iterator finder = 
              local_advances.find(it->first);
            if (finder == local_advances.end())
            {
              std::map<ApEvent,std::vector<BarrierArrival*> >::const_iterator 
                finder2 = managed_arrivals.find(it->first);
#ifdef DEBUG_LEGION
              assert(finder2 != managed_arrivals.end());
#endif
              for (unsigned idx = 0; idx < finder2->second.size(); idx++)
                finder2->second[idx]->set_managed_barrier(it->second);
            }
            else
              finder->second->remote_refresh_barrier(it->second);
          }
          refreshed_barriers += pending_refresh_barriers.size();

          pending_refresh_barriers.clear();
        }
        const size_t expected = 
          local_advances.size() + managed_arrivals.size();
#ifdef DEBUG_LEGION
        assert(refreshed_barriers <= expected);
#endif
        if (refreshed_barriers < expected)
        {
          update_advances_ready = Runtime::create_rt_user_event();
          replay_precondition = update_advances_ready;
        }
        else // Reset this back to zero for the next round
          refreshed_barriers = 0;
      }
      return replay_precondition;
    }

    //--------------------------------------------------------------------------
    void ShardedPhysicalTemplate::finish_replay(
                                              std::set<ApEvent> &postconditions)
    //--------------------------------------------------------------------------
    {
      PhysicalTemplate::finish_replay(postconditions);
      // Also need to do any local frontiers that we have here as well
      for (std::map<unsigned,ApBarrier>::const_iterator it = 
            local_frontiers.begin(); it != local_frontiers.end(); it++)
        postconditions.insert(events[it->first]);
    }

    //--------------------------------------------------------------------------
    ApEvent ShardedPhysicalTemplate::get_completion_for_deletion(void) const
    //--------------------------------------------------------------------------
    {
      // Skip the any events that are from remote shards since we  
      std::set<ApEvent> all_events;
      std::set<ApEvent> local_barriers;
      for (std::map<ApEvent,BarrierAdvance*>::const_iterator it = 
            managed_barriers.begin(); it != managed_barriers.end(); it++)
        local_barriers.insert(it->second->get_current_barrier());
      for (std::map<ApEvent, unsigned>::const_iterator it = event_map.begin();
           it != event_map.end(); ++it)
      {
        // If this is a remote event or one of our barriers then don't use it
        if ((local_barriers.find(it->first) == local_barriers.end()) &&
            (pending_event_requests.find(it->first) == 
              pending_event_requests.end()))
          all_events.insert(it->first);
      }
      return Runtime::merge_events(NULL, all_events);
    }

    //--------------------------------------------------------------------------
    void ShardedPhysicalTemplate::record_mutated_instance(
                                                const UniqueInst &inst,
                                                IndexSpaceExpression *user_expr,
                                                const FieldMask &user_mask,
                                                std::set<RtEvent> &applied)
    //--------------------------------------------------------------------------
    {
      const ShardID target_shard = find_inst_owner(inst); 
      // Check to see if we're on the right shard, if not send the message
      if (target_shard != repl_ctx->owner_shard->shard_id)
      {
        RtUserEvent done = Runtime::create_rt_user_event();
        ShardManager *manager = repl_ctx->shard_manager;
        Serializer rez;
        rez.serialize(manager->did);
        rez.serialize(target_shard);
        rez.serialize(template_index);
        rez.serialize(UPDATE_MUTATED_INST);
        rez.serialize(done);
        inst.serialize(rez);
        user_expr->pack_expression(rez, manager->get_shard_space(target_shard));
        rez.serialize(user_mask);
        manager->send_trace_update(target_shard, rez);
        applied.insert(done);
      }
      else
        PhysicalTemplate::record_mutated_instance(inst, user_expr, 
                                                  user_mask, applied);
    }

    //--------------------------------------------------------------------------
    ShardID ShardedPhysicalTemplate::find_inst_owner(const UniqueInst &inst)
    //--------------------------------------------------------------------------
    {
      // Figure out where the owner for this instance is and then send it to 
      // the appropriate shard trace. The algorithm we use for determining
      // the right shard trace is to send a instance to a shard trace on the 
      // node that owns the instance. If there is no shard on that node we 
      // round-robin views based on their owner node mod the number of nodes
      // where there are shards. Once on the correct node, then we pick the
      // shard corresponding to their instance ID mod the number of shards on
      // that node. This algorithm guarantees that all the related instances
      // end up on the same shard for analysis to determine if the trace is
      // replayable or not.
      const AddressSpaceID inst_owner = inst.get_analysis_space();
      std::vector<ShardID> owner_shards;
      find_owner_shards(inst_owner, owner_shards);
#ifdef DEBUG_LEGION
      assert(!owner_shards.empty());
#endif
      // Round-robin based on the distributed IDs for the views in the
      // case where there are multiple shards, this should relatively
      // balance things out
      if (owner_shards.size() > 1)
        return owner_shards[inst.view_did % owner_shards.size()];
      else // If there's only one shard then there is only one choice
        return owner_shards.front();
    }

    //--------------------------------------------------------------------------
    void ShardedPhysicalTemplate::find_owner_shards(AddressSpaceID owner,
                                                   std::vector<ShardID> &shards)
    //--------------------------------------------------------------------------
    {
      // See if we already computed it or not
      std::map<AddressSpaceID,std::vector<ShardID> >::const_iterator finder = 
        did_shard_owners.find(owner);
      if (finder != did_shard_owners.end())
      {
        shards = finder->second;
        return;
      }
      // If we haven't computed it yet, then we need to do that now
      const ShardMapping &shard_spaces = repl_ctx->shard_manager->get_mapping();
      for (unsigned idx = 0; idx < shard_spaces.size(); idx++)
        if (shard_spaces[idx] == owner)
          shards.push_back(idx);
      // If we didn't find any then take the owner mod the number of total
      // spaces and then send it to the shards on that space
      if (shards.empty())
      {
        std::set<AddressSpaceID> unique_spaces;
        for (unsigned idx = 0; idx < shard_spaces.size(); idx++)
          unique_spaces.insert(shard_spaces[idx]);
        const unsigned count = owner % unique_spaces.size();
        std::set<AddressSpaceID>::const_iterator target_space = 
          unique_spaces.begin();
        for (unsigned idx = 0; idx < count; idx++)
          target_space++;
        for (unsigned idx = 0; idx < shard_spaces.size(); idx++)
          if (shard_spaces[idx] == *target_space)
            shards.push_back(idx);
      }
#ifdef DEBUG_LEGION
      assert(!shards.empty());
#endif
      // Save the result so we don't have to do this again for this space
      did_shard_owners[owner] = shards;
    }

    //--------------------------------------------------------------------------
    void ShardedPhysicalTemplate::record_owner_shard(unsigned tid,ShardID owner)
    //--------------------------------------------------------------------------
    {
      AutoLock tpl_lock(template_lock);
#ifdef DEBUG_LEGION
      assert(owner_shards.find(tid) == owner_shards.end());
#endif
      owner_shards[tid] = owner;
    }

    //--------------------------------------------------------------------------
    void ShardedPhysicalTemplate::record_local_space(unsigned tid,IndexSpace sp)
    //--------------------------------------------------------------------------
    {
      AutoLock tpl_lock(template_lock);
#ifdef DEBUG_LEGION
      assert(local_spaces.find(tid) == local_spaces.end());
#endif
      local_spaces[tid] = sp;
    }

    //--------------------------------------------------------------------------
    void ShardedPhysicalTemplate::record_sharding_function(unsigned tid,
                                                     ShardingFunction *function)
    //--------------------------------------------------------------------------
    {
      AutoLock tpl_lock(template_lock);
#ifdef DEBUG_LEGION
      assert(sharding_functions.find(tid) == sharding_functions.end());
#endif
      sharding_functions[tid] = function;
    }

    //--------------------------------------------------------------------------
    void ShardedPhysicalTemplate::dump_sharded_template(void) const
    //--------------------------------------------------------------------------
    {
      for (std::vector<std::pair<ApBarrier,unsigned> >::const_iterator it =
            remote_frontiers.begin(); it != remote_frontiers.end(); it++)
        log_tracing.info() << "events[" << it->second
                           << "] = Runtime::barrier_advance("
                           << std::hex << it->first.id << std::dec << ")";
      for (std::map<unsigned,ApBarrier>::const_iterator it =
            local_frontiers.begin(); it != local_frontiers.end(); it++)
        log_tracing.info() << "Runtime::phase_barrier_arrive(" 
                           << std::hex << it->second.id << std::dec
                           << ", events[" << it->first << "])";
    }

    //--------------------------------------------------------------------------
    ShardID ShardedPhysicalTemplate::find_owner_shard(unsigned tid)
    //--------------------------------------------------------------------------
    {
      AutoLock tpl_lock(template_lock);
#ifdef DEBUG_LEGION
      std::map<unsigned,ShardID>::const_iterator finder = 
        owner_shards.find(tid);
      assert(finder != owner_shards.end());
      return finder->second;
#else
      return owner_shards[tid];
#endif
    }

    //--------------------------------------------------------------------------
    IndexSpace ShardedPhysicalTemplate::find_local_space(unsigned tid)
    //--------------------------------------------------------------------------
    {
      AutoLock tpl_lock(template_lock);
#ifdef DEBUG_LEGION
      std::map<unsigned,IndexSpace>::const_iterator finder = 
        local_spaces.find(tid);
      assert(finder != local_spaces.end());
      return finder->second;
#else
      return local_spaces[tid];
#endif
    }

    //--------------------------------------------------------------------------
    ShardingFunction* ShardedPhysicalTemplate::find_sharding_function(
                                                                   unsigned tid)
    //--------------------------------------------------------------------------
    {
      AutoLock tpl_lock(template_lock);
#ifdef DEBUG_LEGION
      std::map<unsigned,ShardingFunction*>::const_iterator finder = 
        sharding_functions.find(tid);
      assert(finder != sharding_functions.end());
      return finder->second;
#else
      return sharding_functions[tid];
#endif
    }

    //--------------------------------------------------------------------------
    void ShardedPhysicalTemplate::prepare_collective_barrier_replay(
                          const std::pair<size_t,size_t> &key, ApBarrier newbar)
    //--------------------------------------------------------------------------
    {
      AutoLock t_lock(template_lock);
      // Save the barrier until it's safe to update the instruction
      pending_collectives[key] = newbar;
    }

    //--------------------------------------------------------------------------
    unsigned ShardedPhysicalTemplate::find_frontier_event(ApEvent event,
                                             std::vector<RtEvent> &ready_events)
    //--------------------------------------------------------------------------
    {
      // Check to see which shard should own this event
      std::map<ApEvent,unsigned>::const_iterator finder = event_map.find(event);
      if (finder != event_map.end())
      {
        if (finder->second == NO_INDEX)
          return 0; // start fence event
        else
          return PhysicalTemplate::find_frontier_event(event, ready_events);
      }
      const AddressSpaceID event_space = find_event_space(event);
      // Allocate a slot for this event though we might not use it 
      const unsigned next_event_id = events.size(); 
      const RtUserEvent done_event = Runtime::create_rt_user_event();
      repl_ctx->shard_manager->send_trace_frontier_request(this,
          repl_ctx->owner_shard->shard_id, repl_ctx->runtime->address_space,
          template_index, event, event_space, next_event_id, done_event);
      events.resize(next_event_id + 1);
      ready_events.push_back(done_event);
      return next_event_id;
    }

    //--------------------------------------------------------------------------
    bool ShardedPhysicalTemplate::are_read_only_users(InstUsers &inst_users)
    //--------------------------------------------------------------------------
    {
      std::map<ShardID,InstUsers> shard_inst_users;
      for (InstUsers::iterator vit = 
            inst_users.begin(); vit != inst_users.end(); vit++)
      {
        const ShardID owner_shard = find_inst_owner(vit->instance); 
        shard_inst_users[owner_shard].push_back(*vit);
      }
      std::atomic<bool> result(true);
      std::vector<RtEvent> done_events;
      ShardManager *manager = repl_ctx->shard_manager;
      const ShardID local_shard = repl_ctx->owner_shard->shard_id;
      for (std::map<ShardID,InstUsers>::iterator sit = 
            shard_inst_users.begin(); sit != shard_inst_users.end(); sit++)
      {
        if (sit->first != local_shard)
        {
          const RtUserEvent done = Runtime::create_rt_user_event();
          const AddressSpaceID target = manager->get_shard_space(sit->first);
          Serializer rez;
          rez.serialize(manager->did);
          rez.serialize(sit->first);
          rez.serialize(template_index);
          rez.serialize(READ_ONLY_USERS_REQUEST);
          rez.serialize(local_shard);
          rez.serialize<size_t>(sit->second.size());
          for (InstUsers::const_iterator vit = 
                sit->second.begin(); vit != sit->second.end(); vit++)
          {
            vit->instance.serialize(rez);
            vit->expr->pack_expression(rez, target);
            rez.serialize(vit->mask);
          }
          rez.serialize(&result);
          rez.serialize(done);
          manager->send_trace_update(sit->first, rez);
          done_events.push_back(done);
        }
        else if (!PhysicalTemplate::are_read_only_users(sit->second))
        {
          // Still need to wait for anyone else to write to result if 
          // they end up finding out that they are not read-only
          result.store(false);
          break;
        }
      }
      if (!done_events.empty())
      {
        const RtEvent wait_on = Runtime::merge_events(done_events);
        if (wait_on.exists() && !wait_on.has_triggered())
          wait_on.wait();
      }
      return result.load();
    }

    //--------------------------------------------------------------------------
    void ShardedPhysicalTemplate::sync_compute_frontiers(CompleteOp *op,
                                    const std::vector<RtEvent> &frontier_events)
    //--------------------------------------------------------------------------
    {
      if (!frontier_events.empty())
        op->sync_compute_frontiers(Runtime::merge_events(frontier_events));
      else
        op->sync_compute_frontiers(RtEvent::NO_RT_EVENT);
      // Check for any empty remote frontiers which were not actually
      // contained in the trace and therefore need to be pruned out of
      // any event mergers
      std::vector<unsigned> to_filter;
      for (std::vector<std::pair<ApBarrier,unsigned> >::iterator it =
            remote_frontiers.begin(); it != remote_frontiers.end(); /*nothing*/)
      {
        if (!it->first.exists())
        {
          to_filter.push_back(it->second);
          it = remote_frontiers.erase(it);
        }
        else
          it++;
      }
      if (!to_filter.empty())
      {
        for (std::vector<Instruction*>::const_iterator it = 
              instructions.begin(); it != instructions.end(); it++)
        {
          if ((*it)->get_kind() != MERGE_EVENT)
            continue;
          MergeEvent *merge = (*it)->as_merge_event();
          for (unsigned idx = 0; idx < to_filter.size(); idx++)
          {
            std::set<unsigned>::iterator finder =
              merge->rhs.find(to_filter[idx]);
            if (finder == merge->rhs.end())
              continue;
            // Found one, filter it out from the set
            merge->rhs.erase(finder);
            // Handle a weird case where we pruned them all out
            // Go back to the case of just pointing at the completion event
            if (merge->rhs.empty())
              merge->rhs.insert(0/*fence completion id*/);
          }
        }
      }
    }

    //--------------------------------------------------------------------------
    void ShardedPhysicalTemplate::initialize_generators(
                                                 std::vector<unsigned> &new_gen)
    //--------------------------------------------------------------------------
    {
      PhysicalTemplate::initialize_generators(new_gen);
      for (std::vector<std::pair<ApBarrier,unsigned> >::const_iterator it =
            remote_frontiers.begin(); it != remote_frontiers.end(); it++)
        new_gen[it->second] = 0;
    }

    //--------------------------------------------------------------------------
    void ShardedPhysicalTemplate::initialize_eliminate_dead_code_frontiers(
                      const std::vector<unsigned> &gen, std::vector<bool> &used)
    //--------------------------------------------------------------------------
    {
      PhysicalTemplate::initialize_eliminate_dead_code_frontiers(gen, used);
      for (std::map<unsigned,ApBarrier>::const_iterator it =
            local_frontiers.begin(); it != local_frontiers.end(); it++)
      {
        unsigned g = gen[it->first];
        if (g != -1U && g < instructions.size())
          used[g] = true;
      } 
    }

    //--------------------------------------------------------------------------
    void ShardedPhysicalTemplate::initialize_transitive_reduction_frontiers(
       std::vector<unsigned> &topo_order, std::vector<unsigned> &inv_topo_order)
    //--------------------------------------------------------------------------
    {
      PhysicalTemplate::initialize_transitive_reduction_frontiers(topo_order,
                                                              inv_topo_order);
      for (std::vector<std::pair<ApBarrier,unsigned> >::const_iterator it = 
            remote_frontiers.begin(); it != remote_frontiers.end(); it++)
      {
        inv_topo_order[it->second] = topo_order.size();
        topo_order.push_back(it->second);
      }
    }

    //--------------------------------------------------------------------------
    void ShardedPhysicalTemplate::record_used_frontiers(std::vector<bool> &used,
                                         const std::vector<unsigned> &gen) const
    //--------------------------------------------------------------------------
    {
      PhysicalTemplate::record_used_frontiers(used, gen);  
      for (std::map<unsigned,ApBarrier>::const_iterator it =
            local_frontiers.begin(); it != local_frontiers.end(); it++)
        used[gen[it->first]] = true;
    }

    //--------------------------------------------------------------------------
    void ShardedPhysicalTemplate::rewrite_frontiers(
                                     std::map<unsigned,unsigned> &substitutions)
    //--------------------------------------------------------------------------
    {
      PhysicalTemplate::rewrite_frontiers(substitutions);
      std::vector<std::pair<unsigned,ApBarrier> > to_add;
      for (std::map<unsigned,ApBarrier>::iterator it =
            local_frontiers.begin(); it != local_frontiers.end(); /*nothing*/)
      {
        std::map<unsigned,unsigned>::const_iterator finder =
          substitutions.find(it->first);
        if (finder != substitutions.end())
        {
          to_add.emplace_back(std::make_pair(finder->second,it->second));
          // Also need to update the local subscriptions data structure
          std::map<unsigned,std::set<ShardID> >::iterator subscription_finder =
            local_subscriptions.find(it->first);
#ifdef DEBUG_LEGION
          assert(subscription_finder != local_subscriptions.end());
#endif
          std::map<unsigned,std::set<ShardID> >::iterator local_finder =
            local_subscriptions.find(finder->second);
          if (local_finder != local_subscriptions.end())
            local_finder->second.insert(subscription_finder->second.begin(),
                                        subscription_finder->second.end());
          else
            local_subscriptions[finder->second].swap(
                                        subscription_finder->second);
          local_subscriptions.erase(subscription_finder);
          std::map<unsigned,ApBarrier>::iterator to_delete = it++;
          local_frontiers.erase(to_delete);
        }
        else
          it++;
      }
      for (std::vector<std::pair<unsigned,ApBarrier> >::const_iterator it =
            to_add.begin(); it != to_add.end(); it++)
        local_frontiers.insert(*it);
    }

    /////////////////////////////////////////////////////////////
    // Instruction
    /////////////////////////////////////////////////////////////

    //--------------------------------------------------------------------------
    Instruction::Instruction(PhysicalTemplate& tpl, const TraceLocalID &o)
      : owner(o)
    //--------------------------------------------------------------------------
    {
    }

    /////////////////////////////////////////////////////////////
    // GetTermEvent
    /////////////////////////////////////////////////////////////

    //--------------------------------------------------------------------------
    GetTermEvent::GetTermEvent(PhysicalTemplate& tpl, unsigned l,
                               const TraceLocalID& r, bool fence)
      : Instruction(tpl, r), lhs(l)
    //--------------------------------------------------------------------------
    {
#ifdef DEBUG_LEGION
      assert(lhs < tpl.events.size());
#endif
      if (fence)
        tpl.update_last_fence(this);
    }

    //--------------------------------------------------------------------------
    void GetTermEvent::execute(std::vector<ApEvent> &events,
                               std::map<unsigned,ApUserEvent> &user_events,
                               std::map<TraceLocalID,MemoizableOp*> &operations,
                               const bool recurrent_replay)
    //--------------------------------------------------------------------------
    {
#ifdef DEBUG_LEGION
      assert(operations.find(owner) != operations.end());
      assert(operations.find(owner)->second != NULL);
#endif
      events[lhs] = operations[owner]->get_completion_event();
    }

    //--------------------------------------------------------------------------
    std::string GetTermEvent::to_string(const MemoEntries &memo_entries)
    //--------------------------------------------------------------------------
    {
      std::stringstream ss;
      MemoEntries::const_iterator finder = memo_entries.find(owner);
#ifdef DEBUG_LEGION
      assert(finder != memo_entries.end());
#endif
      ss << "events[" << lhs << "] = operations[" << owner
         << "].get_completion_event()    (op kind: "
         << Operation::op_names[finder->second.second]
         << ")";
      return ss.str();
    }

    /////////////////////////////////////////////////////////////
    // ReplayMapping
    /////////////////////////////////////////////////////////////

    //--------------------------------------------------------------------------
    ReplayMapping::ReplayMapping(PhysicalTemplate& tpl, unsigned l,
                                 const TraceLocalID& r)
      : Instruction(tpl, r), lhs(l)
    //--------------------------------------------------------------------------
    {
#ifdef DEBUG_LEGION
      assert(lhs < tpl.events.size());
#endif
    }

    //--------------------------------------------------------------------------
    void ReplayMapping::execute(std::vector<ApEvent> &events,
                              std::map<unsigned,ApUserEvent> &user_events,
                              std::map<TraceLocalID,MemoizableOp*> &operations,
                              const bool recurrent_replay)
    //--------------------------------------------------------------------------
    {
#ifdef DEBUG_LEGION
      assert(operations.find(owner) != operations.end());
      assert(operations.find(owner)->second != NULL);
#endif
      events[lhs] = operations[owner]->replay_mapping();
    }

    //--------------------------------------------------------------------------
    std::string ReplayMapping::to_string(const MemoEntries &memo_entries)
    //--------------------------------------------------------------------------
    {
      std::stringstream ss;
      MemoEntries::const_iterator finder = memo_entries.find(owner);
#ifdef DEBUG_LEGION
      assert(finder != memo_entries.end());
#endif
      ss << "events[" << lhs << "] = operations[" << owner
         << "].replay_mapping()    (op kind: "
         << Operation::op_names[finder->second.second]
         << ")";
      return ss.str();
    }

    /////////////////////////////////////////////////////////////
    // CreateApUserEvent
    /////////////////////////////////////////////////////////////

    //--------------------------------------------------------------------------
    CreateApUserEvent::CreateApUserEvent(PhysicalTemplate& tpl, unsigned l,
                                         const TraceLocalID &o)
      : Instruction(tpl, o), lhs(l)
    //--------------------------------------------------------------------------
    {
#ifdef DEBUG_LEGION
      assert(lhs < tpl.events.size());
      assert(tpl.user_events.find(lhs) != tpl.user_events.end());
#endif
    }

    //--------------------------------------------------------------------------
    void CreateApUserEvent::execute(std::vector<ApEvent> &events,
                               std::map<unsigned,ApUserEvent> &user_events,
                               std::map<TraceLocalID,MemoizableOp*> &operations,
                               const bool recurrent_replay)
    //--------------------------------------------------------------------------
    {
#ifdef DEBUG_LEGION
      assert(user_events.find(lhs) != user_events.end());
#endif
      ApUserEvent ev = Runtime::create_ap_user_event(NULL);
      events[lhs] = ev;
      user_events[lhs] = ev;
    }

    //--------------------------------------------------------------------------
    std::string CreateApUserEvent::to_string(const MemoEntries &memo_entries)
    //--------------------------------------------------------------------------
    {
      std::stringstream ss;
      ss << "events[" << lhs << "] = Runtime::create_ap_user_event()    "
         << "(owner: " << owner << ")";
      return ss.str();
    }

    /////////////////////////////////////////////////////////////
    // TriggerEvent
    /////////////////////////////////////////////////////////////

    //--------------------------------------------------------------------------
    TriggerEvent::TriggerEvent(PhysicalTemplate& tpl, unsigned l, unsigned r,
                               const TraceLocalID &o)
      : Instruction(tpl, o), lhs(l), rhs(r)
    //--------------------------------------------------------------------------
    {
#ifdef DEBUG_LEGION
      assert(lhs < tpl.events.size());
      assert(rhs < tpl.events.size());
#endif
    }

    //--------------------------------------------------------------------------
    void TriggerEvent::execute(std::vector<ApEvent> &events,
                               std::map<unsigned,ApUserEvent> &user_events,
                               std::map<TraceLocalID,MemoizableOp*> &operations,
                               const bool recurrent_replay)
    //--------------------------------------------------------------------------
    {
#ifdef DEBUG_LEGION
      assert(events[lhs].exists());
      assert(user_events[lhs].exists());
      assert(events[lhs].id == user_events[lhs].id);
#endif
      Runtime::trigger_event(NULL, user_events[lhs], events[rhs]);
    }

    //--------------------------------------------------------------------------
    std::string TriggerEvent::to_string(const MemoEntries &memo_entries)
    //--------------------------------------------------------------------------
    {
      std::stringstream ss;
      ss << "Runtime::trigger_event(events[" << lhs
         << "], events[" << rhs << "])    (owner: " << owner << ")";
      return ss.str();
    }

    /////////////////////////////////////////////////////////////
    // MergeEvent
    /////////////////////////////////////////////////////////////

    //--------------------------------------------------------------------------
    MergeEvent::MergeEvent(PhysicalTemplate& tpl, unsigned l,
                           const std::set<unsigned>& r, const TraceLocalID &o)
      : Instruction(tpl, o), lhs(l), rhs(r)
    //--------------------------------------------------------------------------
    {
#ifdef DEBUG_LEGION
      assert(lhs < tpl.events.size());
      assert(rhs.size() > 0);
      for (std::set<unsigned>::iterator it = rhs.begin(); it != rhs.end();
           ++it)
        assert(*it < tpl.events.size());
#endif
    }

    //--------------------------------------------------------------------------
    void MergeEvent::execute(std::vector<ApEvent> &events,
                             std::map<unsigned,ApUserEvent> &user_events,
                             std::map<TraceLocalID,MemoizableOp*> &operations,
                             const bool recurrent_replay)
    //--------------------------------------------------------------------------
    {
      std::vector<ApEvent> to_merge;
      to_merge.reserve(rhs.size());
      for (std::set<unsigned>::const_iterator it =
            rhs.begin(); it != rhs.end(); it++)
      {
#ifdef DEBUG_LEGION
        assert(*it < events.size());
#endif
        to_merge.push_back(events[*it]);
      }
      ApEvent result = Runtime::merge_events(NULL, to_merge);
      events[lhs] = result;
    }

    //--------------------------------------------------------------------------
    std::string MergeEvent::to_string(const MemoEntries &memo_entries)
    //--------------------------------------------------------------------------
    {
      std::stringstream ss;
      ss << "events[" << lhs << "] = Runtime::merge_events(";
      unsigned count = 0;
      for (std::set<unsigned>::iterator it = rhs.begin(); it != rhs.end();
           ++it)
      {
        if (count++ != 0) ss << ",";
        ss << "events[" << *it << "]";
      }
      ss << ")    (owner: " << owner << ")";
      return ss.str();
    }

    /////////////////////////////////////////////////////////////
    // AssignFenceCompletion
    /////////////////////////////////////////////////////////////

    //--------------------------------------------------------------------------
    AssignFenceCompletion::AssignFenceCompletion(
                       PhysicalTemplate& t, unsigned l, const TraceLocalID &o)
      : Instruction(t, o), lhs(l)
    //--------------------------------------------------------------------------
    {
    }

    //--------------------------------------------------------------------------
    void AssignFenceCompletion::execute(std::vector<ApEvent> &events,
                               std::map<unsigned,ApUserEvent> &user_events,
                               std::map<TraceLocalID,MemoizableOp*> &operations,
                               const bool recurrent_replay)
    //--------------------------------------------------------------------------
    {
      // This is a no-op since it gets assigned during initialize replay
    }

    //--------------------------------------------------------------------------
    std::string AssignFenceCompletion::to_string(
                                                const MemoEntries &memo_entries)
    //--------------------------------------------------------------------------
    {
      std::stringstream ss;
      ss << "events[" << lhs << "] = fence_completion";
      return ss.str();
    }

    /////////////////////////////////////////////////////////////
    // IssueCopy
    /////////////////////////////////////////////////////////////

    //--------------------------------------------------------------------------
    IssueCopy::IssueCopy(PhysicalTemplate& tpl,
                         unsigned l, IndexSpaceExpression *e,
                         const TraceLocalID& key,
                         const std::vector<CopySrcDstField>& s,
                         const std::vector<CopySrcDstField>& d,
                         const std::vector<Reservation>& r,
#ifdef LEGION_SPY
                         RegionTreeID src_tid, RegionTreeID dst_tid,
#endif
                         unsigned pi, LgEvent src_uni, LgEvent dst_uni,
                         int pr, CollectiveKind collect)
      : Instruction(tpl, key), lhs(l), expr(e), src_fields(s), dst_fields(d), 
        reservations(r),
#ifdef LEGION_SPY
        src_tree_id(src_tid), dst_tree_id(dst_tid),
#endif
        precondition_idx(pi), src_unique(src_uni),
        dst_unique(dst_uni), priority(pr), collective(collect)
    //--------------------------------------------------------------------------
    {
#ifdef DEBUG_LEGION
      assert(lhs < tpl.events.size());
      assert(src_fields.size() > 0);
      assert(dst_fields.size() > 0);
      assert(precondition_idx < tpl.events.size());
      assert(expr != NULL);
#endif
      expr->add_base_expression_reference(TRACE_REF);
    }

    //--------------------------------------------------------------------------
    IssueCopy::~IssueCopy(void)
    //--------------------------------------------------------------------------
    {
      if (expr->remove_base_expression_reference(TRACE_REF))
        delete expr;
    }

    //--------------------------------------------------------------------------
    void IssueCopy::execute(std::vector<ApEvent> &events,
                            std::map<unsigned,ApUserEvent> &user_events,
                            std::map<TraceLocalID,MemoizableOp*> &operations,
                            const bool recurrent_replay)
    //--------------------------------------------------------------------------
    {
      std::map<TraceLocalID,MemoizableOp*>::const_iterator finder =
        operations.find(owner);
      if (finder == operations.end())
      {
        // Remote copy, should still be able to find the owner op here
        TraceLocalID local = owner; 
        local.index_point = DomainPoint();
        finder = operations.find(local);
      }
#ifdef DEBUG_LEGION
      assert(finder != operations.end());
      assert(finder->second != NULL);
#endif
      ApEvent precondition = events[precondition_idx];
      const PhysicalTraceInfo trace_info(finder->second, -1U);
      events[lhs] = expr->issue_copy(finder->second, trace_info, dst_fields,
                                     src_fields, reservations,
#ifdef LEGION_SPY
                                     src_tree_id, dst_tree_id,
#endif
                                     precondition, PredEvent::NO_PRED_EVENT,
                                     src_unique, dst_unique,
                                     collective, priority, true/*replay*/);
    }

    //--------------------------------------------------------------------------
    std::string IssueCopy::to_string(const MemoEntries &memo_entries)
    //--------------------------------------------------------------------------
    {
      std::stringstream ss;
      ss << "events[" << lhs << "] = copy(operations[" << owner << "], "
         << "Index expr: " << expr->expr_id << ", {";
      for (unsigned idx = 0; idx < src_fields.size(); ++idx)
      {
        ss << "(" << std::hex << src_fields[idx].inst.id
           << "," << std::dec << src_fields[idx].subfield_offset
           << "," << src_fields[idx].size
           << "," << src_fields[idx].field_id
           << "," << src_fields[idx].serdez_id << ")";
        if (idx != src_fields.size() - 1) ss << ",";
      }
      ss << "}, {";
      for (unsigned idx = 0; idx < dst_fields.size(); ++idx)
      {
        ss << "(" << std::hex << dst_fields[idx].inst.id
           << "," << std::dec << dst_fields[idx].subfield_offset
           << "," << dst_fields[idx].size
           << "," << dst_fields[idx].field_id
           << "," << dst_fields[idx].serdez_id << ")";
        if (idx != dst_fields.size() - 1) ss << ",";
      }
      ss << "}, events[" << precondition_idx << "]";
      ss << ")";

      return ss.str();
    }

    /////////////////////////////////////////////////////////////
    // IssueAcross
    /////////////////////////////////////////////////////////////

    //--------------------------------------------------------------------------
    IssueAcross::IssueAcross(PhysicalTemplate& tpl, unsigned l, unsigned copy,
                             unsigned collective, unsigned src_indirect,
                             unsigned dst_indirect, const TraceLocalID& key,
                             CopyAcrossExecutor *exec)
      : Instruction(tpl, key), lhs(l), copy_precondition(copy), 
        collective_precondition(collective), 
        src_indirect_precondition(src_indirect),
        dst_indirect_precondition(dst_indirect), executor(exec)
    //--------------------------------------------------------------------------
    {
#ifdef DEBUG_LEGION
      assert(lhs < tpl.events.size());
#endif
      executor->add_reference();
    }

    //--------------------------------------------------------------------------
    IssueAcross::~IssueAcross(void)
    //--------------------------------------------------------------------------
    {
      if (executor->remove_reference())
        delete executor;
    }

    //--------------------------------------------------------------------------
    void IssueAcross::execute(std::vector<ApEvent> &events,
                              std::map<unsigned,ApUserEvent> &user_events,
                              std::map<TraceLocalID,MemoizableOp*> &operations,
                              const bool recurrent_replay)
    //--------------------------------------------------------------------------
    {
      std::map<TraceLocalID,MemoizableOp*>::const_iterator finder =
        operations.find(owner);
      if (finder == operations.end())
      {
        // Remote copy, should still be able to find the owner op here
        TraceLocalID local = owner; 
        local.index_point = DomainPoint();
        finder = operations.find(local);
      }
#ifdef DEBUG_LEGION
      assert(finder != operations.end());
      assert(finder->second != NULL);
#endif
      ApEvent copy_pre = events[copy_precondition];
      ApEvent src_indirect_pre = events[src_indirect_precondition];
      ApEvent dst_indirect_pre = events[dst_indirect_precondition];
      const PhysicalTraceInfo trace_info(finder->second, -1U);
      events[lhs] = executor->execute(finder->second, PredEvent::NO_PRED_EVENT,
                                      copy_pre, src_indirect_pre,
                                      dst_indirect_pre, trace_info,
                                      true/*replay*/, recurrent_replay);
    }

    //--------------------------------------------------------------------------
    std::string IssueAcross::to_string(const MemoEntries &memo_entires)
    //--------------------------------------------------------------------------
    {
      std::stringstream ss;
      ss << "events[" << lhs << "] = indirect(operations[" << owner << "], "
         << "Copy Across Executor: " << executor << ", {";
      ss << ", TODO: indirections";
      ss << "}, events[" << copy_precondition << "]";
      ss << ", events[" << collective_precondition << "]";
      ss << ", events[" << src_indirect_precondition << "]";
      ss << ", events[" << dst_indirect_precondition << "]";
      ss << ")";
      return ss.str();
    }

    /////////////////////////////////////////////////////////////
    // IssueFill
    /////////////////////////////////////////////////////////////

    //--------------------------------------------------------------------------
    IssueFill::IssueFill(PhysicalTemplate& tpl, unsigned l, 
                         IndexSpaceExpression *e, const TraceLocalID &key,
                         const std::vector<CopySrcDstField> &f,
                         const void *value, size_t size, 
#ifdef LEGION_SPY
                         UniqueID uid, FieldSpace h, RegionTreeID tid,
#endif
                         unsigned pi, LgEvent unique, int pr,
                         CollectiveKind collect)
      : Instruction(tpl, key), lhs(l), expr(e), fields(f), fill_size(size),
#ifdef LEGION_SPY
        fill_uid(uid), handle(h), tree_id(tid),
#endif
        precondition_idx(pi), unique_event(unique), priority(pr),
        collective(collect)
    //--------------------------------------------------------------------------
    {
#ifdef DEBUG_LEGION
      assert(lhs < tpl.events.size());
      assert(fields.size() > 0);
      assert(precondition_idx < tpl.events.size());
#endif
      expr->add_base_expression_reference(TRACE_REF);
      fill_value = malloc(fill_size);
      memcpy(fill_value, value, fill_size);
    }

    //--------------------------------------------------------------------------
    IssueFill::~IssueFill(void)
    //--------------------------------------------------------------------------
    {
      if (expr->remove_base_expression_reference(TRACE_REF))
        delete expr;
      free(fill_value);
    }

    //--------------------------------------------------------------------------
    void IssueFill::execute(std::vector<ApEvent> &events,
                            std::map<unsigned,ApUserEvent> &user_events,
                            std::map<TraceLocalID,MemoizableOp*> &operations,
                            const bool recurrent_replay)
    //--------------------------------------------------------------------------
    {
      std::map<TraceLocalID,MemoizableOp*>::const_iterator finder =
        operations.find(owner);
      if (finder == operations.end())
      {
        // Remote copy, should still be able to find the owner op here
        TraceLocalID local = owner; 
        local.index_point = DomainPoint();
        finder = operations.find(local);
      }
#ifdef DEBUG_LEGION
      assert(finder != operations.end());
      assert(finder->second != NULL);
#endif
      ApEvent precondition = events[precondition_idx];
      const PhysicalTraceInfo trace_info(finder->second, -1U);
      events[lhs] = expr->issue_fill(finder->second, trace_info, fields,
                                     fill_value, fill_size,
#ifdef LEGION_SPY
                                     fill_uid, handle, tree_id,
#endif
                                     precondition, PredEvent::NO_PRED_EVENT,
                                     unique_event, collective, priority,
                                     true/*replay*/);
    }

    //--------------------------------------------------------------------------
    std::string IssueFill::to_string(const MemoEntries &memo_entries)
    //--------------------------------------------------------------------------
    {
      std::stringstream ss;
      ss << "events[" << lhs << "] = fill(Index expr: " << expr->expr_id
         << ", {";
      for (unsigned idx = 0; idx < fields.size(); ++idx)
      {
        ss << "(" << std::hex << fields[idx].inst.id
           << "," << std::dec << fields[idx].subfield_offset
           << "," << fields[idx].size
           << "," << fields[idx].field_id
           << "," << fields[idx].serdez_id << ")";
        if (idx != fields.size() - 1) ss << ",";
      }
      ss << "}, events[" << precondition_idx << "])    (owner: "
         << owner << ")";
      return ss.str();
    }

    /////////////////////////////////////////////////////////////
    // SetOpSyncEvent
    /////////////////////////////////////////////////////////////

    //--------------------------------------------------------------------------
    SetOpSyncEvent::SetOpSyncEvent(PhysicalTemplate& tpl, unsigned l,
                                       const TraceLocalID& r)
      : Instruction(tpl, r), lhs(l)
    //--------------------------------------------------------------------------
    {
#ifdef DEBUG_LEGION
      assert(lhs < tpl.events.size());
#endif
    }

    //--------------------------------------------------------------------------
    void SetOpSyncEvent::execute(std::vector<ApEvent> &events,
                               std::map<unsigned,ApUserEvent> &user_events,
                               std::map<TraceLocalID,MemoizableOp*> &operations,
                               const bool recurrent_replay)
    //--------------------------------------------------------------------------
    {
#ifdef DEBUG_LEGION
      assert(operations.find(owner) != operations.end());
      assert(operations.find(owner)->second != NULL);
#endif
      MemoizableOp *memoizable = operations[owner];
#ifdef DEBUG_LEGION
      assert(memoizable != NULL);
#endif
      TraceInfo info(memoizable);
      ApEvent sync_condition = memoizable->compute_sync_precondition(info);
      events[lhs] = sync_condition;
    }

    //--------------------------------------------------------------------------
    std::string SetOpSyncEvent::to_string(const MemoEntries &memo_entries)
    //--------------------------------------------------------------------------
    {
      std::stringstream ss;
      MemoEntries::const_iterator finder = memo_entries.find(owner);
#ifdef DEBUG_LEGION
      assert(finder != memo_entries.end());
#endif
      ss << "events[" << lhs << "] = operations[" << owner
         << "].compute_sync_precondition()    (op kind: "
         << Operation::op_names[finder->second.second]
         << ")";
      return ss.str();
    }

    /////////////////////////////////////////////////////////////
    // CompleteReplay
    /////////////////////////////////////////////////////////////

    //--------------------------------------------------------------------------
    CompleteReplay::CompleteReplay(PhysicalTemplate& tpl, const TraceLocalID& l,
                                   unsigned pr, unsigned po)
      : Instruction(tpl, l), pre(pr), post(po)
    //--------------------------------------------------------------------------
    {
#ifdef DEBUG_LEGION
      assert(pre < tpl.events.size());
      assert(post < tpl.events.size());
#endif
    }

    //--------------------------------------------------------------------------
    void CompleteReplay::execute(std::vector<ApEvent> &events,
                               std::map<unsigned,ApUserEvent> &user_events,
                               std::map<TraceLocalID,MemoizableOp*> &operations,
                               const bool recurrent_replay)
    //--------------------------------------------------------------------------
    {
#ifdef DEBUG_LEGION
      assert(operations.find(owner) != operations.end());
      assert(operations.find(owner)->second != NULL);
#endif
      MemoizableOp *memoizable = operations[owner];
#ifdef DEBUG_LEGION
      assert(memoizable != NULL);
#endif
      memoizable->complete_replay(events[pre], events[post]);
    }

    //--------------------------------------------------------------------------
    std::string CompleteReplay::to_string(const MemoEntries &memo_entries)
    //--------------------------------------------------------------------------
    {
      std::stringstream ss;
      MemoEntries::const_iterator finder = memo_entries.find(owner);
#ifdef DEBUG_LEGION
      assert(finder != memo_entries.end());
#endif
      ss << "operations[" << owner
         << "].complete_replay(events[" << pre
         << "], events[ " << post << "])    (op kind: "
         << Operation::op_names[finder->second.second]
         << ")";
      return ss.str();
    }

    /////////////////////////////////////////////////////////////
    // BarrierArrival
    /////////////////////////////////////////////////////////////

    //--------------------------------------------------------------------------
    BarrierArrival::BarrierArrival(PhysicalTemplate &tpl, ApBarrier bar,
                     unsigned _lhs, unsigned _rhs, size_t arrivals, bool manage)
      : Instruction(tpl, TraceLocalID(0,DomainPoint())), barrier(bar), 
        lhs(_lhs), rhs(_rhs), total_arrivals(arrivals), managed(manage)
    //--------------------------------------------------------------------------
    {
#ifdef DEBUG_LEGION
      assert(lhs < tpl.events.size());
#endif
      if (managed)
        Runtime::advance_barrier(barrier);
    } 

    //--------------------------------------------------------------------------
    void BarrierArrival::execute(std::vector<ApEvent> &events,
                               std::map<unsigned,ApUserEvent> &user_events,
                               std::map<TraceLocalID,MemoizableOp*> &operations,
                               const bool recurrent_replay)
    //--------------------------------------------------------------------------
    {
#ifdef DEBUG_LEGION
      assert(lhs < events.size());
#endif
      Runtime::phase_barrier_arrive(barrier, total_arrivals, events[rhs]);
      events[lhs] = barrier;
      if (managed)
        Runtime::advance_barrier(barrier);
    }

    //--------------------------------------------------------------------------
    std::string BarrierArrival::to_string(const MemoEntries &memo_entries)
    //--------------------------------------------------------------------------
    {
      std::stringstream ss; 
      ss << "events[" << lhs << "] = Runtime::phase_barrier_arrive("
         << std::hex << barrier.id << std::dec << ", events["; 
      ss << rhs << "], managed : " << (managed ? "yes" : "no") << ")";
      return ss.str();
    }

    //--------------------------------------------------------------------------
    void BarrierArrival::set_collective_barrier(ApBarrier newbar)
    //--------------------------------------------------------------------------
    {
#ifdef DEBUG_LEGION
      assert(!managed);
#endif
      barrier = newbar;
    }

    //--------------------------------------------------------------------------
    void BarrierArrival::set_managed_barrier(ApBarrier newbar)
    //--------------------------------------------------------------------------
    {
#ifdef DEBUG_LEGION
      assert(managed);
#endif
      barrier = newbar;
    }

    /////////////////////////////////////////////////////////////
    // BarrierAdvance
    /////////////////////////////////////////////////////////////

    //--------------------------------------------------------------------------
    BarrierAdvance::BarrierAdvance(PhysicalTemplate &tpl, ApBarrier bar, 
                                  unsigned _lhs, size_t arrival_count, bool own) 
      : Instruction(tpl, TraceLocalID(0,DomainPoint())), barrier(bar), 
        lhs(_lhs), total_arrivals(arrival_count), owner(own)
    //--------------------------------------------------------------------------
    {
#ifdef DEBUG_LEGION
      assert(lhs < tpl.events.size());
#endif
      if (owner)
        Runtime::advance_barrier(barrier);
    }

    //--------------------------------------------------------------------------
    BarrierAdvance::~BarrierAdvance(void)
    //--------------------------------------------------------------------------
    {
      // Destroy our barrier if we're managing it
      if (owner)
        barrier.destroy_barrier();
    }

    //--------------------------------------------------------------------------
    void BarrierAdvance::execute(std::vector<ApEvent> &events,
                               std::map<unsigned,ApUserEvent> &user_events,
                               std::map<TraceLocalID,MemoizableOp*> &operations,
                               const bool recurrent_replay)
    //--------------------------------------------------------------------------
    {
#ifdef DEBUG_LEGION
      assert(lhs < events.size());
#endif
      events[lhs] = barrier;
      Runtime::advance_barrier(barrier);
    }

    //--------------------------------------------------------------------------
    std::string BarrierAdvance::to_string(const MemoEntries &memo_entries)
    //--------------------------------------------------------------------------
    {
      std::stringstream ss;
      ss << "events[" << lhs << "] = Runtime::barrier_advance("
         << std::hex << barrier.id << std::dec << ")";
      return ss.str();
    }

    //--------------------------------------------------------------------------
    ApBarrier BarrierAdvance::record_subscribed_shard(ShardID remote_shard)
    //--------------------------------------------------------------------------
    {
#ifdef DEBUG_LEGION
      assert(owner);
#endif
      subscribed_shards.push_back(remote_shard);
      return barrier;
    }

    //--------------------------------------------------------------------------
    void BarrierAdvance::refresh_barrier(ApEvent key, 
                  std::map<ShardID,std::map<ApEvent,ApBarrier> > &notifications)
    //--------------------------------------------------------------------------
    {
#ifdef DEBUG_LEGION
      assert(owner);
#endif
      // Destroy the old barrier
      barrier.destroy_barrier();
      // Make the new barrier
      barrier = ApBarrier(Realm::Barrier::create_barrier(total_arrivals));
      for (std::vector<ShardID>::const_iterator it = 
            subscribed_shards.begin(); it != subscribed_shards.end(); it++)
        notifications[*it][key] = barrier;
    }

    //--------------------------------------------------------------------------
    void BarrierAdvance::remote_refresh_barrier(ApBarrier newbar)
    //--------------------------------------------------------------------------
    {
#ifdef DEBUG_LEGION
      assert(!owner);
      assert(subscribed_shards.empty()); 
#endif
      barrier = newbar;
    }

  }; // namespace Internal 
}; // namespace Legion
<|MERGE_RESOLUTION|>--- conflicted
+++ resolved
@@ -4925,305 +4925,6 @@
           set->add_reference();
           postsets.push_back(set);
         }
-<<<<<<< HEAD
-=======
-        bool not_subsumed = true;
-        if (!(*it)->is_idempotent(not_subsumed, &condition))
-        {
-          if (trace->runtime->dump_physical_traces)
-          {
-            if (not_subsumed)
-              return DetailedBoolean(
-                  false, "precondition not subsumed: " +
-                         condition.to_string(trace->logical_trace->context));
-            else
-              return DetailedBoolean(
-                  false, "postcondition anti dependent: " +
-                         condition.to_string(trace->logical_trace->context));
-          }
-          else
-          {
-            if (not_subsumed)
-              return DetailedBoolean(
-                  false, "precondition not subsumed by postcondition");
-            else
-              return DetailedBoolean(
-                  false, "postcondition anti dependent");
-          }
-        }
-        it++;
-      }
-      return DetailedBoolean(true);
-    }
-#endif
-
-    //--------------------------------------------------------------------------
-    bool PhysicalTemplate::can_start_replay(void)
-    //--------------------------------------------------------------------------
-    {
-      // This might look racy but its not. We only call this method when we
-      // are replaying a physical template which by definition cannot happen
-      // on the first trace execution. Therefore the entire logical analysis
-      // will have finished recording all the operations before we start
-      // replaying a single operation in the physical analysis
-      const size_t op_count = trace->logical_trace->get_operation_count();
-      const unsigned total = total_logical.fetch_add(1) + 1;
-#ifdef DEBUG_LEGION
-      assert(total <= op_count);
-#endif
-      return (total == op_count);
-    }
-
-    //--------------------------------------------------------------------------
-    void PhysicalTemplate::register_operation(MemoizableOp *memoizable)
-    //--------------------------------------------------------------------------
-    {
-#ifdef DEBUG_LEGION
-      assert(memoizable != NULL);
-#endif
-      const TraceLocalID tid = memoizable->get_trace_local_id();
-      
-      AutoLock tpl_lock(template_lock);
-#ifdef DEBUG_LEGION
-      assert(operations.find(tid) == operations.end());
-#endif
-      operations[tid] = memoizable;
-    }
-
-    //--------------------------------------------------------------------------
-    void PhysicalTemplate::execute_slice(unsigned slice_idx,
-                                         bool recurrent_replay)
-    //--------------------------------------------------------------------------
-    {
-#ifdef DEBUG_LEGION
-      assert(slice_idx < slices.size());
-#endif
-      std::vector<Instruction*> &instructions = slices[slice_idx];
-      for (std::vector<Instruction*>::const_iterator it = instructions.begin();
-           it != instructions.end(); ++it)
-        (*it)->execute(events, user_events, operations, recurrent_replay);
-      unsigned remaining = remaining_replays.fetch_sub(1);
-#ifdef DEBUG_LEGION
-      assert(remaining > 0);
-#endif
-      if (remaining == 1)
-      {
-        AutoLock tpl_lock(template_lock);
-        if (replay_postcondition.exists())
-          Runtime::trigger_event(replay_postcondition);
-      }
-    }
-
-    //--------------------------------------------------------------------------
-    ReplayableStatus PhysicalTemplate::finalize(CompleteOp *op,
-                                                bool has_blocking_call)
-    //--------------------------------------------------------------------------
-    {
-      if (has_no_consensus.load())
-        replayable = NOT_REPLAYABLE_CONSENSUS;
-      else if (has_blocking_call)
-        replayable = NOT_REPLAYABLE_BLOCKING;
-      else if (has_virtual_mapping)
-        replayable = NOT_REPLAYABLE_VIRTUAL;
-      op->begin_replayable_exchange(replayable);
-      idempotency = capture_conditions(op); 
-      op->begin_idempotent_exchange(idempotency);
-      op->end_replayable_exchange(replayable);
-      if (is_replayable())
-      {
-        // Optimize will sync the idempotency computation
-        optimize(op, false/*do transitive reduction inline*/);
-        std::fill(events.begin(), events.end(), ApEvent::NO_AP_EVENT);
-        event_map.clear();
-        // Defer performing the transitive reduction because it might
-        // be expensive (see comment above). Note you can only kick off
-        // the transitive reduction in the background once all the other
-        // optimizations are done so that they don't race on mutating
-        // the instruction and event data structures
-        if (!trace->runtime->no_trace_optimization &&
-            !trace->runtime->no_transitive_reduction)
-        {
-          TransitiveReductionState *state = 
-            new TransitiveReductionState(Runtime::create_rt_user_event());
-          transitive_reduction_done = state->done;
-          TransitiveReductionArgs args(this, state);
-          trace->runtime->issue_runtime_meta_task(args, LG_LOW_PRIORITY);
-        }
-        // Can dump now if we're not deferring the transitive reduction
-        else if (trace->runtime->dump_physical_traces)
-          dump_template();
-      }
-      else
-      {
-        if (trace->runtime->dump_physical_traces)
-        {
-          // Optimize will sync the idempotency computation
-          optimize(op, !trace->runtime->no_transitive_reduction);
-          dump_template();
-        }
-        else
-          op->end_idempotent_exchange(idempotency);
-      }
-      return replayable;
-    }
-
-    //--------------------------------------------------------------------------
-    IdempotencyStatus PhysicalTemplate::capture_conditions(CompleteOp *op)
-    //--------------------------------------------------------------------------
-    {
-      // First let's get the equivalence sets with data for these regions
-      // We'll use the result to get guide the creation of the trace condition
-      // sets. Note we're going to end up recomputing the equivalence sets
-      // inside the trace condition sets but that is a small price to pay to
-      // minimize the number of conditions that we need to do the capture
-      // Next we need to compute the equivalence sets for all these regions
-      std::map<EquivalenceSet*,unsigned> current_sets;
-      trace->find_condition_sets(current_sets);
-
-      // For cases of control replication we need to deduplicate the 
-      // condition sets so that each shard only captures one equivalence set
-      op->deduplicate_condition_sets(current_sets);
-
-      std::vector<RtEvent> ready_events; 
-      std::atomic<unsigned> result(IDEMPOTENT); 
-      for (std::map<EquivalenceSet*,unsigned>::const_iterator it =
-            current_sets.begin(); it != current_sets.end(); it++)
-      {
-        RtEvent ready = it->first->capture_trace_conditions(this,
-            it->first->local_space, it->second, &result);
-        if (ready.exists())
-          ready_events.push_back(ready);
-      }
-#if 0
-      // Make a trace condition set for each one of them
-      std::vector<RtEvent> ready_events;
-      conditions.reserve(current_sets.size());
-      RegionTreeForest *forest = trace->runtime->forest;
-      for (std::map<EquivalenceSet*,unsigned>::const_iterator it =
-            current_sets.begin(); it != current_sets.end(); it++)
-      {
-        CollectiveMapping *mapping = NULL;
-        std::map<EquivalenceSet*,CollectiveMapping*>::const_iterator
-          finder = collective_conditions.find(it->first);
-        if (finder != collective_conditions.end())
-        {
-          mapping = finder->second;
-          collective_conditions.erase(finder);
-        }
-        TraceConditionSet *condition = new TraceConditionSet(trace, forest,
-            mapping, it->second, it->first->tree_id);
-        condition->add_reference();
-#if 0
-        // This looks redundant because it is a bit since we're just going
-        // to compute the single equivalence set we already have here but
-        // really what we're doing here is registering the condition with
-        // the VersionManager that owns this equivalence set which is a
-        // necessary thing for us to do
-        const RtEvent ready = condition->recompute_equivalence_sets(
-            operation->get_unique_op_id(), it->second);
-        if (ready.exists())
-          ready_events.push_back(ready);
-#endif
-        condition->capture(it->first, ready_events);
-        conditions.push_back(condition);
-      }
-#ifdef DEBUG_LEGION
-      assert(collective_conditions.empty());
-#endif
-#endif
-      if (!ready_events.empty())
-      {
-        const RtEvent wait_on = Runtime::merge_events(ready_events);
-        ready_events.clear();
-        if (wait_on.exists() && !wait_on.has_triggered())
-          wait_on.wait();
-      }
-#if 0
-      IdempotencyStatus status = IDEMPOTENT;
-      for (std::vector<TraceConditionSet*>::iterator it =
-            conditions.begin(); it != conditions.end(); /*nothing*/)
-      {
-        if ((*it)->is_empty())
-        {
-          (*it)->invalidate_equivalence_sets();
-          if ((*it)->remove_reference())
-            delete (*it);
-          it = conditions.erase(it);
-          continue;
-        }
-        bool not_subsumed = false;
-        // Check all of them so that they each set their states
-        if (!(*it)->is_idempotent(not_subsumed))
-        {
-          if (not_subsumed)
-            status = NOT_IDEMPOTENT_SUBSUMPTION;
-          else
-            status = NOT_IDEMPOTENT_ANTIDEPENDENT;
-        }
-        it++;
-      }
-      return status;
-#endif
-      return static_cast<IdempotencyStatus>(result.load());
-    }
-
-    //--------------------------------------------------------------------------
-    void PhysicalTemplate::receive_trace_conditions(TraceViewSet *previews,
-                       TraceViewSet *antiviews, TraceViewSet *postviews,
-                       unsigned parent_req_index, RegionTreeID tree_id,
-                       std::atomic<unsigned> *result)
-    //--------------------------------------------------------------------------
-    {
-      // First check to see if these conditions are idempotent or not  
-      TraceViewSet::FailedPrecondition fail;
-      if ((previews != NULL) && (postviews != NULL) &&
-          !previews->subsumed_by(*postviews, true/*allow independent*/, &fail))
-      {
-        unsigned initial = IDEMPOTENT;
-        if (result->compare_exchange_strong(initial,
-              NOT_IDEMPOTENT_SUBSUMPTION) &&
-            trace->runtime->dump_physical_traces)
-        {
-          failure = fail;
-          if (failure.view != NULL)
-            failure.view->add_base_resource_ref(TRACE_REF);
-          if (failure.expr != NULL)
-            failure.expr->add_base_expression_reference(TRACE_REF);
-        }
-      }
-      else if ((postviews != NULL) && (antiviews != NULL) &&
-          !postviews->independent_of(*antiviews, &fail))
-      {
-        unsigned initial = IDEMPOTENT;
-        if (result->compare_exchange_strong(initial, 
-              NOT_IDEMPOTENT_ANTIDEPENDENT) && 
-            trace->runtime->dump_physical_traces)
-        {
-          failure = fail;
-          if (failure.view != NULL)
-            failure.view->add_base_resource_ref(TRACE_REF);
-          if (failure.expr != NULL)
-            failure.expr->add_base_expression_reference(TRACE_REF);
-        }
-      }
-      // Now we can convert these views into conditions
-      std::vector<TraceConditionSet*> postsets;
-      // Create the postconditions first so we can see if we can share
-      // them with any of the preconditions or anticonditions
-      if (postviews != NULL)
-      {
-        LegionMap<IndexSpaceExpression*,FieldMaskSet<LogicalView> > expr_views;
-        postviews->transpose_uniquely(expr_views);
-        postsets.reserve(expr_views.size());
-        for (LegionMap<IndexSpaceExpression*,FieldMaskSet<LogicalView> >::
-              iterator it = expr_views.begin(); it != expr_views.end(); it++)
-        {
-          TraceConditionSet *set = new TraceConditionSet(this, parent_req_index,
-              tree_id, it->first, std::move(it->second));
-          set->add_reference();
-          postsets.push_back(set);
-        }
->>>>>>> a387bea6
         AutoLock tpl_lock(template_lock);
         postconditions.insert(postconditions.end(),
             postsets.begin(), postsets.end());
