--- conflicted
+++ resolved
@@ -3634,7 +3634,7 @@
 #ifdef DEBUG_LEGION
       assert(!term_event.exists() || term_event.has_triggered());
 #endif
-      term_event = Runtime::create_ap_user_event();
+      term_event = Runtime::create_ap_user_event(NULL);
     }
 
     //--------------------------------------------------------------------------
@@ -3741,8 +3741,8 @@
 #ifndef LEGION_DISABLE_EVENT_PRUNING
       if (!lhs.exists() || (rhs.find(lhs) != rhs.end()))
       {
-        ApUserEvent rename = Runtime::create_ap_user_event();
-        Runtime::trigger_event(rename, lhs);
+        ApUserEvent rename = Runtime::create_ap_user_event(NULL);
+        Runtime::trigger_event(NULL, rename, lhs);
         lhs = rename;
       }
 #endif
@@ -3776,8 +3776,8 @@
 #endif
       if (!lhs.exists())
       {
-        ApUserEvent rename = Runtime::create_ap_user_event();
-        Runtime::trigger_event(rename);
+        ApUserEvent rename = Runtime::create_ap_user_event(NULL);
+        Runtime::trigger_event(NULL, rename);
         lhs = rename;
       }
 
@@ -3855,8 +3855,8 @@
 #endif
       if (!lhs.exists())
       {
-        ApUserEvent rename = Runtime::create_ap_user_event();
-        Runtime::trigger_event(rename);
+        ApUserEvent rename = Runtime::create_ap_user_event(NULL);
+        Runtime::trigger_event(NULL, rename);
         lhs = rename;
       }
 
@@ -3919,8 +3919,8 @@
 
       ApEvent lhs;
       {
-        ApUserEvent rename = Runtime::create_ap_user_event();
-        Runtime::trigger_event(rename);
+        ApUserEvent rename = Runtime::create_ap_user_event(NULL);
+        Runtime::trigger_event(NULL, rename);
         lhs = rename;
       }
       unsigned lhs_ = convert_event(lhs);
@@ -4198,8 +4198,8 @@
 #endif
       if (!lhs.exists())
       {
-        ApUserEvent rename = Runtime::create_ap_user_event();
-        Runtime::trigger_event(rename);
+        ApUserEvent rename = Runtime::create_ap_user_event(NULL);
+        Runtime::trigger_event(NULL, rename);
         lhs = rename;
       }
       AutoLock tpl_lock(template_lock);
@@ -4633,7 +4633,6 @@
 #ifdef DEBUG_LEGION
       assert(memo != NULL);
 #endif
-<<<<<<< HEAD
       AutoLock tpl_lock(template_lock);
 #ifdef DEBUG_LEGION
       assert(is_recording());
@@ -4705,15 +4704,15 @@
       const AddressSpaceID event_space = find_event_space(lhs);
       if (event_space != repl_ctx->runtime->address_space)
       {
-        ApUserEvent rename = Runtime::create_ap_user_event();
-        Runtime::trigger_event(rename, lhs);
+        ApUserEvent rename = Runtime::create_ap_user_event(NULL);
+        Runtime::trigger_event(NULL, rename, lhs);
         lhs = rename;
       }
 #ifndef LEGION_DISABLE_EVENT_PRUNING
       else if (!lhs.exists() || (rhs.find(lhs) != rhs.end()))
       {
-        ApUserEvent rename = Runtime::create_ap_user_event();
-        Runtime::trigger_event(rename, lhs);
+        ApUserEvent rename = Runtime::create_ap_user_event(NULL);
+        Runtime::trigger_event(NULL, rename, lhs);
         lhs = rename;
       }
 #endif
@@ -4807,8 +4806,8 @@
         const AddressSpaceID event_space = find_event_space(lhs);
         if (event_space != repl_ctx->runtime->address_space)
         {
-          ApUserEvent rename = Runtime::create_ap_user_event();
-          Runtime::trigger_event(rename, lhs);
+          ApUserEvent rename = Runtime::create_ap_user_event(NULL);
+          Runtime::trigger_event(NULL, rename, lhs);
           lhs = rename;
         }
       }
@@ -4837,8 +4836,8 @@
         const AddressSpaceID event_space = find_event_space(lhs);
         if (event_space != repl_ctx->runtime->address_space)
         {
-          ApUserEvent rename = Runtime::create_ap_user_event();
-          Runtime::trigger_event(rename, lhs);
+          ApUserEvent rename = Runtime::create_ap_user_event(NULL);
+          Runtime::trigger_event(NULL, rename, lhs);
           lhs = rename;
         }
       }
@@ -4871,8 +4870,8 @@
         const AddressSpaceID event_space = find_event_space(lhs);
         if (event_space != repl_ctx->runtime->address_space)
         {
-          ApUserEvent rename = Runtime::create_ap_user_event();
-          Runtime::trigger_event(rename, lhs);
+          ApUserEvent rename = Runtime::create_ap_user_event(NULL);
+          Runtime::trigger_event(NULL, rename, lhs);
           lhs = rename;
         }
       }
@@ -4897,8 +4896,8 @@
         const AddressSpaceID event_space = find_event_space(lhs);
         if (event_space != repl_ctx->runtime->address_space)
         {
-          ApUserEvent rename = Runtime::create_ap_user_event();
-          Runtime::trigger_event(rename, lhs);
+          ApUserEvent rename = Runtime::create_ap_user_event(NULL);
+          Runtime::trigger_event(NULL, rename, lhs);
           lhs = rename;
         }
       }
@@ -6664,19 +6663,13 @@
       assert(lhs < events.size());
       assert(lhs < user_events.size());
 #endif
-=======
->>>>>>> 27ca8687
     }
 
     //--------------------------------------------------------------------------
     void CreateApUserEvent::execute(void)
     //--------------------------------------------------------------------------
     {
-<<<<<<< HEAD
-      ApUserEvent ev = Runtime::create_ap_user_event();
-=======
       ApUserEvent ev = Runtime::create_ap_user_event(NULL);
->>>>>>> 27ca8687
       events[lhs] = ev;
       user_events[lhs] = ev;
     }
