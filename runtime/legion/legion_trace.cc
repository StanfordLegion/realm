--- conflicted
+++ resolved
@@ -3701,21 +3701,10 @@
             anticondition_analyses.begin(); it != 
             anticondition_analyses.end(); it++)
       {
-<<<<<<< HEAD
         if ((*it)->has_antivalid())
           satisfied = false;
         if ((*it)->remove_reference())
           delete (*it);
-=======
-        unsigned merging_event_idx = merge_starts++;
-        gen[merging_event_idx] = new_instructions.size();
-        if (precondition != fence_completion_id)
-          users.insert(precondition);
-        new_instructions.push_back(
-            new MergeEvent(*this, merging_event_idx, users,
-                           generator_inst->owner));
-        precondition = merging_event_idx;
->>>>>>> 95e4e99d
       }
       anticondition_analyses.clear();
       return satisfied;
@@ -4525,6 +4514,8 @@
       {
         unsigned merging_event_idx = merge_starts++;
         gen[merging_event_idx] = new_instructions.size();
+        if (precondition != fence_completion_id)
+          users.insert(precondition);
         new_instructions.push_back(
             new MergeEvent(*this, merging_event_idx, users,
                            generator_inst->owner));
