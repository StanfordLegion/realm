/* Copyright 2015 Stanford University, NVIDIA Corporation
 * Copyright 2015 Los Alamos National Laboratory
 * 
 * Licensed under the Apache License, Version 2.0 (the "License");
 * you may not use this file except in compliance with the License.
 * You may obtain a copy of the License at
 *
 *     http://www.apache.org/licenses/LICENSE-2.0
 *
 * Unless required by applicable law or agreed to in writing, software
 * distributed under the License is distributed on an "AS IS" BASIS,
 * WITHOUT WARRANTIES OR CONDITIONS OF ANY KIND, either express or implied.
 * See the License for the specific language governing permissions and
 * limitations under the License.
 */

#include "lowlevel_impl.h"
#include "lowlevel.h"
#include <aio.h>
#include <sys/types.h>
#include <time.h>
#include <unistd.h>
#include <errno.h>

namespace LegionRuntime {
  namespace LowLevel {
    DiskMemory::DiskMemory(Memory _me, size_t _size, std::string _file)
      : MemoryImpl(_me, _size, MKIND_DISK, ALIGNMENT, Memory::DISK_MEM), file(_file)
    {
      printf("file = %s\n", _file.c_str());
      // do not overwrite an existing file
      fd = open(_file.c_str(), O_CREAT | O_EXCL | O_RDWR, 00777);
      assert(fd != -1);
      // resize the file to what we want
      int ret = ftruncate(fd, _size);
      assert(ret == 0);
      free_blocks[0] = _size;
    }

    DiskMemory::~DiskMemory(void)
    {
      close(fd);
      // attempt to delete the file
      unlink(file.c_str());
    }

    RegionInstance DiskMemory::create_instance(
                     IndexSpace is,
                     const int *linearization_bits,
                     size_t bytes_needed,
                     size_t block_size,
                     size_t element_size,
                     const std::vector<size_t>& field_sizes,
                     ReductionOpID redopid,
                     off_t list_size,
                     const Realm::ProfilingRequestSet &reqs,
                     RegionInstance parent_inst)
    {
      return create_instance_local(is, linearization_bits, bytes_needed,
                     block_size, element_size, field_sizes, redopid,
                     list_size, reqs, parent_inst);
    }

    void DiskMemory::destroy_instance(RegionInstance i,
				     bool local_destroy)
    {
      destroy_instance_local(i, local_destroy);
    }

    off_t DiskMemory::alloc_bytes(size_t size)
    {
      return alloc_bytes_local(size);
    }

    void DiskMemory::free_bytes(off_t offset, size_t size)
    {
      free_bytes_local(offset, size);
    }

    void DiskMemory::get_bytes(off_t offset, void *dst, size_t size)
    {
      aiocb cb;
      memset(&cb, 0, sizeof(cb));
      cb.aio_nbytes = size;
      cb.aio_fildes = fd;
      cb.aio_offset = offset;
      cb.aio_buf = dst;
      int ret = aio_read(&cb);
      assert(ret == 0);
      while(true) {
	ret = aio_error(&cb);
	if(ret == 0) break; // completed
	assert(ret == EINPROGRESS); // only other choice we expect to see
      }
      ssize_t count = aio_return(&cb);
      assert(count == (ssize_t)size);
    }

    void DiskMemory::put_bytes(off_t offset, const void *src, size_t size)
    {
      aiocb cb;
      memset(&cb, 0, sizeof(cb));
      cb.aio_nbytes = size;
      cb.aio_fildes = fd;
      cb.aio_offset = offset;
      cb.aio_buf = (void *)src;
      int ret = aio_write(&cb);
      assert(ret == 0);
      while(true) {
	ret = aio_error(&cb);
	if(ret == 0) break; // completed
	assert(ret == EINPROGRESS); // only other choice we expect to see
      }
      ssize_t count = aio_return(&cb);
      assert(count == (ssize_t)size);
    }

    void DiskMemory::apply_reduction_list(off_t offset, const ReductionOpUntyped *redop,
                        size_t count, const void *entry_buffer)
    {
    }

    void *DiskMemory::get_direct_ptr(off_t offset, size_t size)
    {
      return 0; // cannot provide a pointer for it.
    }

    int DiskMemory::get_home_node(off_t offset, size_t size)
    {
      return gasnet_mynode();
    }

#ifdef USE_HDF
    HDFMemory::HDFMemory(Memory _me)
      : MemoryImpl(_me, 0 /*HDF doesn't have memory space*/, MKIND_HDF, ALIGNMENT, Memory::HDF_MEM)
    {
      int rc = 0;
      rc = pthread_rwlock_init(&rwlock, NULL);
      assert(rc==0); 
    }

    HDFMemory::~HDFMemory(void)
    {
      // close all HDF metadata
    }

    RegionInstance HDFMemory::create_instance(
                     IndexSpace is,
                     const int *linearization_bits,
                     size_t bytes_needed,
                     size_t block_size,
                     size_t element_size,
                     const std::vector<size_t>& field_sizes,
                     ReductionOpID redopid,
                     off_t list_size,
                     const Realm::ProfilingRequestSet &reqs,
                     RegionInstance parent_inst)
    {
      // we use a new create_instance, which could provide
      // more information for creating HDF metadata
      assert(0);
      return RegionInstance::NO_INST;
    }

    RegionInstance HDFMemory::create_instance(
                     IndexSpace is,
                     const int *linearization_bits,
                     size_t bytes_needed,
                     size_t block_size,
                     size_t element_size,
                     const std::vector<size_t>& field_sizes,
                     ReductionOpID redopid,
                     off_t list_size,
                     const Realm::ProfilingRequestSet &reqs,
                     RegionInstance parent_inst,
                     const char* file,
                     const std::vector<const char*>& path_names,
                     Domain domain,
                     bool read_only)

    {
      RegionInstance i = create_instance_local(is,
                 linearization_bits, bytes_needed,
                 block_size, element_size, field_sizes, redopid,
                 list_size, reqs, parent_inst);

      HDFMetadata* new_hdf = new HDFMetadata;
      new_hdf->hdf_memory = this;
      new_hdf->ndims = domain.get_dim();
      for (int i = 0; i < domain.get_dim(); i++) {
        new_hdf->lo[i] = domain.rect_data[i];
        new_hdf->dims[i] = domain.rect_data[i + domain.get_dim()] - domain.rect_data[i];
      }
      unsigned flags;
      if (read_only)
        flags = H5F_ACC_RDONLY;
      else
        flags = H5F_ACC_RDWR;
      pthread_rwlock_wrlock(&this->rwlock);
      new_hdf->file_id = H5Fopen(file, flags, H5P_DEFAULT);
      for (IDType idx = 0; idx < path_names.size(); idx ++) {
        new_hdf->dataset_ids.push_back(H5Dopen2(new_hdf->file_id, path_names[idx], H5P_DEFAULT));
        new_hdf->datatype_ids.push_back(H5Dget_type(new_hdf->dataset_ids[idx]));
        pthread_rwlock_t rwlock_temp;
        new_hdf->dataset_rwlocks.push_back(rwlock_temp); 
        int rc = pthread_rwlock_init(&new_hdf->dataset_rwlocks[idx], NULL);
        assert(rc==0);
      }
<<<<<<< HEAD
      std::cout << "in HDFMemory::create_instance(..) inst.id: " <<
        inst.id << " hdf_metadata.size(): " << hdf_metadata_vec.size() <<
        std::endl;
      
      if (inst.id < hdf_metadata_vec.size())
        hdf_metadata_vec[inst.id] = new_hdf;
=======
      if (ID(i).index_l() < hdf_metadata.size())
        hdf_metadata[ID(i).index_l()] = new_hdf;
>>>>>>> 48dbd054
      else
        hdf_metadata_vec.push_back(new_hdf);
      pthread_rwlock_unlock(&this->rwlock);
      return i;
    }

    void HDFMemory::destroy_instance(RegionInstance i,
				     bool local_destroy)
    {
      pthread_rwlock_wrlock(&this->rwlock);
      HDFMetadata* new_hdf = hdf_metadata_vec[ID(i).index_l()];
      assert(new_hdf->dataset_ids.size() == new_hdf->datatype_ids.size());
      for (size_t idx = 0; idx < new_hdf->dataset_ids.size(); idx++) {
        H5Dclose(new_hdf->dataset_ids[idx]);
        H5Tclose(new_hdf->datatype_ids[idx]);
      }
      H5Fclose(new_hdf->file_id);
      new_hdf->dataset_ids.clear();
      new_hdf->datatype_ids.clear();
      delete new_hdf;
      destroy_instance_local(i, local_destroy);
      pthread_rwlock_unlock(&this->rwlock);
     
    }

    off_t HDFMemory::alloc_bytes(size_t size)
    {
      // We don't have to actually allocate bytes
      // for HDF memory. So we do nothing in this
      // function
      return 0;
    }

    void HDFMemory::free_bytes(off_t offset, size_t size)
    {
      // We don't have to free bytes for HDF memory
    }

    void HDFMemory::get_bytes(off_t offset, void *dst, size_t size)
    {
      assert(0);
    }

    void HDFMemory::get_bytes(IDType inst_id, const DomainPoint& dp, int fid, void *dst, size_t size)
    {
      pthread_rwlock_rdlock(&this->rwlock);
      HDFMetadata *metadata = hdf_metadata_vec[inst_id];
//      std::cout << "In HDFMemory::get_bytes operating on metadata:" << metadata << std::endl;
      // use index to compute position in space
      assert(size == H5Tget_size(metadata->datatype_ids[fid]));
      hsize_t offset[3], count[3];
      for (int i = 0; i < metadata->ndims; i++) {
        offset[i] = dp.point_data[i] - metadata->lo[i];
      }
      count[0] = count[1] = count[2] = 1;
      hid_t dataspace_id = H5Dget_space(metadata->dataset_ids[fid]);
      H5Sselect_hyperslab(dataspace_id, H5S_SELECT_SET, offset, NULL, count, NULL);
      pthread_rwlock_unlock(&this->rwlock);
      pthread_rwlock_wrlock(&this->rwlock);
      hid_t memspace_id = H5Screate_simple(metadata->ndims, count, NULL);
      pthread_rwlock_unlock(&this->rwlock);
      pthread_rwlock_rdlock(&metadata->dataset_rwlocks[fid]);
//      std::cout << "in HDFMemory::get_bytes reading dataset_id: " << metadata->dataset_ids[fid] << std::endl;
      H5Dread(metadata->dataset_ids[fid], metadata->datatype_ids[fid], memspace_id, dataspace_id, H5P_DEFAULT, dst);
      pthread_rwlock_unlock(&metadata->dataset_rwlocks[fid]);
      pthread_rwlock_wrlock(&this->rwlock);
      H5Sclose(dataspace_id);
      H5Sclose(memspace_id);
      pthread_rwlock_unlock(&this->rwlock);
    }

    void HDFMemory::put_bytes(off_t offset, const void *src, size_t size)
    {
      assert(0);
    }

    void HDFMemory::put_bytes(IDType inst_id, const DomainPoint& dp, int fid, const void *src, size_t size)
    {
      pthread_rwlock_rdlock(&this->rwlock);
      HDFMetadata *metadata = hdf_metadata_vec[inst_id];
//      std::cout << "In HDFMemory::put_bytes operating on metadata:" << metadata << std::endl;
      // use index to compute position in space
      assert(size == H5Tget_size(hdf_metadata_vec[inst_id]->datatype_ids[fid]));
      hsize_t offset[3], count[3];
      for (int i = 0; i < metadata->ndims; i++) {
        offset[i] = dp.point_data[i] - metadata->lo[i];
      }
      count[0] = count[1] = count[2] = 1;
      hid_t dataspace_id = H5Dget_space(metadata->dataset_ids[fid]);
      H5Sselect_hyperslab(dataspace_id, H5S_SELECT_SET, offset, NULL, count, NULL);
      pthread_rwlock_unlock(&this->rwlock);
      pthread_rwlock_wrlock(&this->rwlock);
      hid_t memspace_id = H5Screate_simple(metadata->ndims, count, NULL);
      pthread_rwlock_unlock(&this->rwlock);
      pthread_rwlock_wrlock(&metadata->dataset_rwlocks[fid]);
//      std::cout << "in HDFMemory::put_bytes writing dataset_id: " << metadata->dataset_ids[fid] << std::endl;
      
      H5Dwrite(metadata->dataset_ids[fid], metadata->datatype_ids[fid], memspace_id, dataspace_id, H5P_DEFAULT, src);
      pthread_rwlock_unlock(&metadata->dataset_rwlocks[fid]);
      pthread_rwlock_wrlock(&this->rwlock);
      H5Sclose(dataspace_id);
      H5Sclose(memspace_id);
      pthread_rwlock_unlock(&this->rwlock);

    }

    void HDFMemory::apply_reduction_list(off_t offset, const ReductionOpUntyped *redop,
                        size_t count, const void *entry_buffer)
    {
    }

    void *HDFMemory::get_direct_ptr(off_t offset, size_t size)
    {
      return 0; // cannot provide a pointer for it.
    }

    int HDFMemory::get_home_node(off_t offset, size_t size)
    {
      return gasnet_mynode();
    }
#endif
  }
}<|MERGE_RESOLUTION|>--- conflicted
+++ resolved
@@ -206,17 +206,8 @@
         int rc = pthread_rwlock_init(&new_hdf->dataset_rwlocks[idx], NULL);
         assert(rc==0);
       }
-<<<<<<< HEAD
-      std::cout << "in HDFMemory::create_instance(..) inst.id: " <<
-        inst.id << " hdf_metadata.size(): " << hdf_metadata_vec.size() <<
-        std::endl;
-      
-      if (inst.id < hdf_metadata_vec.size())
-        hdf_metadata_vec[inst.id] = new_hdf;
-=======
-      if (ID(i).index_l() < hdf_metadata.size())
-        hdf_metadata[ID(i).index_l()] = new_hdf;
->>>>>>> 48dbd054
+      if (ID(i).index_l() < hdf_metadata_vec.size())
+        hdf_metadata_vec[ID(i).index_l()] = new_hdf;
       else
         hdf_metadata_vec.push_back(new_hdf);
       pthread_rwlock_unlock(&this->rwlock);
