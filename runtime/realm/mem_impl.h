--- conflicted
+++ resolved
@@ -325,80 +325,6 @@
       pthread_mutex_t vector_lock;
     };
 
-<<<<<<< HEAD
-#ifdef USE_HDF
-    class HDFMemory : public MemoryImpl {
-    public:
-      static const size_t ALIGNMENT = 256;
-
-      HDFMemory(Memory _me);
-
-      virtual ~HDFMemory(void);
-
-      virtual RegionInstance create_instance(IndexSpace is,
-                                             const int *linearization_bits,
-                                             size_t bytes_needed,
-                                             size_t block_size,
-                                             size_t element_size,
-                                             const std::vector<size_t>& field_sizes,
-                                             ReductionOpID redopid,
-                                             off_t list_size,
-                                             const ProfilingRequestSet &reqs,
-                                             RegionInstance parent_inst);
-
-      RegionInstance create_instance(IndexSpace is,
-                                     const int *linearization_bits,
-                                     size_t bytes_needed,
-                                     size_t block_size,
-                                     size_t element_size,
-                                     const std::vector<size_t>& field_sizes,
-                                     ReductionOpID redopid,
-                                     off_t list_size,
-                                     const ProfilingRequestSet &reqs,
-                                     RegionInstance parent_inst,
-                                     const char* file,
-                                     const std::vector<const char*>& path_names,
-                                     Domain domain,
-                                     bool read_only);
-
-      virtual void destroy_instance(RegionInstance i,
-                                    bool local_destroy);
-
-      virtual off_t alloc_bytes(size_t size);
-
-      virtual void free_bytes(off_t offset, size_t size);
-
-      virtual void get_bytes(off_t offset, void *dst, size_t size);
-      void get_bytes(ID::IDType inst_id, const DomainPoint& dp, int fid, void *dst, size_t size);
-
-      virtual void put_bytes(off_t offset, const void *src, size_t size);
-      void put_bytes(ID::IDType inst_id, const DomainPoint& dp, int fid, const void *src, size_t size);
-
-      virtual void apply_reduction_list(off_t offset, const ReductionOpUntyped *redop,
-                                       size_t count, const void *entry_buffer);
-
-      virtual void *get_direct_ptr(off_t offset, size_t size);
-      virtual int get_home_node(off_t offset, size_t size);
-
-    public:
-      struct HDFMetadata {
-        int lo[3];
-        hsize_t dims[3];
-        int ndims;
-        hid_t type_id;
-        hid_t file_id;
-        std::vector<hid_t> dataset_ids;
-        std::vector<pthread_rwlock_t> dataset_rwlocks; /* used to serialize readers/writers to datasets in HDF5 */
-        std::vector<hid_t> datatype_ids;
-        HDFMemory* hdf_memory;
-      };
-      std::vector<HDFMetadata*> hdf_metadata_vec;
-      pthread_rwlock_t rwlock; /* used to deal with concurrency issues in HDF5 */
-    };
-#endif
-
-=======
->>>>>>> 64125b3f
     class RemoteMemory : public MemoryImpl {
     public:
       RemoteMemory(Memory _me, size_t _size, Memory::Kind k, void *_regbase);
