/* Copyright 2024 Stanford University, NVIDIA Corporation
 *
 * Licensed under the Apache License, Version 2.0 (the "License");
 * you may not use this file except in compliance with the License.
 * You may obtain a copy of the License at
 *
 *     http://www.apache.org/licenses/LICENSE-2.0
 *
 * Unless required by applicable law or agreed to in writing, software
 * distributed under the License is distributed on an "AS IS" BASIS,
 * WITHOUT WARRANTIES OR CONDITIONS OF ANY KIND, either express or implied.
 * See the License for the specific language governing permissions and
 * limitations under the License.
 */

// implementation of sparsity maps

#include "realm/deppart/sparsity_impl.h"

#include "realm/runtime_impl.h"
#include "realm/deppart/partitions.h"
#include "realm/deppart/deppart_config.h"
#include "realm/deppart/rectlist.h"
#include "realm/deppart/inst_helper.h"
#include "realm/logging.h"

namespace Realm {

  extern Logger log_part;
  extern Logger log_dpops;

  ////////////////////////////////////////////////////////////////////////
  //
  // class SparsityMapUntyped

  SparsityMapUntyped::SparsityMapUntyped(::realm_id_t _id)
    : id(_id)
  {}

  void SparsityMapUntyped::add_references(unsigned count)
  {
    SparsityMapRefCounter(id).add_references(count);
  }

  void SparsityMapUntyped::remove_references(unsigned count)
  {
    SparsityMapRefCounter(id).remove_references(count);
  }

  ////////////////////////////////////////////////////////////////////////
  //
  // class SparsityMapRefCounter

  SparsityMapRefCounter::SparsityMapRefCounter(::realm_id_t _id)
    : id(_id)
  {}

  void SparsityMapRefCounter::add_references(unsigned count)
  {
    if(ID(*this).is_sparsity()) {
      NodeID owner = ID(*this).sparsity_creator_node();
      if(owner == Network::my_node_id) {
        get_runtime()->get_sparsity_impl(*this)->add_references(count);
      } else {
        ActiveMessage<typename SparsityMapRefCounter::SparsityMapAddReferenceMessage>
            amsg(owner);
        amsg->id = id;
        amsg->count = count;
        amsg.commit();
      }
    }
  }

  void SparsityMapRefCounter::remove_references(unsigned count)
  {
    if(ID(*this).is_sparsity()) {
      NodeID owner = ID(*this).sparsity_creator_node();
      if(owner == Network::my_node_id) {
        get_runtime()->get_sparsity_impl(*this)->remove_references(count);
      } else {
        ActiveMessage<typename SparsityMapRefCounter::SparsityMapRemoveReferencesMessage>
            amsg(owner);
        amsg->id = id;
        amsg->count = count;
        amsg.commit();
      }
    }
  }

  void SparsityMapRefCounter::SparsityMapAddReferenceMessage::handle_message(
      NodeID sender, const SparsityMapAddReferenceMessage &msg, const void *data,
      size_t datalen)
  {
    SparsityMapImplWrapper *wrapper = get_runtime()->get_sparsity_impl(msg.id);
    if(wrapper) {
      wrapper->add_references(msg.count);
    }
  }

  void SparsityMapRefCounter::SparsityMapRemoveReferencesMessage::handle_message(
      NodeID sender, const SparsityMapRemoveReferencesMessage &msg, const void *data,
      size_t datalen)
  {
    SparsityMapImplWrapper *wrapper = get_runtime()->get_sparsity_impl(msg.id);
    if(wrapper) {
      wrapper->remove_references(msg.count);
    }
  }

  ////////////////////////////////////////////////////////////////////////
  //
  // class DeferredDestroy

  class DeferredDestroy : public EventWaiter {
  public:
    typedef ::realm_id_t id_t;
    DeferredDestroy(id_t id)
      : sparsity_map_id(id)
    {}

    virtual void event_triggered(bool poisoned, TimeLimit work_until)
    {
      if(NodeID(ID(sparsity_map_id).sparsity_creator_node()) == Network::my_node_id) {
        get_runtime()->get_sparsity_impl(sparsity_map_id)->destroy();
      }
      delete this;
    }

    virtual void print(std::ostream &os) const {}
    virtual Event get_finish_event(void) const { return Event::NO_EVENT; }

    id_t sparsity_map_id;
  };

  ////////////////////////////////////////////////////////////////////////
  //
  // class SparsityMap<N,T>

  // looks up the public subset of the implementation object
  template <int N, typename T>
  SparsityMapPublicImpl<N,T> *SparsityMap<N,T>::impl(void) const
  {
    SparsityMapImplWrapper *wrapper = get_runtime()->get_sparsity_impl(*this);
    return wrapper->get_or_create<N,T>(*this);
  }

  template <int N, typename T>
  void SparsityMap<N, T>::destroy(Event wait_on)
  {
    NodeID owner = ID(*this).sparsity_creator_node();
    if(owner == Network::my_node_id) {
      SparsityMapImplWrapper *wrapper = get_runtime()->get_sparsity_impl(*this);
      if(wait_on.has_triggered()) {
        wrapper->destroy();
      } else {
        EventImpl::add_waiter(wait_on, new DeferredDestroy(id));
      }
    } else {
      ActiveMessage<typename SparsityMapRefCounter::SparsityMapRemoveReferencesMessage>
          amsg(owner);
      amsg->id = id;
      amsg->count = 1;
      amsg->wait_on = wait_on;
      amsg.commit();
    }
  }

  template <int N, typename T>
  void SparsityMap<N, T>::add_references(unsigned count)
  {
    SparsityMapRefCounter(id).add_references(count);
  }

  template <int N, typename T>
  void SparsityMap<N, T>::remove_references(unsigned count)
  {
    SparsityMapRefCounter(id).remove_references(count);
  }

  // if 'always_create' is false and the points/rects completely fill their
  //  bounding box, returns NO_SPACE (i.e. id == 0)
  
  template <int N, typename T>
  /*static*/ SparsityMap<N,T> SparsityMap<N,T>::construct(const std::vector<Point<N,T> >& points,
							  bool always_create,
                                                          bool disjoint)
  {
    HybridRectangleList<N,T> hrl;
    for(typename std::vector<Point<N,T> >::const_iterator it = points.begin();
	it != points.end();
	++it)
      hrl.add_point(*it);
    const std::vector<Rect<N,T> >& dense = hrl.convert_to_vector();

    // are we allow to leave early for dense collections?
    if(!always_create && (dense.size() <= 1)) {
      SparsityMap<N,T> sparsity;
      sparsity.id = 0;
      return sparsity;
    }

    // construct and fill in a sparsity map
    SparsityMapImplWrapper *wrap = get_runtime()->get_available_sparsity_impl(Network::my_node_id);
    SparsityMap<N,T> sparsity = wrap->me.convert<SparsityMap<N,T> >();
    SparsityMapImpl<N,T> *impl = wrap->get_or_create<N,T>(sparsity);
    impl->set_contributor_count(1);
    impl->contribute_dense_rect_list(dense, disjoint);
    return sparsity;
  }

  template <int N, typename T>
  /*static*/ SparsityMap<N,T> SparsityMap<N,T>::construct(const std::vector<Rect<N,T> >& rects,
							  bool always_create,
                                                          bool disjoint)
  {
    HybridRectangleList<N,T> hrl;
    for(typename std::vector<Rect<N,T> >::const_iterator it = rects.begin();
	it != rects.end();
	++it)
      hrl.add_rect(*it);
    const std::vector<Rect<N,T> >& dense = hrl.convert_to_vector();

    // are we allow to leave early for dense collections?
    if(!always_create && (dense.size() <= 1)) {
      SparsityMap<N,T> sparsity;
      sparsity.id = 0;
      return sparsity;
    }

    // construct and fill in a sparsity map
    SparsityMapImplWrapper *wrap = get_runtime()->get_available_sparsity_impl(Network::my_node_id);
    SparsityMap<N,T> sparsity = wrap->me.convert<SparsityMap<N,T> >();
    SparsityMapImpl<N,T> *impl = wrap->get_or_create<N,T>(sparsity);
    impl->set_contributor_count(1);
    impl->contribute_dense_rect_list(dense, disjoint);
    return sparsity;
  }


  ////////////////////////////////////////////////////////////////////////
  //
  // class SparsityMapImplWrapper

  SparsityMapImplWrapper::SparsityMapImplWrapper(void)
    : me((ID::IDType)-1)
    , owner((unsigned)-1)
    , next_free(0)
    , type_tag(0)
    , map_impl(0)
    , references(0)
  {
    assert(get_runtime()->get_module_config("core")->get_property(
        "enable_sparsity_refcount", need_refcount));
  }

  SparsityMapImplWrapper::~SparsityMapImplWrapper(void)
  {
    if(map_impl.load() != 0) {
      if(need_refcount) {
<<<<<<< HEAD
        log_dpops.warning() << "Leaking sparsity map:" << me
                            << " refs:" << references.load();
=======
        log_dpops.warning() << "leaking map:" << me << " refs:" << references.load();
>>>>>>> 9ab9ff18
        assert(0);
      }
      (*map_deleter)(map_impl.load());
    }
  }

  void SparsityMapImplWrapper::init(ID _me, unsigned _init_owner)
  {
    me = _me;
    owner = _init_owner;
  }

  void SparsityMapImplWrapper::recycle(void)
  {
    assert(subscribers.empty());

    void *impl = map_impl.load();
    if(impl != nullptr) {
      assert(map_deleter);
      (*map_deleter)(impl);
      map_impl.store(0);
      type_tag.store(0);
    }

    if(Network::my_node_id == NodeID(ID(me).sparsity_creator_node())) {
      get_runtime()->free_sparsity_impl(this);
    }
  }

  void SparsityMapImplWrapper::destroy(void) { remove_references(/*count=*/1); }

  void SparsityMapImplWrapper::add_references(unsigned count)
  {
    if(need_refcount) {
      references.fetch_add_acqrel(count);
    }
  }

  class RemoveReferenceAcknowledeged {
  public:
    RemoveReferenceAcknowledeged(SparsityMapImplWrapper *_wrapper, NodeID _node)
      : wrapper(_wrapper)
      , node(_node)
    {}

    void operator()() const { wrapper->unsubscribe(node); }

  protected:
    SparsityMapImplWrapper *wrapper;
    NodeID node;
  };

  void SparsityMapImplWrapper::remove_references(unsigned count)
  {
    if(need_refcount) {
      assert(references.load() >= count);
      if(references.fetch_sub_acqrel(count) == count) {
        assert(Network::my_node_id == NodeID(me.sparsity_creator_node()) ||
               subscribers.empty());

        // broadcast delete to remote subscribers
        for(NodeID node : subscribers) {
          ActiveMessage<
              typename SparsityMapRefCounter::SparsityMapRemoveReferencesMessage>
              amsg(node);
          amsg.add_remote_completion(RemoveReferenceAcknowledeged(this, node));
          amsg->id = me.id;
          amsg->count = 0;
          amsg.commit();
        }

        if(Network::my_node_id != NodeID(me.sparsity_creator_node()) ||
           subscribers.empty()) {

          recycle();
        }
      }
    }
  }

  template <int N, typename T>
  static void delete_sparsity_map_impl(void *ptr)
  {
    delete reinterpret_cast<SparsityMapImpl<N,T> *>(ptr);
  }

  template <int N, typename T>
  /*static*/ SparsityMapImpl<N,T> *SparsityMapImplWrapper::get_or_create(SparsityMap<N,T> me)
  {
    DynamicTemplates::TagType new_tag = NT_TemplateHelper::encode_tag<N,T>();
    assert(new_tag != 0);

    // try set the tag for this entry - if it's 0, we may be the first to get here
    DynamicTemplates::TagType old_tag = 0;
    if(!type_tag.compare_exchange(old_tag, new_tag)) {
      // if it was already set, it better not mismatch
      assert(old_tag == new_tag);
    }

    // now see if the pointer is valid - the validity of the old_tag is no guarantee
    void *impl = map_impl.load_acquire();
    if(impl) {
      return static_cast<SparsityMapImpl<N,T> *>(impl);
    }

    // create one and try to swap it in
    SparsityMapImpl<N,T> *new_impl = new SparsityMapImpl<N,T>(me);

    if(need_refcount && NodeID(ID(me).sparsity_creator_node()) != Network::my_node_id) {
      ActiveMessage<SubscribeDeleteMessage> amsg(NodeID(ID(me).sparsity_creator_node()));
      amsg->id = me.id;
      amsg.commit();
    }

    if(map_impl.compare_exchange(impl, new_impl)) {
      // ours is the winner - return it
      map_deleter = &delete_sparsity_map_impl<N,T>;
      return new_impl;
    } else {
      // we lost the race - free the one we made and return the winner
      delete new_impl;
      return static_cast<SparsityMapImpl<N,T> *>(impl);
    }
  }

  void SparsityMapImplWrapper::subscribe(NodeID node)
  {
    assert(NodeID(ID(me).sparsity_creator_node()) == Network::my_node_id);
    if(references.load() == 0) {
      assert(subscribers.empty());
      assert(map_impl.load() == nullptr);
      // already deleted
      ActiveMessage<typename SparsityMapRefCounter::SparsityMapRemoveReferencesMessage>
          amsg(node);
      amsg->id = me.id;
      amsg->count = 0;
      amsg.commit();
    } else {
      AutoLock<> al(mutex);
      subscribers.add(node);
    }
  }

  void SparsityMapImplWrapper::unsubscribe(NodeID node)
  {
    AutoLock<> al(mutex);

    assert(NodeID(ID(me).sparsity_creator_node()) == Network::my_node_id);

    assert(subscribers.contains(node));
    subscribers.remove(node);
    if(subscribers.empty()) {
      recycle();
    }
  }

  void SparsityMapImplWrapper::SubscribeDeleteMessage::handle_message(
      NodeID sender, const SubscribeDeleteMessage &msg, const void *data, size_t datalen)
  {
    SparsityMapImplWrapper *wrapper = get_runtime()->get_sparsity_impl(msg.id);
    if(wrapper) {
      assert(sender != Network::my_node_id);
      wrapper->subscribe(sender);
    }
  }

  /*static*/ ActiveMessageHandlerReg<
      typename SparsityMapImplWrapper::SubscribeDeleteMessage>
      SparsityMapImplWrapper::subscribe_delete_message_handler_reg;

  ////////////////////////////////////////////////////////////////////////
  //
  // class SparsityMapPublicImpl<N,T>

  template <int N, typename T>
  SparsityMapPublicImpl<N,T>::SparsityMapPublicImpl(void)
    : entries_valid(false), approx_valid(false)
  {}

  // call actual implementation - inlining makes this cheaper than a virtual method
  template <int N, typename T>
  Event SparsityMapPublicImpl<N,T>::make_valid(bool precise /*= true*/)
  {
    return static_cast<SparsityMapImpl<N,T> *>(this)->make_valid(precise);
  }

  // membership test between two (presumably-different) sparsity maps are not
  //  cheap - try bounds-based checks first (see IndexSpace::overlaps)
  template <int N, typename T>
  bool SparsityMapPublicImpl<N,T>::overlaps(SparsityMapPublicImpl<N,T> *other,
					    const Rect<N,T>& bounds,
					    bool approx)
  {
    // full cross-product test for now - for larger rectangle lists, consider
    //  an acceleration structure?
    if(approx) {
      const std::vector<Rect<N,T> >& rects1 = get_approx_rects();
      const std::vector<Rect<N,T> >& rects2 = other->get_approx_rects();
      for(typename std::vector<Rect<N,T> >::const_iterator it1 = rects1.begin();
	  it1 != rects1.end();
	  it1++) {
	Rect<N,T> isect = it1->intersection(bounds);
	if(isect.empty())
	  continue;
	for(typename std::vector<Rect<N,T> >::const_iterator it2 = rects2.begin();
	    it2 != rects2.end();
	    it2++) {
	  if(it2->overlaps(isect))
	    return true;
	}
      }
    } else {
      const std::vector<SparsityMapEntry<N,T> >& entries1 = get_entries();
      const std::vector<SparsityMapEntry<N,T> >& entries2 = other->get_entries();
      for(typename std::vector<SparsityMapEntry<N,T> >::const_iterator it1 = entries1.begin();
	  it1 != entries1.end();
	  it1++) {
	Rect<N,T> isect = it1->bounds.intersection(bounds);
	if(isect.empty())
	  continue;
	for(typename std::vector<SparsityMapEntry<N,T> >::const_iterator it2 = entries2.begin();
	    it2 != entries2.end();
	    it2++) {
	  if(!it2->bounds.overlaps(isect)) continue;
	  // TODO: handle further sparsity in either side
	  assert(!it1->sparsity.exists() && (it1->bitmap == 0) &&
		 !it2->sparsity.exists() && (it2->bitmap == 0));
	  return true;
	}
      }
    }

    return false;
  }

  template <int N, typename T>
  class SparsityMapToRectAdapter {
  public:
    SparsityMapToRectAdapter(const std::vector<SparsityMapEntry<N,T> >& _entries)
      : entries(_entries) {}
    size_t size() const { return entries.size(); }
    const Rect<N,T>& operator[](size_t i) const { return entries[i].bounds; }
  protected:
    const std::vector<SparsityMapEntry<N,T> >& entries;
  };

  // NOTE: for N > 1, this is only safe to use if you know all rectangles
  //  have the same extent in the non-merged dimensions
  // ENTRIES should look like a std::vector<Rect<N,T> > - use the
  //   SparsityMapToRectAdapter above if needed
  template <int N, typename T, typename ENTRIES>
  bool merge_1d_gaps(const Rect<N,T> *bounds,
		     int merge_dim,
		     size_t max_waste,
		     size_t max_rects,
		     const ENTRIES& entries,
		     //const std::vector<SparsityMapEntry<N,T> >& entries,
		     std::vector<Rect<N,T> >& approx_rects)
  {
    assert(max_rects > 1);

    // do a scan through the entries and remember the max_rects-1 largest
    //  gaps - those are the ones we'll keep
    std::vector<T> gap_sizes(max_rects - 1, 0);
    std::vector<int> gap_idxs(max_rects - 1, -1);
    size_t first_span = 0;
    size_t last_span = 0;
    size_t waste = 0;
    for(size_t i = 0; i < entries.size(); i++) {
      const Rect<N,T>& e = entries[i];

      // the first span doesn't cause a gap, but we might have to find
      //  the first one
      if(first_span == i) {
	// are we completely off the bottom end?
	if((bounds != 0) && (e.hi[merge_dim] < bounds->lo[merge_dim]))
	  first_span = i + 1;  // maybe next one then
	continue;
      }

      // we know we're not the first, but see if we were off the back end
      //  of the range
      if((bounds != 0) && (e.lo[merge_dim] > bounds->hi[merge_dim]))
	break;

      last_span = i; // will update on subsequent iterations if needed

      T gap = entries[i].lo[merge_dim] - entries[i - 1].hi[merge_dim] - 1;
      assert(gap > 0);  // if not, rectangles should have been merged
      if(gap <= gap_sizes[0]) {
	// this gap is smaller than any other, so we'll merge it, but
	//  track the waste
	waste += gap;
	if((max_waste > 0) && (waste > max_waste))
	  return false;
	continue;
      }

      // the smallest gap is discarded and we insertion-sort this new value in
      waste += gap_sizes[0];
      if((max_waste > 0) && (waste > max_waste))
	return false;
      size_t j = 0;
      while((j < (max_rects - 2) && (gap > gap_sizes[j+1]))) {
	gap_sizes[j] = gap_sizes[j+1];
	gap_idxs[j] = gap_idxs[j+1];
	j++;
      }
      gap_sizes[j] = gap;
      gap_idxs[j] = i;
    }

    // now just sort the gap indices so we can emit the right rectangles
    std::sort(gap_idxs.begin(), gap_idxs.end());
    approx_rects.resize(gap_idxs.size() + 1);

    // first rect starts with the first span in range
    approx_rects[0].lo = entries[first_span].lo;
    if((bounds != 0) &&
       (entries[first_span].lo[merge_dim] > bounds->lo[merge_dim]))
      approx_rects[0].lo[merge_dim] = bounds->lo[merge_dim];

    for(size_t i = 0; i < gap_idxs.size(); i++) {
      approx_rects[i].hi = entries[gap_idxs[i] - 1].hi;
      approx_rects[i+1].lo = entries[gap_idxs[i]].lo;
    }

    // last rect ends with the last span in range
    approx_rects[gap_idxs.size()].hi = entries[last_span].hi;
    if((bounds != 0) &&
       (entries[last_span].hi[merge_dim] < bounds->hi[merge_dim]))
      approx_rects[gap_idxs.size()].hi[merge_dim] = bounds->hi[merge_dim];

    return true;
  }

  Logger log_cover("covering");

  template <int N, typename T>
  static bool any_overlaps(const Rect<N,T>& r,
			   const std::vector<Rect<N,T> >& other,
			   size_t skip_idx = ~size_t(0))
  {
    for(size_t i = 0; i < other.size(); i++)
      if((i != skip_idx) && r.overlaps(other[i]))
	return true;
    return false;
  }

  template <int N, typename T>
  struct PerClumpCountState {
    size_t waste;
    std::vector<Rect<N,T> > clumps;
  };

  template <int N, typename T>
  class LexicographicRectCompare {
  public:
    LexicographicRectCompare(const int _dim_order[N])
      : dim_order(_dim_order) {}

    bool operator()(const Rect<N,T>& a, const Rect<N,T>& b) const
    {
      for(int i = 0; i < N; i++) {
	if(a.lo[dim_order[i]] < b.lo[dim_order[i]]) return true;
	if(a.lo[dim_order[i]] > b.lo[dim_order[i]]) return false;
      }
      return false;
    }
  protected:
    const int *dim_order;
  };

  template <int N, typename T>
  bool SparsityMapPublicImpl<N,T>::compute_covering(const Rect<N,T>& bounds,
						    size_t max_rects,
						    int max_overhead,
						    std::vector<Rect<N,T> >& covering)
  {
    if(!entries_valid.load_acquire())
      assert(false);

    // start with a scan over all of our pieces see which ones are within
    //  the given bounds
    std::vector<size_t> in_bounds;
    in_bounds.reserve(entries.size());
    for(size_t i = 0; i < entries.size(); i++) {
      assert(!entries[i].sparsity.exists() && (entries[i].bitmap == 0));
      if(bounds.overlaps(entries[i].bounds))
	in_bounds.push_back(i);
    }
    // does this fit within the 'max_rects' constraint?
    if((max_rects == 0) || (in_bounds.size() <= max_rects)) {
      // yay!  copy (intersected) rectangles over and we're done - there was
      //  no storage overhead
      covering.resize(in_bounds.size());
      for(size_t i = 0; i < in_bounds.size(); i++)
	covering[i] = bounds.intersection(entries[in_bounds[i]].bounds);
      return true;
    }

    // we know some approximation is required - early out if that's not
    //  allowed
    if(max_overhead == 0)
      return false;

    // next, handle the special case where only one rectangle is allowed,
    //  which means everything has to be glommed together
    if(max_rects == 1) {
      // compute our actual bounding box, which may be smaller than what
      //  we were given
      Rect<N,T> bbox = bounds.intersection(entries[in_bounds[0]].bounds);
      size_t vol = bbox.volume();
      for(size_t i = 1; i < in_bounds.size(); i++) {
	Rect<N,T> r = bounds.intersection(entries[in_bounds[i]].bounds);
	bbox = bbox.union_bbox(r);
	vol += r.volume();
      }
      // check overhead limit
      if(max_overhead >= 0) {
	size_t extra = bbox.volume() - vol;
	if(extra > (vol * max_overhead / 100))
	  return false;  // doesn't fit
      }
      covering.resize(1);
      covering[0] = bbox;
      return true;
    }

    // 1-D has an optimal (and reasonably efficient) algorithm
    if(N == 1) {
      // if we have an overhead limit, compute the max wastage
      size_t max_waste = 0;
      if(max_overhead >= 0) {
	size_t vol = 0;
	for(size_t i = 0; i < in_bounds.size(); i++) {
	  Rect<N,T> r = bounds.intersection(entries[in_bounds[i]].bounds);
	  vol += r.volume();
	}
	// round up to be as permissive as possible
	max_waste = (vol * max_overhead + 99) / 100;
      }
      std::vector<Rect<N,T> > merged;
      bool ok = merge_1d_gaps(&bounds,
			      0 /*merge_dim*/,
			      max_waste,
			      max_rects,
			      SparsityMapToRectAdapter<N,T>(entries),
			      merged);
      if(ok) {
	covering.swap(merged);
	return true;
      } else
	return false;
    } else {
      // create the list of (intersected, if necessary) rectangles we're
      //  trying to cover
      // along the way, pay attention to which dimensions have variability
      //  across the rectangles in order to detect cases that are actually
      //  N-D masquerading as 1-D, since we can handle those optimally
      std::vector<Rect<N,T> > to_cover(in_bounds.size());
      size_t vol = 0;
      int mismatched_dim = -1;
      int num_mismatched = 0;
      for(size_t i = 0; i < in_bounds.size(); i++) {
	Rect<N,T> r = bounds.intersection(entries[in_bounds[i]].bounds);
	to_cover[i] = r;
	vol += r.volume();
	if((i > 0) && (num_mismatched < 2))
	  for(int j = 0; j < N; j++)
	    if((mismatched_dim != j) &&
	       ((to_cover[0].lo[j] != r.lo[j]) ||
		(to_cover[0].hi[j] != r.hi[j]))) {
	      mismatched_dim = j;
	      num_mismatched++;
	    }
      }
      assert(num_mismatched > 0);  // can't all be the same...

      // perform a sort of the rectangles using a lexicographic ordering
      //  of the lo points - the goal is just to have some locality as
      //  we traverse them
      int sort_order[N];
      for(int i = 0; i < N; i++)
	sort_order[i] = i;
      std::sort(to_cover.begin(), to_cover.end(),
		LexicographicRectCompare<N,T>(sort_order));

      if(num_mismatched == 1) {
	size_t max_waste = 0;
	if(max_overhead >= 0) {
	  // we're measuring volume and waste just in one dimension, so
	  //  divide out the others
	  for(int i = 0; i < N; i++)
	    if(i != mismatched_dim) {
	      assert((vol % (to_cover[0].hi[i] - to_cover[0].lo[i] + 1)) == 0);
	      vol /= (to_cover[0].hi[i] - to_cover[0].lo[i] + 1);
	    }
	  // round up to be as permissive as possible
	  max_waste = (vol * max_overhead + 99) / 100;
	}
	std::vector<Rect<N,T> > merged;
	// this function relies on the 'to_cover' list being sorted!
	bool ok = merge_1d_gaps(&bounds,
				mismatched_dim,
				max_waste,
				max_rects,
				to_cover,
				merged);
	if(ok) {
	  covering.swap(merged);
	  return true;
	} else
	  return false;
      }

      size_t max_waste;
      if(max_overhead >= 0) {
	// round up since the waste calculation truncates later
	max_waste = (vol * max_overhead + 99) / 100;
      } else {
	// 2^N-1 is reserved for "illegal" below, so use 2^N-2 as the max
	max_waste = ~size_t(1);
      }
      log_cover.debug() << "vol=" << vol << " max_overhead=" << max_overhead << " max_waste=" << max_waste;

      // time for heuristics...  use a dynamic programming approach to
      //  go through the rectangles we want to cover - for each rectangle,
      //  decide if we want to merge with an existing clump or start a
      //  new clump, based on minimizing wastage
      //
      // after each new rectangle, the state is, for each number clumps
      // used:
      //    current wastage (which can actually improve if a rect lands
      //       in an existing clump)
      //    bounds of all clumps
      std::vector<PerClumpCountState<N,T> > state;
      state.reserve(max_rects);

      // first rectangle is trivial
      state.resize(1);
      state[0].waste = 0;
      state[0].clumps.resize(1);
      state[0].clumps[0] = to_cover[0];

      for(size_t i = 1; i < to_cover.size(); i++) {
	log_cover.debug() << "starting to_cover[" << i << "]: " << to_cover[i];
	for(size_t k = 0; k < state.size(); k++)
	  log_cover.debug() << "state[" << k << "]: waste=" << state[k].waste << " clumps=" << PrettyVector<Rect<N,T> >(state[k].clumps);

	// work our way from the top count down because we'll overwrite
	//  state as we go
	size_t start_count = state.size();
	if(start_count < max_rects) {
	  // we can be the first to create a new clump, as long as it
	  //  doesn't overlap with somebody
	  if(!any_overlaps(to_cover[i], state[start_count-1].clumps)) {
	    state.resize(start_count + 1);
	    state[start_count].waste = state[start_count - 1].waste;
	    state[start_count].clumps.resize(start_count + 1);
	    state[start_count].clumps = state[start_count - 1].clumps;
	    state[start_count].clumps.push_back(to_cover[i]);
	  }
	}

	size_t c = start_count;
	while(c-- > 0) {
	  PerClumpCountState<N,T>& pc = state[c];

	  // at each existing count, we have a choice of combining with
	  //  one of the existing clumps at that count, or using the result
	  //  from the next count down and starting a new clump

	  size_t best_waste = ~size_t(0);
	  size_t merge_idx = 0;
	  Rect<N,T> merge_rect;

	  // if state was illegal, no modifications to it are legal
	  if(pc.waste < ~size_t(0)) {
	    // scan the clumps first to see which one(s) we touch, or even
	    //  better, if we're contained in one
	    size_t touch_idx;
	    size_t touch_count = 0;
	    bool contained = false;
	    for(size_t j = 0; j <= c; j++) {
	      if(!pc.clumps[j].overlaps(to_cover[i])) continue;
	      touch_idx = j;
	      contained = pc.clumps[j].contains(to_cover[i]);
	      touch_count++;
	      if(contained || (touch_count > 1)) break;  // early outs
	    }

	    // if we're contained by an existing clump, that's the best
	    //  choice as it reduces the waste
	    if(contained) {
	      log_cover.debug() << "count " << c << ": contained in " << touch_idx;
	      assert(pc.waste > to_cover[i].volume());
	      pc.waste -= to_cover[i].volume();
	      continue;
	    }

	    if(touch_count == 1) {
	      Rect<N,T> r = pc.clumps[touch_idx].union_bbox(to_cover[i]);
	      if(!any_overlaps(r, pc.clumps, touch_idx)) {
		// no conflicts - this is at least an option
		merge_idx = touch_idx;
		merge_rect = r;
		best_waste = (pc.waste +
			      (r.volume() - pc.clumps[touch_idx].volume()) -
			      to_cover[i].volume());
	      }
	    }

	    if(touch_count == 0) {
	      // can potentially merge with anybody
	      for(size_t j = 0; j <= c; j++) {
		Rect<N,T> r = pc.clumps[j].union_bbox(to_cover[i]);
		if(!any_overlaps(r, pc.clumps, j)) {
		  // no conflicts - this is at least an option
		  size_t waste = (pc.waste +
				  (r.volume() - pc.clumps[j].volume()) -
				  to_cover[i].volume());
		  if(waste < best_waste) {
		    best_waste = waste;
		    merge_idx = j;
		    merge_rect = r;
		  }
		}
	      }
	    }

	    // if touch_count > 1, any merge would cause a conflict
	  }

	  // are we better off starting a new clump?
	  if((c > 0) && (state[c - 1].waste < best_waste) &&
	     !any_overlaps(to_cover[i], state[c - 1].clumps)) {
	    log_cover.debug() << "count " << c << ": starting new clump";
	    pc.waste = state[c - 1].waste;
	    pc.clumps = state[c - 1].clumps;
	    pc.clumps.push_back(to_cover[i]);
	    continue;
	  }

	  // was there a valid merge?
	  // TODO: trim by max overhead
	  if(best_waste < ~size_t(0)) {
	    log_cover.debug() << "count " << c << ": merging with clump " << merge_idx;
	    pc.waste = best_waste;
	    pc.clumps[merge_idx] = merge_rect;
	    continue;
	  }

	  // if neither, we've painted ourselves into a corner
	  pc.waste = best_waste;
	  // TODO: check for being completely busted and give up?
	}
      }

      // now look over the final state and choose the clump count with the
      //  lowest waste (in general, it should be the largest count)
      size_t best_count = 0;
      for(size_t i = 1; i < state.size(); i++) {
	log_cover.debug() << "state[" << i << "]: waste=" << state[i].waste << " clumps=" << PrettyVector<Rect<N,T> >(state[i].clumps);
	if(state[i].waste < state[best_count].waste)
	  best_count = i;
      }
      if(state[best_count].waste <= max_waste) {
	covering = state[best_count].clumps;
	return true;
      } else
	return false;
    }
  }


  ////////////////////////////////////////////////////////////////////////
  //
  // class SparsityMapImpl<N,T>

  template <int N, typename T>
  SparsityMapImpl<N,T>::SparsityMapImpl(SparsityMap<N,T> _me)
    : me(_me), remaining_contributor_count(0)
    , total_piece_count(0)
    , remaining_piece_count(0)
    , precise_requested(false), approx_requested(false)
    , precise_ready_event(Event::NO_EVENT), approx_ready_event(Event::NO_EVENT)
    , sizeof_precise(0)
  {}

  template <int N, typename T>
  inline /*static*/ SparsityMapImpl<N,T> *SparsityMapImpl<N,T>::lookup(SparsityMap<N,T> sparsity)
  {
    SparsityMapImplWrapper *wrapper = get_runtime()->get_sparsity_impl(sparsity);
    return wrapper->get_or_create<N,T>(sparsity);
  }

  // actual implementation - SparsityMapPublicImpl's version just calls this one
  template <int N, typename T>
  Event SparsityMapImpl<N,T>::make_valid(bool precise /*= true*/)
  {
    // early out
    if(precise ? this->entries_valid.load_acquire() :
                 this->approx_valid.load_acquire())
      return Event::NO_EVENT;

    // take lock to get/create event cleanly
    bool request_approx = false;
    bool request_precise = false;
    Event e = Event::NO_EVENT;
    {
      AutoLock<> al(mutex);

      if(precise) {
	if(!this->entries_valid.load()) {
	  // do we need to request the data?
	  if((NodeID(ID(me).sparsity_creator_node()) != Network::my_node_id) && !precise_requested) {
	    request_precise = true;
	    precise_requested = true;
	    // also get approx while we're at it
	    request_approx = !(this->approx_valid.load() ||
                               approx_requested);
	    approx_requested = true;
	    // can't use set_contributor_count, so directly set
	    //  remaining_contributor_count to the 1 contribution we expect
	    // (store is ok because we haven't sent the request that will
	    //  do the async decrement)
	    remaining_contributor_count.store(1);
	  }
	  // do we have a finish event?
	  if(precise_ready_event.exists()) {
	    e = precise_ready_event;
	  } else {
	    e = GenEventImpl::create_genevent()->current_event();
	    precise_ready_event = e;
	  }
	}
      } else {
	if(!this->approx_valid.load()) {
	  // do we need to request the data?
	  if((NodeID(ID(me).sparsity_creator_node()) != Network::my_node_id) && !approx_requested) {
	    request_approx = true;
	    approx_requested = true;
	  }
	  // do we have a finish event?
	  if(approx_ready_event.exists()) {
	    e = approx_ready_event;
	  } else {
	    e = GenEventImpl::create_genevent()->current_event();
	    approx_ready_event = e;
	  }
	}
      }
    }
    
    if(request_approx || request_precise) {
      ActiveMessage<RemoteSparsityRequest> amsg(ID(me).sparsity_creator_node());
      amsg->sparsity = me;
      amsg->send_precise = request_precise;
      amsg->send_approx = request_approx;
      amsg.commit();
    }

    return e;
  }


  // methods used in the population of a sparsity map

  // when we plan out a partitioning operation, we'll know how many
  //  different uops are going to contribute something (or nothing) to
  //  the sparsity map - once all of those contributions arrive, we can
  //  finalize the sparsity map
  template <int N, typename T>
  void SparsityMapImpl<N,T>::set_contributor_count(int count)
  {
    if(NodeID(ID(me).sparsity_creator_node()) == Network::my_node_id) {
      // increment the count atomically - if it brings the total up to 0
      //  (which covers count == 0), immediately propagate the total piece
      //  count and finalize if needed - the contributions (or at least the
      //  portions that know how many pieces there were) happened before we
      //  got here
      int v = remaining_contributor_count.fetch_add_acqrel(count) + count;
      if(v == 0) {
	int pcount = total_piece_count.load();
	bool have_all_pieces = ((pcount == 0) ||
				((remaining_piece_count.fetch_add_acqrel(pcount) +
				  pcount) == 0));
	if(have_all_pieces)
	  finalize();
      }
    } else {
      // send the contributor count to the owner node
      ActiveMessage<SetContribCountMessage> amsg(ID(me).sparsity_creator_node());
      amsg->sparsity = me;
      amsg->count = count;
      amsg.commit();
    }
  }

  template <int N, typename T>
  void SparsityMapImpl<N,T>::contribute_nothing(void)
  {
    NodeID owner = ID(me).sparsity_creator_node();

    if(owner != Network::my_node_id) {
      // send (the lack of) data to the owner to collect
      ActiveMessage<RemoteSparsityContrib> amsg(owner);
      amsg->sparsity = me;
      amsg->piece_count = 1;
      amsg->disjoint = false;
      amsg->total_count = 0;
      amsg.commit();

      return;
    }

    // count is allowed to go negative if we get contributions before we know the total expected
    int left = remaining_contributor_count.fetch_sub_acqrel(1) - 1;
    if(left == 0) {
      // we didn't have anything to contribute to the total piece count, but
      //  it's our job to incorporate it into the remaining piece count and
      //  finalize if needed
      int pcount = total_piece_count.load();
      bool have_all_pieces = ((pcount == 0) ||
			      ((remaining_piece_count.fetch_add_acqrel(pcount) +
				pcount) == 0));
      if(have_all_pieces)
	finalize();
    }
  }

  template <int N, typename T>
  void SparsityMapImpl<N,T>::contribute_dense_rect_list(const std::vector<Rect<N,T> >& rects,
                                                        bool disjoint)
  {
    NodeID owner = ID(me).sparsity_creator_node();

    if(owner != Network::my_node_id) {
      // send the data to the owner to collect
      size_t max_bytes_per_packet = ActiveMessage<RemoteSparsityContrib>::recommended_max_payload(owner, false /*!with_congestion*/);
      const size_t max_to_send = max_bytes_per_packet / sizeof(Rect<N,T>);
      assert(max_to_send > 0);
      const Rect<N,T> *rdata = (rects.empty() ? 0 : &rects[0]);
      size_t num_pieces = 0;
      size_t remaining = rects.size();
      // send partial messages first
      while(remaining > max_to_send) {
	size_t bytes = max_to_send * sizeof(Rect<N,T>);
	ActiveMessage<RemoteSparsityContrib> amsg(owner, bytes);
	amsg->sparsity = me;
	amsg->piece_count = 0;
        amsg->disjoint = disjoint;
        amsg->total_count = 0;
	amsg.add_payload(rdata, bytes, PAYLOAD_COPY);
	amsg.commit();

	num_pieces++;
	remaining -= max_to_send;
	rdata += max_to_send;
      }

      // final message includes the count of all messages (including this one!)
      size_t bytes = remaining * sizeof(Rect<N,T>);
      ActiveMessage<RemoteSparsityContrib> amsg(owner, bytes);
      amsg->sparsity = me;
      amsg->piece_count = num_pieces + 1;
      amsg->disjoint = disjoint;
      amsg->total_count = 0;
      amsg.add_payload(rdata, bytes, PAYLOAD_COPY);
      amsg.commit();

      return;
    }

    // local contribution is done as a single piece
    contribute_raw_rects((rects.empty() ? 0 : &rects[0]), rects.size(), 1,
                         disjoint, 0);
  }

  template <int N, typename T>
  void SparsityMapImpl<N,T>::contribute_raw_rects(const Rect<N,T>* rects,
						  size_t count,
						  size_t piece_count,
                                                  bool disjoint,
                                                  size_t total_count)
  {
    if(count > 0) {
      AutoLock<> al(mutex);

      if(total_count > 0)
        this->entries.reserve(total_count);

      if(disjoint) {
        // provider promises that all the pieces we will see are disjoint, so
        //  just stick them on the end of the list and we'll sort in finalize()
        size_t cur_size = this->entries.size();
        this->entries.resize(cur_size + count);
        for(unsigned i = 0; i < count; i++) {
          this->entries[cur_size + i].bounds = rects[i];
          this->entries[cur_size + i].sparsity.id = 0;
          this->entries[cur_size + i].bitmap = 0;
        }
      }
      else if(N == 1) {
	// demand that our input data is sorted
	for(size_t i = 1; i < count; i++)
	  assert(rects[i-1].hi.x < (rects[i].lo.x - 1));

	// fast case - all these rectangles are after all the ones we have now
	if(this->entries.empty() || (this->entries.rbegin()->bounds.hi.x < rects[0].lo.x)) {
	  // special case when merging occurs with the last entry from before
	  size_t n = this->entries.size();
	  if((n > 0) && (this->entries.rbegin()->bounds.hi.x == (rects[0].lo.x - 1))) {
	    this->entries.resize(n + count - 1);
	    assert(!this->entries[n - 1].sparsity.exists());
	    assert(this->entries[n - 1].bitmap == 0);
	    this->entries[n - 1].bounds.hi = rects[0].hi;
	    for(size_t i = 1; i < count; i++) {
	      this->entries[n - 1 + i].bounds = rects[i];
	      this->entries[n - 1 + i].sparsity.id = 0; // no sparsity map
	      this->entries[n - 1 + i].bitmap = 0;
	    }
	  } else {
	    this->entries.resize(n + count);
	    for(size_t i = 0; i < count; i++) {
	      this->entries[n + i].bounds = rects[i];
	      this->entries[n + i].sparsity.id = 0; // no sparsity map
	      this->entries[n + i].bitmap = 0;
	    }
	  }
	} else {
	  // do a merge of the new data with the old
	  std::vector<SparsityMapEntry<N,T> > old_data;
	  old_data.swap(this->entries);
	  size_t i = 0;
	  size_t n = 0;
	  typename std::vector<SparsityMapEntry<N,T> >::const_iterator old_it = old_data.begin();
	  while((i < count) && (old_it != old_data.end())) {
	    if(rects[i].hi.x < (old_it->bounds.lo.x - 1)) {
	      this->entries.resize(n + 1);
	      this->entries[n].bounds = rects[i];
	      this->entries[n].sparsity.id = 0; // no sparsity map
	      this->entries[n].bitmap = 0;
	      n++;
	      i++;
	      continue;
	    }

	    if(old_it->bounds.hi.x < (rects[i].lo.x - 1)) {
	      this->entries.push_back(*old_it);
	      n++;
	      old_it++;
	      continue;
	    }

	    Rect<N,T> u = rects[i].union_bbox(old_it->bounds);
	    // step rects, but not old_it - want sanity checks below to be done
	    i++;
	    while(true) {
	      if((i < count) && (rects[i].lo.x <= (u.hi.x + 1))) {
		u.hi.x = std::max(u.hi.x, rects[i].hi.x);
		i++;
		continue;
	      }
	      if((old_it != old_data.end()) && (old_it->bounds.lo.x <= (u.hi.x + 1))) {
		assert(!old_it->sparsity.exists());
		assert(old_it->bitmap == 0);
		u.hi.x = std::max(u.hi.x, old_it->bounds.hi.x);
		old_it++;
		continue;
	      }
	      // if neither test passed, the chain is broken
	      break;
	    }
	    this->entries.resize(n + 1);
	    this->entries[n].bounds = u;
	    this->entries[n].sparsity.id = 0; // no sparsity map
	    this->entries[n].bitmap = 0;
	    n++;
	  }

	  // leftovers...
	  while(i < count) {
	    this->entries.resize(n + 1);
	    this->entries[n].bounds = rects[i];
	    this->entries[n].sparsity.id = 0; // no sparsity map
	    this->entries[n].bitmap = 0;
	    n++;
	    i++;
	  }

	  while(old_it != old_data.end()) {
	    this->entries.push_back(*old_it);
	    old_it++;
	  }
	}
      } else {
	// each new rectangle has to be tested against existing ones for
        //  containment, overlap (which can cause splitting), or mergeability
        std::vector<Rect<N,T> > to_add(rects, rects + count);

        while(!to_add.empty()) {
          Rect<N,T> r = to_add.back();
          to_add.pop_back();

	  // index is declared outside for loop so we can detect early exits
	  size_t idx;
          std::vector<size_t> absorbed;
	  for(idx = 0; idx < this->entries.size(); idx++) {
	    SparsityMapEntry<N,T>& e = this->entries[idx];
	    if(e.bounds.contains(r)) {
	      // existing entry contains us - still three cases though
	      if(e.sparsity.exists()) {
		assert(0);
	      } else if(e.bitmap != 0) {
		assert(0);
	      } else {
		// dense entry containing new one - nothing to do
		break;
	      }
	    }

            if(r.contains(e.bounds)) {
              // we contain the old rectangle, so absorb it and continue
              absorbed.push_back(idx);
              continue;
            }

            if(!e.sparsity.exists() && (e.bitmap == 0) && can_merge(e.bounds, r)) {
              // we can absorb an adjacent rectangle
              r = r.union_bbox(e.bounds);
              absorbed.push_back(idx);
              continue;
            }

	    if(e.bounds.overlaps(r)) {
              // partial overlap requires splitting the current rectangle into
              //  up to 2N-1 pieces that need to be rescanned
              for(int j = 0; j < N; j++) {
                if(r.lo[j] < e.bounds.lo[j]) {
                  // leftover "below"
                  Rect<N,T> subr = r;
                  subr.hi[j] = e.bounds.lo[j] - 1;
                  r.lo[j] = e.bounds.lo[j];
                  to_add.push_back(subr);
                }
                if(r.hi[j] > e.bounds.hi[j]) {
                  // leftover "above"
                  Rect<N,T> subr = r;
                  subr.lo[j] = e.bounds.hi[j] + 1;
                  r.hi[j] = e.bounds.hi[j];
                  to_add.push_back(subr);
                }
              }
              break;
	    }
	  }

	  if(idx == this->entries.size()) {
	    // no matches against existing stuff, so add a new entry
            if(absorbed.empty()) {
              this->entries.resize(idx + 1);
            } else {
              // reuse one of the absorbed entries
              idx = absorbed.back();
              absorbed.pop_back();
            }
	    this->entries[idx].bounds = r;
	    this->entries[idx].sparsity.id = 0; //SparsityMap<N,T>::NO_SPACE;
	    this->entries[idx].bitmap = 0;
	  }

          // compact out any remaining holes from absorbed entries
          if(!absorbed.empty()) {
            size_t new_size = this->entries.size();
            while(!absorbed.empty()) {
              size_t reuse = absorbed.back();
              absorbed.pop_back();
              --new_size;
              if(reuse < new_size)
                this->entries[reuse] = this->entries[new_size];
            }
            this->entries.resize(new_size);
          }
	}
      }
    }

    bool have_all_pieces = false;
    if(piece_count > 0) {
      // this is the last (or only) piece of a contribution, so add our
      //  piece count to the total piece count across all contributions and
      //  then see if we are the final contributor
      total_piece_count.fetch_add(piece_count);

      bool last_contrib = (remaining_contributor_count.fetch_sub_acqrel(1) == 1);
      if(last_contrib) {
	// refetch the total piece count and add it to the remaining count,
	//  minus one for this piece we're doing now - if the count comes out
	//  to zero, we're the last count
	int pcount = total_piece_count.load() - 1;
	have_all_pieces = ((pcount == 0) ||
			   ((remaining_piece_count.fetch_add_acqrel(pcount) +
			     pcount) == 0));
      } else {
	// decrement remaining count for our piece - if count goes to zero,
	//  we were the last piece
	have_all_pieces = (remaining_piece_count.fetch_sub(1) == 1);
      }
    } else {
      // decrement remaining count for our piece - if count goes to zero,
      //  we were the last piece
      have_all_pieces = (remaining_piece_count.fetch_sub_acqrel(1) == 1);
    }
    
    if(have_all_pieces) {
      if(NodeID(ID(me).sparsity_creator_node()) != Network::my_node_id) {
	// this is a remote sparsity map, so sanity check that we requested the data
	assert(precise_requested);
      }

      finalize();
    }
  }

  // adds a microop as a waiter for valid sparsity map data - returns true
  //  if the uop is added to the list (i.e. will be getting a callback at some point),
  //  or false if the sparsity map became valid before this call (i.e. no callback)
  template <int N, typename T>
  bool SparsityMapImpl<N,T>::add_waiter(PartitioningMicroOp *uop, bool precise)
  {
    // early out
    if(precise ? this->entries_valid.load_acquire() :
                 this->approx_valid.load_acquire())
      return false;

    // take lock and retest, and register if not ready
    bool registered = false;
    bool request_approx = false;
    bool request_precise = false;
    {
      AutoLock<> al(mutex);

      if(precise) {
	if(!this->entries_valid.load()) {
	  precise_waiters.push_back(uop);
	  registered = true;
	  // do we need to request the data?
	  if((NodeID(ID(me).sparsity_creator_node()) != Network::my_node_id) && !precise_requested) {
	    request_precise = true;
	    precise_requested = true;
	    // also get approx while we're at it
	    request_approx = !(this->approx_valid.load() ||
                               approx_requested);
	    approx_requested = true;
	    // can't use set_contributor_count, so directly set
	    //  remaining_contributor_count to the 1 contribution we expect
	    // (store is ok because we haven't sent the request that will
	    //  do the async decrement)
	    remaining_contributor_count.store(1);
	  }
	}
      } else {
	if(!this->approx_valid.load()) {
	  approx_waiters.push_back(uop);
	  registered = true;
	  // do we need to request the data?
	  if((NodeID(ID(me).sparsity_creator_node()) != Network::my_node_id) && !approx_requested) {
	    request_approx = true;
	    approx_requested = true;
	  }
	}
      }
    }

    if(request_approx || request_precise) {
      ActiveMessage<RemoteSparsityRequest> amsg(ID(me).sparsity_creator_node());
      amsg->sparsity = me;
      amsg->send_precise = request_precise;
      amsg->send_approx = request_approx;
      amsg.commit();
    }

    return registered;
  }

  template <int N, typename T>
  void SparsityMapImpl<N,T>::remote_data_request(NodeID requestor, bool send_precise, bool send_approx)
  {
    // first sanity check - we should be the owner of the data
    assert(NodeID(ID(me).sparsity_creator_node()) == Network::my_node_id);

    // take the long to determine atomically if we can send data or if we need to register as a listener
    bool reply_precise = false;
    bool reply_approx = false;
    {
      AutoLock<> al(mutex);

      // always add the requestor to the sharer list
      remote_sharers.add(requestor);

      if(send_precise) {
	if(this->entries_valid.load())
	  reply_precise = true;
	else
	  remote_precise_waiters.add(requestor);
      }

      if(send_approx) {
	if(this->approx_valid.load())
	  reply_approx = true;
	else
	  remote_approx_waiters.add(requestor);
      }
    }

    if(reply_approx || reply_precise)
      remote_data_reply(requestor, reply_precise, reply_approx);
  }
  
  template <int N, typename T>
  void SparsityMapImpl<N,T>::remote_data_reply(NodeID requestor, bool reply_precise, bool reply_approx)
  {
    if(reply_approx) {
      // TODO
      if(!this->approx_valid.load_acquire())
        assert(false);
    }

    if(reply_precise) {
      log_part.info() << "sending precise data: sparsity=" << me << " target=" << requestor;
      
      if(!this->entries_valid.load_acquire())
        assert(false);
      // scan the entry list, sending bitmaps first and making a list of rects
      std::vector<Rect<N,T> > rects;
      for(typename std::vector<SparsityMapEntry<N,T> >::const_iterator it = this->entries.begin();
	  it != this->entries.end();
	  it++) {
	if(it->bitmap) {
	  // TODO: send bitmap
	  assert(0);
	}
	else if(it->sparsity.exists()) {
	  // TODO: ?
	  assert(0);
	} else {
	  rects.push_back(it->bounds);
	}
      }
	
      const Rect<N,T> *rdata = &rects[0];
      size_t total_count = rects.size();
      size_t remaining = total_count;
      size_t max_bytes_per_packet = ActiveMessage<RemoteSparsityContrib>::recommended_max_payload(requestor, false /*!with_congestion*/);
      const size_t max_to_send = max_bytes_per_packet / sizeof(Rect<N,T>);
      assert(max_to_send > 0);
      size_t num_pieces = 0;
      // send partial messages first
      while(remaining > max_to_send) {
	size_t bytes = max_to_send * sizeof(Rect<N,T>);
	ActiveMessage<RemoteSparsityContrib> amsg(requestor, bytes);
	amsg->sparsity = me;
	amsg->piece_count = 0;
        amsg->disjoint = true; // we've already de-overlapped everything
        amsg->total_count = total_count;
	amsg.add_payload(rdata, bytes, PAYLOAD_COPY);
	amsg.commit();

	num_pieces++;
	remaining -= max_to_send;
	rdata += max_to_send;
      }

      // final message includes the count of all messages (including this one!)
      size_t bytes = remaining * sizeof(Rect<N,T>);
      ActiveMessage<RemoteSparsityContrib> amsg(requestor, bytes);
      amsg->sparsity = me;
      amsg->piece_count = num_pieces + 1;
      amsg->disjoint = true; // we've already de-overlapped everything
      amsg->total_count = total_count;
      amsg.add_payload(rdata, bytes, PAYLOAD_COPY);
      amsg.commit();
    }
  }
  
  template <int N, typename T>
  struct CompareBoundsLow {
    CompareBoundsLow(const int *_dim_order) : dim_order(_dim_order) {}

    bool operator()(const SparsityMapEntry<N,T>& lhs,
                    const SparsityMapEntry<N,T>& rhs) const
    {
      for(int i = 0; i < N; i++) {
        if(lhs.bounds.lo[dim_order[i]] < rhs.bounds.lo[dim_order[i]]) return true;
        if(lhs.bounds.lo[dim_order[i]] > rhs.bounds.lo[dim_order[i]]) return false;
      }
      return false;
    }

    const int *dim_order;
  };

  template <int N, typename T>
  static void compute_approximation(const std::vector<SparsityMapEntry<N,T> >& entries,
				    std::vector<Rect<N,T> >& approx_rects,
				    int max_rects)
  {
    size_t n = entries.size();
    // ignore max rects for now and just copy bounds over
    if(n <= (size_t)max_rects) {
      approx_rects.resize(n);
      for(size_t i = 0; i < n; i++)
	approx_rects[i] = entries[i].bounds;
      return;
    }

    // TODO: partial k-d tree?
    // for now, just approximate with the bounding box
    Rect<N,T> bbox = entries[0].bounds;
    for(size_t i = 1; i < n; i++)
      bbox = bbox.union_bbox(entries[i].bounds);
    approx_rects.resize(1);
    approx_rects[0] = bbox;
  }

  template <typename T>
  static void compute_approximation(const std::vector<SparsityMapEntry<1,T> >& entries,
				    std::vector<Rect<1,T> >& approx_rects,
				    int max_rects)
  {
    int n = entries.size();
    // if we have few enough entries, just copy things over
    if(n <= max_rects) {
      approx_rects.resize(n);
      for(int i = 0; i < n; i++)
	approx_rects[i] = entries[i].bounds;
      return;
    }

    // if not, then do a scan through the entries and remember the max_rects-1 largest gaps - those
    //  are the ones we'll keep
    std::vector<T> gap_sizes(max_rects - 1, 0);
    std::vector<int> gap_idxs(max_rects - 1, -1);
    for(int i = 1; i < n; i++) {
      T gap = entries[i].bounds.lo.x - entries[i - 1].bounds.hi.x;
      if(gap <= gap_sizes[0])
	continue;
      // the smallest gap is discarded and we insertion-sort this new value in
      int j = 0;
      while((j < (max_rects - 2) && (gap > gap_sizes[j+1]))) {
	gap_sizes[j] = gap_sizes[j+1];
	gap_idxs[j] = gap_idxs[j+1];
	j++;
      }
      gap_sizes[j] = gap;
      gap_idxs[j] = i;
    }
    // std::cout << "[[[";
    // for(size_t i = 0; i < gap_sizes.size(); i++)
    //   std::cout << " " << gap_idxs[i] << "=" << gap_sizes[i] << ":" << entries[gap_idxs[i]-1].bounds << "," << entries[gap_idxs[i]].bounds;
    // std::cout << " ]]]\n";
    // now just sort the gap indices so we can emit the right rectangles
    std::sort(gap_idxs.begin(), gap_idxs.end());
    approx_rects.resize(max_rects);
    approx_rects[0].lo = entries[0].bounds.lo;
    for(int i = 0; i < max_rects - 1; i++) {
      approx_rects[i].hi = entries[gap_idxs[i] - 1].bounds.hi;
      approx_rects[i+1].lo = entries[gap_idxs[i]].bounds.lo;
    }
    approx_rects[max_rects - 1].hi = entries[n - 1].bounds.hi;
    // std::cout << "[[[";
    // for(size_t i = 0; i < approx_rects.size(); i++)
    //   std::cout << " " << approx_rects[i];
    // std::cout << " ]]]\n";
  }

  template <int N, typename T>
  bool sort_and_merge_entries(int merge_dim,
                              std::vector<SparsityMapEntry<N,T> >& entries)
  {
    int dim_order[N];
    for(int i = 0; i < N-1; i++)
      dim_order[i] = (((N - 1 - i) == merge_dim) ? 0 : N - 1 - i);
    dim_order[N - 1] = merge_dim;

    std::sort(entries.begin(), entries.end(), CompareBoundsLow<N,T>(dim_order));

    // merge with an in-place linear pass
    size_t wpos = 0;
    size_t rpos = 0;
    while(rpos < entries.size()) {
      if(wpos < rpos)
        entries[wpos] = entries[rpos];
      rpos++;

      // see if we can absorb any more
      if((entries[wpos].sparsity.id == 0) && (entries[wpos].bitmap == 0)) {
        while(rpos < entries.size() &&
              (entries[rpos].sparsity.id == 0) &&
              (entries[rpos].bitmap == 0)) {
          // has to match in all dimensions except for the merge dimension
          bool merge_ok = true;
          for(int i = 0; i < N; i++)
            if((i != merge_dim) &&
               ((entries[wpos].bounds.lo[i] != entries[rpos].bounds.lo[i]) ||
                (entries[wpos].bounds.hi[i] != entries[rpos].bounds.hi[i]))) {
              merge_ok = false;
              break;
            }
          if(!merge_ok) break;

#ifdef DEBUG_REALM
          // should be no overlap here
          assert(entries[wpos].bounds.hi[merge_dim] < entries[rpos].bounds.lo[merge_dim]);
#endif

          // if there's a gap, we can't merge
          if((entries[wpos].bounds.hi[merge_dim] + 1) != entries[rpos].bounds.lo[merge_dim])
            break;

          // merge this in and keep going
          entries[wpos].bounds.hi[merge_dim] = entries[rpos].bounds.hi[merge_dim];
          rpos++;
        }
      }
      wpos++;
    }

    if(wpos < rpos) {
      // merging occurred
      entries.resize(wpos);
      return true;
    } else
      return false;
  }

  template <int N, typename T>
  void SparsityMapImpl<N,T>::finalize(void)
  {
    // in order to organize the data a little better and handle common coalescing
    //  cases, we do N sort/merging passes, with each dimension appearing last
    //  in the sort order at least once (so that we can merge in that dimension)
    // any successful merge in a given dimension should reattempt any previously
    //  sorted/merged dimensions (TODO: some sort of limit for pathological cases?)
    // we want to end with a sort order of { N-1, ... 0 }, so start from N-1
    //  and work down
    int merge_dim = N - 1;
    int last_merged_dim = -1;

    // as another heuristic tweak, scan the data first and see if it looks like
    //  any existing rectangles have extent in only one dimension - if so, try
    //  further merging in that dimension first
    {
      bool multiple_dims = false;
      int nontrivial_dim = -1;
      for(size_t i = 0; (i < this->entries.size()) && !multiple_dims; i++)
        for(int j = 0; j < N; j++)
          if(this->entries[i].bounds.lo[j] < this->entries[i].bounds.hi[j]) {
            if(nontrivial_dim == -1) {
              nontrivial_dim = j;
            } else if(j != nontrivial_dim) {
              multiple_dims = true;
              break;
            }
          }
      if((nontrivial_dim != -1) && !multiple_dims) {
        if(sort_and_merge_entries(nontrivial_dim, this->entries))
           last_merged_dim = nontrivial_dim;
      }
    }

    while(merge_dim >= 0) {
      // careful - can't skip sort of dim=0 for multi-dimensional cases, even
      //   if it was the last successful merge, because unsuccessful merges
      //   in other dimensions will have messed up the sort order
      if((merge_dim == last_merged_dim) && ((N == 1) || (merge_dim != 0))) {
        merge_dim--;
        continue;
      }

      if(sort_and_merge_entries(merge_dim, this->entries)) {
        last_merged_dim = merge_dim;
        // start over if this wasn't already the first dim
        if(merge_dim < (N - 1))
          merge_dim = N - 1;
        else
          merge_dim--;
      } else
        merge_dim--;
    }

    // now that we've got our entries nice and tidy, build a bounded approximation of them
    if(true /*ID(me).sparsity_creator_node() == Network::my_node_id*/) {
      assert(!this->approx_valid.load());
      compute_approximation(this->entries, this->approx_rects, DeppartConfig::cfg_max_rects_in_approximation);
      this->approx_valid.store_release(true);
    }

    {
      LoggerMessage msg = log_part.info();
      if(msg.is_active()) {
	msg << "finalizing " << me << "(" << this << "), " << this->entries.size() << " entries";
	for(size_t i = 0; i < this->entries.size(); i++)
	  msg << "\n  [" << i
	      << "]: bounds=" << this->entries[i].bounds
	      << " sparsity=" << this->entries[i].sparsity
	      << " bitmap=" << this->entries[i].bitmap;
      }
    }

#ifdef DEBUG_PARTITIONING
    std::cout << "finalizing " << this << ", " << this->entries.size() << " entries" << std::endl;
    for(size_t i = 0; i < this->entries.size(); i++)
      std::cout << "  [" << i
		<< "]: bounds=" << this->entries[i].bounds
		<< " sparsity=" << this->entries[i].sparsity
		<< " bitmap=" << this->entries[i].bitmap
		<< std::endl;
#endif

    NodeSet sendto_precise, sendto_approx;
    Event trigger_precise = Event::NO_EVENT;
    Event trigger_approx = Event::NO_EVENT;
    std::vector<PartitioningMicroOp *> precise_waiters_copy, approx_waiters_copy;
    {
      AutoLock<> al(mutex);

      assert(!this->entries_valid.load());
      this->entries_valid.store_release(true);
      precise_requested = false;
      if(precise_ready_event.exists()) {
	trigger_precise = precise_ready_event;
	precise_ready_event = Event::NO_EVENT;
      }

      precise_waiters_copy.swap(precise_waiters);
      approx_waiters_copy.swap(approx_waiters);

      sendto_precise = remote_precise_waiters;
      remote_precise_waiters.clear();
    }

    for(std::vector<PartitioningMicroOp *>::const_iterator it = precise_waiters_copy.begin();
	it != precise_waiters_copy.end();
	it++)
      (*it)->sparsity_map_ready(this, true);

    for(std::vector<PartitioningMicroOp *>::const_iterator it = approx_waiters_copy.begin();
	it != approx_waiters_copy.end();
	it++)
      (*it)->sparsity_map_ready(this, false);

    if(!sendto_approx.empty()) {
      for(NodeID i = 0; (i <= Network::max_node_id) && !sendto_approx.empty(); i++)
	if(sendto_approx.contains(i)) {
	  bool also_precise = sendto_precise.contains(i);
	  if(also_precise)
	    sendto_precise.remove(i);
	  remote_data_reply(i, also_precise, true);
	  sendto_approx.remove(i);
	}
    }

    if(!sendto_precise.empty()) {
      for(NodeID i = 0; (i <= Network::max_node_id) && !sendto_precise.empty(); i++)
	if(sendto_precise.contains(i)) {
	  remote_data_reply(i, true, false);
	  sendto_precise.remove(i);
	}
    }

    if(trigger_approx.exists())
      GenEventImpl::trigger(trigger_approx, false /*!poisoned*/);

    if(trigger_precise.exists())
      GenEventImpl::trigger(trigger_precise, false /*!poisoned*/);
  }

  template <int N, typename T>
  /*static*/ ActiveMessageHandlerReg<typename SparsityMapImpl<N,T>::RemoteSparsityRequest> SparsityMapImpl<N,T>::remote_sparsity_request_reg;
  template <int N, typename T>
  /*static*/ ActiveMessageHandlerReg<typename SparsityMapImpl<N,T>::RemoteSparsityContrib> SparsityMapImpl<N,T>::remote_sparsity_contrib_reg;
  template <int N, typename T>
  /*static*/ ActiveMessageHandlerReg<typename SparsityMapImpl<N,T>::SetContribCountMessage> SparsityMapImpl<N,T>::set_contrib_count_msg_reg;

  template <int N, typename T>
  /*static*/ ActiveMessageHandlerReg<
      typename SparsityMapImpl<N, T>::SparsityMapDestroyMessage>
      SparsityMapImpl<N, T>::sparse_map_destroy_message_handler_reg;

  /*static*/ ActiveMessageHandlerReg<
      typename SparsityMapRefCounter::SparsityMapAddReferenceMessage>
      SparsityMapRefCounter::sparse_untyped_add_references_message_handler_reg;

  /*static*/ ActiveMessageHandlerReg<
      typename SparsityMapRefCounter::SparsityMapRemoveReferencesMessage>
      SparsityMapRefCounter::sparse_untyped_remove_references_message_handler_reg;

  ////////////////////////////////////////////////////////////////////////
  //
  // class SparsityMapImpl<N,T>::RemoteSparsityRequest

  template <int N, typename T>
  inline /*static*/ void SparsityMapImpl<N,T>::RemoteSparsityRequest::handle_message(NodeID sender,
										     const SparsityMapImpl<N,T>::RemoteSparsityRequest &msg,
										     const void *data, size_t datalen)
  {
    log_part.info() << "received sparsity request: sparsity=" << msg.sparsity << " precise=" << msg.send_precise << " approx=" << msg.send_approx;
    SparsityMapImpl<N,T>::lookup(msg.sparsity)->remote_data_request(sender,
								    msg.send_precise,
								    msg.send_approx);
  }


  ////////////////////////////////////////////////////////////////////////
  //
  // class SparsityMapImpl<N,T>::RemoteSparsityContrib

  template <int N, typename T>
  inline /*static*/ void SparsityMapImpl<N,T>::RemoteSparsityContrib::handle_message(NodeID sender,
										     const SparsityMapImpl<N,T>::RemoteSparsityContrib &msg,
										     const void *data, size_t datalen)
  {
    log_part.info() << "received remote contribution: sparsity=" << msg.sparsity << " len=" << datalen;
    size_t count = datalen / sizeof(Rect<N,T>);
    assert((datalen % sizeof(Rect<N,T>)) == 0);
    SparsityMapImpl<N,T>::lookup(msg.sparsity)->contribute_raw_rects((const Rect<N,T> *)data,
								     count,
								     msg.piece_count,
                                                                     msg.disjoint,
                                                                     msg.total_count);
  }


  ////////////////////////////////////////////////////////////////////////
  //
  // class SparsityMapImpl<N,T>::SetContribCountMessage

  template <int N, typename T>
  inline /*static*/ void SparsityMapImpl<N,T>::SetContribCountMessage::handle_message(NodeID sender,
										     const SparsityMapImpl<N,T>::SetContribCountMessage &msg,
										     const void *data, size_t datalen)
  {
    log_part.info() << "received contributor count: sparsity=" << msg.sparsity << " count=" << msg.count;
    SparsityMapImpl<N,T>::lookup(msg.sparsity)->set_contributor_count(msg.count);
  }

  ////////////////////////////////////////////////////////////////////////
  //
  // class SparsityMapDestroyMessage

  template <int N, typename T>
  /*static*/ void SparsityMapImpl<N, T>::SparsityMapDestroyMessage::handle_message(
      NodeID sender, const SparsityMapDestroyMessage &msg, const void *data,
      size_t datalen)
  {
    SparsityMapImplWrapper *wrapper = get_runtime()->get_sparsity_impl(msg.sparsity_map);
    if(msg.wait_on.has_triggered()) {
      wrapper->destroy();
    } else {
      EventImpl::add_waiter(msg.wait_on, new DeferredDestroy(msg.sparsity_map.id));
    }
  }

#define DOIT(N,T) \
  template class SparsityMapPublicImpl<N,T>; \
  template class SparsityMapImpl<N,T>; \
  template class SparsityMap<N,T>;
  FOREACH_NT(DOIT)

}; // namespace Realm<|MERGE_RESOLUTION|>--- conflicted
+++ resolved
@@ -257,12 +257,8 @@
   {
     if(map_impl.load() != 0) {
       if(need_refcount) {
-<<<<<<< HEAD
         log_dpops.warning() << "Leaking sparsity map:" << me
                             << " refs:" << references.load();
-=======
-        log_dpops.warning() << "leaking map:" << me << " refs:" << references.load();
->>>>>>> 9ab9ff18
         assert(0);
       }
       (*map_deleter)(map_impl.load());
