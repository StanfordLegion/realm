/* Copyright 2022 Stanford University, NVIDIA Corporation
 *
 * Licensed under the Apache License, Version 2.0 (the "License");
 * you may not use this file except in compliance with the License.
 * You may obtain a copy of the License at
 *
 *     http://www.apache.org/licenses/LICENSE-2.0
 *
 * Unless required by applicable law or agreed to in writing, software
 * distributed under the License is distributed on an "AS IS" BASIS,
 * WITHOUT WARRANTIES OR CONDITIONS OF ANY KIND, either express or implied.
 * See the License for the specific language governing permissions and
 * limitations under the License.
 */

// instances for Realm

#ifndef REALM_INSTANCE_H
#define REALM_INSTANCE_H

#include "realm/realm_config.h"

#include "realm/realm_c.h"

#include "realm/event.h"
#include "realm/memory.h"
#include "realm/processor.h"
#include "realm/point.h"

#include "realm/custom_serdez.h"

#include <vector>

// we need intptr_t - make it if needed
#if REALM_CXX_STANDARD >= 11
#include <stdint.h>
#else
typedef ptrdiff_t intptr_t;
#endif

namespace Realm {

  typedef int FieldID;

  template <int N, typename T> struct Rect;
  template <int N, typename T> struct IndexSpace;
  class IndexSpaceGeneric;
  class LinearizedIndexSpaceIntfc;
  class InstanceLayoutGeneric;
  class ProfilingRequestSet;
  class ExternalInstanceResource;

  namespace PieceLookup {
    struct Instruction;
  };

  class REALM_PUBLIC_API RegionInstance {
  public:
    typedef ::realm_id_t id_t;
    id_t id;
    bool operator<(const RegionInstance &rhs) const;
    bool operator==(const RegionInstance &rhs) const;
    bool operator!=(const RegionInstance &rhs) const;

    static const RegionInstance NO_INST;

    REALM_CUDA_HD
    bool exists(void) const;

    Memory get_location(void) const;
    //const LinearizedIndexSpaceIntfc& get_lis(void) const;
    const InstanceLayoutGeneric *get_layout(void) const;

    // gets a compiled piece lookup program for a given field
    template <int N, typename T>
    REALM_INTERNAL_API_EXTERNAL_LINKAGE
    const PieceLookup::Instruction *get_lookup_program(FieldID field_id,
						       unsigned allowed_mask,
						       uintptr_t& field_offset);
    template <int N, typename T>
    REALM_INTERNAL_API_EXTERNAL_LINKAGE
    const PieceLookup::Instruction *get_lookup_program(FieldID field_id,
						       const Rect<N,T>& subrect,
						       unsigned allowed_mask,
						       uintptr_t& field_offset);

    // these methods may be used to access the contents of an instance, but
    //  users are encouraged to use various accessors which make repeated
    //  accesses much more efficient

    void read_untyped(size_t offset, void *data, size_t datalen) const;
    void write_untyped(size_t offset, const void *data, size_t datalen) const;
    void reduce_apply_untyped(size_t offset, ReductionOpID redop_id,
			      const void *data, size_t datalen,
			      bool exclusive = false) const;
    void reduce_fold_untyped(size_t offset, ReductionOpID redop_id,
			     const void *data, size_t datalen,
			     bool exclusive = false) const;
    // returns a null pointer if the instance storage cannot be directly
    //  accessed via load/store instructions
    void *pointer_untyped(size_t offset, size_t datalen) const;

    // typed template helpers of the above
    template <typename T>
    T read(size_t offset) const;
    template <typename T>
    void write(size_t offset, T val) const;
    template <typename T>
    void reduce_apply(size_t offset, ReductionOpID redop_id, T val,
		      bool exclusive = false) const;
    template <typename T>
    void reduce_fold(size_t offset, ReductionOpID redop_id, T val,
		     bool exclusive = false) const;
    template <typename T>
    T *pointer(size_t offset) const;

    // calls to create_instance return immediately with a handle, but also
    //  return an event that must be used as a precondition for any use (or
    //  destruction) of the instance
    static Event create_instance(RegionInstance& inst,
				 Memory memory,
				 InstanceLayoutGeneric *ilg,
				 const ProfilingRequestSet& prs,
				 Event wait_on = Event::NO_EVENT);

    // creates an instance that is backed by an external resource - Realm
    //  performs no allocation, but allows access and copies as with normal
    //  instances
    static Event create_external_instance(RegionInstance& inst,
					  Memory memory,
					  InstanceLayoutGeneric *ilg,
					  const ExternalInstanceResource& resource,
					  const ProfilingRequestSet& prs,
					  Event wait_on = Event::NO_EVENT);

    template <int N, typename T>
    static Event create_instance(RegionInstance& inst,
				 Memory memory,
				 const IndexSpace<N,T>& space,
				 const std::vector<size_t>& field_sizes,
				 size_t block_size, // 0=SOA, 1=AOS, 2+=hybrid
				 const ProfilingRequestSet& prs,
				 Event wait_on = Event::NO_EVENT);

    template <int N, typename T>
    static Event create_instance(RegionInstance& inst,
				 Memory memory,
				 const IndexSpace<N,T>& space,
				 const std::map<FieldID, size_t>& field_sizes,
				 size_t block_size, // 0=SOA, 1=AOS, 2+=hybrid
				 const ProfilingRequestSet& prs,
				 Event wait_on = Event::NO_EVENT);

    // we'd like the methods above to accept a Rect<N,T> in place of the
    //  IndexSpace<N,T>, but that doesn't work unless the method template
    //  parameters are specified explicitly, so provide an overload that
    //  takes a Rect directly
    template <int N, typename T>
    static Event create_instance(RegionInstance& inst,
				 Memory memory,
				 const Rect<N,T>& rect,
				 const std::vector<size_t>& field_sizes,
				 size_t block_size, // 0=SOA, 1=AOS, 2+=hybrid
				 const ProfilingRequestSet& prs,
				 Event wait_on = Event::NO_EVENT);

    template <int N, typename T>
    static Event create_instance(RegionInstance& inst,
				 Memory memory,
				 const Rect<N,T>& rect,
				 const std::map<FieldID, size_t>& field_sizes,
				 size_t block_size, // 0=SOA, 1=AOS, 2+=hybrid
				 const ProfilingRequestSet& prs,
				 Event wait_on = Event::NO_EVENT);

    template <int N, typename T>
    REALM_ATTR_DEPRECATED("use RegionInstance::create_external_instance instead",
    static Event create_file_instance(RegionInstance& inst,
				      const char *file_name,
				      const IndexSpace<N,T>& space,
				      const std::vector<FieldID> &field_ids,
				      const std::vector<size_t> &field_sizes,
				      realm_file_mode_t file_mode,
				      const ProfilingRequestSet& prs,
				      Event wait_on = Event::NO_EVENT));

#ifdef REALM_USE_HDF5
    template <int N, typename T>
    struct HDF5FieldInfo {
      FieldID field_id;
      size_t field_size;
      std::string dataset_name;
      Point<N,T> offset;
      int dim_order[N];
    };

    REALM_ATTR_DEPRECATED2("use RegionInstance::create_external_instance instead",
    template <int N, typename T>
    static Event create_hdf5_instance(RegionInstance& inst,
				      const char *file_name,
				      const IndexSpace<N,T>& space,
				      const std::vector<HDF5FieldInfo<N,T> >& field_infos,
				      bool read_only,
				      const ProfilingRequestSet& prs,
				      Event wait_on = Event::NO_EVENT));
#endif
              
    REALM_ATTR_DEPRECATED("use RegionInstance::create_external_instance instead",
    static Event create_external(RegionInstance& inst,
				 Memory memory, uintptr_t base,
				 InstanceLayoutGeneric *ilg,
				 const ProfilingRequestSet& prs,
				 Event wait_on = Event::NO_EVENT));

    void destroy(Event wait_on = Event::NO_EVENT) const;

    AddressSpace address_space(void) const;

    // before you can get an instance's index space or construct an accessor for
    //  a given processor, the necessary metadata for the instance must be
    //  available on to that processor
    // this can require network communication and/or completion of the actual
    //  allocation, so an event is returned and (as always) the application
    //  must decide when/where to handle this precondition
    Event fetch_metadata(Processor target) const;

    // apparently we can't use default template parameters on methods without C++11, but we
    //  can provide templates of two different arities...
    template <int N, typename T>
    IndexSpace<N,T> get_indexspace(void) const;

    template <int N>
    IndexSpace<N,int> get_indexspace(void) const;

    // used for accessor construction
    REALM_INTERNAL_API_EXTERNAL_LINKAGE
    bool increment_accessor_count(void);
    REALM_INTERNAL_API_EXTERNAL_LINKAGE
    bool decrement_accessor_count(void);

    // it is sometimes useful to re-register an existing instance (in whole or
    //  in part) as an "external" instance (e.g. to provide a different view
    //  on the same bits) - this hopefully gives an ExternalInstanceResource *
    //  (which must be deleted by the caller) that corresponds to this instance
    //  but may return a null pointer for instances that do not support
    //  re-registration
    ExternalInstanceResource *generate_resource_info(bool read_only) const;

    // a version of the above that allows limiting the described memory to just
    //  a subset of the original instance (NOTE: this will accept any
    //  IndexSpace<N,T> at compile-time, but N,T must match the instance layout)
    ExternalInstanceResource *generate_resource_info(const IndexSpaceGeneric& space,
						     span<const FieldID> fields,
						     bool read_only) const;

    struct DestroyedField {
    public:
      DestroyedField(void);
      DestroyedField(FieldID fid, unsigned s, CustomSerdezID sid);
    public:
      FieldID field_id;
      unsigned size;
      CustomSerdezID serdez_id;
    };

    // if any fields in the instance need custom destruction, use this version
    void destroy(const std::vector<DestroyedField>& destroyed_fields,
		 Event wait_on = Event::NO_EVENT) const;

    bool can_get_strided_access_parameters(size_t start, size_t count,
					   ptrdiff_t field_offset, size_t field_size);
    void get_strided_access_parameters(size_t start, size_t count,
				       ptrdiff_t field_offset, size_t field_size,
                                       intptr_t& base, ptrdiff_t& stride);

    void report_instance_fault(int reason,
			       const void *reason_data, size_t reason_size) const;
  };

  REALM_PUBLIC_API
  std::ostream& operator<<(std::ostream& os, RegionInstance r);


  class REALM_PUBLIC_API ExternalInstanceResource {
  protected:
    // only subclasses can be constructed
    ExternalInstanceResource();
    
  public:
    virtual ~ExternalInstanceResource();

<<<<<<< HEAD
=======
    // returns the suggested memory in which this resource should be created
>>>>>>> 8a54333a
    virtual Memory suggested_memory() const = 0;

    virtual ExternalInstanceResource *clone(void) const = 0;

    template <typename S>
    static ExternalInstanceResource *deserialize_new(S& deserializer);

    // pretty-printing
    friend std::ostream& operator<<(std::ostream& os, const ExternalInstanceResource& res);

  protected:
    virtual void print(std::ostream& os) const = 0;
  };

  template <typename S>
  bool serialize(S& serializer, const ExternalInstanceResource& res);


  class REALM_PUBLIC_API ExternalMemoryResource : public ExternalInstanceResource {
  public:
    ExternalMemoryResource(uintptr_t _base, size_t _size_in_bytes, bool _read_only);
    ExternalMemoryResource(void *_base, size_t _size_in_bytes);
    ExternalMemoryResource(const void *_base, size_t _size_in_bytes);

    // returns the suggested memory in which this resource should be created
    Memory suggested_memory() const;

    virtual ExternalInstanceResource *clone(void) const;

    template <typename S>
    bool serialize(S& serializer) const;

    template <typename S>
    static ExternalInstanceResource *deserialize_new(S& deserializer);

  protected:
    ExternalMemoryResource();

    static Serialization::PolymorphicSerdezSubclass<ExternalInstanceResource, ExternalMemoryResource> serdez_subclass;

    virtual void print(std::ostream& os) const;

  public:
    uintptr_t base;
    size_t size_in_bytes;
    bool read_only;
  };

  class REALM_PUBLIC_API ExternalFileResource : public ExternalInstanceResource {
  public:
    ExternalFileResource(const std::string& _filename, realm_file_mode_t _mode,
			 size_t _offset = 0);

    // returns the suggested memory in which this resource should be created
    Memory suggested_memory() const;

    virtual ExternalInstanceResource *clone(void) const;

    template <typename S>
    bool serialize(S& serializer) const;

    template <typename S>
    static ExternalInstanceResource *deserialize_new(S& deserializer);

  protected:
    ExternalFileResource();

    static Serialization::PolymorphicSerdezSubclass<ExternalInstanceResource, ExternalFileResource> serdez_subclass;

    virtual void print(std::ostream& os) const;

  public:
    std::string filename;
    size_t offset;
    realm_file_mode_t mode;
  };

}; // namespace Realm
#endif // ifndef REALM_INSTANCE_H

#ifndef REALM_SKIP_INLINES
#include "realm/instance.inl"
#endif

<|MERGE_RESOLUTION|>--- conflicted
+++ resolved
@@ -289,10 +289,7 @@
   public:
     virtual ~ExternalInstanceResource();
 
-<<<<<<< HEAD
-=======
     // returns the suggested memory in which this resource should be created
->>>>>>> 8a54333a
     virtual Memory suggested_memory() const = 0;
 
     virtual ExternalInstanceResource *clone(void) const = 0;
