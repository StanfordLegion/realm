/* Copyright 2016 Stanford University, NVIDIA Corporation
 *
 * Licensed under the Apache License, Version 2.0 (the "License");
 * you may not use this file except in compliance with the License.
 * You may obtain a copy of the License at
 *
 *     http://www.apache.org/licenses/LICENSE-2.0
 *
 * Unless required by applicable law or agreed to in writing, software
 * distributed under the License is distributed on an "AS IS" BASIS,
 * WITHOUT WARRANTIES OR CONDITIONS OF ANY KIND, either express or implied.
 * See the License for the specific language governing permissions and
 * limitations under the License.
 */

// index spaces for Realm

#ifndef REALM_INDEXSPACE_H
#define REALM_INDEXSPACE_H

#include "event.h"
#include "memory.h"
#include "instance.h"

#ifdef USE_HDF
#include <hdf5.h>
#endif

#include "lowlevel_config.h"
#include "arrays.h"
#include "layouts.h"
#include "custom_serdez.h"

#ifdef REALM_USE_LEGION_LAYOUT_CONSTRAINTS
#include "legion_realm.h" // forward declarations for legion types
#endif

namespace Realm {

  class ProfilingRequestSet;

    class ElementMask {
    public:
      ElementMask(void);
      explicit ElementMask(size_t num_elements, coord_t first_element = 0);
      explicit ElementMask(const ElementMask &copy_from, size_t num_elements, coord_t first_element = -1LL);
      ElementMask(const ElementMask &copy_from, bool trim = false);
      ~ElementMask(void);

      void init(coord_t _first_element, size_t _num_elements, Memory _memory, coord_t _offset);

      coord_t get_first_element(void) const { return first_element; }
      size_t get_num_elmts(void) const { return num_elements; }

      void enable(coord_t start, size_t count = 1);
      void disable(coord_t start, size_t count = 1);

      coord_t find_enabled(size_t count = 1, coord_t start = 0) const;
      coord_t find_disabled(size_t count = 1, coord_t start = 0) const;

      bool is_set(coord_t ptr) const;
      size_t pop_count(bool enabled = true) const;
      bool operator!(void) const;
      bool operator==(const ElementMask &other) const;
      bool operator!=(const ElementMask &other) const;
      // union/intersect/subtract?
      ElementMask operator|(const ElementMask &other) const;
      ElementMask operator&(const ElementMask &other) const;
      ElementMask operator-(const ElementMask &other) const;

      ElementMask& operator|=(const ElementMask &other);
      ElementMask& operator&=(const ElementMask &other);
      ElementMask& operator-=(const ElementMask &other);

      coord_t first_enabled(void) const { return first_enabled_elmt; }
      coord_t last_enabled(void) const { return last_enabled_elmt; }

      ElementMask& operator=(const ElementMask &rhs);

      enum OverlapResult { OVERLAP_NO, OVERLAP_MAYBE, OVERLAP_YES };

      OverlapResult overlaps_with(const ElementMask& other,
				  coord_t max_effort = -1LL) const;

      ElementMask intersect_with(const ElementMask &other);

      class Enumerator {
      public:
	Enumerator(const ElementMask& _mask, coord_t _start, int _polarity);
	~Enumerator(void);

	bool get_next(coord_t &position, size_t &length);
	bool peek_next(coord_t &position, size_t &length);

      protected:
	const ElementMask& mask;
	coord_t pos;
	int polarity;
      };

      Enumerator *enumerate_enabled(coord_t start = 0) const;
      Enumerator *enumerate_disabled(coord_t start = 0) const;

      size_t raw_size(void) const;
      const void *get_raw(void) const;
      void set_raw(const void *data);

      // Implementations below
      template <class T>
      static size_t forall_ranges(T &executor,
                                  const ElementMask &mask,
			          coord_t start = 0, coord_t count = -1LL,
			          bool do_enabled = true);

      template <class T>
      static size_t forall_ranges(T &executor,
                                  const ElementMask &mask1,
			          const ElementMask &mask2,
			          coord_t start = 0, coord_t count = -1LL,
			          bool do_enabled1 = true,
			          bool do_enabled2 = true);

    public:
      void recalc_first_last_enabled(void);

      friend class Enumerator;
      coord_t first_element;
      size_t num_elements;
      Memory memory;
      coord_t offset;
      char *raw_data;
      coord_t first_enabled_elmt, last_enabled_elmt;
    };

    class IndexSpaceAllocator;
    class DomainPoint;
    class Domain;

    class IndexSpace {
    public:
      typedef ::legion_lowlevel_id_t id_t;
      id_t id;
      bool operator<(const IndexSpace &rhs) const { return id < rhs.id; }
      bool operator==(const IndexSpace &rhs) const { return id == rhs.id; }
      bool operator!=(const IndexSpace &rhs) const { return id != rhs.id; }

      static const IndexSpace NO_SPACE;

      bool exists(void) const { return id != 0; }

      static IndexSpace create_index_space(size_t num_elmts);
      static IndexSpace create_index_space(const ElementMask &mask);
      static IndexSpace create_index_space(IndexSpace parent,
					   const ElementMask &mask,
                                           bool allocable = true);

      static IndexSpace expand_index_space(IndexSpace child,
					   size_t num_elmts,
					   coord_t child_offset = 0);

      void destroy(Event wait_on = Event::NO_EVENT) const;

      IndexSpaceAllocator create_allocator(void) const;

      const ElementMask &get_valid_mask(void) const;

      // new interface for dependent indexspace computation

      // There are three categories of operation:
      //  1) Index-based partitions create subspaces based only on properties of the
      //       index space itself.  Since we're working with unstructured index spaces here,
      //       the only thing you can really do is chop it into N pieces - we support both
      //       equal and weighted distributions.  A 'granularity' larger than 1 forces the
      //       split points to that granularity, in an attempt to avoid ragged boundaries.
      //
      //  2) Logical operations on index spaces to compute other index spaces.  The supported
      //       logical operations are UNION, INTERSECT, and SUBTRACT (no COMPLEMENT, as that
      //       requires having some notion of what the universe is), and can be performed on
      //       a bunch of pairs (as a convenience for the Legion runtime which might want to
      //       perform a logical operation on two partitions) or as a reduction operation that
      //       generates a single IndexSpace from many inputs.
      //
      //  3) Field-based partitions that use the contents of a field to perform a partitioning.
      //       One version is a 'group by' on the values of the field, creating a sub-IndexSpace
      //       for each value requested.  The other is to use the field as a 'foreign key' and
      //       calculate sub-IndexSpaces by either mapping forward (an 'image') or backwards
      //       (a 'preimage') a set of IndexSpaces through the field.
      //
      // All variations have a few things in common:
      //  a) All return immediately, with 'names' of the new IndexSpaces filled in.  Result
      //       values/fields/vectors need not be initialized before calling the method.  For the
      //       data-dependent operations, the maps need to be populated, but the value of each
      //       entry in the map is overwritten by the operation.
      //  b) All return an Event, which says when the contents of the new IndexSpaces will
      //       actually be valid.
      //  c) All accept a 'wait_on' parameter to defer the operation.  The contents of input
      //       IndexSpaces need not be valid until that time.
      //  d) All accept a 'mutable_results' parameter that must be set to _true_ if you want
      //       to be able to perform alloc/free's on the resulting IndexSpaces.  Setting this
      //       to _false_ will likely result in the use of more efficient (in both time and
      //       space) data structures to describe the IndexSpaces.

      // first, operations that chop up an IndexSpace into N pieces, with no attention paid
      //  to the the data
      Event create_equal_subspaces(size_t count, size_t granularity,
				   std::vector<IndexSpace>& subspaces,
				   bool mutable_results,
				   Event wait_on = Event::NO_EVENT) const;
      Event create_weighted_subspaces(size_t count, size_t granularity,
				      const std::vector<int>& weights,
				      std::vector<IndexSpace>& subspaces,
				      bool mutable_results,
				      Event wait_on = Event::NO_EVENT) const;

      // logical operations on IndexSpaces can be either maps (performing operations in
      //   parallel on many pairs of IndexSpaces) or reductions (many IndexSpaces -> one)
      enum IndexSpaceOperation {
        ISO_UNION,
        ISO_INTERSECT,
        ISO_SUBTRACT,
      };
      struct BinaryOpDescriptor;
      static Event compute_index_spaces(std::vector<BinaryOpDescriptor>& pairs,
					bool mutable_results,
					Event wait_on = Event::NO_EVENT);
      static Event reduce_index_spaces(IndexSpaceOperation op,
				       const std::vector<IndexSpace>& spaces,
				       IndexSpace& result,
				       bool mutable_results,
                                       IndexSpace parent = IndexSpace::NO_SPACE,
				       Event wait_on = Event::NO_EVENT);

      // operations that use field data need to be able to describe where that data is
      // there might be multiple instaces with data for different subsets of the index space,
      //  and each might have a different layout
      struct FieldDataDescriptor;
      Event create_subspaces_by_field(const std::vector<FieldDataDescriptor>& field_data,
				      std::map<DomainPoint, IndexSpace>& subspaces,
				      bool mutable_results,
				      Event wait_on = Event::NO_EVENT) const;
      Event create_subspaces_by_image(const std::vector<FieldDataDescriptor>& field_data,
				      std::map<IndexSpace, IndexSpace>& subspaces,
				      bool mutable_results,
				      Event wait_on = Event::NO_EVENT) const;
      Event create_subspaces_by_preimage(const std::vector<FieldDataDescriptor>& field_data,
					 std::map<IndexSpace, IndexSpace>& subspaces,
					 bool mutable_results,
					 Event wait_on = Event::NO_EVENT) const;
      // Variants of the above but with profiling information
      Event create_equal_subspaces(size_t count, size_t granularity,
				   std::vector<IndexSpace>& subspaces,
                                   const ProfilingRequestSet &reqs,
				   bool mutable_results,
				   Event wait_on = Event::NO_EVENT) const;
      Event create_weighted_subspaces(size_t count, size_t granularity,
				      const std::vector<int>& weights,
				      std::vector<IndexSpace>& subspaces,
                                      const ProfilingRequestSet &reqs,
				      bool mutable_results,
				      Event wait_on = Event::NO_EVENT) const;
      static Event compute_index_spaces(std::vector<BinaryOpDescriptor>& pairs,
                                        const ProfilingRequestSet &reqs,
					bool mutable_results,
					Event wait_on = Event::NO_EVENT);
      static Event reduce_index_spaces(IndexSpaceOperation op,
				       const std::vector<IndexSpace>& spaces,
                                       const ProfilingRequestSet &reqs,
				       IndexSpace& result,
				       bool mutable_results,
                                       IndexSpace parent = IndexSpace::NO_SPACE,
				       Event wait_on = Event::NO_EVENT);
      Event create_subspaces_by_field(const std::vector<FieldDataDescriptor>& field_data,
				      std::map<DomainPoint, IndexSpace>& subspaces,
                                      const ProfilingRequestSet &reqs,
				      bool mutable_results,
				      Event wait_on = Event::NO_EVENT) const;
      Event create_subspaces_by_image(const std::vector<FieldDataDescriptor>& field_data,
				      std::map<IndexSpace, IndexSpace>& subspaces,
                                      const ProfilingRequestSet &reqs,
				      bool mutable_results,
				      Event wait_on = Event::NO_EVENT) const;
      Event create_subspaces_by_preimage(const std::vector<FieldDataDescriptor>& field_data,
					 std::map<IndexSpace, IndexSpace>& subspaces,
                                         const ProfilingRequestSet &reqs,
					 bool mutable_results,
					 Event wait_on = Event::NO_EVENT) const;
    };
    struct IndexSpace::BinaryOpDescriptor {
      IndexSpaceOperation op;
      IndexSpace parent;                       // filled in by caller
      IndexSpace left_operand, right_operand;  // filled in by caller
      IndexSpace result;                       // filled in by operation
    };
    struct IndexSpace::FieldDataDescriptor {
      IndexSpace index_space;
      RegionInstance inst;
      size_t field_offset, field_size;
    };

    inline std::ostream& operator<<(std::ostream& os, IndexSpace i) { return os << std::hex << i.id << std::dec; }

    class DomainPoint {
    public:
      enum { MAX_POINT_DIM = 3 };

      DomainPoint(void) : dim(0)
      {
        for (int i = 0; i < MAX_POINT_DIM; i++)
          point_data[i] = 0;
      }
      DomainPoint(coord_t index) : dim(0)
      {
        point_data[0] = index;
        for (int i = 1; i < MAX_POINT_DIM; i++)
          point_data[i] = 0;
      }

      DomainPoint(const DomainPoint &rhs) : dim(rhs.dim)
      {
        for (int i = 0; i < MAX_POINT_DIM; i++)
          point_data[i] = rhs.point_data[i];
      }

      DomainPoint& operator=(const DomainPoint &rhs)
      {
        dim = rhs.dim;
        for (int i = 0; i < MAX_POINT_DIM; i++)
          point_data[i] = rhs.point_data[i];
        return *this;
      }

      bool operator==(const DomainPoint &rhs) const
      {
	if(dim != rhs.dim) return false;
	for(int i = 0; (i == 0) || (i < dim); i++)
	  if(point_data[i] != rhs.point_data[i]) return false;
	return true;
      }

      bool operator!=(const DomainPoint &rhs) const
      {
        return !((*this) == rhs);
      }

      bool operator<(const DomainPoint &rhs) const
      {
        if (dim < rhs.dim) return true;
        if (dim > rhs.dim) return false;
        for (int i = 0; (i == 0) || (i < dim); i++) {
          if (point_data[i] < rhs.point_data[i]) return true;
          if (point_data[i] > rhs.point_data[i]) return false;
        }
        return false;
      }

      coord_t& operator[](unsigned index)
      {
        assert(index < MAX_POINT_DIM);
        return point_data[index];
      }

      const coord_t& operator[](unsigned index) const
      {
        assert(index < MAX_POINT_DIM);
        return point_data[index];
      }

      
        
      struct STLComparator {
	bool operator()(const DomainPoint& a, const DomainPoint& b) const
	{
	  if(a.dim < b.dim) return true;
	  if(a.dim > b.dim) return false;
	  for(int i = 0; (i == 0) || (i < a.dim); i++) {
	    if(a.point_data[i] < b.point_data[i]) return true;
	    if(a.point_data[i] > b.point_data[i]) return false;
	  }
	  return false;
	}
      };

      template<int DIM>
      static DomainPoint from_point(typename LegionRuntime::Arrays::Point<DIM> p)
      {
	DomainPoint dp;
	assert(DIM <= MAX_POINT_DIM);
	dp.dim = DIM;
	p.to_array(dp.point_data);
	return dp;
      }

      coord_t get_index(void) const
      {
	assert(dim == 0);
	return point_data[0];
      }

      int get_dim(void) const { return dim; }

      template <int DIM>
      LegionRuntime::Arrays::Point<DIM> get_point(void) const { assert(dim == DIM); return LegionRuntime::Arrays::Point<DIM>(point_data); }

      bool is_null(void) const { return (dim == -1); }

      static DomainPoint nil(void) { DomainPoint p; p.dim = -1; return p; }
      friend std::ostream& operator<< (std::ostream& stream, const DomainPoint& dp);
    protected:
    public:
      int dim;
      coord_t point_data[MAX_POINT_DIM];

      friend std::ostream& operator<<(std::ostream& os, const DomainPoint& dp);
    };
<<<<<<< HEAD
  inline std::ostream& operator<<(std::ostream& os, const DomainPoint& dp) {
    switch(dp.dim) {
    case 3: os << dp[2] << ",";
    case 2: os << dp[1] << ",";
    case 1: os << dp[0];
    }
    return os;
  }
=======

    inline /*friend */std::ostream& operator<<(std::ostream& os,
					       const DomainPoint& dp)
    {
      switch(dp.dim) {
      case 0: { os << '[' << dp.point_data[0] << ']'; break; }
      case 1: { os << '(' << dp.point_data[0] << ')'; break; }
      case 2: { os << '(' << dp.point_data[0]
		   << ',' << dp.point_data[1] << ')'; break; }
      case 3: { os << '(' << dp.point_data[0]
		   << ',' << dp.point_data[1]
		   << ',' << dp.point_data[2] << ')'; break; }
      default: assert(0);
      }
      return os;
    }

>>>>>>> 729e6e5d
    class DomainLinearization {
    public:
      DomainLinearization(void) : dim(-1), lptr(0) {}
      DomainLinearization(const DomainLinearization& other)
        : dim(other.dim), lptr(other.lptr)
      {
        add_local_reference();
      }
      ~DomainLinearization(void)
      {
        remove_local_reference();
      }

      void add_local_reference(void)
      {
        if (lptr != NULL)
        {
          switch(dim) {
          case 1: ((LegionRuntime::Arrays::Mapping<1, 1> *)lptr)->add_reference(); break;
          case 2: ((LegionRuntime::Arrays::Mapping<2, 1> *)lptr)->add_reference(); break;
          case 3: ((LegionRuntime::Arrays::Mapping<3, 1> *)lptr)->add_reference(); break;
          default: assert(0);
          }
        }
      }

      void remove_local_reference(void)
      {
        if (lptr != NULL)
        {
          switch(dim)
          {
            case 1:
              {
                LegionRuntime::Arrays::Mapping<1, 1> *mapping = (LegionRuntime::Arrays::Mapping<1, 1>*)lptr;
                if (mapping->remove_reference())
                  delete mapping;
                break;
              }
            case 2:
              {
                LegionRuntime::Arrays::Mapping<2, 1> *mapping = (LegionRuntime::Arrays::Mapping<2, 1>*)lptr;
                if (mapping->remove_reference())
                  delete mapping;
                break;
              }
            case 3:
              {
                LegionRuntime::Arrays::Mapping<3, 1> *mapping = (LegionRuntime::Arrays::Mapping<3, 1>*)lptr;
                if (mapping->remove_reference())
                  delete mapping;
                break;
              }
            default:
              assert(0);
          }
        }
      }

      bool valid(void) const { return(dim >= 0); }

      DomainLinearization& operator=(const DomainLinearization& other)
      {
        remove_local_reference();
	dim = other.dim;
	lptr = other.lptr;
        add_local_reference();
	return *this;
      }

      static DomainLinearization from_index_space(int first_elmt)
      {
        DomainLinearization l;
        l.dim = 0;
        return l;
      }

      template <int DIM>
      static DomainLinearization from_mapping(typename LegionRuntime::Arrays::Mapping<DIM, 1> *mapping)
      {
	DomainLinearization l;
	l.dim = DIM;
	l.lptr = (void *)mapping;
        l.add_local_reference();
	return l;
      }

      void serialize(int *data) const
      {
	data[0] = dim;
	switch(dim) {
	case 0: break; // nothing to serialize
	case 1: ((LegionRuntime::Arrays::Mapping<1, 1> *)lptr)->serialize_mapping(data + 1); break;
	case 2: ((LegionRuntime::Arrays::Mapping<2, 1> *)lptr)->serialize_mapping(data + 1); break;
	case 3: ((LegionRuntime::Arrays::Mapping<3, 1> *)lptr)->serialize_mapping(data + 1); break;
	default: assert(0);
	}
      }

      void deserialize(const int *data)
      {
        remove_local_reference();
	dim = data[0];
	switch(dim) {
	case 0: break; // nothing to serialize
	case 1: lptr = (void *)(LegionRuntime::Arrays::Mapping<1, 1>::deserialize_mapping(data + 1)); break;
	case 2: lptr = (void *)(LegionRuntime::Arrays::Mapping<2, 1>::deserialize_mapping(data + 1)); break;
	case 3: lptr = (void *)(LegionRuntime::Arrays::Mapping<3, 1>::deserialize_mapping(data + 1)); break;
	default: assert(0);
	}
        add_local_reference();
      }

      int get_dim(void) const { return dim; }

      template <int DIM>
      LegionRuntime::Arrays::Mapping<DIM, 1> *get_mapping(void) const
      {
	assert(DIM == dim);
	return (LegionRuntime::Arrays::Mapping<DIM, 1> *)lptr;
      }

      int get_image(const DomainPoint& p) const
      {
	assert(dim == p.dim);
	switch(dim) {
	case 0: // index space
	  {
	    // assume no offset for now - probably wrong
	    return p.get_index();
	  }

	case 1:
	  {
	    //printf("%d -> %d\n", p.get_point<1>()[0], get_mapping<1>()->image(p.get_point<1>())[0]);
	    return get_mapping<1>()->image(p.get_point<1>());
	  }

	case 2:
	  {
	    //printf("%d -> %d\n", p.get_point<2>()[0], get_mapping<2>()->image(p.get_point<2>())[0]);
	    return get_mapping<2>()->image(p.get_point<2>());
	  }

	case 3:
	  {
	    //printf("%d -> %d\n", p.get_point<3>()[0], get_mapping<3>()->image(p.get_point<3>())[0]);
	    return get_mapping<3>()->image(p.get_point<3>());
	  }

	default:
	  assert(0);
	}
        return 0;
      }

      protected:
	int dim;
	void *lptr;
    };

    class Domain {
    public:
      typedef ::legion_lowlevel_id_t IDType;

      // Keep this in sync with legion_lowlevel_domain_max_rect_dim_t
      // in lowlevel_config.h
      enum { MAX_RECT_DIM = ::MAX_RECT_DIM };
      Domain(void) : is_id(0), dim(0) {}
      Domain(IndexSpace is) : is_id(is.id), dim(0) {}
      Domain(const Domain& other) : is_id(other.is_id), dim(other.dim)
      {
	for(int i = 0; i < MAX_RECT_DIM*2; i++)
	  rect_data[i] = other.rect_data[i];
      }

      Domain& operator=(const Domain& other)
      {
	is_id = other.is_id;
	dim = other.dim;
	for(int i = 0; i < MAX_RECT_DIM*2; i++)
	  rect_data[i] = other.rect_data[i];
	return *this;
      }

      bool operator==(const Domain &rhs) const
      {
	if(is_id != rhs.is_id) return false;
	if(dim != rhs.dim) return false;
	for(int i = 0; i < dim; i++) {
	  if(rect_data[i*2] != rhs.rect_data[i*2]) return false;
	  if(rect_data[i*2+1] != rhs.rect_data[i*2+1]) return false;
	}
	return true;
      }

      bool operator<(const Domain &rhs) const
      {
        if(is_id < rhs.is_id) return true;
        if(is_id > rhs.is_id) return false;
        if(dim < rhs.dim) return true;
        if(dim > rhs.dim) return false;
        for(int i = 0; i < 2*dim; i++) {
          if(rect_data[i] < rhs.rect_data[i]) return true;
          if(rect_data[i] > rhs.rect_data[i]) return false;
        }
        return false; // otherwise they are equal
      }

      bool operator!=(const Domain &rhs) const { return !(*this == rhs); }

      static const Domain NO_DOMAIN;

      bool exists(void) const { return (is_id != 0) || (dim > 0); }

      template<int DIM>
      static Domain from_rect(typename LegionRuntime::Arrays::Rect<DIM> r)
      {
	Domain d;
	assert(DIM <= MAX_RECT_DIM);
	d.dim = DIM;
	r.to_array(d.rect_data);
	return d;
      }

      template<int DIM>
      static Domain from_point(typename LegionRuntime::Arrays::Point<DIM> p)
      {
        Domain d;
        assert(DIM <= MAX_RECT_DIM);
        d.dim = DIM;
        p.to_array(d.rect_data);
        p.to_array(d.rect_data+DIM);
        return d;
      }

      size_t compute_size(void) const
      {
        size_t result;
        if (dim == 0)
          result = (2 * sizeof(IDType));
        else
          result = ((1 + 2 * dim) * sizeof(IDType));
        return result;
      }

      IDType *serialize(IDType *data) const
      {
	*data++ = dim;
	if(dim == 0) {
	  *data++ = is_id;
	} else {
	  for(int i = 0; i < dim*2; i++)
	    *data++ = rect_data[i];
	}
	return data;
      }

      const IDType *deserialize(const IDType *data)
      {
	dim = *data++;
	if(dim == 0) {
	  is_id = *data++;
	} else {
	  for(int i = 0; i < dim*2; i++)
	    rect_data[i] = *data++;
	}
	return data;
      }

      IndexSpace get_index_space(void) const
      {
        if (is_id)
        {
          IndexSpace is;
          is.id = static_cast<IDType>(is_id);
          return is;
        }
        return IndexSpace::NO_SPACE;
      }

      bool is_valid(void) const
      {
        switch (dim)
        {
          case -1:
            return false;
          case 0:
            {
              if (is_id)
              {
                IndexSpace is;
                is.id = static_cast<IDType>(is_id);
                return is.exists();
              }
              return false;
            }
          case 3:
            {
              if (rect_data[4] > rect_data[5])
                return false;
            }
          case 2:
            {
              if (rect_data[2] > rect_data[3])
                return false;
            }
          case 1:
            {
              if (rect_data[0] > rect_data[1])
                return false;
              break;
            }
          default:
            assert(false);
        }
        return true;
      }

      bool contains(DomainPoint point) const
      {
        bool result = false;
        switch (dim)
        {
          case -1:
            break;
          case 0:
            {
              const ElementMask &mask = get_index_space().get_valid_mask();
              result = mask.is_set(point.point_data[0]);
              break;
            }
          case 1:
            {
              LegionRuntime::Arrays::Point<1> p1 = point.get_point<1>();
              LegionRuntime::Arrays::Rect<1> r1 = get_rect<1>();
              result = r1.contains(p1);
              break;
            }
          case 2:
            {
              LegionRuntime::Arrays::Point<2> p2 = point.get_point<2>();
              LegionRuntime::Arrays::Rect<2> r2 = get_rect<2>();
              result = r2.contains(p2);
              break;
            }
          case 3:
            {
              LegionRuntime::Arrays::Point<3> p3 = point.get_point<3>();
              LegionRuntime::Arrays::Rect<3> r3 = get_rect<3>();
              result = r3.contains(p3);
              break;
            }
          default:
            assert(false);
        }
        return result;
      }

      int get_dim(void) const { return dim; }

      size_t get_volume(void) const
      {
        switch (dim)
        {
          case 0:
            return get_index_space().get_valid_mask().pop_count();
          case 1:
            {
              LegionRuntime::Arrays::Rect<1> r1 = get_rect<1>();
              return r1.volume();
            }
          case 2:
            {
              LegionRuntime::Arrays::Rect<2> r2 = get_rect<2>();
              return r2.volume();
            }
          case 3:
            {
              LegionRuntime::Arrays::Rect<3> r3 = get_rect<3>();
              return r3.volume();
            }
          default:
            assert(false);
        }
        return 0;
      }

      template <int DIM>
      LegionRuntime::Arrays::Rect<DIM> get_rect(void) const { assert(dim == DIM); return LegionRuntime::Arrays::Rect<DIM>(rect_data); }

      class DomainPointIterator {
      public:
        DomainPointIterator(const Domain& d)
	{
	  p.dim = d.get_dim();
	  switch(p.get_dim()) {
	  case 0: // index space
	    {
	      const ElementMask *mask = &(d.get_index_space().get_valid_mask());
	      iterator = (void *)mask;
              int index = mask->find_enabled();
	      p.point_data[0] = index;
	      any_left = (index >= 0);
	    }
	    break;

	  case 1:
	    {
	      LegionRuntime::Arrays::GenericPointInRectIterator<1> *pir = new LegionRuntime::Arrays::GenericPointInRectIterator<1>(d.get_rect<1>());
	      iterator = (void *)pir;
	      pir->p.to_array(p.point_data);
	      any_left = pir->any_left;
	    }
	    break;

	  case 2:
	    {
	      LegionRuntime::Arrays::GenericPointInRectIterator<2> *pir = new LegionRuntime::Arrays::GenericPointInRectIterator<2>(d.get_rect<2>());
	      iterator = (void *)pir;
	      pir->p.to_array(p.point_data);
	      any_left = pir->any_left;
	    }
	    break;

	  case 3:
	    {
	      LegionRuntime::Arrays::GenericPointInRectIterator<3> *pir = new LegionRuntime::Arrays::GenericPointInRectIterator<3>(d.get_rect<3>());
	      iterator = (void *)pir;
	      pir->p.to_array(p.point_data);
	      any_left = pir->any_left;
	    }
	    break;

	  default:
	    assert(0);
	  };
	}

	~DomainPointIterator(void)
	{
	  switch(p.get_dim()) {
	  case 0:
	    // nothing to do
	    break;

	  case 1:
	    {
	      LegionRuntime::Arrays::GenericPointInRectIterator<1> *pir = (LegionRuntime::Arrays::GenericPointInRectIterator<1> *)iterator;
	      delete pir;
	    }
	    break;

	  case 2:
	    {
	      LegionRuntime::Arrays::GenericPointInRectIterator<2> *pir = (LegionRuntime::Arrays::GenericPointInRectIterator<2> *)iterator;
	      delete pir;
	    }
	    break;

	  case 3:
	    {
	      LegionRuntime::Arrays::GenericPointInRectIterator<3> *pir = (LegionRuntime::Arrays::GenericPointInRectIterator<3> *)iterator;
	      delete pir;
	    }
	    break;

	  default:
	    assert(0);
	  }
	}

	DomainPoint p;
	bool any_left;
	void *iterator;

	bool step(void)
	{
	  switch(p.get_dim()) {
	  case 0:
	    {
	      const ElementMask *mask = (const ElementMask *)iterator;
	      int index = mask->find_enabled(1, p.point_data[0] + 1);
	      p.point_data[0] = index;
	      any_left = (index >= 0);
	    }
	    break;

	  case 1:
	    {
	      LegionRuntime::Arrays::GenericPointInRectIterator<1> *pir = (LegionRuntime::Arrays::GenericPointInRectIterator<1> *)iterator;
	      any_left = pir->step();
	      pir->p.to_array(p.point_data);
	    }
	    break;

	  case 2:
	    {
	      LegionRuntime::Arrays::GenericPointInRectIterator<2> *pir = (LegionRuntime::Arrays::GenericPointInRectIterator<2> *)iterator;
	      any_left = pir->step();
	      pir->p.to_array(p.point_data);
	    }
	    break;

	  case 3:
	    {
	      LegionRuntime::Arrays::GenericPointInRectIterator<3> *pir = (LegionRuntime::Arrays::GenericPointInRectIterator<3> *)iterator;
	      any_left = pir->step();
	      pir->p.to_array(p.point_data);
	    }
	    break;

	  default:
	    assert(0);
	  }

	  return any_left;
	}

	operator bool(void) const { return any_left; }
	DomainPointIterator& operator++(int /*i am postfix*/) { step(); return *this; }
      };

    protected:
    public:
      IDType is_id;
      int dim;
      coord_t rect_data[2 * MAX_RECT_DIM];

    public:
      // simple instance creation for the lazy
      RegionInstance create_instance(Memory memory, size_t elem_size,
				     ReductionOpID redop_id = 0) const;

      RegionInstance create_instance(Memory memory,
				     const std::vector<size_t> &field_sizes,
				     size_t block_size,
				     ReductionOpID redop_id = 0) const;

      RegionInstance create_instance(Memory memory, size_t elem_size,
                                     const ProfilingRequestSet &reqs,
                                     ReductionOpID redop_id = 0) const;

      RegionInstance create_instance(Memory memory,
				     const std::vector<size_t> &field_sizes,
				     size_t block_size,
                                     const ProfilingRequestSet &reqs,
				     ReductionOpID redop_id = 0) const;

#ifdef REALM_USE_LEGION_LAYOUT_CONSTRAINTS
      // Note that the constraints are not const so that Realm can add
      // to the set with additional constraints describing the exact 
      // instance that was created.
      Event create_instance(RegionInstance &result,
              const std::vector<std::pair<unsigned/*FieldID*/,size_t> > &fields,
              const Legion::LayoutConstraintSet &constraints, 
              const ProfilingRequestSet &reqs) const;
#endif

      RegionInstance create_hdf5_instance(const char *file_name,
                                          const std::vector<size_t> &field_sizes,
                                          const std::vector<const char*> &field_files,
                                          bool read_only) const;
      RegionInstance create_file_instance(const char *file_name,
                                          const std::vector<size_t> &field_sizes,
                                          legion_lowlevel_file_mode_t file_mode) const;
      struct CopySrcDstField {
      public:
        CopySrcDstField(void) 
          : inst(RegionInstance::NO_INST), offset(0), size(0), 
            field_id(0), serdez_id(0) { }
        CopySrcDstField(RegionInstance i, coord_t o, size_t s)
          : inst(i), offset(o), size(s), field_id(0), serdez_id(0) { }
        CopySrcDstField(RegionInstance i, coord_t o, size_t s, unsigned f)
          : inst(i), offset(o), size(s), field_id(f), serdez_id(0) { }
        CopySrcDstField(RegionInstance i, coord_t o, size_t s, 
                        unsigned f, CustomSerdezID sid)
          : inst(i), offset(o), size(s), field_id(f), serdez_id(sid) { }
      public:
	RegionInstance inst;
	coord_t offset;
        size_t size;
        unsigned field_id;
	CustomSerdezID serdez_id;
      };

      Event fill(const std::vector<CopySrcDstField> &dsts,
                 const void *fill_value, size_t fill_value_size,
                 Event wait_on = Event::NO_EVENT) const;

      Event copy(RegionInstance src_inst, RegionInstance dst_inst,
		 size_t elem_size, Event wait_on = Event::NO_EVENT,
		 ReductionOpID redop_id = 0, bool red_fold = false) const;

      Event copy(const std::vector<CopySrcDstField>& srcs,
		 const std::vector<CopySrcDstField>& dsts,
		 Event wait_on = Event::NO_EVENT,
		 ReductionOpID redop_id = 0, bool red_fold = false) const;

      Event copy(const std::vector<CopySrcDstField>& srcs,
		 const std::vector<CopySrcDstField>& dsts,
		 const ElementMask& mask,
		 Event wait_on = Event::NO_EVENT,
		 ReductionOpID redop_id = 0, bool red_fold = false) const;

      Event copy_indirect(const CopySrcDstField& idx,
			  const std::vector<CopySrcDstField>& srcs,
			  const std::vector<CopySrcDstField>& dsts,
			  Event wait_on = Event::NO_EVENT,
			  ReductionOpID redop_id = 0, bool red_fold = false) const;

      Event copy_indirect(const CopySrcDstField& idx,
			  const std::vector<CopySrcDstField>& srcs,
			  const std::vector<CopySrcDstField>& dsts,
			  const ElementMask& mask,
			  Event wait_on = Event::NO_EVENT,
			  ReductionOpID redop_id = 0, bool red_fold = false) const;

      // Variants of the above for profiling
      Event fill(const std::vector<CopySrcDstField> &dsts,
                 const ProfilingRequestSet &requests,
                 const void *fill_value, size_t fill_value_size,
                 Event wait_on = Event::NO_EVENT) const;

      Event copy(const std::vector<CopySrcDstField>& srcs,
		 const std::vector<CopySrcDstField>& dsts,
                 const ProfilingRequestSet &reqeusts,
		 Event wait_on = Event::NO_EVENT,
		 ReductionOpID redop_id = 0, bool red_fold = false) const;
    };

    inline std::ostream& operator<<(std::ostream& os, Domain d) 
    {
      switch(d.get_dim()) {
      case 0: return os << d.get_index_space();
      case 1: return os << d.get_rect<1>();
      case 2: return os << d.get_rect<2>();
      case 3: return os << d.get_rect<3>();
      default: assert(0);
      }
      return os;
    }

    class IndexSpaceAllocator {
    protected:
      friend class IndexSpace;

      explicit IndexSpaceAllocator(void *_impl) : impl(_impl) {}

      void *impl;

    public:
      IndexSpaceAllocator(const IndexSpaceAllocator& to_copy)
	: impl(to_copy.impl) {}

      coord_t alloc(size_t count = 1) const;
      void reserve(coord_t ptr, size_t count = 1) const;
      void free(coord_t ptr, size_t count = 1) const;

      template <typename LIN>
      void reserve(const LIN& linearizer, LegionRuntime::Arrays::Point<LIN::IDIM> point) const;

      void destroy(void);
    };

    // Implementations for template functions

    template <class T>
    /*static*/ size_t ElementMask::forall_ranges(T &executor,
                                                 const ElementMask &mask,
					         coord_t start /*= 0*/,
					         coord_t count /*= -1*/,
					         bool do_enabled /*= true*/)
    {
      if(count == 0) return 0;

      ElementMask::Enumerator enum1(mask, start, do_enabled ? 1 : 0);

      size_t total = 0;

      coord_t pos;
      size_t len;
      while(enum1.get_next(pos, len)) {
        coord_t len_ = len;
	if(pos < start) {
	  len_ -= (start - pos);
	  pos = start;
	}

	if((count > 0) && ((pos + len_) > (start + count))) {
	  len_ = start + count - pos;
	}

	if(len_ > 0) {
	  //printf("S:%d(%d)\n", pos, len);
	  executor.do_span(pos, len_);
	  total += len_;
	}
      }

      return total;
    }

    template <class T>
    /*static*/ size_t ElementMask::forall_ranges(T &executor,
                                                 const ElementMask &mask1,
					         const ElementMask &mask2,
					         coord_t start /*= 0*/,
					         coord_t count /*= -1*/,
					         bool do_enabled1 /*= true*/,
					         bool do_enabled2 /*= true*/)
    {
      ElementMask::Enumerator enum1(mask1, start, do_enabled1 ? 1 : 0);
      ElementMask::Enumerator enum2(mask2, start, do_enabled2 ? 1 : 0);

      coord_t pos1, pos2;
      size_t len1, len2;

      if(!enum1.get_next(pos1, len1)) return 0;
      if(!enum2.get_next(pos2, len2)) return 0;
      if(count == 0) return 0;

      size_t total = 0;

      coord_t len1_ = len1, len2_ = len1;
      while(true) {
	//printf("S:%d(%d) T:%d(%d)\n", pos1, len1, pos2, len2);

	if(len1_ <= 0) {
	  if(!enum1.get_next(pos1, len1)) break;
          len1_ = len1;
	  if((count > 0) && ((pos1 + len1_) > (start + count))) {
	    len1_ = (start + count) - pos1;
	    if(len1_ < 0) break;
	  }
	  continue;
	}

	if(len2_ <= 0) {
	  if(!enum2.get_next(pos2, len2)) break;
          len2_ = len2;
	  if((count > 0) && ((pos2 + len2_) > (start + count))) {
	    len2_ = (start + count) - pos2;
	    if(len2_ < 0) break;
	  }
	  continue;
	}

	if(pos1 < pos2) {
	  len1_ -= (pos2 - pos1);
	  pos1 = pos2;
	  continue;
	}

	if(pos2 < pos1) {
	  len2_ -= (pos1 - pos2);
	  pos2 = pos1;
	  continue;
	}

	assert((pos1 == pos2) && (len1_ > 0) && (len2_ > 0));

	size_t span_len = (len1_ < len2_) ? len1_ : len2_;

	executor.do_span(pos1, span_len);

	pos1 += span_len;
	len1_ -= span_len;
	pos2 += span_len;
	len2_ -= span_len;

	total += span_len;
      }

      return total;
    }

}; // namespace Realm

//include "indexspace.inl"

#endif // ifndef REALM_INDEXSPACE_H<|MERGE_RESOLUTION|>--- conflicted
+++ resolved
@@ -412,16 +412,6 @@
 
       friend std::ostream& operator<<(std::ostream& os, const DomainPoint& dp);
     };
-<<<<<<< HEAD
-  inline std::ostream& operator<<(std::ostream& os, const DomainPoint& dp) {
-    switch(dp.dim) {
-    case 3: os << dp[2] << ",";
-    case 2: os << dp[1] << ",";
-    case 1: os << dp[0];
-    }
-    return os;
-  }
-=======
 
     inline /*friend */std::ostream& operator<<(std::ostream& os,
 					       const DomainPoint& dp)
@@ -439,7 +429,6 @@
       return os;
     }
 
->>>>>>> 729e6e5d
     class DomainLinearization {
     public:
       DomainLinearization(void) : dim(-1), lptr(0) {}
