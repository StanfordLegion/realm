/* Copyright 2015 Stanford University, NVIDIA Corporation
 *
 * Licensed under the Apache License, Version 2.0 (the "License");
 * you may not use this file except in compliance with the License.
 * You may obtain a copy of the License at
 *
 *     http://www.apache.org/licenses/LICENSE-2.0
 *
 * Unless required by applicable law or agreed to in writing, software
 * distributed under the License is distributed on an "AS IS" BASIS,
 * WITHOUT WARRANTIES OR CONDITIONS OF ANY KIND, either express or implied.
 * See the License for the specific language governing permissions and
 * limitations under the License.
 */

// index spaces for Realm

#ifndef REALM_INDEXSPACE_H
#define REALM_INDEXSPACE_H

#include "event.h"
#include "memory.h"
#include "instance.h"

#ifdef USE_HDF
#include <hdf5.h>
#endif

#include "lowlevel_config.h"
#include "arrays.h"
#include "sparsity.h"

// we need intptr_t - make it if needed
#if __cplusplus >= 201103L
#include <cstdint>
#else
typedef ptrdiff_t intptr_t;
#endif

namespace Realm {

  class ProfilingRequestSet;
<<<<<<< HEAD
  class CodeDescriptor;
  
=======

>>>>>>> 57fbdfb4
    class ElementMask {
    public:
      ElementMask(void);
      explicit ElementMask(int num_elements, int first_element = 0);
      ElementMask(const ElementMask &copy_from, int num_elements = -1, int first_element = 0);
      ~ElementMask(void);

      void init(int _first_element, int _num_elements, Memory _memory, off_t _offset);

      int get_num_elmts(void) const { return num_elements; }

      void enable(int start, int count = 1);
      void disable(int start, int count = 1);

      int find_enabled(int count = 1, int start = 0) const;
      int find_disabled(int count = 1, int start = 0) const;

      bool is_set(int ptr) const;
      size_t pop_count(bool enabled = true) const;
      bool operator!(void) const;
      bool operator==(const ElementMask &other) const;
      bool operator!=(const ElementMask &other) const;
      // union/intersect/subtract?
      ElementMask operator|(const ElementMask &other) const;
      ElementMask operator&(const ElementMask &other) const;
      ElementMask operator-(const ElementMask &other) const;

      ElementMask& operator|=(const ElementMask &other);
      ElementMask& operator&=(const ElementMask &other);
      ElementMask& operator-=(const ElementMask &other);

      int first_enabled(void) const { return first_enabled_elmt; }
      int last_enabled(void) const { return last_enabled_elmt; }

      ElementMask& operator=(const ElementMask &rhs);

      enum OverlapResult { OVERLAP_NO, OVERLAP_MAYBE, OVERLAP_YES };

      OverlapResult overlaps_with(const ElementMask& other,
				  off_t max_effort = -1) const;

      ElementMask intersect_with(const ElementMask &other);

      class Enumerator {
      public:
	Enumerator(const ElementMask& _mask, int _start, int _polarity);
	~Enumerator(void);

	bool get_next(int &position, int &length);
	bool peek_next(int &position, int &length);

      protected:
	const ElementMask& mask;
	int pos;
	int polarity;
      };

      Enumerator *enumerate_enabled(int start = 0) const;
      Enumerator *enumerate_disabled(int start = 0) const;

      size_t raw_size(void) const;
      const void *get_raw(void) const;
      void set_raw(const void *data);

      // Implementations below
      template <class T>
      static int forall_ranges(T &executor,
			       const ElementMask &mask,
			       int start = 0, int count = -1,
			       bool do_enabled = true);

      template <class T>
      static int forall_ranges(T &executor,
			       const ElementMask &mask1,
			       const ElementMask &mask2,
			       int start = 0, int count = -1,
			       bool do_enabled1 = true,
			       bool do_enabled2 = true);

    public:
      friend class Enumerator;
      int first_element;
      int num_elements;
      Memory memory;
      off_t offset;
      void *raw_data;
      int first_enabled_elmt, last_enabled_elmt;
    };

    class IndexSpaceAllocator;
    class DomainPoint;
    class Domain;

    class IndexSpace {
    public:
      typedef ::legion_lowlevel_id_t id_t;
      id_t id;
      bool operator<(const IndexSpace &rhs) const { return id < rhs.id; }
      bool operator==(const IndexSpace &rhs) const { return id == rhs.id; }
      bool operator!=(const IndexSpace &rhs) const { return id != rhs.id; }

      static const IndexSpace NO_SPACE;

      bool exists(void) const { return id != 0; }

      static IndexSpace create_index_space(size_t num_elmts);
      static IndexSpace create_index_space(const ElementMask &mask);
      static IndexSpace create_index_space(IndexSpace parent,
					   const ElementMask &mask,
                                           bool allocable = true);

      static IndexSpace expand_index_space(IndexSpace child,
					   size_t num_elmts,
					   off_t child_offset = 0);

      void destroy(Event wait_on = Event::NO_EVENT) const;

      IndexSpaceAllocator create_allocator(void) const;

      const ElementMask &get_valid_mask(void) const;

      // new interface for dependent indexspace computation

      // There are three categories of operation:
      //  1) Index-based partitions create subspaces based only on properties of the
      //       index space itself.  Since we're working with unstructured index spaces here,
      //       the only thing you can really do is chop it into N pieces - we support both
      //       equal and weighted distributions.  A 'granularity' larger than 1 forces the
      //       split points to that granularity, in an attempt to avoid ragged boundaries.
      //
      //  2) Logical operations on index spaces to compute other index spaces.  The supported
      //       logical operations are UNION, INTERSECT, and SUBTRACT (no COMPLEMENT, as that
      //       requires having some notion of what the universe is), and can be performed on
      //       a bunch of pairs (as a convenience for the Legion runtime which might want to
      //       perform a logical operation on two partitions) or as a reduction operation that
      //       generates a single IndexSpace from many inputs.
      //
      //  3) Field-based partitions that use the contents of a field to perform a partitioning.
      //       One version is a 'group by' on the values of the field, creating a sub-IndexSpace
      //       for each value requested.  The other is to use the field as a 'foreign key' and
      //       calculate sub-IndexSpaces by either mapping forward (an 'image') or backwards
      //       (a 'preimage') a set of IndexSpaces through the field.
      //
      // All variations have a few things in common:
      //  a) All return immediately, with 'names' of the new IndexSpaces filled in.  Result
      //       values/fields/vectors need not be initialized before calling the method.  For the
      //       data-dependent operations, the maps need to be populated, but the value of each
      //       entry in the map is overwritten by the operation.
      //  b) All return an Event, which says when the contents of the new IndexSpaces will
      //       actually be valid.
      //  c) All accept a 'wait_on' parameter to defer the operation.  The contents of input
      //       IndexSpaces need not be valid until that time.
      //  d) All accept a 'mutable_results' parameter that must be set to _true_ if you want
      //       to be able to perform alloc/free's on the resulting IndexSpaces.  Setting this
      //       to _false_ will likely result in the use of more efficient (in both time and
      //       space) data structures to describe the IndexSpaces.

      // first, operations that chop up an IndexSpace into N pieces, with no attention paid
      //  to the the data
      Event create_equal_subspaces(size_t count, size_t granularity,
				   std::vector<IndexSpace>& subspaces,
				   bool mutable_results,
				   Event wait_on = Event::NO_EVENT) const;
      Event create_weighted_subspaces(size_t count, size_t granularity,
				      const std::vector<int>& weights,
				      std::vector<IndexSpace>& subspaces,
				      bool mutable_results,
				      Event wait_on = Event::NO_EVENT) const;

      // logical operations on IndexSpaces can be either maps (performing operations in
      //   parallel on many pairs of IndexSpaces) or reductions (many IndexSpaces -> one)
      enum IndexSpaceOperation {
        ISO_UNION,
        ISO_INTERSECT,
        ISO_SUBTRACT,
      };
      struct BinaryOpDescriptor;
      static Event compute_index_spaces(std::vector<BinaryOpDescriptor>& pairs,
					bool mutable_results,
					Event wait_on = Event::NO_EVENT);
      static Event reduce_index_spaces(IndexSpaceOperation op,
				       const std::vector<IndexSpace>& spaces,
				       IndexSpace& result,
				       bool mutable_results,
                                       IndexSpace parent = IndexSpace::NO_SPACE,
				       Event wait_on = Event::NO_EVENT);

      // operations that use field data need to be able to describe where that data is
      // there might be multiple instaces with data for different subsets of the index space,
      //  and each might have a different layout
      struct FieldDataDescriptor;
      Event create_subspaces_by_field(const std::vector<FieldDataDescriptor>& field_data,
				      std::map<DomainPoint, IndexSpace>& subspaces,
				      bool mutable_results,
				      Event wait_on = Event::NO_EVENT) const;
      Event create_subspaces_by_image(const std::vector<FieldDataDescriptor>& field_data,
				      std::map<IndexSpace, IndexSpace>& subspaces,
				      bool mutable_results,
				      Event wait_on = Event::NO_EVENT) const;
      Event create_subspaces_by_preimage(const std::vector<FieldDataDescriptor>& field_data,
					 std::map<IndexSpace, IndexSpace>& subspaces,
					 bool mutable_results,
					 Event wait_on = Event::NO_EVENT) const;
      // Variants of the above but with profiling information
      Event create_equal_subspaces(size_t count, size_t granularity,
				   std::vector<IndexSpace>& subspaces,
                                   const ProfilingRequestSet &reqs,
				   bool mutable_results,
				   Event wait_on = Event::NO_EVENT) const;
      Event create_weighted_subspaces(size_t count, size_t granularity,
				      const std::vector<int>& weights,
				      std::vector<IndexSpace>& subspaces,
                                      const ProfilingRequestSet &reqs,
				      bool mutable_results,
				      Event wait_on = Event::NO_EVENT) const;
      static Event compute_index_spaces(std::vector<BinaryOpDescriptor>& pairs,
                                        const ProfilingRequestSet &reqs,
					bool mutable_results,
					Event wait_on = Event::NO_EVENT);
      static Event reduce_index_spaces(IndexSpaceOperation op,
				       const std::vector<IndexSpace>& spaces,
                                       const ProfilingRequestSet &reqs,
				       IndexSpace& result,
				       bool mutable_results,
                                       IndexSpace parent = IndexSpace::NO_SPACE,
				       Event wait_on = Event::NO_EVENT);
      Event create_subspaces_by_field(const std::vector<FieldDataDescriptor>& field_data,
				      std::map<DomainPoint, IndexSpace>& subspaces,
                                      const ProfilingRequestSet &reqs,
				      bool mutable_results,
				      Event wait_on = Event::NO_EVENT) const;
      Event create_subspaces_by_image(const std::vector<FieldDataDescriptor>& field_data,
				      std::map<IndexSpace, IndexSpace>& subspaces,
                                      const ProfilingRequestSet &reqs,
				      bool mutable_results,
				      Event wait_on = Event::NO_EVENT) const;
      Event create_subspaces_by_preimage(const std::vector<FieldDataDescriptor>& field_data,
					 std::map<IndexSpace, IndexSpace>& subspaces,
                                         const ProfilingRequestSet &reqs,
					 bool mutable_results,
					 Event wait_on = Event::NO_EVENT) const;
    };
    struct IndexSpace::BinaryOpDescriptor {
      IndexSpaceOperation op;
      IndexSpace parent;                       // filled in by caller
      IndexSpace left_operand, right_operand;  // filled in by caller
      IndexSpace result;                       // filled in by operation
    };
    struct IndexSpace::FieldDataDescriptor {
      IndexSpace index_space;
      RegionInstance inst;
      size_t field_offset, field_size;
    };

    inline std::ostream& operator<<(std::ostream& os, IndexSpace i) { return os << std::hex << i.id << std::dec; }

    class DomainPoint {
    public:
      enum { MAX_POINT_DIM = 3 };

      DomainPoint(void) : dim(0)
      {
        for (int i = 0; i < MAX_POINT_DIM; i++)
          point_data[i] = 0;
      }
      DomainPoint(int index) : dim(0)
      {
        point_data[0] = index;
        for (int i = 1; i < MAX_POINT_DIM; i++)
          point_data[i] = 0;
      }

      DomainPoint(const DomainPoint &rhs) : dim(rhs.dim)
      {
        for (int i = 0; i < MAX_POINT_DIM; i++)
          point_data[i] = rhs.point_data[i];
      }

      DomainPoint& operator=(const DomainPoint &rhs)
      {
        dim = rhs.dim;
        for (int i = 0; i < MAX_POINT_DIM; i++)
          point_data[i] = rhs.point_data[i];
        return *this;
      }

      bool operator==(const DomainPoint &rhs) const
      {
	if(dim != rhs.dim) return false;
	for(int i = 0; (i == 0) || (i < dim); i++)
	  if(point_data[i] != rhs.point_data[i]) return false;
	return true;
      }

      bool operator!=(const DomainPoint &rhs) const
      {
        return !((*this) == rhs);
      }

      bool operator<(const DomainPoint &rhs) const
      {
        if (dim < rhs.dim) return true;
        if (dim > rhs.dim) return false;
        for (int i = 0; (i == 0) || (i < dim); i++) {
          if (point_data[i] < rhs.point_data[i]) return true;
          if (point_data[i] > rhs.point_data[i]) return false;
        }
        return false;
      }

      int& operator[](unsigned index)
      {
        assert(index < MAX_POINT_DIM);
        return point_data[index];
      }

      const int& operator[](unsigned index) const
      {
        assert(index < MAX_POINT_DIM);
        return point_data[index];
      }

      struct STLComparator {
	bool operator()(const DomainPoint& a, const DomainPoint& b) const
	{
	  if(a.dim < b.dim) return true;
	  if(a.dim > b.dim) return false;
	  for(int i = 0; (i == 0) || (i < a.dim); i++) {
	    if(a.point_data[i] < b.point_data[i]) return true;
	    if(a.point_data[i] > b.point_data[i]) return false;
	  }
	  return false;
	}
      };

      template<int DIM>
      static DomainPoint from_point(typename LegionRuntime::Arrays::Point<DIM> p)
      {
	DomainPoint dp;
	assert(DIM <= MAX_POINT_DIM);
	dp.dim = DIM;
	p.to_array(dp.point_data);
	return dp;
      }

      int get_index(void) const
      {
	assert(dim == 0);
	return point_data[0];
      }

      int get_dim(void) const { return dim; }

      template <int DIM>
      LegionRuntime::Arrays::Point<DIM> get_point(void) const { assert(dim == DIM); return LegionRuntime::Arrays::Point<DIM>(point_data); }

      bool is_null(void) const { return (dim > -1); }

      static DomainPoint nil(void) { DomainPoint p; p.dim = -1; return p; }

    protected:
    public:
      int dim;
      int point_data[MAX_POINT_DIM];
    };

    class DomainLinearization {
    public:
      DomainLinearization(void) : dim(-1), lptr(0) {}
      DomainLinearization(const DomainLinearization& other)
        : dim(other.dim), lptr(other.lptr)
      {
        add_local_reference();
      }
      ~DomainLinearization(void)
      {
        remove_local_reference();
      }

      void add_local_reference(void)
      {
        if (lptr != NULL)
        {
          switch(dim) {
          case 1: ((LegionRuntime::Arrays::Mapping<1, 1> *)lptr)->add_reference(); break;
          case 2: ((LegionRuntime::Arrays::Mapping<2, 1> *)lptr)->add_reference(); break;
          case 3: ((LegionRuntime::Arrays::Mapping<3, 1> *)lptr)->add_reference(); break;
          default: assert(0);
          }
        }
      }

      void remove_local_reference(void)
      {
        if (lptr != NULL)
        {
          switch(dim)
          {
            case 1:
              {
                LegionRuntime::Arrays::Mapping<1, 1> *mapping = (LegionRuntime::Arrays::Mapping<1, 1>*)lptr;
                if (mapping->remove_reference())
                  delete mapping;
                break;
              }
            case 2:
              {
                LegionRuntime::Arrays::Mapping<2, 1> *mapping = (LegionRuntime::Arrays::Mapping<2, 1>*)lptr;
                if (mapping->remove_reference())
                  delete mapping;
                break;
              }
            case 3:
              {
                LegionRuntime::Arrays::Mapping<3, 1> *mapping = (LegionRuntime::Arrays::Mapping<3, 1>*)lptr;
                if (mapping->remove_reference())
                  delete mapping;
                break;
              }
            default:
              assert(0);
          }
        }
      }

      bool valid(void) const { return(dim >= 0); }

      DomainLinearization& operator=(const DomainLinearization& other)
      {
        remove_local_reference();
	dim = other.dim;
	lptr = other.lptr;
        add_local_reference();
	return *this;
      }

      static DomainLinearization from_index_space(int first_elmt)
      {
        DomainLinearization l;
        l.dim = 0;
        return l;
      }

      template <int DIM>
      static DomainLinearization from_mapping(typename LegionRuntime::Arrays::Mapping<DIM, 1> *mapping)
      {
	DomainLinearization l;
	l.dim = DIM;
	l.lptr = (void *)mapping;
        l.add_local_reference();
	return l;
      }

      void serialize(int *data) const
      {
	data[0] = dim;
	switch(dim) {
	case 0: break; // nothing to serialize
	case 1: ((LegionRuntime::Arrays::Mapping<1, 1> *)lptr)->serialize_mapping(data + 1); break;
	case 2: ((LegionRuntime::Arrays::Mapping<2, 1> *)lptr)->serialize_mapping(data + 1); break;
	case 3: ((LegionRuntime::Arrays::Mapping<3, 1> *)lptr)->serialize_mapping(data + 1); break;
	default: assert(0);
	}
      }

      void deserialize(const int *data)
      {
        remove_local_reference();
	dim = data[0];
	switch(dim) {
	case 0: break; // nothing to serialize
	case 1: lptr = (void *)(LegionRuntime::Arrays::Mapping<1, 1>::deserialize_mapping(data + 1)); break;
	case 2: lptr = (void *)(LegionRuntime::Arrays::Mapping<2, 1>::deserialize_mapping(data + 1)); break;
	case 3: lptr = (void *)(LegionRuntime::Arrays::Mapping<3, 1>::deserialize_mapping(data + 1)); break;
	default: assert(0);
	}
        add_local_reference();
      }

      int get_dim(void) const { return dim; }

      template <int DIM>
      LegionRuntime::Arrays::Mapping<DIM, 1> *get_mapping(void) const
      {
	assert(DIM == dim);
	return (LegionRuntime::Arrays::Mapping<DIM, 1> *)lptr;
      }

      int get_image(const DomainPoint& p) const
      {
	assert(dim == p.dim);
	switch(dim) {
	case 0: // index space
	  {
	    // assume no offset for now - probably wrong
	    return p.get_index();
	  }

	case 1:
	  {
	    //printf("%d -> %d\n", p.get_point<1>()[0], get_mapping<1>()->image(p.get_point<1>())[0]);
	    return get_mapping<1>()->image(p.get_point<1>());
	  }

	case 2:
	  {
	    //printf("%d -> %d\n", p.get_point<2>()[0], get_mapping<2>()->image(p.get_point<2>())[0]);
	    return get_mapping<2>()->image(p.get_point<2>());
	  }

	case 3:
	  {
	    //printf("%d -> %d\n", p.get_point<3>()[0], get_mapping<3>()->image(p.get_point<3>())[0]);
	    return get_mapping<3>()->image(p.get_point<3>());
	  }

	default:
	  assert(0);
	}
        return 0;
      }

      protected:
	int dim;
	void *lptr;
      };

    class Domain {
    public:
      typedef ::legion_lowlevel_id_t IDType;

      // Keep this in sync with legion_lowlevel_domain_max_rect_dim_t
      // in lowlevel_config.h
      enum { MAX_RECT_DIM = ::MAX_RECT_DIM };
      Domain(void) : is_id(0), dim(0) {}
      Domain(IndexSpace is) : is_id(is.id), dim(0) {}
      Domain(const Domain& other) : is_id(other.is_id), dim(other.dim)
      {
	for(int i = 0; i < MAX_RECT_DIM*2; i++)
	  rect_data[i] = other.rect_data[i];
      }

      Domain& operator=(const Domain& other)
      {
	is_id = other.is_id;
	dim = other.dim;
	for(int i = 0; i < MAX_RECT_DIM*2; i++)
	  rect_data[i] = other.rect_data[i];
	return *this;
      }

      bool operator==(const Domain &rhs) const
      {
	if(is_id != rhs.is_id) return false;
	if(dim != rhs.dim) return false;
	for(int i = 0; i < dim; i++) {
	  if(rect_data[i*2] != rhs.rect_data[i*2]) return false;
	  if(rect_data[i*2+1] != rhs.rect_data[i*2+1]) return false;
	}
	return true;
      }

      bool operator<(const Domain &rhs) const
      {
        if(is_id < rhs.is_id) return true;
        if(is_id > rhs.is_id) return false;
        if(dim < rhs.dim) return true;
        if(dim > rhs.dim) return false;
        for(int i = 0; i < 2*dim; i++) {
          if(rect_data[i] < rhs.rect_data[i]) return true;
          if(rect_data[i] > rhs.rect_data[i]) return false;
        }
        return false; // otherwise they are equal
      }

      bool operator!=(const Domain &rhs) const { return !(*this == rhs); }

      static const Domain NO_DOMAIN;

      bool exists(void) const { return (is_id != 0) || (dim > 0); }

      template<int DIM>
      static Domain from_rect(typename LegionRuntime::Arrays::Rect<DIM> r)
      {
	Domain d;
	assert(DIM <= MAX_RECT_DIM);
	d.dim = DIM;
	r.to_array(d.rect_data);
	return d;
      }

      template<int DIM>
      static Domain from_point(typename LegionRuntime::Arrays::Point<DIM> p)
      {
        Domain d;
        assert(DIM <= MAX_RECT_DIM);
        d.dim = DIM;
        p.to_array(d.rect_data);
        p.to_array(d.rect_data+DIM);
        return d;
      }

      size_t compute_size(void) const
      {
        size_t result;
        if (dim == 0)
          result = (2 * sizeof(IDType));
        else
          result = ((1 + 2 * dim) * sizeof(IDType));
        return result;
      }

      IDType *serialize(IDType *data) const
      {
	*data++ = dim;
	if(dim == 0) {
	  *data++ = is_id;
	} else {
	  for(int i = 0; i < dim*2; i++)
	    *data++ = rect_data[i];
	}
	return data;
      }

      const IDType *deserialize(const IDType *data)
      {
	dim = *data++;
	if(dim == 0) {
	  is_id = *data++;
	} else {
	  for(int i = 0; i < dim*2; i++)
	    rect_data[i] = *data++;
	}
	return data;
      }

      IndexSpace get_index_space(void) const
      {
        if (is_id)
        {
          IndexSpace is;
          is.id = static_cast<IDType>(is_id);
          return is;
        }
        return IndexSpace::NO_SPACE;
      }

      bool contains(DomainPoint point) const
      {
        bool result = false;
        switch (dim)
        {
          case -1:
            break;
          case 0:
            {
              const ElementMask &mask = get_index_space().get_valid_mask();
              result = mask.is_set(point.point_data[0]);
              break;
            }
          case 1:
            {
              LegionRuntime::Arrays::Point<1> p1 = point.get_point<1>();
              LegionRuntime::Arrays::Rect<1> r1 = get_rect<1>();
              result = r1.contains(p1);
              break;
            }
          case 2:
            {
              LegionRuntime::Arrays::Point<2> p2 = point.get_point<2>();
              LegionRuntime::Arrays::Rect<2> r2 = get_rect<2>();
              result = r2.contains(p2);
              break;
            }
          case 3:
            {
              LegionRuntime::Arrays::Point<3> p3 = point.get_point<3>();
              LegionRuntime::Arrays::Rect<3> r3 = get_rect<3>();
              result = r3.contains(p3);
              break;
            }
          default:
            assert(false);
        }
        return result;
      }

      int get_dim(void) const { return dim; }

      size_t get_volume(void) const
      {
        switch (dim)
        {
          case 0:
            return get_index_space().get_valid_mask().pop_count();
          case 1:
            {
              LegionRuntime::Arrays::Rect<1> r1 = get_rect<1>();
              return r1.volume();
            }
          case 2:
            {
              LegionRuntime::Arrays::Rect<2> r2 = get_rect<2>();
              return r2.volume();
            }
          case 3:
            {
              LegionRuntime::Arrays::Rect<3> r3 = get_rect<3>();
              return r3.volume();
            }
          default:
            assert(false);
        }
        return 0;
      }

      template <int DIM>
      LegionRuntime::Arrays::Rect<DIM> get_rect(void) const { assert(dim == DIM); return LegionRuntime::Arrays::Rect<DIM>(rect_data); }

      class DomainPointIterator {
      public:
        DomainPointIterator(const Domain& d)
	{
	  p.dim = d.get_dim();
	  switch(p.get_dim()) {
	  case 0: // index space
	    {
	      const ElementMask *mask = &(d.get_index_space().get_valid_mask());
	      iterator = (void *)mask;
              int index = mask->find_enabled();
	      p.point_data[0] = index;
	      any_left = (index >= 0);
	    }
	    break;

	  case 1:
	    {
	      LegionRuntime::Arrays::GenericPointInRectIterator<1> *pir = new LegionRuntime::Arrays::GenericPointInRectIterator<1>(d.get_rect<1>());
	      iterator = (void *)pir;
	      pir->p.to_array(p.point_data);
	      any_left = pir->any_left;
	    }
	    break;

	  case 2:
	    {
	      LegionRuntime::Arrays::GenericPointInRectIterator<2> *pir = new LegionRuntime::Arrays::GenericPointInRectIterator<2>(d.get_rect<2>());
	      iterator = (void *)pir;
	      pir->p.to_array(p.point_data);
	      any_left = pir->any_left;
	    }
	    break;

	  case 3:
	    {
	      LegionRuntime::Arrays::GenericPointInRectIterator<3> *pir = new LegionRuntime::Arrays::GenericPointInRectIterator<3>(d.get_rect<3>());
	      iterator = (void *)pir;
	      pir->p.to_array(p.point_data);
	      any_left = pir->any_left;
	    }
	    break;

	  default:
	    assert(0);
	  };
	}

	~DomainPointIterator(void)
	{
	  switch(p.get_dim()) {
	  case 0:
	    // nothing to do
	    break;

	  case 1:
	    {
	      LegionRuntime::Arrays::GenericPointInRectIterator<1> *pir = (LegionRuntime::Arrays::GenericPointInRectIterator<1> *)iterator;
	      delete pir;
	    }
	    break;

	  case 2:
	    {
	      LegionRuntime::Arrays::GenericPointInRectIterator<2> *pir = (LegionRuntime::Arrays::GenericPointInRectIterator<2> *)iterator;
	      delete pir;
	    }
	    break;

	  case 3:
	    {
	      LegionRuntime::Arrays::GenericPointInRectIterator<3> *pir = (LegionRuntime::Arrays::GenericPointInRectIterator<3> *)iterator;
	      delete pir;
	    }
	    break;

	  default:
	    assert(0);
	  }
	}

	DomainPoint p;
	bool any_left;
	void *iterator;

	bool step(void)
	{
	  switch(p.get_dim()) {
	  case 0:
	    {
	      const ElementMask *mask = (const ElementMask *)iterator;
	      int index = mask->find_enabled(1, p.point_data[0] + 1);
	      p.point_data[0] = index;
	      any_left = (index >= 0);
	    }
	    break;

	  case 1:
	    {
	      LegionRuntime::Arrays::GenericPointInRectIterator<1> *pir = (LegionRuntime::Arrays::GenericPointInRectIterator<1> *)iterator;
	      any_left = pir->step();
	      pir->p.to_array(p.point_data);
	    }
	    break;

	  case 2:
	    {
	      LegionRuntime::Arrays::GenericPointInRectIterator<2> *pir = (LegionRuntime::Arrays::GenericPointInRectIterator<2> *)iterator;
	      any_left = pir->step();
	      pir->p.to_array(p.point_data);
	    }
	    break;

	  case 3:
	    {
	      LegionRuntime::Arrays::GenericPointInRectIterator<3> *pir = (LegionRuntime::Arrays::GenericPointInRectIterator<3> *)iterator;
	      any_left = pir->step();
	      pir->p.to_array(p.point_data);
	    }
	    break;

	  default:
	    assert(0);
	  }

	  return any_left;
	}

	operator bool(void) const { return any_left; }
	DomainPointIterator& operator++(int /*i am postfix*/) { step(); return *this; }
      };

    protected:
    public:
      IDType is_id;
      int dim;
      int rect_data[2 * MAX_RECT_DIM];

    public:
      // simple instance creation for the lazy
      RegionInstance create_instance(Memory memory, size_t elem_size,
				     ReductionOpID redop_id = 0) const;

      RegionInstance create_instance(Memory memory,
				     const std::vector<size_t> &field_sizes,
				     size_t block_size,
				     ReductionOpID redop_id = 0) const;

      RegionInstance create_instance(Memory memory, size_t elem_size,
                                     const ProfilingRequestSet &reqs,
                                     ReductionOpID redop_id = 0) const;

      RegionInstance create_instance(Memory memory,
				     const std::vector<size_t> &field_sizes,
				     size_t block_size,
                                     const ProfilingRequestSet &reqs,
				     ReductionOpID redop_id = 0) const;

      RegionInstance create_hdf5_instance(const char *file_name,
                                          const std::vector<size_t> &field_sizes,
                                          const std::vector<const char*> &field_files,
                                          bool read_only) const;
      RegionInstance create_file_instance(const char *file_name,
                                          const std::vector<size_t> &field_sizes,
                                          legion_lowlevel_file_mode_t file_mode) const;
      struct CopySrcDstField {
      public:
        CopySrcDstField(void)
          : inst(RegionInstance::NO_INST), offset(0), size(0) { }
        CopySrcDstField(RegionInstance i, unsigned o, unsigned s)
          : inst(i), offset(o), size(s) { }
      public:
	RegionInstance inst;
	unsigned offset, size;
      };

      Event fill(const std::vector<CopySrcDstField> &dsts,
                 const void *fill_value, size_t fill_value_size,
                 Event wait_on = Event::NO_EVENT) const;

      Event copy(RegionInstance src_inst, RegionInstance dst_inst,
		 size_t elem_size, Event wait_on = Event::NO_EVENT,
		 ReductionOpID redop_id = 0, bool red_fold = false) const;

      Event copy(const std::vector<CopySrcDstField>& srcs,
		 const std::vector<CopySrcDstField>& dsts,
		 Event wait_on = Event::NO_EVENT,
		 ReductionOpID redop_id = 0, bool red_fold = false) const;

      Event copy(const std::vector<CopySrcDstField>& srcs,
		 const std::vector<CopySrcDstField>& dsts,
		 const ElementMask& mask,
		 Event wait_on = Event::NO_EVENT,
		 ReductionOpID redop_id = 0, bool red_fold = false) const;

      Event copy_indirect(const CopySrcDstField& idx,
			  const std::vector<CopySrcDstField>& srcs,
			  const std::vector<CopySrcDstField>& dsts,
			  Event wait_on = Event::NO_EVENT,
			  ReductionOpID redop_id = 0, bool red_fold = false) const;

      Event copy_indirect(const CopySrcDstField& idx,
			  const std::vector<CopySrcDstField>& srcs,
			  const std::vector<CopySrcDstField>& dsts,
			  const ElementMask& mask,
			  Event wait_on = Event::NO_EVENT,
			  ReductionOpID redop_id = 0, bool red_fold = false) const;

      // Variants of the above for profiling
      Event fill(const std::vector<CopySrcDstField> &dsts,
                 const ProfilingRequestSet &requests,
                 const void *fill_value, size_t fill_value_size,
                 Event wait_on = Event::NO_EVENT) const;

      Event copy(const std::vector<CopySrcDstField>& srcs,
		 const std::vector<CopySrcDstField>& dsts,
                 const ProfilingRequestSet &reqeusts,
		 Event wait_on = Event::NO_EVENT,
		 ReductionOpID redop_id = 0, bool red_fold = false) const;
    };

    class IndexSpaceAllocator {
    protected:
      friend class IndexSpace;

      explicit IndexSpaceAllocator(void *_impl) : impl(_impl) {}

      void *impl;

    public:
      IndexSpaceAllocator(const IndexSpaceAllocator& to_copy)
	: impl(to_copy.impl) {}

      unsigned alloc(unsigned count = 1) const;
      void reserve(unsigned ptr, unsigned count = 1) const;
      void free(unsigned ptr, unsigned count = 1) const;

      template <typename LIN>
      void reserve(const LIN& linearizer, LegionRuntime::Arrays::Point<LIN::IDIM> point) const;

      void destroy(void);
    };

    // Implementations for template functions

    template <class T>
    /*static*/ int ElementMask::forall_ranges(T &executor,
					      const ElementMask &mask,
					      int start /*= 0*/,
					      int count /*= -1*/,
					      bool do_enabled /*= true*/)
    {
      if(count == 0) return 0;

      ElementMask::Enumerator enum1(mask, start, do_enabled ? 1 : 0);

      int total = 0;

      int pos, len;
      while(enum1.get_next(pos, len)) {
	if(pos < start) {
	  len -= (start - pos);
	  pos = start;
	}

	if((count > 0) && ((pos + len) > (start + count))) {
	  len = start + count - pos;
	}

	if(len > 0) {
	  //printf("S:%d(%d)\n", pos, len);
	  executor.do_span(pos, len);
	  total += len;
	}
      }

      return total;
    }

    template <class T>
    /*static*/ int ElementMask::forall_ranges(T &executor,
					      const ElementMask &mask1,
					      const ElementMask &mask2,
					      int start /*= 0*/,
					      int count /*= -1*/,
					      bool do_enabled1 /*= true*/,
					      bool do_enabled2 /*= true*/)
    {
      ElementMask::Enumerator enum1(mask1, start, do_enabled1 ? 1 : 0);
      ElementMask::Enumerator enum2(mask2, start, do_enabled2 ? 1 : 0);

      int pos1, len1, pos2, len2;

      if(!enum1.get_next(pos1, len1)) return 0;
      if(!enum2.get_next(pos2, len2)) return 0;
      if(count == 0) return 0;

      int total = 0;

      while(true) {
	//printf("S:%d(%d) T:%d(%d)\n", pos1, len1, pos2, len2);

	if(len1 <= 0) {
	  if(!enum1.get_next(pos1, len1)) break;
	  if((count > 0) && ((pos1 + len1) > (start + count))) {
	    len1 = (start + count) - pos1;
	    if(len1 < 0) break;
	  }
	  continue;
	}

	if(len2 <= 0) {
	  if(!enum2.get_next(pos2, len2)) break;
	  if((count > 0) && ((pos2 + len2) > (start + count))) {
	    len2 = (start + count) - pos2;
	    if(len2 < 0) break;
	  }
	  continue;
	}

	if(pos1 < pos2) {
	  len1 -= (pos2 - pos1);
	  pos1 = pos2;
	  continue;
	}

	if(pos2 < pos1) {
	  len2 -= (pos1 - pos2);
	  pos2 = pos1;
	  continue;
	}

	assert((pos1 == pos2) && (len1 > 0) && (len2 > 0));

	int span_len = (len1 < len2) ? len1 : len2;

	executor.do_span(pos1, span_len);

	pos1 += span_len;
	len1 -= span_len;
	pos2 += span_len;
	len2 -= span_len;

	total += span_len;
      }

      return total;
    }

  // new stuff here - the "Z" prefix will go away once we delete the old stuff

  template <int N, typename T = int> struct ZPoint;
  template <int N, typename T = int> struct ZRect;
  template <int N, typename T = int> struct ZIndexSpace;
  template <int N, typename T = int> struct ZIndexSpaceIterator;
  template <int N, typename T = int> class SparsityMap;

  // a Point is a tuple describing a point in an N-dimensional space - the default "base type"
  //  for each dimension is int, but 64-bit indices are supported as well

  // only a few methods exist directly on a Point<N,T>:
  // 1) trivial constructor
  // 2) [for N <= 4] constructor taking N arguments of type T
  // 3) default copy constructor
  // 4) default assignment operator
  // 5) operator[] to access individual components

  // specializations for N <= 4 defined in indexspace.inl
  template <int N, typename T>
  struct ZPoint {
    T x, y, z, w;  T rest[N - 4];
    ZPoint(void);
    T& operator[](int index);
    const T& operator[](int index) const;
  };

  template <int N, typename T>
  std::ostream& operator<<(std::ostream& os, const ZPoint<N,T>& p);

  // component-wise operators defined on Point<N,T>
  template <int N, typename T> bool operator==(const ZPoint<N,T>& lhs, const ZPoint<N,T>& rhs);
  template <int N, typename T> bool operator!=(const ZPoint<N,T>& lhs, const ZPoint<N,T>& rhs);

  template <int N, typename T> ZPoint<N,T> operator+(const ZPoint<N,T>& lhs, const ZPoint<N,T>& rhs);
  template <int N, typename T> ZPoint<N,T>& operator+=(ZPoint<N,T>& lhs, const ZPoint<N,T>& rhs);
  template <int N, typename T> ZPoint<N,T> operator-(const ZPoint<N,T>& lhs, const ZPoint<N,T>& rhs);
  template <int N, typename T> ZPoint<N,T>& operator-=(ZPoint<N,T>& lhs, const ZPoint<N,T>& rhs);
  template <int N, typename T> ZPoint<N,T> operator*(const ZPoint<N,T>& lhs, const ZPoint<N,T>& rhs);
  template <int N, typename T> ZPoint<N,T>& operator*=(ZPoint<N,T>& lhs, const ZPoint<N,T>& rhs);
  template <int N, typename T> ZPoint<N,T> operator/(const ZPoint<N,T>& lhs, const ZPoint<N,T>& rhs);
  template <int N, typename T> ZPoint<N,T>& operator/=(ZPoint<N,T>& lhs, const ZPoint<N,T>& rhs);
  template <int N, typename T> ZPoint<N,T> operator%(const ZPoint<N,T>& lhs, const ZPoint<N,T>& rhs);
  template <int N, typename T> ZPoint<N,T>& operator%=(ZPoint<N,T>& lhs, const ZPoint<N,T>& rhs);

  // a Rect is a pair of points defining the lower and upper bounds of an N-D rectangle
  //  the bounds are INCLUSIVE

  template <int N, typename T>
  struct ZRect {
    ZPoint<N,T> lo, hi;
    ZRect(void);
    ZRect(const ZPoint<N,T>& _lo, const ZPoint<N,T>& _hi);

    bool empty(void) const;
    size_t volume(void) const;

    bool contains(const ZPoint<N,T>& p) const;

    // true if all points in other are in this rectangle
    bool contains(const ZRect<N,T>& other) const;

    // true if there are any points in the intersection of the two rectangles
    bool overlaps(const ZRect<N,T>& other) const;

    ZRect<N,T> intersection(const ZRect<N,T>& other) const;

    // returns the _bounding box_ of the union of two rectangles (the actual union
    //  might not be a rectangle)
    ZRect<N,T> union_bbox(const ZRect<N,T>& other) const;
  };

  template <int N, typename T>
  std::ostream& operator<<(std::ostream& os, const ZRect<N,T>& p);

  template <int N, typename T>
  class ZPointInRectIterator {
  public:
    ZPoint<N,T> p;
    bool valid;
    ZRect<N,T> rect;
    bool fortran_order;

    ZPointInRectIterator(const ZRect<N,T>& _r, bool _fortran_order = true);

    bool step(void);
  };

  // a FieldDataDescriptor is used to describe field data provided for partitioning
  //  operations - it is templated on the dimensionality (N) and base type (T) of the
  //  index space that defines the domain over which the data is defined, and the
  //  type of the data contained in the field (FT)
  template <typename IS, typename FT>
  struct FieldDataDescriptor {
    IS index_space;
    RegionInstance inst;
    size_t field_offset;
  };

  // an IndexSpace is a POD type that contains a bounding rectangle and an optional SparsityMap - the
  //  contents of the IndexSpace are the intersection of the bounding rectangle's volume and the
  //  optional SparsityMap's contents
  // application code may directly manipulate the bounding rectangle - this will be common for structured
  //  index spaces
  template <int N, typename T>
  struct ZIndexSpace {
    ZRect<N,T> bounds;
    SparsityMap<N,T> sparsity;

    ZIndexSpace(void);  // results in an empty index space
    ZIndexSpace(const ZRect<N,T>& _bounds);
    ZIndexSpace(const ZRect<N,T>& _bounds, SparsityMap<N,T> _sparsity);

    // true if we're SURE that there are no points in the space (may be imprecise due to
    //  lazy loading of sparsity data)
    bool empty(void) const;
    
    // true if there is no sparsity map (i.e. the bounds fully define the domain)
    bool dense(void) const;

    // kicks off any operation needed to get detailed sparsity information - asking for
    //  approximate data can be a lot quicker for complicated index spaces
    Event make_valid(bool precise = true) const;
    bool is_valid(bool precise = true) const;

    // queries for individual points or rectangles
    bool contains(const ZPoint<N,T>& p) const;
    bool contains_all(const ZRect<N,T>& r) const;
    bool contains_any(const ZRect<N,T>& r) const;

    bool overlaps(const ZIndexSpace<N,T>& other) const;

    // actual number of points in index space (may be less than volume of bounding box)
    size_t volume(void) const;


    // approximate versions of the above queries - the approximation is guaranteed to be a supserset,
    //  so if contains_approx returns false, contains would too
    bool contains_approx(const ZPoint<N,T>& p) const;
    bool contains_all_approx(const ZRect<N,T>& r) const;
    bool contains_any_approx(const ZRect<N,T>& r) const;

    bool overlaps_approx(const ZIndexSpace<N,T>& other) const;

    // approximage number of points in index space (may be less than volume of bounding box, but larger than
    //   actual volume)
    size_t volume_approx(void) const;


    // as an alternative to IndexSpaceIterator's, this will internally iterate over rectangles
    //  and call your callable/lambda for each subrectangle
    template <typename LAMBDA>
    void foreach_subrect(LAMBDA lambda);
    template <typename LAMBDA>
    void foreach_subrect(LAMBDA lambda, const ZRect<N,T>& restriction);

    // instance creation
#if 0
    RegionInstance create_instance(Memory memory,
				   const std::vector<size_t>& field_sizes,
				   size_t block_size,
				   const ProfilingRequestSet& reqs) const;
#endif


    // partitioning operations

    // index-based:
    Event create_equal_subspaces(size_t count, size_t granularity,
				 std::vector<ZIndexSpace<N,T> >& subspaces,
				 const ProfilingRequestSet &reqs,
				 Event wait_on = Event::NO_EVENT) const;

    Event create_weighted_subspaces(size_t count, size_t granularity,
				    const std::vector<int>& weights,
				    std::vector<ZIndexSpace<N,T> >& subspaces,
				    const ProfilingRequestSet &reqs,
				    Event wait_on = Event::NO_EVENT) const;

    // field-based:

    template <typename FT>
    Event create_subspace_by_field(const std::vector<FieldDataDescriptor<ZIndexSpace<N,T>,FT> >& field_data,
				   FT color,
				   ZIndexSpace<N,T>& subspace,
				   const ProfilingRequestSet &reqs,
				   Event wait_on = Event::NO_EVENT) const;

    template <typename FT>
    Event create_subspaces_by_field(const std::vector<FieldDataDescriptor<ZIndexSpace<N,T>,FT> >& field_data,
				    const std::vector<FT>& colors,
				    std::vector<ZIndexSpace<N,T> >& subspaces,
				    const ProfilingRequestSet &reqs,
				    Event wait_on = Event::NO_EVENT) const;

    // this version allows the "function" described by the field to be composed with a
    //  second (computable) function before matching the colors - the second function
    //  is provided via a CodeDescriptor object and should have the type FT->FT2
    template <typename FT, typename FT2>
    Event create_subspace_by_field(const std::vector<FieldDataDescriptor<ZIndexSpace<N,T>,FT> >& field_data,
				   const CodeDescriptor& codedesc,
				   FT2 color,
				   ZIndexSpace<N,T>& subspace,
				   const ProfilingRequestSet &reqs,
				   Event wait_on = Event::NO_EVENT) const;

    template <typename FT, typename FT2>
    Event create_subspaces_by_field(const std::vector<FieldDataDescriptor<ZIndexSpace<N,T>,FT> >& field_data,
				    const CodeDescriptor& codedesc,
				    const std::vector<FT2>& colors,
				    std::vector<ZIndexSpace<N,T> >& subspaces,
				    const ProfilingRequestSet &reqs,
				    Event wait_on = Event::NO_EVENT) const;

    // computes subspaces of this index space by determining what subsets are reachable from
    //  subsets of some other index space - the field data points from the other index space to
    //  ours and is used to compute the image of each source - i.e. upon return (and waiting
    //  for the finish event), the following invariant holds:
    //    images[i] = { y | exists x, x in sources[i] ^ field_data(x) = y }
    template <int N2, typename T2>
    Event create_subspace_by_image(const std::vector<FieldDataDescriptor<ZIndexSpace<N2,T2>,ZPoint<N,T> > >& field_data,
				   const ZIndexSpace<N2,T2>& source,
				   ZIndexSpace<N,T>& image,
				   const ProfilingRequestSet &reqs,
				   Event wait_on = Event::NO_EVENT) const;

    template <int N2, typename T2>
    Event create_subspaces_by_image(const std::vector<FieldDataDescriptor<ZIndexSpace<N2,T2>,ZPoint<N,T> > >& field_data,
				    const std::vector<ZIndexSpace<N2,T2> >& sources,
				    std::vector<ZIndexSpace<N,T> >& images,
				    const ProfilingRequestSet &reqs,
				    Event wait_on = Event::NO_EVENT) const;

    // a common case that is worth optimizing is when the computed image is
    //  going to be restricted by an intersection or difference operation - it
    //  can often be much faster to filter the projected points before stuffing
    //  them into an index space

    template <int N2, typename T2>
    Event create_subspaces_by_image_with_difference(const std::vector<FieldDataDescriptor<ZIndexSpace<N2,T2>,ZPoint<N,T> > >& field_data,
				    const std::vector<ZIndexSpace<N2,T2> >& sources,
				    const std::vector<ZIndexSpace<N,T> >& diff_rhs,
				    std::vector<ZIndexSpace<N,T> >& images,
				    const ProfilingRequestSet &reqs,
				    Event wait_on = Event::NO_EVENT) const;

    // computes subspaces of this index space by determining what subsets can reach subsets
    //  of some other index space - the field data points from this index space to the other
    //  and is used to compute the preimage of each target - i.e. upon return (and waiting
    //  for the finish event), the following invariant holds:
    //    preimages[i] = { x | field_data(x) in targets[i] }
    template <int N2, typename T2>
    Event create_subspace_by_preimage(const std::vector<FieldDataDescriptor<ZIndexSpace<N,T>,
				                        ZPoint<N2,T2> > >& field_data,
				      const ZIndexSpace<N2,T2>& target,
				      ZIndexSpace<N,T>& preimage,
				      const ProfilingRequestSet &reqs,
				      Event wait_on = Event::NO_EVENT) const;

    template <int N2, typename T2>
    Event create_subspaces_by_preimage(const std::vector<FieldDataDescriptor<ZIndexSpace<N,T>,
				                         ZPoint<N2,T2> > >& field_data,
				       const std::vector<ZIndexSpace<N2,T2> >& targets,
				       std::vector<ZIndexSpace<N,T> >& preimages,
				       const ProfilingRequestSet &reqs,
				       Event wait_on = Event::NO_EVENT) const;

    // set operations

    // three basic operations (union, intersection, difference) are provided in 4 forms:
    //  IS op IS     -> result
    //  IS[] op IS[] -> result[] (zip over two inputs, which must be same length)
    //  IS op IS[]   -> result[] (first input applied to each element of second array)
    //  IS[] op IS   -> result[] (each element of first array applied to second input)

    static Event compute_union(const ZIndexSpace<N,T>& lhs,
				    const ZIndexSpace<N,T>& rhs,
				    ZIndexSpace<N,T>& result,
				    const ProfilingRequestSet &reqs,
				    Event wait_on = Event::NO_EVENT);

    static Event compute_unions(const std::vector<ZIndexSpace<N,T> >& lhss,
				     const std::vector<ZIndexSpace<N,T> >& rhss,
				     std::vector<ZIndexSpace<N,T> >& results,
				     const ProfilingRequestSet &reqs,
				     Event wait_on = Event::NO_EVENT);

    static Event compute_unions(const ZIndexSpace<N,T>& lhs,
				     const std::vector<ZIndexSpace<N,T> >& rhss,
				     std::vector<ZIndexSpace<N,T> >& results,
				     const ProfilingRequestSet &reqs,
				     Event wait_on = Event::NO_EVENT);

    static Event compute_unions(const std::vector<ZIndexSpace<N,T> >& lhss,
				     const ZIndexSpace<N,T>& rhs,
				     std::vector<ZIndexSpace<N,T> >& results,
				     const ProfilingRequestSet &reqs,
				     Event wait_on = Event::NO_EVENT);

    static Event compute_intersection(const ZIndexSpace<N,T>& lhs,
				    const ZIndexSpace<N,T>& rhs,
				    ZIndexSpace<N,T>& result,
				    const ProfilingRequestSet &reqs,
				    Event wait_on = Event::NO_EVENT);

    static Event compute_intersections(const std::vector<ZIndexSpace<N,T> >& lhss,
				     const std::vector<ZIndexSpace<N,T> >& rhss,
				     std::vector<ZIndexSpace<N,T> >& results,
				     const ProfilingRequestSet &reqs,
				     Event wait_on = Event::NO_EVENT);

    static Event compute_intersections(const ZIndexSpace<N,T>& lhs,
				     const std::vector<ZIndexSpace<N,T> >& rhss,
				     std::vector<ZIndexSpace<N,T> >& results,
				     const ProfilingRequestSet &reqs,
				     Event wait_on = Event::NO_EVENT);

    static Event compute_intersections(const std::vector<ZIndexSpace<N,T> >& lhss,
				     const ZIndexSpace<N,T>& rhs,
				     std::vector<ZIndexSpace<N,T> >& results,
				     const ProfilingRequestSet &reqs,
				     Event wait_on = Event::NO_EVENT);

    static Event compute_difference(const ZIndexSpace<N,T>& lhs,
				    const ZIndexSpace<N,T>& rhs,
				    ZIndexSpace<N,T>& result,
				    const ProfilingRequestSet &reqs,
				    Event wait_on = Event::NO_EVENT);

    static Event compute_differences(const std::vector<ZIndexSpace<N,T> >& lhss,
				     const std::vector<ZIndexSpace<N,T> >& rhss,
				     std::vector<ZIndexSpace<N,T> >& results,
				     const ProfilingRequestSet &reqs,
				     Event wait_on = Event::NO_EVENT);

    static Event compute_differences(const ZIndexSpace<N,T>& lhs,
				     const std::vector<ZIndexSpace<N,T> >& rhss,
				     std::vector<ZIndexSpace<N,T> >& results,
				     const ProfilingRequestSet &reqs,
				     Event wait_on = Event::NO_EVENT);

    static Event compute_differences(const std::vector<ZIndexSpace<N,T> >& lhss,
				     const ZIndexSpace<N,T>& rhs,
				     std::vector<ZIndexSpace<N,T> >& results,
				     const ProfilingRequestSet &reqs,
				     Event wait_on = Event::NO_EVENT);

    // set reduction operations (union and intersection)

    static Event compute_union(const std::vector<ZIndexSpace<N,T> >& subspaces,
			       ZIndexSpace<N,T>& result,
			       const ProfilingRequestSet &reqs,
			       Event wait_on = Event::NO_EVENT);
				     
    static Event compute_intersection(const std::vector<ZIndexSpace<N,T> >& subspaces,
				      ZIndexSpace<N,T>& result,
				      const ProfilingRequestSet &reqs,
				      Event wait_on = Event::NO_EVENT);
  };

  template <int N, typename T>
  std::ostream& operator<<(std::ostream& os, const ZIndexSpace<N,T>& p);

  // instances are based around the concept of a "linearization" of some index space, which is
  //  responsible for mapping (valid) points in the index space into a hopefully-fairly-dense
  //  subset of [0,size) (for some size)
  //
  // because index spaces can have arbitrary dimensionality, this description is wrapped in an
  //  abstract interface - all implementations must inherit from the approriate LinearizedIndexSpace<N,T>
  //  intermediate

  template <int N, typename T> class LinearizedIndexSpace;

  class LinearizedIndexSpaceIntfc {
  protected:
    // cannot be created directly
    LinearizedIndexSpaceIntfc(int _dim, int _idxtype);

  public:
    virtual ~LinearizedIndexSpaceIntfc(void);

    virtual LinearizedIndexSpaceIntfc *clone(void) const = 0;

    // returns the size of the linearized space
    virtual size_t size(void) const = 0;

    // check and conversion routines to get a dimension-aware intermediate
    template <int N, typename T> bool check_dim(void) const;
    template <int N, typename T> LinearizedIndexSpace<N,T>& as_dim(void);
    template <int N, typename T> const LinearizedIndexSpace<N,T>& as_dim(void) const;

    int dim, idxtype;
  };

  template <int N, typename T>
  class LinearizedIndexSpace : public LinearizedIndexSpaceIntfc {
  protected:
    // still can't be created directly
    LinearizedIndexSpace(const ZIndexSpace<N,T>& _indexspace);

  public:
    // generic way to linearize a point
    virtual size_t linearize(const ZPoint<N,T>& p) const = 0;

    ZIndexSpace<N,T> indexspace;
  };

  // the simplest way to linearize an index space is build an affine translation from its
  //  bounding box to the range [0, volume)
  template <int N, typename T>
  class AffineLinearizedIndexSpace : public LinearizedIndexSpace<N,T> {
  public:
    // "fortran order" has the smallest stride in the first dimension
    explicit AffineLinearizedIndexSpace(const ZIndexSpace<N,T>& _indexspace, bool fortran_order = true);

    virtual LinearizedIndexSpaceIntfc *clone(void) const;
    
    virtual size_t size(void) const;

    virtual size_t linearize(const ZPoint<N,T>& p) const;

    size_t volume, offset;
    ZPoint<N, ptrdiff_t> strides;
    ZRect<N,T> dbg_bounds;
  };

  // an IndexSpaceIterator iterates over the valid points in an IndexSpace, rectangles at a time
  template <int N, typename T>
  struct ZIndexSpaceIterator {
    ZRect<N,T> rect;
    ZIndexSpace<N,T> space;
    ZRect<N,T> restriction;
    bool valid;
    // for iterating over SparsityMap's
    SparsityMapPublicImpl<N,T> *s_impl;
    size_t cur_entry;

    ZIndexSpaceIterator(void);
    ZIndexSpaceIterator(const ZIndexSpace<N,T>& _space);
    ZIndexSpaceIterator(const ZIndexSpace<N,T>& _space, const ZRect<N,T>& _restrict);

    void reset(const ZIndexSpace<N,T>& _space);
    void reset(const ZIndexSpace<N,T>& _space, const ZRect<N,T>& _restrict);

    // steps to the next subrect, returning true if a next subrect exists
    bool step(void);
  };

  // an instance accessor based on an affine linearization of an index space
  template <typename FT, int N, typename T = int>
  class AffineAccessor {
  public:
    // NOTE: these constructors will die horribly if the conversion is not
    //  allowed - call is_compatible(...) first if you're not sure

    // implicitly tries to cover the entire instance's domain
    AffineAccessor(RegionInstance inst, ptrdiff_t field_offset);

    // limits domain to a subrectangle
    AffineAccessor(RegionInstance inst, ptrdiff_t field_offset, const ZRect<N,T>& subrect);

    ~AffineAccessor(void);

    static bool is_compatible(RegionInstance inst, ptrdiff_t field_offset);
    static bool is_compatible(RegionInstance inst, ptrdiff_t field_offset, const ZRect<N,T>& subrect);

    FT *ptr(const ZPoint<N,T>& p) const;
    FT read(const ZPoint<N,T>& p) const;
    void write(const ZPoint<N,T>& p, FT newval) const;

  //protected:
  //friend
  // std::ostream& operator<<(std::ostream& os, const AffineAccessor<FT,N,T>& a);
#define REALM_ACCESSOR_DEBUG
#ifdef REALM_ACCESSOR_DEBUG
    RegionInstance dbg_inst;
    ZRect<N,T> dbg_bounds;
#endif
    intptr_t base;
    ZPoint<N, ptrdiff_t> strides;
  };

  template <typename FT, int N, typename T>
  std::ostream& operator<<(std::ostream& os, const AffineAccessor<FT,N,T>& a);

}; // namespace Realm

#include "indexspace.inl"

#endif // ifndef REALM_INDEXSPACE_H<|MERGE_RESOLUTION|>--- conflicted
+++ resolved
@@ -40,12 +40,8 @@
 namespace Realm {
 
   class ProfilingRequestSet;
-<<<<<<< HEAD
   class CodeDescriptor;
   
-=======
-
->>>>>>> 57fbdfb4
     class ElementMask {
     public:
       ElementMask(void);
