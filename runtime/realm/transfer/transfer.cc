/* Copyright 2024 Stanford University, NVIDIA Corporation
 *
 * Licensed under the Apache License, Version 2.0 (the "License");
 * you may not use this file except in compliance with the License.
 * You may obtain a copy of the License at
 *
 *     http://www.apache.org/licenses/LICENSE-2.0
 *
 * Unless required by applicable law or agreed to in writing, software
 * distributed under the License is distributed on an "AS IS" BASIS,
 * WITHOUT WARRANTIES OR CONDITIONS OF ANY KIND, either express or implied.
 * See the License for the specific language governing permissions and
 * limitations under the License.
 */

// data transfer (a.k.a. dma) engine for Realm

#include "realm/transfer/transfer.h"
#include "realm/transfer/transfer_utils.h"
#include "realm/transfer/channel.h"
#include "realm/transfer/addrsplit_channel.h"

#include "realm/transfer/lowlevel_dma.h"
#include "realm/transfer/ib_memory.h"
#include "realm/inst_layout.h"

#ifdef REALM_ON_WINDOWS
#include <basetsd.h>
typedef SSIZE_T ssize_t;
#endif

namespace Realm {

  extern Logger log_dma;
  extern Logger log_ib_alloc;
  Logger log_xplan("xplan");
  Logger log_xpath("xpath");
  Logger log_xpath_cache("xpath_cache");

  namespace Config {
    // the size of the cache
    size_t path_cache_lru_size = 0;
    size_t ib_size_bytes = 65536;
  }; // namespace Config

  ////////////////////////////////////////////////////////////////////////
  //
  // class TransferIterator
  //

  TransferIterator::~TransferIterator(void) {}

  Event TransferIterator::request_metadata(void)
  {
    // many iterators have no metadata
    return Event::NO_EVENT;
  }

  void TransferIterator::set_indirect_input_port(XferDes *xd, int port_idx,
                                                 TransferIterator *inner_iter)
  {
    // should not be called
    assert(0);
  }

  size_t TransferIterator::get_base_offset(void) const
  {
    // should not be called
    assert(0);
    return 0;
  }

  size_t TransferIterator::get_address_size(void) const
  {
    // should not be called
    assert(0);
    return 0;
  }

  template <int N, typename T>
  TransferIteratorBase<N, T>::TransferIteratorBase(RegionInstanceImpl *_inst_impl,
                                                   const int _dim_order[N])
    : have_rect(false)
    , is_done(false)
    , inst_impl(_inst_impl)
    , tentative_valid(false)
  {

    if(_dim_order) {
      for(int i = 0; i < N; i++) {
        dim_order[i] = _dim_order[i];
      }
    } else {
      for(int i = 0; i < N; i++) {
        dim_order[i] = i;
      }
    }
  }

  template <int N, typename T>
  TransferIteratorBase<N, T>::TransferIteratorBase(void)
    : have_rect(false)
    , is_done(false)
    , inst_impl(0)
    , tentative_valid(false)
  {}

  template <int N, typename T>
  Event TransferIteratorBase<N, T>::request_metadata(void)
  {
    if(!inst_impl->metadata.is_valid()) {
      return inst_impl->request_metadata();
    }
    return Event::NO_EVENT;
  }

  template <int N, typename T>
  void TransferIteratorBase<N, T>::reset(void)
  {
    have_rect = false;
    is_done = false;
    tentative_valid = false;
  }

  template <int N, typename T>
  bool TransferIteratorBase<N, T>::done(void)
  {
    if(have_rect) {
      return false;
    }

    if(is_done) {
      return true;
    }

    assert(inst_impl != 0);

    // try to get a new (non-empty) rectangle
    while(true) {
      if(get_next_rect(cur_rect, cur_field_id, cur_field_offset, cur_field_size)) {
        // log_dma.print() << "got: " << cur_rect;
        if(!cur_rect.empty()) {
          have_rect = true;
          cur_point = cur_rect.lo;
          return false;
        }
      } else {
        have_rect = false;
        return is_done;
      }
    }
  }

  template <int N, typename T>
  static size_t get_layout_piece(const InstanceLayout<N, T> *inst_layout,
                                 const InstanceLayoutPiece<N, T> *&layout_piece,
                                 size_t field_id, size_t field_size, size_t field_offset,
                                 int piece_idx)
  {
    size_t field_rel_offset;
    {
      std::map<FieldID, InstanceLayoutGeneric::FieldLayout>::const_iterator it =
          inst_layout->fields.find(field_id);
      assert(it != inst_layout->fields.end());
      assert((field_offset + field_size) <= size_t(it->second.size_in_bytes));
      const InstancePieceList<N, T> &piece_list =
          inst_layout->piece_lists[it->second.list_idx];
      assert(piece_idx >= 0);
      assert(piece_list.pieces.size() > static_cast<size_t>(piece_idx));
      layout_piece = piece_list.pieces[piece_idx];
      // TODO(apryakhin@): Consider adding point lookup.
      // layout_piece = piece_list.find_piece(cur_point) and testing
      // for non-affine layouts.
      if(REALM_UNLIKELY(layout_piece == 0)) {
        abort();
      }
      assert(layout_piece->layout_type == PieceLayoutTypes::AffineLayoutType);
      field_rel_offset = it->second.rel_offset + field_offset;
    }
    return field_rel_offset;
  }

  template <int N, typename T>
  size_t TransferIteratorBase<N, T>::step(size_t max_bytes, AddressInfo &info,
                                          unsigned flags, bool tentative /*= false*/)
  {
    // check to see if we're done - if not, we'll have a valid rectangle
    if(done() || !have_rect) {
      return 0;
    }

    assert(!tentative_valid);

    // find the layout piece the current point is in
    const InstanceLayoutPiece<N, T> *layout_piece;
    size_t field_rel_offset;
    size_t total_bytes = 0;

    const InstanceLayout<N, T> *inst_layout =
        checked_cast<const InstanceLayout<N, T> *>(inst_impl->metadata.layout);

    {
      std::map<FieldID, InstanceLayoutGeneric::FieldLayout>::const_iterator it =
          inst_layout->fields.find(cur_field_id);
      assert(it != inst_layout->fields.end());
      assert((cur_field_offset + cur_field_size) <= size_t(it->second.size_in_bytes));
      const InstancePieceList<N, T> &piece_list =
          inst_layout->piece_lists[it->second.list_idx];
      layout_piece = piece_list.find_piece(cur_point);
      assert(layout_piece != 0);
      field_rel_offset = it->second.rel_offset + cur_field_offset;
      // log_dma.print() << "F " << field_idx << " " << fields[field_idx] << " : " <<
      // it->second.list_idx << " " << field_rel_offset << " " << field_size;
    }

    size_t max_elems = max_bytes / cur_field_size;
    // less than one element?  give up immediately
    if(max_elems == 0) {
      return 0;
    }

    // the subrectangle we give always starts with the current point
    Rect<N, T> target_subrect;
    target_subrect.lo = cur_point;
    if(layout_piece->layout_type == PieceLayoutTypes::AffineLayoutType) {
      const AffineLayoutPiece<N, T> *affine =
          static_cast<const AffineLayoutPiece<N, T> *>(layout_piece);

      // using the current point, find the biggest subrectangle we want to try
      //  giving out, paying attention to the piece's bounds, where we've stopped,
      //  and piece strides
      int cur_dim = 0;
      int max_dims = (((flags & LINES_OK) == 0) ? 1 : ((flags & PLANES_OK) == 0) ? 2 : 3);
      ssize_t act_counts[3], act_strides[3];
      act_counts[0] = cur_field_size;
      act_strides[0] = 1;
      total_bytes = cur_field_size;
      for(int d = 1; d < 3; d++) {
        act_counts[d] = 1;
        act_strides[d] = 0;
      }
      // follow the agreed-upon dimension ordering
      for(int di = 0; di < N; di++) {
        int d = dim_order[di];

        // the stride for a degenerate dimensions does not matter - don't cause
        //   a "break" if it mismatches
        if((cur_dim < max_dims) && (cur_point[d] < cur_rect.hi[d]) &&
           ((ssize_t)affine->strides[d] !=
            (act_counts[cur_dim] * act_strides[cur_dim]))) {
          cur_dim++;
          if(cur_dim < max_dims) {
            act_strides[cur_dim] = (ssize_t)affine->strides[d];
          }
        }
        if(cur_dim < max_dims) {
          size_t len = cur_rect.hi[d] - cur_point[d] + 1;
          size_t piece_limit = affine->bounds.hi[d] - cur_point[d] + 1;
          bool cropped = false;
          if(piece_limit < len) {
            len = piece_limit;
            cropped = true;
          }
          size_t byte_limit = max_bytes / total_bytes;
          if(byte_limit < len) {
            len = byte_limit;
            cropped = true;
          }
          target_subrect.hi[d] = cur_point[d] + len - 1;
          total_bytes *= len;
          act_counts[cur_dim] *= len;
          // if we didn't start this dimension at the lo point, we can't
          //  grow any further
          if(cropped || (cur_point[d] > cur_rect.lo[d])) {
            cur_dim = max_dims;
          }
        } else {
          target_subrect.hi[d] = cur_point[d];
        }
      }

      info.base_offset = (inst_impl->metadata.inst_offset + affine->offset +
                          affine->strides.dot(cur_point) + field_rel_offset);
      // log_dma.print() << "A " << inst_impl->metadata.inst_offset << " + " <<
      // affine->offset << " + (" << affine->strides << " . " << cur_point << ") + " <<
      // field_rel_offset << " = " << info.base_offset;

      info.bytes_per_chunk = act_counts[0];
      info.num_lines = act_counts[1];
      info.line_stride = act_strides[1];
      info.num_planes = act_counts[2];
      info.plane_stride = act_strides[2];
    } else {
      assert(0 && "no support for non-affine pieces yet");
    }

    // now set 'next_point' to the next point we want - this is just based on
    //  the iterator rectangle so that iterators using different layouts still
    //  agree
    carry = true;
    for(int di = 0; di < N; di++) {
      int d = dim_order[di];

      if(carry) {
        if(target_subrect.hi[d] == cur_rect.hi[d]) {
          next_point[d] = cur_rect.lo[d];
        } else {
          next_point[d] = target_subrect.hi[d] + 1;
          carry = false;
        }
      } else {
        next_point[d] = target_subrect.lo[d];
      }
    }

    // log_dma.print() << "iter " << ((void *)this) << " " << field_idx << " " << cur_rect
    // << " " << cur_point << " " << max_bytes << " : " << target_subrect << " " <<
    // next_point << " " << carry;

    if(tentative) {
      tentative_valid = true;
    } else {
      // if the "carry" propagated all the way through, go on to the next field
      //  (defer if tentative)
      if(carry) {
        have_rect = false;
      } else {
        cur_point = next_point;
      }
    }

    return total_bytes;
  }

  template <int N, typename T>
  size_t TransferIteratorBase<N, T>::step_custom(size_t max_bytes,
                                                 AddressInfoCustom &info,
                                                 bool tentative /*= false*/)
  {
    // check to see if we're done - if not, we'll have a valid rectangle
    if(done() || !have_rect) {
      return 0;
    }

    assert(!tentative_valid);

    const InstanceLayout<N, T> *inst_layout =
        checked_cast<const InstanceLayout<N, T> *>(inst_impl->metadata.layout);

    // find the layout piece the current point is in
    const InstanceLayoutPiece<N, T> *layout_piece;
    // int field_rel_offset;
    {
      std::map<FieldID, InstanceLayoutGeneric::FieldLayout>::const_iterator it =
          inst_layout->fields.find(cur_field_id);
      assert(it != inst_layout->fields.end());
      assert((cur_field_offset == 0) &&
             (cur_field_size == size_t(it->second.size_in_bytes)) &&
             "no support for accessing partial fields with step_custom");
      const InstancePieceList<N, T> &piece_list =
          inst_layout->piece_lists[it->second.list_idx];
      layout_piece = piece_list.find_piece(cur_point);
      assert(layout_piece != 0);
    }

    // less than one element?  give up immediately
    if(max_bytes < cur_field_size) {
      return 0;
    }

    // figure out the subrectangle we'd ideally like to do, staying within
    //  the max bytes limit
    Rect<N, T> target_subrect;
    target_subrect.lo = cur_point;
    bool grow = true;
    size_t cur_bytes = cur_field_size;
    // follow the agreed-upon dimension ordering
    for(int di = 0; di < N; di++) {
      int d = dim_order[di];

      if(grow) {
        size_t len = cur_rect.hi[d] - cur_point[d] + 1;
        size_t piece_limit = layout_piece->bounds.hi[d] - cur_point[d] + 1;
        if(piece_limit < len) {
          len = piece_limit;
          grow = false;
        }
        size_t byte_limit = max_bytes / cur_bytes;
        if(byte_limit < len) {
          len = byte_limit;
          grow = false;
        }
        target_subrect.hi[d] = cur_point[d] + len - 1;
        cur_bytes *= len;
        // if we didn't start this dimension at the lo point, we can't
        //  grow any further
        if(cur_point[d] > cur_rect.lo[d]) {
          grow = false;
        }
      } else {
        target_subrect.hi[d] = cur_point[d];
      }
    }

    // convert the target rectangle for the dimension-agnostic interface
    // also make the rectangle _relative_ to the bounds of the piece
    int64_t target_lo[N], target_hi[N];
    for(int i = 0; i < N; i++) {
      target_lo[i] = target_subrect.lo[i] - layout_piece->bounds.lo[i];
      target_hi[i] = target_subrect.hi[i] - layout_piece->bounds.lo[i];
    }

    // offer the rectangle - it can be reduced by pruning dimensions
    int ndims = info.set_rect(inst_impl, layout_piece, cur_field_size, cur_field_offset,
                              N, target_lo, target_hi, dim_order);

    // if pruning did occur, update target_subrect and cur_bytes to match
    if(ndims < N) {
      for(int i = ndims; i < N; i++) {
        target_subrect.hi[dim_order[i]] = target_subrect.lo[dim_order[i]];
      }
      cur_bytes = cur_field_size;
      for(int i = 0; i < ndims; i++) {
        cur_bytes *=
            (target_subrect.hi[dim_order[i]] - target_subrect.lo[dim_order[i]] + 1);
      }
    }

    // now set 'next_point' to the next point we want - this is just based on
    //  the iterator rectangle so that iterators using different layouts still
    //  agree
    carry = true;
    for(int di = 0; di < N; di++) {
      int d = dim_order[di];

      if(carry) {
        if(target_subrect.hi[d] == cur_rect.hi[d]) {
          next_point[d] = cur_rect.lo[d];
        } else {
          next_point[d] = target_subrect.hi[d] + 1;
          carry = false;
        }
      } else {
        next_point[d] = target_subrect.lo[d];
      }
    }

    if(tentative) {
      tentative_valid = true;
    } else {
      // if the "carry" propagated all the way through, go on to the next field
      //  (defer if tentative)
      if(carry) {
        have_rect = false;
      } else {
        cur_point = next_point;
      }
    }

    return cur_bytes;
  }

  template <int N, typename T>
  void TransferIteratorBase<N, T>::confirm_step(void)
  {
    assert(tentative_valid);
    if(carry) {
      have_rect = false;
    } else {
      cur_point = next_point;
    }
    tentative_valid = false;
  }

  template <int N, typename T>
  void TransferIteratorBase<N, T>::cancel_step(void)
  {
    assert(tentative_valid);
    tentative_valid = false;
  }

  template <int N, typename T>
  uintptr_t TransferIteratorBase<N, T>::get_base_offset(void) const
  {
    return inst_impl->metadata.inst_offset;
  }

  template <int N, typename T>
  bool
  TransferIteratorBase<N, T>::get_addresses(AddressList &addrlist,
                                            const InstanceLayoutPieceBase *&nonaffine)
  {
#ifdef DEBUG_REALM
    assert(!tentative_valid);
#endif

    nonaffine = 0;

    const InstanceLayout<N, T> *inst_layout =
        checked_cast<const InstanceLayout<N, T> *>(inst_impl->metadata.layout);

    while(!done()) {
      if(!have_rect) {
        return false; // no more addresses at the moment, but expect more later
      }

      // we may be able to compact dimensions, but ask for space to write a
      //  an address record of the maximum possible dimension (i.e. N)
      size_t *addr_data = addrlist.begin_nd_entry(N);
      if(!addr_data) {
        return true; // out of space for now
      }

      // find the layout piece the current point is in
      const InstanceLayoutPiece<N, T> *layout_piece;
      size_t field_rel_offset;
      {
        std::map<FieldID, InstanceLayoutGeneric::FieldLayout>::const_iterator it =
            inst_layout->fields.find(cur_field_id);
        assert(it != inst_layout->fields.end());
        assert((cur_field_offset + cur_field_size) <= size_t(it->second.size_in_bytes));
        const InstancePieceList<N, T> &piece_list =
            inst_layout->piece_lists[it->second.list_idx];
        layout_piece = piece_list.find_piece(cur_point);
        log_dma.debug() << "Find piece found for "
                        << cur_point
                        ///<< " in instance " << inst_impl->me
                        << " (list: " << piece_list << ")";
        if(REALM_UNLIKELY(layout_piece == 0)) {
          log_dma.fatal() << "no piece found for " << cur_point;
          abort();
        }
        if(layout_piece->layout_type != PieceLayoutTypes::AffineLayoutType) {
          // can't handle this piece here - let the caller know what the
          //  non-affine piece is and maybe it can handle it
          nonaffine = layout_piece;
          return true;
        }
        field_rel_offset = it->second.rel_offset + cur_field_offset;
      }

      // figure out the largest iteration-consistent subrectangle that fits in
      //  the current piece
      Rect<N, T> target_subrect;
<<<<<<< HEAD
      target_subrect.lo = cur_point;
      target_subrect.hi = cur_point;
      have_rect = false; // tentatively clear - we'll (re-)set it below if needed
      for(int di = 0; di < N; di++) {
        int d = dim_order[di];

        // our target subrect in this dimension can be trimmed at the front by
        //  having already done a partial step, or trimmed at the end by the layout
        if(cur_rect.hi[d] <= layout_piece->bounds.hi[d]) {
          if(cur_point[d] == cur_rect.lo[d]) {
            // simple case - we are at the start in this dimension and the piece
            //  covers the entire range
            target_subrect.hi[d] = cur_rect.hi[d];
            continue;
          } else {
            // we started in the middle, so we can finish this dimension, but
            //  not continue to further dimensions
            target_subrect.hi[d] = cur_rect.hi[d];
            if(di < (N - 1)) {
              // rewind the first di+1 dimensions and any after that that are
              //  at the end
              int d2 = 0;
              while((d2 < N) && ((d2 <= di) || (cur_point[dim_order[d2]] ==
                                                cur_rect.hi[dim_order[d2]]))) {
                cur_point[dim_order[d2]] = cur_rect.lo[dim_order[d2]];
                d2++;
              }
              if(d2 < N) {
                // carry didn't propagate all the way, so we have some left for
                //  next time
                cur_point[dim_order[d2]]++;
                have_rect = true;
              }
            }
            break;
          }
        } else {
          // stopping short (doesn't matter where we started) - limit this subrect
          //  based on the piece and start just past it in this dimension
          //  (rewinding previous dimensions)
          target_subrect.hi[d] = layout_piece->bounds.hi[d];
          have_rect = true;
          for(int d2 = 0; d2 < di; d2++) {
            cur_point[dim_order[d2]] = cur_rect.lo[dim_order[d2]];
          }
          cur_point[d] = layout_piece->bounds.hi[d] + 1;
          break;
        }
      }
=======
      have_rect = compute_target_subrect(layout_piece->bounds, cur_rect, cur_point,
                                         target_subrect, &dim_order[0]);
>>>>>>> f3f62a39
      log_dma.debug() << "step: cur_rect=" << cur_rect
                      << " layout_bounds=" << layout_piece->bounds
                      << " target_subrect=" << target_subrect
                      << " next_point=" << cur_point << " (have_rect=" << have_rect
                      << ")";
#ifdef DEBUG_REALM
      assert(layout_piece->bounds.contains(target_subrect));
#endif

      // TODO: remove now-redundant condition here
      if(layout_piece->layout_type == PieceLayoutTypes::AffineLayoutType) {
        const AffineLayoutPiece<N, T> *affine =
            static_cast<const AffineLayoutPiece<N, T> *>(layout_piece);

        // offset of initial entry is easy to compute
        addr_data[1] = (inst_impl->metadata.inst_offset + affine->offset +
                        affine->strides.dot(target_subrect.lo) + field_rel_offset);

        size_t bytes = cur_field_size;
        int cur_dim = 1;
        int di = 0;
        // compact any dimensions that are contiguous first
        for(; di < N; di++) {
          // follow the agreed-upon dimension ordering
          int d = dim_order[di];

          // skip degenerate dimensions
          if(target_subrect.lo[d] == target_subrect.hi[d]) {
            continue;
          }

          // if the stride doesn't match the current size, stop
          if(affine->strides[d] != bytes) {
            break;
          }

          // it's contiguous - multiply total bytes by extent and continue
          bytes *= (target_subrect.hi[d] - target_subrect.lo[d] + 1);
        }

        // if any dimensions are left, they need to become count/stride pairs
        size_t total_bytes = bytes;
        while(di < N) {
          size_t total_count = 1;
          size_t stride = affine->strides[dim_order[di]];

          for(; di < N; di++) {
            int d = dim_order[di];

            if(target_subrect.lo[d] == target_subrect.hi[d]) {
              continue;
            }

            size_t count = (target_subrect.hi[d] - target_subrect.lo[d] + 1);

            if(affine->strides[d] != (stride * total_count)) {
              break;
            }

            total_count *= count;
          }

          addr_data[cur_dim * 2] = total_count;
          addr_data[cur_dim * 2 + 1] = stride;
          log_dma.debug() << "Add addr data dim=" << cur_dim
                          << " total_count=" << total_count << " stride=" << stride;
          total_bytes *= total_count;
          cur_dim++;
        }

        // now that we know the compacted dimension, we can finish the address
        //  record
        addr_data[0] = (bytes << 4) + cur_dim;
        addrlist.commit_nd_entry(cur_dim, total_bytes);
        log_dma.debug() << "Finalize addr data dim=" << cur_dim << " total_bytes"
                        << total_bytes;
      } else {
        assert(0 && "no support for non-affine pieces yet");
      }
    }

    return true; // we have no more addresses to produce
  }

  template <int N, typename T>
  TransferIteratorIndexSpace<N, T>::TransferIteratorIndexSpace(
      const IndexSpace<N, T> &_is, RegionInstanceImpl *_inst_impl,
      const int _dim_order[N], const std::vector<FieldID> &_fields,
      const std::vector<size_t> &_fld_offsets, const std::vector<size_t> &_fld_sizes,
      size_t _extra_elems)
    : TransferIteratorBase<N, T>(_inst_impl, _dim_order)
    , is(_is)
    , field_idx(0)
    , extra_elems(_extra_elems)
  {
    if(is.is_valid()) {
      iter.reset(is);
      this->is_done = !iter.valid;
      iter_init_deferred = false;
    } else {
      iter_init_deferred = true;
    }

    // special case - skip a lot of the init if we know the space is empty
    if(iter_init_deferred || iter.valid) {
      fields = _fields;
      fld_offsets = _fld_offsets;
      fld_sizes = _fld_sizes;
    }
  }

  template <int N, typename T>
  TransferIteratorIndexSpace<N, T>::TransferIteratorIndexSpace(void)
    : iter_init_deferred(false)
    , field_idx(0)
  {}

  template <int N, typename T>
  template <typename S>
  /*static*/ TransferIterator *
  TransferIteratorIndexSpace<N, T>::deserialize_new(S &deserializer)
  {
    IndexSpace<N, T> is;
    RegionInstance inst;
    std::vector<FieldID> fields;
    std::vector<size_t> fld_offsets, fld_sizes;
    size_t extra_elems;
    int dim_order[N];

    if(!((deserializer >> is) && (deserializer >> inst) && (deserializer >> fields) &&
         (deserializer >> fld_offsets) && (deserializer >> fld_sizes) &&
         (deserializer >> extra_elems))) {
      return 0;
    }

    for(int i = 0; i < N; i++) {
      if(!(deserializer >> dim_order[i])) {
        return 0;
      }
    }

    TransferIteratorIndexSpace<N, T> *tiis = new TransferIteratorIndexSpace<N, T>(
        is, get_runtime()->get_instance_impl(inst), dim_order, fields, fld_offsets,
        fld_sizes, extra_elems);
    return tiis;
  }

  template <int N, typename T>
  TransferIteratorIndexSpace<N, T>::~TransferIteratorIndexSpace(void)
  {}

  template <int N, typename T>
  Event TransferIteratorIndexSpace<N, T>::request_metadata(void)
  {
    Event e = TransferIteratorBase<N, T>::request_metadata();

    if(iter_init_deferred) {
      e = Event::merge_events(e, is.make_valid());
    }

    return e;
  }

  template <int N, typename T>
  void TransferIteratorIndexSpace<N, T>::reset(void)
  {
    TransferIteratorBase<N, T>::reset();
    field_idx = 0;
    assert(!iter_init_deferred);
    iter.reset(iter.space);
    this->is_done = !iter.valid;
  }

  template <int N, typename T>
  bool TransferIteratorIndexSpace<N, T>::get_next_rect(Rect<N, T> &r, FieldID &fid,
                                                       size_t &offset, size_t &fsize)
  {
    if(iter_init_deferred) {
      // index space must be valid now (i.e. somebody should have waited)
      assert(is.is_valid());
      iter.reset(is);
      iter_init_deferred = false;
      if(!iter.valid) {
        this->is_done = true;
        return false;
      }
    }

    if(this->is_done) {
      return false;
    }

    r = iter.rect;
    fid = fields[field_idx];
    offset = fld_offsets[field_idx];
    fsize = fld_sizes[field_idx];

    iter.step();
    if(!iter.valid) {
      iter.reset(is);
      field_idx++;
      if(field_idx == fields.size()) {
        this->is_done = true;
      }
    }
    return true;
  }

  template <int N, typename T>
  /*static*/ Serialization::PolymorphicSerdezSubclass<TransferIterator,
                                                      TransferIteratorIndexSpace<N, T>>
      TransferIteratorIndexSpace<N, T>::serdez_subclass;

  template <int N, typename T>
  template <typename S>
  bool TransferIteratorIndexSpace<N, T>::serialize(S &serializer) const
  {
    if(!((serializer << iter.space) && (serializer << this->inst_impl->me) &&
         (serializer << fields) && (serializer << fld_offsets) &&
         (serializer << fld_sizes) && (serializer << extra_elems))) {
      return false;
    }

    for(int i = 0; i < N; i++) {
      if(!(serializer << this->dim_order[i])) {
        return false;
      }
    }

    return true;
  }

  ////////////////////////////////////////////////////////////////////////
  //
  // class WrappingTransferIteratorIndirect<N,T>
  //

  template <int N, typename T>
  class WrappingTransferIteratorIndirect : public TransferIteratorBase<N, T> {
  protected:
    WrappingTransferIteratorIndirect(void); // used by deserializer
  public:
    WrappingTransferIteratorIndirect(RegionInstance inst,
                                     const std::vector<FieldID> &_fields,
                                     const std::vector<size_t> &_fld_offsets,
                                     const std::vector<size_t> &_fld_sizes);

    template <typename S>
    static TransferIterator *deserialize_new(S &deserializer);

    virtual ~WrappingTransferIteratorIndirect(void);

    virtual Event request_metadata(void);

    // specify the xd port used for indirect address flow control, if any
    virtual void set_indirect_input_port(XferDes *xd, int port_idx,
                                         TransferIterator *inner_iter);

    virtual bool get_addresses(AddressList &addrlist,
                               const InstanceLayoutPieceBase *&nonaffine);

    virtual size_t get_base_offset(void) const;

    virtual void reset(void);

    virtual size_t get_address_size(void) const;
    virtual size_t step(size_t max_bytes, TransferIterator::AddressInfo &info,
                        unsigned flags, bool tentative = false);

    static Serialization::PolymorphicSerdezSubclass<
        TransferIterator, WrappingTransferIteratorIndirect<N, T>>
        serdez_subclass;

    template <typename S>
    bool serialize(S &serializer) const;

  protected:
    virtual bool get_next_rect(Rect<N, T> &r, FieldID &fid, size_t &offset,
                               size_t &fsize);

    std::vector<FieldID> fields;
    std::vector<size_t> fld_offsets, fld_sizes;
    XferDes *indirect_xd;
    size_t piece_idx;
    int indirect_port_idx;
    TransferIterator *addrs_in;
    size_t addrs_in_offset = 0;
    size_t point_pos = 0;
    size_t num_points = 0;
    static const size_t MAX_POINTS = 4194304;
  };

  template <int N, typename T>
  WrappingTransferIteratorIndirect<N, T>::WrappingTransferIteratorIndirect(void)
  {}

  template <int N, typename T>
  WrappingTransferIteratorIndirect<N, T>::WrappingTransferIteratorIndirect(
      RegionInstance inst, const std::vector<FieldID> &_fields,
      const std::vector<size_t> &_fld_offsets, const std::vector<size_t> &_fld_sizes)
    : TransferIteratorBase<N, T>(get_runtime()->get_instance_impl(inst), 0)
    , fields(_fields)
    , fld_offsets(_fld_offsets)
    , fld_sizes(_fld_sizes)
    , piece_idx(0)
  {}

  template <int N, typename T>
  /*static*/ Serialization::PolymorphicSerdezSubclass<
      TransferIterator, WrappingTransferIteratorIndirect<N, T>>
      WrappingTransferIteratorIndirect<N, T>::serdez_subclass;

  template <int N, typename T>
  template <typename S>
  bool WrappingTransferIteratorIndirect<N, T>::serialize(S &serializer) const
  {
    return ((serializer << this->inst_impl->me) && (serializer << fields) &&
            (serializer << fld_offsets) && (serializer << fld_sizes));
  }

  template <int N, typename T>
  template <typename S>
  /*static*/ TransferIterator *
  WrappingTransferIteratorIndirect<N, T>::deserialize_new(S &deserializer)
  {
    RegionInstance inst;
    std::vector<FieldID> fields;
    std::vector<size_t> fld_offsets, fld_sizes;

    if(!((deserializer >> inst) && (deserializer >> fields) &&
         (deserializer >> fld_offsets) && (deserializer >> fld_sizes))) {
      return 0;
    }

    return new WrappingTransferIteratorIndirect<N, T>(inst, fields, fld_offsets,
                                                      fld_sizes);
  }

  template <int N, typename T>
  WrappingTransferIteratorIndirect<N, T>::~WrappingTransferIteratorIndirect(void)
  {}

  template <int N, typename T>
  Event WrappingTransferIteratorIndirect<N, T>::request_metadata(void)
  {
    return TransferIteratorBase<N, T>::request_metadata();
  }

  template <int N, typename T>
  void WrappingTransferIteratorIndirect<N, T>::set_indirect_input_port(
      XferDes *xd, int port_idx, TransferIterator *inner_iter)
  {
    indirect_xd = xd;
    indirect_port_idx = port_idx;
    addrs_in = inner_iter;
  }

  template <int N, typename T>
  void WrappingTransferIteratorIndirect<N, T>::reset(void)
  {
    TransferIteratorBase<N, T>::reset();
    piece_idx = 0;
  }

  template <int N, typename T>
  size_t WrappingTransferIteratorIndirect<N, T>::get_address_size(void) const
  {
    return sizeof(Point<N, T>);
  }

  template <int N, typename T>
  uintptr_t WrappingTransferIteratorIndirect<N, T>::get_base_offset(void) const
  {
    return addrs_in_offset;
  }

  template <int N, typename T>
  size_t WrappingTransferIteratorIndirect<N, T>::step(size_t max_bytes,
                                                      TransferIterator::AddressInfo &info,
                                                      unsigned flags,
                                                      bool tentative /*= false*/)
  {
    FieldID cur_field_id = fields[0];
    size_t cur_field_offset = fld_offsets[0];
    size_t cur_field_size = fld_sizes[0];

    const InstanceLayout<N, T> *inst_layout =
        checked_cast<const InstanceLayout<N, T> *>(this->inst_impl->metadata.layout);

    assert(inst_layout);
    std::map<FieldID, InstanceLayoutGeneric::FieldLayout>::const_iterator it =
        inst_layout->fields.find(cur_field_id);
    assert(it != inst_layout->fields.end());
    size_t pieces = inst_layout->piece_lists[it->second.list_idx].pieces.size();

    if(piece_idx < pieces) {
      const InstanceLayoutPiece<N, T> *layout_piece;
      size_t field_rel_offset =
          get_layout_piece(inst_layout, layout_piece, cur_field_id, cur_field_size,
                           cur_field_offset, piece_idx);

      if(layout_piece->layout_type == PieceLayoutTypes::AffineLayoutType) {
        const AffineLayoutPiece<N, T> *affine =
            static_cast<const AffineLayoutPiece<N, T> *>(layout_piece);

        info.base_offset = (this->inst_impl->metadata.inst_offset + affine->offset +
                            affine->strides.dot(affine->bounds.lo) + field_rel_offset);

        size_t cur_dim = 0;
        info.bytes_per_chunk = affine->strides[cur_dim++];
        if(N > cur_dim) {
          info.num_lines = affine->bounds.hi[cur_dim] - affine->bounds.lo[cur_dim] + 1;
          info.line_stride = affine->strides[cur_dim];
        }
        cur_dim++;
        if(N > cur_dim) {
          info.num_planes = affine->bounds.hi[cur_dim] - affine->bounds.lo[cur_dim] + 1;
          info.plane_stride = affine->strides[cur_dim];
        }
        piece_idx++;
      }
    }
    piece_idx %= pieces;
    return 0;
  }

  template <int N, typename T>
  bool WrappingTransferIteratorIndirect<N, T>::get_addresses(
      AddressList &addrlist, const InstanceLayoutPieceBase *&nonaffine)
  {
    nonaffine = 0;

    while(!this->done()) {
      if(!this->have_rect) {
        return false;
      }

      size_t *addr_data = addrlist.begin_nd_entry(1);
      if(!addr_data) {
        return true;
      }

      int cur_dim = 1;
      size_t total_bytes = this->cur_rect.volume() * this->cur_field_size;
      this->have_rect = false;
      addr_data[0] = ((total_bytes) << 4) + cur_dim;
      addrlist.commit_nd_entry(cur_dim, total_bytes);
      log_dma.debug() << "Finalize gather/scatter addr data dim=" << cur_dim
                      << " total_bytes=" << total_bytes;
      break;
    }
    return true;
  }

  template <int N, typename T>
  bool WrappingTransferIteratorIndirect<N, T>::get_next_rect(Rect<N, T> &r, FieldID &fid,
                                                             size_t &offset,
                                                             size_t &fsize)
  {
    assert(fields.size() == 1);
    fid = fields[0];
    offset = fld_offsets[0];
    fsize = fld_sizes[0];

    r.lo = Point<N, T>::ZEROES();
    r.hi = Point<N, T>::ZEROES();

    addrs_in->done();

    XferDes::XferPort &iip = indirect_xd->input_ports[indirect_port_idx];

    bool nonempty = false;
    while(true) {

      if(point_pos * sizeof(Point<N, T>) > iip.local_bytes_total) {
        return nonempty;
      }

      if(point_pos >= num_points) {
        if(addrs_in->done()) {
          this->is_done = true;
          return nonempty;
        }

        TransferIterator::AddressInfo a_info;
        size_t addr_max_bytes = sizeof(Point<N, T>) * MAX_POINTS;
        if(indirect_xd != 0) {
          if(iip.peer_guid != XferDes::XFERDES_NO_GUID) {
            addr_max_bytes =
                iip.seq_remote.span_exists(iip.local_bytes_total, addr_max_bytes);
            size_t rem = addr_max_bytes % sizeof(Point<N, T>);
            if(rem > 0) {
              addr_max_bytes -= rem;
            }
            if(addr_max_bytes == 0) {
              if(iip.remote_bytes_total.load() == iip.local_bytes_total) {
                this->is_done = true;
              }
              return nonempty;
            }
          }
        }

        size_t amt = addrs_in->step(addr_max_bytes, a_info, 0, false);
        if(amt == 0) {
          return nonempty;
        }

        // TODO: handle partial point reads
        addrs_in_offset = a_info.base_offset;
        num_points = amt / sizeof(Point<N, T>);
      }
      r.lo[0] = point_pos;
      r.hi[0] = point_pos + num_points - 1;
      point_pos += num_points;
      nonempty = true;
    }
  }

  ////////////////////////////////////////////////////////////////////////
  //
  // class TransferIteratorIndirect<N,T>
  //

  template <int N, typename T>
  class TransferIteratorIndirect : public TransferIteratorBase<N, T> {
  protected:
    TransferIteratorIndirect(void); // used by deserializer
  public:
    TransferIteratorIndirect(Memory _addrs_mem,
                             // const IndexSpace<N,T> &_is,
                             RegionInstance inst,
                             // const int _dim_order[N],
                             const std::vector<FieldID> &_fields,
                             const std::vector<size_t> &_fld_offsets,
                             const std::vector<size_t> &_fld_sizes);

    template <typename S>
    static TransferIterator *deserialize_new(S &deserializer);

    virtual ~TransferIteratorIndirect(void);

    virtual Event request_metadata(void);

    // specify the xd port used for indirect address flow control, if any
    virtual void set_indirect_input_port(XferDes *xd, int port_idx,
                                         TransferIterator *inner_iter);
    virtual void reset(void);

    static Serialization::PolymorphicSerdezSubclass<TransferIterator,
                                                    TransferIteratorIndirect<N, T>>
        serdez_subclass;

    template <typename S>
    bool serialize(S &serializer) const;

  protected:
    virtual bool get_next_rect(Rect<N, T> &r, FieldID &fid, size_t &offset,
                               size_t &fsize);

    TransferIterator *addrs_in;
    Memory addrs_mem;
    intptr_t addrs_mem_base;
    // IndexSpace<N,T> is;
    bool can_merge;
    static const size_t MAX_POINTS = 64;
    Point<N, T> points[MAX_POINTS];
    size_t point_pos, num_points;
    std::vector<FieldID> fields;
    std::vector<size_t> fld_offsets, fld_sizes;
    XferDes *indirect_xd;
    int indirect_port_idx;
  };

  template <int N, typename T>
  TransferIteratorIndirect<N, T>::TransferIteratorIndirect(void)
    : can_merge(true)
    , point_pos(0)
    , num_points(0)
  {}

  template <int N, typename T>
  TransferIteratorIndirect<N, T>::TransferIteratorIndirect(
      Memory _addrs_mem,
      // const IndexSpace<N,T> &_is,
      RegionInstance inst,
      // const int _dim_order[N],
      const std::vector<FieldID> &_fields, const std::vector<size_t> &_fld_offsets,
      const std::vector<size_t> &_fld_sizes)
    : TransferIteratorBase<N, T>(get_runtime()->get_instance_impl(inst), 0)
    , addrs_in(0)
    , addrs_mem(_addrs_mem)
    , addrs_mem_base(0)
    , point_pos(0)
    , num_points(0)
    //, is(_is)
    , fields(_fields)
    , fld_offsets(_fld_offsets)
    , fld_sizes(_fld_sizes)
    , indirect_xd(0)
    , indirect_port_idx(-1)
  {}

  template <int N, typename T>
  /*static*/ Serialization::PolymorphicSerdezSubclass<TransferIterator,
                                                      TransferIteratorIndirect<N, T>>
      TransferIteratorIndirect<N, T>::serdez_subclass;

  template <int N, typename T>
  template <typename S>
  bool TransferIteratorIndirect<N, T>::serialize(S &serializer) const
  {
    return ((serializer << addrs_mem) && (serializer << this->inst_impl->me) &&
            (serializer << fields) && (serializer << fld_offsets) &&
            (serializer << fld_sizes));
  }

  template <int N, typename T>
  template <typename S>
  /*static*/ TransferIterator *
  TransferIteratorIndirect<N, T>::deserialize_new(S &deserializer)
  {
    Memory addrs_mem;
    RegionInstance inst;
    std::vector<FieldID> fields;
    std::vector<size_t> fld_offsets, fld_sizes;

    if(!((deserializer >> addrs_mem) && (deserializer >> inst) &&
         (deserializer >> fields) && (deserializer >> fld_offsets) &&
         (deserializer >> fld_sizes))) {
      return 0;
    }

    return new TransferIteratorIndirect<N, T>(addrs_mem, inst, fields, fld_offsets,
                                              fld_sizes);
  }

  template <int N, typename T>
  TransferIteratorIndirect<N, T>::~TransferIteratorIndirect(void)
  {}

  template <int N, typename T>
  Event TransferIteratorIndirect<N, T>::request_metadata(void)
  {
    return Event::merge_events(
        {addrs_in->request_metadata(), TransferIteratorBase<N, T>::request_metadata()});
  }

  template <int N, typename T>
  void
  TransferIteratorIndirect<N, T>::set_indirect_input_port(XferDes *xd, int port_idx,
                                                          TransferIterator *inner_iter)
  {
    indirect_xd = xd;
    indirect_port_idx = port_idx;
    addrs_in = inner_iter;
    assert(indirect_xd != 0);
    assert(indirect_port_idx >= 0);
    void *mem_base =
        indirect_xd->input_ports[indirect_port_idx].mem->get_direct_ptr(0, 0);
    assert(mem_base != 0);
    addrs_mem_base = reinterpret_cast<intptr_t>(mem_base);
  }

  template <int N, typename T>
  void TransferIteratorIndirect<N, T>::reset(void)
  {
    TransferIteratorBase<N, T>::reset();
    addrs_in->reset();
  }

  template <int N, typename T>
  bool TransferIteratorIndirect<N, T>::get_next_rect(Rect<N, T> &r, FieldID &fid,
                                                     size_t &offset, size_t &fsize)
  {
    assert(fields.size() == 1);
    fid = fields[0];
    offset = fld_offsets[0];
    fsize = fld_sizes[0];

    addrs_in->done();

    bool nonempty = false;
    int merge_dim = -1;
    while(true) {
      // do we need new addresses?
      if(point_pos >= num_points) {
        // get the next address
        if(addrs_in->done()) {
          this->is_done = true;
          return nonempty;
        }
        TransferIterator::AddressInfo a_info;
        size_t addr_max_bytes = sizeof(Point<N, T>) * MAX_POINTS;
        if(indirect_xd != 0) {
          XferDes::XferPort &iip = indirect_xd->input_ports[indirect_port_idx];
          if(iip.peer_guid != XferDes::XFERDES_NO_GUID) {
            addr_max_bytes =
                iip.seq_remote.span_exists(iip.local_bytes_total, addr_max_bytes);
            // round down to multiple of sizeof(Point<N,T>)
            size_t rem = addr_max_bytes % sizeof(Point<N, T>);
            if(rem > 0) {
              addr_max_bytes -= rem;
            }
            if(addr_max_bytes == 0) {
              // end of data?
              if(iip.remote_bytes_total.load() == iip.local_bytes_total) {
                this->is_done = true;
              }
              return nonempty;
            }
          }
        }

        size_t amt = addrs_in->step(addr_max_bytes, a_info, 0, false /*!tentative*/);

        if(amt == 0) {
          return nonempty;
        }
        memcpy(points,
               reinterpret_cast<const void *>(addrs_mem_base + a_info.base_offset), amt);
        // handle reads of partial points
        while((amt % sizeof(Point<N, T>)) != 0) {
          // get some more - should never be empty
          size_t todo =
              addrs_in->step(addr_max_bytes - amt, a_info, 0, false /*!tentative*/);
          assert(todo > 0);

          memcpy(reinterpret_cast<char *>(points) + amt,
                 reinterpret_cast<const void *>(addrs_mem_base + a_info.base_offset),
                 todo);
          amt += todo;
        }

        point_pos = 0;
        num_points = amt / sizeof(Point<N, T>);
        log_dma.debug() << "indirect-iterator read num_points=" << num_points;
        assert(amt == (num_points * sizeof(Point<N, T>)));

        // log_dma.print() << "got points: " << points[0] << "(+" << (num_points - 1) <<
        // ")";
        if(indirect_xd != 0) {
          XferDes::XferPort &iip = indirect_xd->input_ports[indirect_port_idx];
          indirect_xd->update_bytes_read(indirect_port_idx, iip.local_bytes_total, amt);
          iip.local_bytes_total += amt;
        }
      }

      while(point_pos < num_points) {
        const Point<N, T> &p = points[point_pos];

        if(nonempty) {
          // attempt merge
          if(merge_dim >= 0) {
            // we've already chosen which dimension we can merge along
            for(int i = 0; i < N; i++) {
              if(p[i] != (r.hi[i] + ((i == merge_dim) ? 1 : 0))) {
                log_dma.debug() << "indirect-iterator merge fails next_rect=" << r;
                // merge fails - return what we have
                return true;
              }
            }
            // if we fall through, merging is ok
            r.hi = p;
            point_pos++;
          } else {
            for(int i = 0; i < N; i++) {
              if(p[i] == r.hi[i]) {
                continue;
              }
              if(p[i] == (r.hi[i] + 1)) {
                if(merge_dim == -1) {
                  merge_dim = i;
                  continue;
                } else {
                  merge_dim = -1;
                  break;
                }
              }
              // not mergeable
              merge_dim = -1;
              break;
            }
            if(merge_dim >= 0) {
              // merge and continue
              r.hi = p;
              point_pos++;
            } else {
              log_dma.debug() << "indirect-iterator next_rect=" << r;
              return true;
            }
          }
        } else {
          r = Rect<N, T>(p, p);
          point_pos++;
          nonempty = true;
        }
      }
    }
  }

  ////////////////////////////////////////////////////////////////////////
  //
  // class TransferIteratorIndirectRange<N,T>
  //

  template <int N, typename T>
  class TransferIteratorIndirectRange : public TransferIteratorBase<N, T> {
  protected:
    TransferIteratorIndirectRange(void); // used by deserializer
  public:
    TransferIteratorIndirectRange(Memory _addrs_mem,
                                  // const IndexSpace<N,T> &_is,
                                  RegionInstance inst,
                                  // const int _dim_order[N],
                                  const std::vector<FieldID> &_fields,
                                  const std::vector<size_t> &_fld_offsets,
                                  const std::vector<size_t> &_fld_sizes);

    template <typename S>
    static TransferIterator *deserialize_new(S &deserializer);

    virtual ~TransferIteratorIndirectRange(void);

    virtual Event request_metadata(void);

    // specify the xd port used for indirect address flow control, if any
    virtual void set_indirect_input_port(XferDes *xd, int port_idx,
                                         TransferIterator *inner_iter);

    virtual void reset(void);

    static Serialization::PolymorphicSerdezSubclass<TransferIterator,
                                                    TransferIteratorIndirectRange<N, T>>
        serdez_subclass;

    template <typename S>
    bool serialize(S &serializer) const;

  protected:
    virtual bool get_next_rect(Rect<N, T> &r, FieldID &fid, size_t &offset,
                               size_t &fsize);

    TransferIterator *addrs_in;
    Memory addrs_mem;
    intptr_t addrs_mem_base;
    // IndexSpace<N,T> is;
    bool can_merge;
    static const size_t MAX_RECTS = 64;
    Rect<N, T> rects[MAX_RECTS];
    size_t rect_pos, num_rects;
    std::vector<FieldID> fields;
    std::vector<size_t> fld_offsets, fld_sizes;
    XferDes *indirect_xd;
    int indirect_port_idx;
  };

  template <int N, typename T>
  TransferIteratorIndirectRange<N, T>::TransferIteratorIndirectRange(void)
    : can_merge(true)
    , rect_pos(0)
    , num_rects(0)
  {}

  template <int N, typename T>
  TransferIteratorIndirectRange<N, T>::TransferIteratorIndirectRange(
      Memory _addrs_mem,
      // const IndexSpace<N,T> &_is,
      RegionInstance inst,
      // const int _dim_order[N],
      const std::vector<FieldID> &_fields, const std::vector<size_t> &_fld_offsets,
      const std::vector<size_t> &_fld_sizes)
    : TransferIteratorBase<N, T>(get_runtime()->get_instance_impl(inst), 0)
    , addrs_in(0)
    , addrs_mem(_addrs_mem)
    , addrs_mem_base(0)
    , can_merge(true)
    , rect_pos(0)
    , num_rects(0)
    //, is(_is)
    , fields(_fields)
    , fld_offsets(_fld_offsets)
    , fld_sizes(_fld_sizes)
    , indirect_xd(0)
    , indirect_port_idx(-1)
  {}

  template <int N, typename T>
  /*static*/ Serialization::PolymorphicSerdezSubclass<TransferIterator,
                                                      TransferIteratorIndirectRange<N, T>>
      TransferIteratorIndirectRange<N, T>::serdez_subclass;

  template <int N, typename T>
  template <typename S>
  bool TransferIteratorIndirectRange<N, T>::serialize(S &serializer) const
  {
    return ((serializer << addrs_mem) && (serializer << this->inst_impl->me) &&
            (serializer << fields) && (serializer << fld_offsets) &&
            (serializer << fld_sizes));
  }

  template <int N, typename T>
  template <typename S>
  /*static*/ TransferIterator *
  TransferIteratorIndirectRange<N, T>::deserialize_new(S &deserializer)
  {
    Memory addrs_mem;
    RegionInstance inst;
    std::vector<FieldID> fields;
    std::vector<size_t> fld_offsets, fld_sizes;

    if(!((deserializer >> addrs_mem) && (deserializer >> inst) &&
         (deserializer >> fields) && (deserializer >> fld_offsets) &&
         (deserializer >> fld_sizes))) {
      return 0;
    }

    return new TransferIteratorIndirectRange<N, T>(addrs_mem, inst, fields, fld_offsets,
                                                   fld_sizes);
  }

  template <int N, typename T>
  TransferIteratorIndirectRange<N, T>::~TransferIteratorIndirectRange(void)
  {}

  template <int N, typename T>
  Event TransferIteratorIndirectRange<N, T>::request_metadata(void)
  {
    Event ev1 = addrs_in->request_metadata();
    // Event ev2 = is.make_valid();
    Event ev3 = TransferIteratorBase<N, T>::request_metadata();
    return Event::merge_events(ev1, /*ev2,*/ ev3);
  }

  template <int N, typename T>
  void TransferIteratorIndirectRange<N, T>::set_indirect_input_port(
      XferDes *xd, int port_idx, TransferIterator *inner_iter)
  {
    indirect_xd = xd;
    indirect_port_idx = port_idx;
    addrs_in = inner_iter;

    assert(indirect_xd != 0);
    assert(indirect_port_idx >= 0);
    void *mem_base =
        indirect_xd->input_ports[indirect_port_idx].mem->get_direct_ptr(0, 0);
    assert(mem_base != 0);
    addrs_mem_base = reinterpret_cast<intptr_t>(mem_base);
  }

  template <int N, typename T>
  void TransferIteratorIndirectRange<N, T>::reset(void)
  {
    TransferIteratorBase<N, T>::reset();
    addrs_in->reset();
  }

  template <int N, typename T>
  bool TransferIteratorIndirectRange<N, T>::get_next_rect(Rect<N, T> &r, FieldID &fid,
                                                          size_t &offset, size_t &fsize)
  {
    assert(fields.size() == 1);
    fid = fields[0];
    offset = fld_offsets[0];
    fsize = fld_sizes[0];

    bool nonempty = false;
    while(true) {
      // do we need new addresses?
      if(rect_pos >= num_rects) {
        // get the next address
        if(addrs_in->done()) {
          this->is_done = true;
          return nonempty;
        }
        TransferIterator::AddressInfo a_info;
        size_t addr_max_bytes = sizeof(Rect<N, T>) * MAX_RECTS;
        if(indirect_xd != 0) {
          XferDes::XferPort &iip = indirect_xd->input_ports[indirect_port_idx];
          if(iip.peer_guid != XferDes::XFERDES_NO_GUID) {
            addr_max_bytes =
                iip.seq_remote.span_exists(iip.local_bytes_total, addr_max_bytes);
            // round down to multiple of sizeof(Rect<N,T>)
            size_t rem = addr_max_bytes % sizeof(Rect<N, T>);
            if(rem > 0) {
              addr_max_bytes -= rem;
            }
            if(addr_max_bytes == 0) {
              // end of data?
              if(iip.remote_bytes_total.load() == iip.local_bytes_total) {
                this->is_done = true;
              }
              return nonempty;
            }
          }
        }
        size_t amt = addrs_in->step(addr_max_bytes, a_info, 0, false /*!tentative*/);
        if(amt == 0) {
          return nonempty;
        }
        memcpy(rects, reinterpret_cast<const void *>(addrs_mem_base + a_info.base_offset),
               amt);
        // handle reads of partial rects
        while((amt % sizeof(Rect<N, T>)) != 0) {
          // get some more - should never be empty
          size_t todo =
              addrs_in->step(addr_max_bytes - amt, a_info, 0, false /*!tentative*/);
          assert(todo > 0);

          memcpy(reinterpret_cast<char *>(rects) + amt,
                 reinterpret_cast<const void *>(addrs_mem_base + a_info.base_offset),
                 todo);
          amt += todo;
        }

        rect_pos = 0;
        num_rects = amt / sizeof(Rect<N, T>);
        assert(amt == (num_rects * sizeof(Rect<N, T>)));

        // log_dma.print() << "got rects: " << rects[0] << "(+" << (num_rects - 1) << ")";
        if(indirect_xd != 0) {
          XferDes::XferPort &iip = indirect_xd->input_ports[indirect_port_idx];
          indirect_xd->update_bytes_read(indirect_port_idx, iip.local_bytes_total, amt);
          iip.local_bytes_total += amt;
        }
      }

      // scan through the rectangles for something nonempty
      while(rect_pos < num_rects) {
        if(rects[rect_pos].empty()) {
          rect_pos++;
          continue;
        }

        if(nonempty) {
          // attempt merge
          int merge_dim = -1;
          if(N == 1) {
            // simple 1-D case
            if(rects[rect_pos].lo[0] == (r.hi[0] + 1)) {
              merge_dim = 0;
            }
          } else {
            const Rect<N, T> &r2 = rects[rect_pos];
            int dims_match = 0;
            while(dims_match < (N - 1)) {
              if((r.lo[dims_match] == r2.lo[dims_match]) &&
                 (r.hi[dims_match] == r2.hi[dims_match])) {
                dims_match++;
              } else {
                break;
              }
            }
            if((r2.lo[dims_match] == (r.hi[dims_match] + 1))) {
              merge_dim = dims_match; // unless checks below fail
              // rest of dims must be degenerate and match
              for(int i = dims_match + 1; i < N; i++) {
                if((r.lo[i] != r.hi[i]) || (r2.lo[i] != r.lo[i]) ||
                   (r2.hi[i] != r.hi[i])) {
                  merge_dim = -1;
                  break;
                }
              }
            }
          }
          if(merge_dim >= 0) {
            // merge and continue
            r.hi[merge_dim] = rects[rect_pos++].hi[merge_dim];
          } else {
            // can't merge - return what we've got
            return true;
          }
        } else {
          r = rects[rect_pos++];
          nonempty = true;
        }
      }
    }
  }

  ////////////////////////////////////////////////////////////////////////
  //
  // class TransferDomain
  //

  TransferDomain::TransferDomain(void) {}

  TransferDomain::~TransferDomain(void) {}

  ////////////////////////////////////////////////////////////////////////
  //
  // class TransferDomainIndexSpace<N,T>
  //

  template <int N, typename T>
  class TransferDomainIndexSpace : public TransferDomain {
  public:
    TransferDomainIndexSpace(IndexSpace<N, T> _is);

    template <typename S>
    static TransferDomain *deserialize_new(S &deserializer);

    virtual TransferDomain *clone(void) const;

    virtual Event request_metadata(void);

    virtual bool empty(void) const;
    virtual size_t volume(void) const;

    virtual void choose_dim_order(std::vector<int> &dim_order,
                                  const std::vector<CopySrcDstField> &srcs,
                                  const std::vector<CopySrcDstField> &dsts,
                                  const std::vector<IndirectionInfo *> &indirects,
                                  bool force_fortran_order, size_t max_stride) const;

    virtual void count_fragments(RegionInstance inst, const std::vector<int> &dim_order,
                                 const std::vector<FieldID> &fields,
                                 const std::vector<size_t> &fld_sizes,
                                 std::vector<size_t> &fragments) const;

    virtual TransferIterator *create_iterator(RegionInstance inst,
                                              const std::vector<int> &dim_order,
                                              const std::vector<FieldID> &fields,
                                              const std::vector<size_t> &fld_offsets,
                                              const std::vector<size_t> &fld_sizes) const;

    virtual TransferIterator *create_iterator(RegionInstance inst, RegionInstance peer,
                                              const std::vector<FieldID> &fields,
                                              const std::vector<size_t> &fld_offsets,
                                              const std::vector<size_t> &fld_sizes) const;

    virtual void print(std::ostream &os) const;

    static Serialization::PolymorphicSerdezSubclass<TransferDomain,
                                                    TransferDomainIndexSpace<N, T>>
        serdez_subclass;

    template <typename S>
    bool serialize(S &serializer) const;

    // protected:
    IndexSpace<N, T> is;
  };

  template <int N, typename T>
  TransferDomainIndexSpace<N, T>::TransferDomainIndexSpace(IndexSpace<N, T> _is)
    : is(_is)
  {}

  template <int N, typename T>
  template <typename S>
  /*static*/ TransferDomain *
  TransferDomainIndexSpace<N, T>::deserialize_new(S &deserializer)
  {
    IndexSpace<N, T> is;
    if(deserializer >> is) {
      return new TransferDomainIndexSpace<N, T>(is);
    } else {
      return 0;
    }
  }

  template <int N, typename T>
  TransferDomain *TransferDomainIndexSpace<N, T>::clone(void) const
  {
    return new TransferDomainIndexSpace<N, T>(is);
  }

  template <int N, typename T>
  Event TransferDomainIndexSpace<N, T>::request_metadata(void)
  {
    if(!is.is_valid()) {
      return is.make_valid();
    }

    return Event::NO_EVENT;
  }

  template <int N, typename T>
  bool TransferDomainIndexSpace<N, T>::empty(void) const
  {
    return is.empty();
  }

  template <int N, typename T>
  size_t TransferDomainIndexSpace<N, T>::volume(void) const
  {
    return is.volume();
  }

  // determines the preferred dim order for an affine layout - dims sorted
  //  by stride, ignoring dimensions that are trivial or strides > max_stride
  template <int N, typename T>
  static void preferred_dim_order(std::vector<int> &dim_order,
                                  const AffineLayoutPiece<N, T> *affine,
                                  const std::vector<bool> &trivial, size_t max_stride)
  {
    size_t prev_stride = 0;
    for(int i = 0; i < N; i++) {
      size_t best_stride = max_stride + 1;
      int best_dim = -1;
      for(int j = 0; j < N; j++) {
        // ignore strides we've already seen, those that are too big, and
        //  those that correspond to trivial dimensions
        if(trivial[j] || (affine->strides[j] <= prev_stride) ||
           (affine->strides[j] >= best_stride)) {
          continue;
        }
        best_dim = j;
        best_stride = affine->strides[j];
      }
      if(best_dim >= 0) {
        dim_order.push_back(best_dim);
        prev_stride = best_stride;
      } else {
        break;
      }
    }
  }

  // combines a new dim order preference with existing decisions, choosing
  //  the new order if it's a superset of the existing order
  // TODO: come up with rules for being willing to throw away the existing
  //  order if they conflict
  static void reconcile_dim_orders(std::vector<int> &existing_order,
                                   const std::vector<int> &new_order)
  {
    // a shorter order can't be a (strict) superset
    if(new_order.size() <= existing_order.size()) {
      return;
    }
    // differences in the common length are deal-breakers too
    if(!std::equal(existing_order.begin(), existing_order.end(), new_order.begin())) {
      return;
    }
    existing_order = new_order;
  }

  template <int N, typename T>
  static void preferred_dim_order(std::vector<int> &dim_order, const Rect<N, T> &bounds,
                                  RegionInstance inst, FieldID field_id,
                                  const std::vector<bool> &trivial, size_t max_stride)
  {
    RegionInstanceImpl *impl = get_runtime()->get_instance_impl(inst);
    // can't wait for it here - make sure it's valid before calling
    assert(impl->metadata.is_valid());
    const InstanceLayout<N, T> *layout =
        checked_cast<const InstanceLayout<N, T> *>(impl->metadata.layout);
    std::map<FieldID, InstanceLayoutGeneric::FieldLayout>::const_iterator it =
        layout->fields.find(field_id);
    assert(it != layout->fields.end());
    const InstancePieceList<N, T> &ipl = layout->piece_lists[it->second.list_idx];
    std::vector<int> preferred;
    preferred.reserve(N);
    for(typename std::vector<InstanceLayoutPiece<N, T> *>::const_iterator it2 =
            ipl.pieces.begin();
        it2 != ipl.pieces.end(); ++it2) {
      // ignore pieces that aren't affine or are outside bounds
      if((*it2)->layout_type != PieceLayoutTypes::AffineLayoutType) {
        continue;
      }
      if(!bounds.overlaps((*it2)->bounds)) {
        continue;
      }
      preferred_dim_order(preferred, checked_cast<AffineLayoutPiece<N, T> *>(*it2),
                          trivial, max_stride);
      reconcile_dim_orders(dim_order, preferred);
      preferred.clear();
    }
  }

  template <int N, typename T>
  void TransferDomainIndexSpace<N, T>::choose_dim_order(
      std::vector<int> &dim_order, const std::vector<CopySrcDstField> &srcs,
      const std::vector<CopySrcDstField> &dsts,
      const std::vector<IndirectionInfo *> &indirects, bool force_fortran_order,
      size_t max_stride) const
  {
    if(force_fortran_order) {
      dim_order.resize(N);
      for(int i = 0; i < N; i++) {
        dim_order[i] = i;
      }
      return;
    }

    // start with an unconstrained order
    dim_order.clear();
    dim_order.reserve(N);

    // dimensions with an extent==1 are trivial and should not factor into
    //  order decision
    std::vector<bool> trivial(N);
    for(int i = 0; i < N; i++) {
      trivial[i] = (is.bounds.lo[i] == is.bounds.hi[i]);
    }

    // allocate this vector once and we'll reuse it
    std::vector<int> preferred;
    preferred.reserve(N);

    // consider destinations first
    for(size_t i = 0; i < dsts.size(); i++) {
      if((dsts[i].field_id != FieldID(-1)) && dsts[i].inst.exists()) {
        preferred_dim_order(preferred, is.bounds, dsts[i].inst, dsts[i].field_id, trivial,
                            max_stride);
        reconcile_dim_orders(dim_order, preferred);
        preferred.clear();
        continue;
      }

      // TODO: ask opinion of indirections?
    }

    // then consider sources
    for(size_t i = 0; i < srcs.size(); i++) {
      if((srcs[i].field_id != FieldID(-1)) && srcs[i].inst.exists()) {
        preferred_dim_order(preferred, is.bounds, srcs[i].inst, srcs[i].field_id, trivial,
                            max_stride);
        reconcile_dim_orders(dim_order, preferred);
        preferred.clear();
        continue;
      }

      // TODO: ask opinion of indirections?
    }

    // if we didn't end up choosing all the dimensions, add the rest back in
    //  in arbitrary (ascending, currently) order
    if(dim_order.size() != N) {
      std::vector<bool> present(N, false);
      for(size_t i = 0; i < dim_order.size(); i++) {
        present[dim_order[i]] = true;
      }
      for(int i = 0; i < N; i++) {
        if(!present[i]) {
          dim_order.push_back(i);
        }
      }
#ifdef DEBUG_REALM
      assert(dim_order.size() == N);
#endif
    }
  }

  template <int N, typename T>
  static void add_fragments_for_rect(const Rect<N, T> &rect, size_t field_size,
                                     size_t field_count, const Point<N, size_t> &strides,
                                     const std::vector<int> &dim_order,
                                     std::vector<size_t> &fragments)
  {
    int collapsed[N + 1];
    int breaks = 0;
    collapsed[0] = 1;
    size_t exp_stride = field_size;
    for(int di = 0; di < N; di++) {
      int d = dim_order[di];
      // skip trivial dimensions
      if(rect.lo[d] == rect.hi[d]) {
        continue;
      }

      size_t extent = size_t(rect.hi[d]) - size_t(rect.lo[d]) + 1;

      if(exp_stride == strides[d]) {
        // stride match?  collapse more
        collapsed[breaks] *= extent;
        exp_stride *= extent;
      } else {
        // stride mismatch - break here
        breaks++;
        collapsed[breaks] = extent;
        exp_stride = strides[d] * extent;
      }
    }

    // now work back down from the top dimension and increase fragment
    //  count for each break
    size_t frags = field_count;
    for(int d = N; d >= 0; d--) {
      if(d <= breaks) {
        frags *= collapsed[d];
      }
      fragments[d] += frags;
    }
  }

  template <int N, typename T>
  void TransferDomainIndexSpace<N, T>::count_fragments(
      RegionInstance inst, const std::vector<int> &dim_order,
      const std::vector<FieldID> &fields, const std::vector<size_t> &fld_sizes,
      std::vector<size_t> &fragments) const
  {
    RegionInstanceImpl *inst_impl = get_runtime()->get_instance_impl(inst);
#ifdef DEBUG_REALM
    assert(inst_impl->metadata.is_valid());
#endif
    const InstanceLayout<N, T> *inst_layout =
        checked_cast<const InstanceLayout<N, T> *>(inst_impl->metadata.layout);

    fragments.assign(N + 2, 0);

    for(size_t i = 0; i < fields.size(); i++) {
      FieldID fid = fields[i];
      size_t field_size = fld_sizes[i];

      const InstancePieceList<N, T> *ipl;
      {
        std::map<FieldID, InstanceLayoutGeneric::FieldLayout>::const_iterator it =
            inst_layout->fields.find(fid);
        assert(it != inst_layout->fields.end());
        ipl = &inst_layout->piece_lists[it->second.list_idx];
      }

      IndexSpaceIterator<N, T> isi(is);

      // get the piece for the first index
      const InstanceLayoutPiece<N, T> *layout_piece = ipl->find_piece(isi.rect.lo);
      assert(layout_piece != 0);

      if(layout_piece->bounds.contains(is)) {
        // easy case: one piece covers our entire domain and the iteration order
        //  doesn't impact the fragment count
        if(layout_piece->layout_type == PieceLayoutTypes::AffineLayoutType) {
          const AffineLayoutPiece<N, T> *affine =
              static_cast<const AffineLayoutPiece<N, T> *>(layout_piece);
          do {
            add_fragments_for_rect(isi.rect, field_size, 1 /*field count*/,
                                   affine->strides, dim_order, fragments);
            isi.step();
          } while(isi.valid);
        } else {
          // not affine - add one fragment for each rectangle
          size_t num_rects;
          if(is.dense()) {
            num_rects = 1;
          } else {
            SparsityMapPublicImpl<N, T> *s_impl = is.sparsity.impl();
            num_rects = s_impl->get_entries().size();
          }

          for(int i = 0; i < (N + 2); i++) {
            fragments[i] += num_rects;
          }
        }
      } else {
        size_t non_affine_rects = 0;
        do {
          Point<N, T> next_start = isi.rect.lo;
          while(true) {
            // look up new piece if needed
            if(!layout_piece->bounds.contains(next_start)) {
              layout_piece = ipl->find_piece(next_start);
              assert(layout_piece != 0);
            }

            Rect<N, T> subrect;
            bool last = next_subrect(isi.rect, next_start, layout_piece->bounds,
                                     dim_order.data(), subrect, next_start);
            if(layout_piece->layout_type == PieceLayoutTypes::AffineLayoutType) {
              const AffineLayoutPiece<N, T> *affine =
                  static_cast<const AffineLayoutPiece<N, T> *>(layout_piece);
              add_fragments_for_rect(isi.rect, field_size, 1 /*field count*/,
                                     affine->strides, dim_order, fragments);
            } else {
              non_affine_rects++;
            }

            if(last) {
              break;
            }
          }

          isi.step();
        } while(isi.valid);
<<<<<<< HEAD
=======

        if(non_affine_rects > 0) {
          for(int i = 0; i < (N + 2); i++) {
            fragments[i] += non_affine_rects;
          }
        }
      }
    }
  }

  template <int N, typename T>
  TransferIterator *TransferDomainIndexSpace<N, T>::create_iterator(
      RegionInstance inst, const std::vector<int> &dim_order,
      const std::vector<FieldID> &fields, const std::vector<size_t> &fld_offsets,
      const std::vector<size_t> &fld_sizes) const
  {
    size_t extra_elems = 0;
    assert(dim_order.size() == N);
    RegionInstanceImpl *impl = get_runtime()->get_instance_impl(inst);
    return new TransferIteratorIndexSpace<N, T>(is, impl, dim_order.data(), fields,
                                                fld_offsets, fld_sizes, extra_elems);
  }

  template <int N, typename T>
  TransferIterator *TransferDomainIndexSpace<N, T>::create_iterator(
      RegionInstance inst, RegionInstance peer, const std::vector<FieldID> &fields,
      const std::vector<size_t> &fld_offsets, const std::vector<size_t> &fld_sizes) const
  {
    std::vector<int> dim_order(N, -1);
    bool have_ordering = false;
    bool force_fortran_order = true; // false;
    std::vector<RegionInstance> insts(1, inst);
    if(peer.exists()) {
      insts.push_back(peer);
    }
    for(std::vector<RegionInstance>::iterator ii = insts.begin(); ii != insts.end();
        ++ii) {
      RegionInstanceImpl *impl = get_runtime()->get_instance_impl(*ii);
      // can't wait for it here - make sure it's valid before calling
      assert(impl->metadata.is_valid());
      const InstanceLayout<N, T> *layout =
          checked_cast<const InstanceLayout<N, T> *>(impl->metadata.layout);
      for(typename std::vector<InstancePieceList<N, T>>::const_iterator it =
              layout->piece_lists.begin();
          it != layout->piece_lists.end(); ++it) {
        for(typename std::vector<InstanceLayoutPiece<N, T> *>::const_iterator it2 =
                it->pieces.begin();
            it2 != it->pieces.end(); ++it2) {
          if((*it2)->layout_type != PieceLayoutTypes::AffineLayoutType) {
            force_fortran_order = true;
            break;
          }
          const AffineLayoutPiece<N, T> *affine =
              checked_cast<const AffineLayoutPiece<N, T> *>(*it2);
          int piece_preferred_order[N];
          size_t prev_stride = 0;
          for(int i = 0; i < N; i++) {
            size_t best_stride = size_t(-1);
            for(int j = 0; j < N; j++) {
              if(affine->strides[j] < prev_stride) {
                continue;
              }
              if(affine->strides[j] >= best_stride) {
                continue;
              }
              // make sure each dimension with the same stride appears once
              if((i > 0) && (affine->strides[j] == prev_stride) &&
                 (j <= piece_preferred_order[i - 1])) {
                continue;
              }
              piece_preferred_order[i] = j;
              best_stride = affine->strides[j];
            }
            assert(best_stride < size_t(-1));
            prev_stride = best_stride;
          }
          // log_dma.print() << "order: " << *affine << " -> "
          // 		  << piece_preferred_order[0] << ", "
          // 		  << ((N > 1) ? piece_preferred_order[1] : -1) << ", "
          // 		  << ((N > 2) ? piece_preferred_order[2] : -1);
          if(have_ordering) {
            if(memcmp(dim_order.data(), piece_preferred_order, N * sizeof(int)) != 0) {
              force_fortran_order = true;
              break;
            }
          } else {
            memcpy(dim_order.data(), piece_preferred_order, N * sizeof(int));
            have_ordering = true;
          }
        }
      }
    }
    if(!have_ordering || force_fortran_order) {
      for(int i = 0; i < N; i++) {
        dim_order[i] = i;
      }
    }
    return this->create_iterator(inst, dim_order, fields, fld_offsets, fld_sizes);
  }

  template <int N, typename T>
  void TransferDomainIndexSpace<N, T>::print(std::ostream &os) const
  {
    os << is;
  }

  template <int N, typename T>
  /*static*/ Serialization::PolymorphicSerdezSubclass<TransferDomain,
                                                      TransferDomainIndexSpace<N, T>>
      TransferDomainIndexSpace<N, T>::serdez_subclass;

  template <int N, typename T>
  template <typename S>
  inline bool TransferDomainIndexSpace<N, T>::serialize(S &serializer) const
  {
    return (serializer << is);
  }

  template <int N, typename T>
  inline /*static*/ TransferDomain *TransferDomain::construct(const IndexSpace<N, T> &is)
  {
    return new TransferDomainIndexSpace<N, T>(is);
  }

  ////////////////////////////////////////////////////////////////////////
  //
  // class IndirectionInfo
  //

  std::ostream &operator<<(std::ostream &os, const IndirectionInfo &ii)
  {
    ii.print(os);
    return os;
  }

  ////////////////////////////////////////////////////////////////////////
  //
  // class AddressSplitChannel
  //

  static AddressSplitChannel *local_addrsplit_channel = 0;

  AddressSplitChannel::AddressSplitChannel(BackgroundWorkManager *bgwork)
    : SingleXDQChannel<AddressSplitChannel, AddressSplitXferDesBase>(
          bgwork, XFER_ADDR_SPLIT, "address split")
  {
    assert(!local_addrsplit_channel);
    local_addrsplit_channel = this;
  }

  AddressSplitChannel::~AddressSplitChannel()
  {
    assert(local_addrsplit_channel == this);
    local_addrsplit_channel = 0;
  }

  ////////////////////////////////////////////////////////////////////////
  //
  // class XferDesCreateMessage<AddressSplitXferDes<N,T>>
  //

  template <int N, typename T>
  class AddressSplitXferDes;

  template <int N, typename T>
  struct AddressSplitXferDesCreateMessage : public XferDesCreateMessageBase {
  public:
    static void handle_message(NodeID sender,
                               const AddressSplitXferDesCreateMessage<N, T> &args,
                               const void *msgdata, size_t msglen)
    {
      std::vector<XferDesPortInfo> inputs_info, outputs_info;
      int priority = 0;
      size_t element_size = 0;
      std::vector<IndexSpace<N, T>> spaces;

      Realm::Serialization::FixedBufferDeserializer fbd(msgdata, msglen);

      bool ok = ((fbd >> inputs_info) && (fbd >> outputs_info) && (fbd >> priority) &&
                 (fbd >> element_size) && (fbd >> spaces));
      assert(ok);
      assert(fbd.bytes_left() == 0);

      // assert(!args.inst.exists());
      assert(local_addrsplit_channel);
      XferDes *xd = new AddressSplitXferDes<N, T>(
          args.dma_op, local_addrsplit_channel, args.launch_node, args.guid, inputs_info,
          outputs_info, priority, element_size, spaces);

      local_addrsplit_channel->enqueue_ready_xd(xd);
    }
  };

  ////////////////////////////////////////////////////////////////////////
  //
  // class AddressSplitXferDesFactory<N,T>
  //

  template <int N, typename T>
  class AddressSplitXferDesFactory : public XferDesFactory {
  public:
    AddressSplitXferDesFactory(size_t _bytes_per_element,
                               const std::vector<IndexSpace<N, T>> &_spaces);

  protected:
    virtual ~AddressSplitXferDesFactory();

  public:
    virtual void release();

    virtual void create_xfer_des(uintptr_t dma_op, NodeID launch_node, NodeID target_node,
                                 XferDesID guid,
                                 const std::vector<XferDesPortInfo> &inputs_info,
                                 const std::vector<XferDesPortInfo> &outputs_info,
                                 int priority, XferDesRedopInfo redop_info,
                                 const void *fill_data, size_t fill_size,
                                 size_t fill_total);

    static ActiveMessageHandlerReg<AddressSplitXferDesCreateMessage<N, T>> areg;

  protected:
    size_t bytes_per_element;
    std::vector<IndexSpace<N, T>> spaces;
  };

  template <int N, typename T>
  /*static*/ ActiveMessageHandlerReg<AddressSplitXferDesCreateMessage<N, T>>
      AddressSplitXferDesFactory<N, T>::areg;

  template <int N, typename T>
  class AddressSplitXferDes : public AddressSplitXferDesBase {
  protected:
    friend class AddressSplitXferDesFactory<N, T>;
    friend struct AddressSplitXferDesCreateMessage<N, T>;

    AddressSplitXferDes(uintptr_t _dma_op, Channel *_channel, NodeID _launch_node,
                        XferDesID _guid, const std::vector<XferDesPortInfo> &inputs_info,
                        const std::vector<XferDesPortInfo> &outputs_info, int _priority,
                        size_t _element_size,
                        const std::vector<IndexSpace<N, T>> &_spaces);

  public:
    ~AddressSplitXferDes();

    virtual Event request_metadata();

    virtual bool progress_xd(AddressSplitChannel *channel, TimeLimit work_until);

  protected:
    int find_point_in_spaces(Point<N, T> p, int guess_idx) const;

    std::vector<IndexSpace<N, T>> spaces;
    size_t element_size;
    static const size_t MAX_POINTS = 64;
    size_t point_index, point_count;
    Point<N, T> points[MAX_POINTS];
    int output_space_id;
    unsigned output_count;
    ControlPort::Encoder ctrl_encoder;
  };
>>>>>>> f3f62a39

        if(non_affine_rects > 0) {
          for(int i = 0; i < (N + 2); i++) {
            fragments[i] += non_affine_rects;
          }
        }
      }
    }
  }

  template <int N, typename T>
<<<<<<< HEAD
  TransferIterator *TransferDomainIndexSpace<N, T>::create_iterator(
      RegionInstance inst, const std::vector<int> &dim_order,
      const std::vector<FieldID> &fields, const std::vector<size_t> &fld_offsets,
      const std::vector<size_t> &fld_sizes) const
=======
  AddressSplitXferDesFactory<N, T>::~AddressSplitXferDesFactory()
  {}

  template <int N, typename T>
  void AddressSplitXferDesFactory<N, T>::release()
>>>>>>> f3f62a39
  {
    size_t extra_elems = 0;
    assert(dim_order.size() == N);
    RegionInstanceImpl *impl = get_runtime()->get_instance_impl(inst);
    return new TransferIteratorIndexSpace<N, T>(is, impl, dim_order.data(), fields,
                                                fld_offsets, fld_sizes, extra_elems);
  }

  template <int N, typename T>
  TransferIterator *TransferDomainIndexSpace<N, T>::create_iterator(
      RegionInstance inst, RegionInstance peer, const std::vector<FieldID> &fields,
      const std::vector<size_t> &fld_offsets, const std::vector<size_t> &fld_sizes) const
  {
    std::vector<int> dim_order(N, -1);
    bool have_ordering = false;
    bool force_fortran_order = true; // false;
    std::vector<RegionInstance> insts(1, inst);
    if(peer.exists()) {
      insts.push_back(peer);
    }
    for(std::vector<RegionInstance>::iterator ii = insts.begin(); ii != insts.end();
        ++ii) {
      RegionInstanceImpl *impl = get_runtime()->get_instance_impl(*ii);
      // can't wait for it here - make sure it's valid before calling
      assert(impl->metadata.is_valid());
      const InstanceLayout<N, T> *layout =
          checked_cast<const InstanceLayout<N, T> *>(impl->metadata.layout);
      for(typename std::vector<InstancePieceList<N, T>>::const_iterator it =
              layout->piece_lists.begin();
          it != layout->piece_lists.end(); ++it) {
        for(typename std::vector<InstanceLayoutPiece<N, T> *>::const_iterator it2 =
                it->pieces.begin();
            it2 != it->pieces.end(); ++it2) {
          if((*it2)->layout_type != PieceLayoutTypes::AffineLayoutType) {
            force_fortran_order = true;
            break;
          }
          const AffineLayoutPiece<N, T> *affine =
              checked_cast<const AffineLayoutPiece<N, T> *>(*it2);
          int piece_preferred_order[N];
          size_t prev_stride = 0;
          for(int i = 0; i < N; i++) {
            size_t best_stride = size_t(-1);
            for(int j = 0; j < N; j++) {
              if(affine->strides[j] < prev_stride) {
                continue;
              }
              if(affine->strides[j] >= best_stride) {
                continue;
              }
              // make sure each dimension with the same stride appears once
              if((i > 0) && (affine->strides[j] == prev_stride) &&
                 (j <= piece_preferred_order[i - 1])) {
                continue;
              }
              piece_preferred_order[i] = j;
              best_stride = affine->strides[j];
            }
            assert(best_stride < size_t(-1));
            prev_stride = best_stride;
          }
          // log_dma.print() << "order: " << *affine << " -> "
          // 		  << piece_preferred_order[0] << ", "
          // 		  << ((N > 1) ? piece_preferred_order[1] : -1) << ", "
          // 		  << ((N > 2) ? piece_preferred_order[2] : -1);
          if(have_ordering) {
            if(memcmp(dim_order.data(), piece_preferred_order, N * sizeof(int)) != 0) {
              force_fortran_order = true;
              break;
            }
          } else {
            memcpy(dim_order.data(), piece_preferred_order, N * sizeof(int));
            have_ordering = true;
          }
        }
      }
    }
    if(!have_ordering || force_fortran_order) {
      for(int i = 0; i < N; i++) {
        dim_order[i] = i;
      }
    }
<<<<<<< HEAD
    return this->create_iterator(inst, dim_order, fields, fld_offsets, fld_sizes);
  }

  template <int N, typename T>
  void TransferDomainIndexSpace<N, T>::print(std::ostream &os) const
=======
  }

  ////////////////////////////////////////////////////////////////////////
  //
  // class AddressSplitXferDes<N,T>
  //

  AddressSplitXferDesBase::AddressSplitXferDesBase(
      uintptr_t _dma_op, Channel *_channel, NodeID _launch_node, XferDesID _guid,
      const std::vector<XferDesPortInfo> &inputs_info,
      const std::vector<XferDesPortInfo> &outputs_info, int _priority)
    : XferDes(_dma_op, _channel, _launch_node, _guid, inputs_info, outputs_info,
              _priority, 0, 0)
  {}

  long AddressSplitXferDesBase::get_requests(Request **requests, long nr)
  {
    // unused
    assert(0);
    return 0;
  }

  void AddressSplitXferDesBase::notify_request_read_done(Request *req)
  {
    // unused
    assert(0);
  }

  void AddressSplitXferDesBase::notify_request_write_done(Request *req)
  {
    // unused
    assert(0);
  }

  void AddressSplitXferDesBase::flush()
  {
    // do nothing
  }

  template <int N, typename T>
  AddressSplitXferDes<N, T>::AddressSplitXferDes(
      uintptr_t _dma_op, Channel *_channel, NodeID _launch_node, XferDesID _guid,
      const std::vector<XferDesPortInfo> &inputs_info,
      const std::vector<XferDesPortInfo> &outputs_info, int _priority,
      size_t _element_size, const std::vector<IndexSpace<N, T>> &_spaces)
    : AddressSplitXferDesBase(_dma_op, _channel, _launch_node, _guid, inputs_info,
                              outputs_info, _priority)
    , spaces(_spaces)
    , element_size(_element_size)
    , point_index(0)
    , point_count(0)
    , output_space_id(-1)
    , output_count(0)
>>>>>>> f3f62a39
  {
    os << is;
  }

  template <int N, typename T>
<<<<<<< HEAD
  /*static*/ Serialization::PolymorphicSerdezSubclass<TransferDomain,
                                                      TransferDomainIndexSpace<N, T>>
      TransferDomainIndexSpace<N, T>::serdez_subclass;

  template <int N, typename T>
  template <typename S>
  inline bool TransferDomainIndexSpace<N, T>::serialize(S &serializer) const
  {
    return (serializer << is);
  }

  template <int N, typename T>
  inline /*static*/ TransferDomain *TransferDomain::construct(const IndexSpace<N, T> &is)
  {
    return new TransferDomainIndexSpace<N, T>(is);
  }
=======
  AddressSplitXferDes<N, T>::~AddressSplitXferDes()
  {}

  template <int N, typename T>
  int AddressSplitXferDes<N, T>::find_point_in_spaces(Point<N, T> p, int guess_idx) const
  {
    // try the guessed (e.g. same as previous hit) space first
    if(guess_idx >= 0) {
      if(spaces[guess_idx].contains(p)) {
        return guess_idx;
      }
    }

    // try all the rest
    for(size_t i = 0; i < spaces.size(); i++) {
      if(i != size_t(guess_idx)) {
        if(spaces[i].contains(p)) {
          return i;
        }
      }
    }

    return -1;
  }

  template <int N, typename T>
  Event AddressSplitXferDes<N, T>::request_metadata()
  {
    std::vector<Event> events;

    for(size_t i = 0; i < spaces.size(); i++) {
      Event e = spaces[i].make_valid();
      if(e.exists()) {
        events.push_back(e);
      }
    }

    return Event::merge_events(events);
  }

  template <int N, typename T>
  bool AddressSplitXferDes<N, T>::progress_xd(AddressSplitChannel *channel,
                                              TimeLimit work_until)
  {
    assert(!iteration_completed.load());

    ReadSequenceCache rseqcache(this);
    WriteSequenceCache wseqcache(this);

    bool did_work = false;
    while(true) {
      size_t output_bytes = 0;
      bool input_done = false;
      while(true) {
        // step 1: get some points if we are out
        if(point_index >= point_count) {
          if(input_ports[0].iter->done()) {
            input_done = true;
            break;
          }

          TransferIterator::AddressInfo p_info;
          size_t max_bytes = MAX_POINTS * sizeof(Point<N, T>);
          if(input_ports[0].peer_guid != XFERDES_NO_GUID) {
            max_bytes = input_ports[0].seq_remote.span_exists(
                input_ports[0].local_bytes_total, max_bytes);
            // round down to multiple of sizeof(Point<N,T>)
            size_t rem = max_bytes % sizeof(Point<N, T>);
            if(rem > 0) {
              max_bytes -= rem;
            }
            if(max_bytes < sizeof(Point<N, T>)) {
              // check to see if this is the end of the input
              if(input_ports[0].local_bytes_total ==
                 input_ports[0].remote_bytes_total.load_acquire()) {
                input_done = true;
              }
              break;
            }
          }
          size_t bytes =
              input_ports[0].iter->step(max_bytes, p_info, 0, false /*!tentative*/);
          if(bytes == 0) {
            break;
          }
          const void *srcptr =
              input_ports[0].mem->get_direct_ptr(p_info.base_offset, bytes);
          assert(srcptr != 0);
          memcpy(points, srcptr, bytes);
          // handle reads of partial points
          while((bytes % sizeof(Point<N, T>)) != 0) {
            // get some more - should never be empty
            size_t todo = input_ports[0].iter->step(max_bytes - bytes, p_info, 0,
                                                    false /*!tentative*/);
            assert(todo > 0);
            const void *srcptr =
                input_ports[0].mem->get_direct_ptr(p_info.base_offset, todo);
            assert(srcptr != 0);
            memcpy(reinterpret_cast<char *>(points) + bytes, srcptr, todo);
            bytes += todo;
          }

          point_count = bytes / sizeof(Point<N, T>);
          assert(bytes == (point_count * sizeof(Point<N, T>)));
          point_index = 0;
          rseqcache.add_span(0, input_ports[0].local_bytes_total, bytes);
          input_ports[0].local_bytes_total += bytes;
          did_work = true;
        }

        // step 2: process the first point we've got on hand
        int new_space_id = find_point_in_spaces(points[point_index], output_space_id);

        // can only extend an existing run with another point from the same
        //  space
        if(output_count == 0) {
          output_space_id = new_space_id;
        } else if(new_space_id != output_space_id) {
          break;
        }

        // if it matched a space, we have to emit the point to that space's
        //  output address stream before we can accept the point
        if(output_space_id != -1) {
          XferPort &op = output_ports[output_space_id];
          if(op.seq_remote.span_exists(op.local_bytes_total + output_bytes,
                                       sizeof(Point<N, T>)) < sizeof(Point<N, T>)) {
            break;
          }
          TransferIterator::AddressInfo o_info;
          size_t partial = 0;
          while(partial < sizeof(Point<N, T>)) {
            size_t bytes = op.iter->step(sizeof(Point<N, T>) - partial, o_info, 0,
                                         false /*!tentative*/);
            void *dstptr = op.mem->get_direct_ptr(o_info.base_offset, bytes);
            assert(dstptr != 0);
            memcpy(dstptr, reinterpret_cast<const char *>(&points[point_index]) + partial,
                   bytes);
            partial += bytes;
          }
          output_bytes += sizeof(Point<N, T>);
        }
        output_count++;
        point_index++;
      }

      // if we wrote any points out, update their validity now
      if(output_bytes > 0) {
        assert(output_space_id >= 0);
        wseqcache.add_span(output_space_id,
                           output_ports[output_space_id].local_bytes_total, output_bytes);
        output_ports[output_space_id].local_bytes_total += output_bytes;
        output_ports[output_space_id].local_bytes_cons.fetch_add(output_bytes);
        did_work = true;
      }

      // now try to write the control information
      if((output_count > 0) || input_done) {
        XferPort &cp = output_ports[spaces.size()];

        // may take us a few tries to send the control word
        bool ctrl_sent = false;
        size_t old_lbt = cp.local_bytes_total;
        do {
          if(cp.seq_remote.span_exists(cp.local_bytes_total, sizeof(unsigned)) <
             sizeof(unsigned)) {
            break; // no room to write control work
          }

          TransferIterator::AddressInfo c_info;
          size_t bytes = cp.iter->step(sizeof(unsigned), c_info, 0, false /*!tentative*/);
          assert(bytes == sizeof(unsigned));
          void *dstptr = cp.mem->get_direct_ptr(c_info.base_offset, sizeof(unsigned));
          assert(dstptr != 0);

          unsigned cword;
          ctrl_sent = ctrl_encoder.encode(cword, output_count * element_size,
                                          output_space_id, input_done);
          memcpy(dstptr, &cword, sizeof(unsigned));

          cp.local_bytes_total += sizeof(unsigned);
          cp.local_bytes_cons.fetch_add(sizeof(unsigned));
        } while(!ctrl_sent);

        if(input_done && ctrl_sent) {
          begin_completion();

          // mark all address streams as done (dummy write update)
          for(size_t i = 0; i < spaces.size(); i++) {
            wseqcache.add_span(i, output_ports[i].local_bytes_total, 0);
          }
        }

        // push out the partial write even if we're not done
        if(cp.local_bytes_total > old_lbt) {
          wseqcache.add_span(spaces.size(), old_lbt, cp.local_bytes_total - old_lbt);
          did_work = true;
        }

        // but only actually clear the output_count if we sent the whole
        //  control packet
        if(!ctrl_sent) {
          break;
        }

        output_space_id = -1;
        output_count = 0;
      } else {
        break;
      }

      if(iteration_completed.load() || work_until.is_expired()) {
        break;
      }
    }
>>>>>>> f3f62a39

  ////////////////////////////////////////////////////////////////////////
  //
  // class IndirectionInfo
  //

  std::ostream &operator<<(std::ostream &os, const IndirectionInfo &ii)
  {
    ii.print(os);
    return os;
  }

  ////////////////////////////////////////////////////////////////////////
  //
  // transfer path search logic
  //

  // #define PATH_CACHE_EARLY_INIT

  // a map to cache the path from src memory to dst memory.
  //  the key is the pair of src and dst memory id.
  //  the value is a LRU.
  //  The LRU is indexed by LRUKey, the value is MemPathInfo
  static std::map<std::pair<realm_id_t, realm_id_t>, PathLRU *> path_cache;

  // a RWLock to control the access to the path_cache
  static RWLock path_cache_rwlock;
  static bool path_cache_inited = false;

  // counters for calculating cache misses and hits
  atomic<unsigned int> nb_cache_miss(0);
  atomic<unsigned int> nb_cache_hit(0);

  // The path cache initialization function, which is called by
  //   RuntimeImpl::configure_from_command_line
  void init_path_cache(void)
  {
    assert(path_cache_inited == false);
#ifdef PATH_CACHE_EARLY_INIT
    std::vector<Memory> memories;
    Machine machine = Machine::get_machine();
    for(Machine::MemoryQuery::iterator it = Machine::MemoryQuery(machine).begin(); it;
        ++it) {
      Memory m = *it;
      memories.push_back(m);
    }
    for(std::vector<Memory>::const_iterator src_it = memories.begin();
        src_it != memories.end(); ++src_it) {
      for(std::vector<Memory>::const_iterator dst_it = memories.begin();
          dst_it != memories.end(); ++dst_it) {
        std::pair<realm_id_t, realm_id_t> key((*src_it).id, (*dst_it).id);
        if(path_cache.find(key) != path_cache.end()) {
          assert(0);
        }
        PathLRU *lru = new PathLRU(Config::path_cache_lru_size);
        path_cache[key] = lru;
      }
    }
#endif
    path_cache_inited = true;
    nb_cache_miss.store_release(0);
    nb_cache_hit.store_release(0);
  }

  // The path cache finalize function, which is called by
  //   RuntimeImpl::wait_for_shutdown
  void finalize_path_cache(void)
  {
    assert(path_cache_inited == true);
    log_xpath_cache.info() << "Cache Miss: " << nb_cache_miss.load_fenced()
                           << " Cache Hit: " << nb_cache_hit.load_fenced();
    std::map<std::pair<realm_id_t, realm_id_t>, PathLRU *>::iterator it;
    for(it = path_cache.begin(); it != path_cache.end(); it++) {
      delete it->second;
    }
    path_cache.clear();
    path_cache_inited = false;
  }

  ////////////////////////////////////////////////////////////////////////
  //
  // class PathLRU::LRUKey

  PathLRU::LRUKey::LRUKey(const CustomSerdezID serdez_id, const ReductionOpID redop_id,
                          const size_t total_bytes, const std::vector<size_t> src_frags,
                          const std::vector<size_t> dst_frags)
    : timestamp(0)
    , serdez_id(serdez_id)
    , redop_id(redop_id)
    , total_bytes(total_bytes)
    , src_frags(src_frags)
    , dst_frags(dst_frags)
  {}

  bool PathLRU::LRUKey::operator==(const LRUKey &rhs) const
  {
    if((serdez_id == rhs.serdez_id) && (redop_id == rhs.redop_id) &&
       (total_bytes == rhs.total_bytes) && (src_frags == rhs.src_frags) &&
       (dst_frags == rhs.dst_frags)) {
      return true;
    } else {
      return false;
    }
  }

  std::ostream &operator<<(std::ostream &out, const PathLRU::LRUKey &lru_key)
  {
    out << "LRUKey:{";
    out << " serdez_id: " << lru_key.serdez_id;
    out << " redop_id: " << lru_key.redop_id;
    out << " size: " << lru_key.total_bytes;
    out << " src_frags:(";
    for(size_t i = 0; i < lru_key.src_frags.size(); i++) {
      out << lru_key.src_frags[i] << ",";
    }
    out << ")";
    out << " dst_frags:(";
    for(size_t i = 0; i < lru_key.dst_frags.size(); i++) {
      out << lru_key.dst_frags[i] << ",";
    }
    out << ") }";
    return out;
  }

  std::ostream &operator<<(std::ostream &out, const MemPathInfo &info)
  {
    out << "MemPathInfo:{ ";
    for(size_t i = 0; i < info.path.size(); i++) {
      out << "Mem:" << info.path[i] << " kind:" << info.path[i].kind() << " ";
    }
    for(size_t i = 0; i < info.xd_channels.size(); i++) {
      out << "Channel:" << info.xd_channels[i]->kind << " ";
    }
    out << "}";
    return out;
  }

  ////////////////////////////////////////////////////////////////////////
  //
  // class PathLRU

  PathLRU::PathLRU(size_t size)
    : max_size(size)
    , timestamp(0)
  {}

  void PathLRU::miss(LRUKey &key, const MemPathInfo &path)
  {
    unsigned long current_timestamp = timestamp.fetch_add_acqrel(1);
    assert(current_timestamp <= ULONG_MAX);
    // get the current timestamp and assign it to the lru key
    key.timestamp.store_release(current_timestamp);
    std::pair<LRUKey, MemPathInfo> item = std::make_pair(key, path);
    if(item_list.size() < max_size) {
      // if the LRU not full, we just insert the item
      item_list.push_back(item);
    } else {
      // if the LRU is full, we need to iterate the LRU to find
      //   the item that has the earliest timestamp, and replace
      //   it with the new item
      assert(item_list.size() == max_size);
      size_t earliest_idx = 0;
      unsigned long earliest_timestamp = item_list[earliest_idx].first.timestamp.load();
      for(size_t i = 0; i < item_list.size(); i++) {
        unsigned long t = item_list[i].first.timestamp.load();
        if(t < earliest_timestamp) {
          earliest_timestamp = t;
          earliest_idx = i;
        }
      }
      // log_xpath_cache.debug() << "Cache full, remove LRUKey: " <<
      // item_list[earliest_idx].first;
      item_list[earliest_idx] = item;
    }
  }

  void PathLRU::hit(PathLRU::PathLRUIterator it)
  {
    unsigned long current_timestamp = timestamp.fetch_add_acqrel(1);
    assert(current_timestamp <= ULONG_MAX);
    // update the timestamp of the lru key with the newest one.
    //   When 2 threads calls the hit, even though we can not guarantee that
    //   it->first.timestamp gets the latest timestamp, but it is fine
    //   because it->first.timestamp > timestamps of other items in the LRU,
    //   which guarantees the correctness of LRU.
    it->first.timestamp.store_release(current_timestamp);
  }

  PathLRU::PathLRUIterator PathLRU::find(const PathLRU::LRUKey &key)
  {
    PathLRUIterator it;
    for(it = item_list.begin(); it != item_list.end(); it++) {
      if(it->first == key) {
        break;
      }
    }
    return it;
  }

  PathLRU::PathLRUIterator PathLRU::end(void) { return item_list.end(); }

  bool find_best_channel_for_memories(
      const Node *nodes_info, ChannelCopyInfo channel_copy_info,
      CustomSerdezID src_serdez_id, CustomSerdezID dst_serdez_id, ReductionOpID redop_id,
      size_t total_bytes, const std::vector<size_t> *src_frags,
      const std::vector<size_t> *dst_frags, uint64_t &best_cost, Channel *&best_channel,
      XferDesKind &best_kind)
  {
    // consider dma channels available on either source or dest node
    NodeID src_node = ID(channel_copy_info.src_mem).memory_owner_node();
    NodeID dst_node = ID(channel_copy_info.dst_mem).memory_owner_node();

    best_cost = 0;
    best_channel = 0;
    best_kind = XFER_NONE;

    {
      const Node &n = nodes_info[src_node];
      for(std::vector<Channel *>::const_iterator it = n.dma_channels.begin();
          it != n.dma_channels.end(); ++it) {
        XferDesKind kind = XFER_NONE;
        uint64_t cost =
            (*it)->supports_path(channel_copy_info, src_serdez_id, dst_serdez_id,
                                 redop_id, total_bytes, src_frags, dst_frags, &kind);
        if((cost > 0) && ((best_cost == 0) || (cost < best_cost))) {
          best_cost = cost;
          best_channel = *it;
          best_kind = kind;
        }
      }
    }

    if(dst_node != src_node) {
      const Node &n = nodes_info[dst_node];
      for(std::vector<Channel *>::const_iterator it = n.dma_channels.begin();
          it != n.dma_channels.end(); ++it) {
        XferDesKind kind = XFER_NONE;
        uint64_t cost =
            (*it)->supports_path(channel_copy_info, src_serdez_id, dst_serdez_id,
                                 redop_id, total_bytes, src_frags, dst_frags, &kind);
        if((cost > 0) && ((best_cost == 0) || (cost < best_cost))) {
          best_cost = cost;
          best_channel = *it;
          best_kind = kind;
        }
      }
    }

    return (best_cost != 0);
  }

  bool find_fastest_path(const Node *nodes_info, PathCache &path_cache,
                         ChannelCopyInfo channel_copy_info, CustomSerdezID serdez_id,
                         ReductionOpID redop_id, size_t total_bytes,
                         const std::vector<size_t> *src_frags,
                         const std::vector<size_t> *dst_frags, MemPathInfo &info,
                         bool skip_final_memcpy)
  {
    Memory src_mem = channel_copy_info.src_mem;
    Memory dst_mem = channel_copy_info.dst_mem;
    NodeID src_node = ID(src_mem).memory_owner_node();
    NodeID dst_node = ID(dst_mem).memory_owner_node();
    std::vector<size_t> empty_vec;

    log_xpath.info() << "FFP: " << src_mem << "->" << dst_mem << " serdez=" << serdez_id
                     << " redop=" << redop_id << " bytes=" << total_bytes << " frags="
                     << PrettyVector<size_t>(*(src_frags ? src_frags : &empty_vec)) << "/"
                     << PrettyVector<size_t>(*(dst_frags ? dst_frags : &empty_vec));

    if(path_cache_inited) {
      std::pair<realm_id_t, realm_id_t> key(src_mem.id, dst_mem.id);
      PathLRU *lru = nullptr;
#ifdef PATH_CACHE_EARLY_INIT
      std::map<std::pair<realm_id_t, realm_id_t>, PathLRU *>::iterator path_cache_it;
      path_cache_it = path_cache.find(key);
      assert(path_cache_it != path_cache.end());
      lru = path_cache_it->second;
#else
      {
        // first check if the key is existed, if not create a PathLRU for the given key
        RWLock::AutoReaderLock arl(path_cache_rwlock);
        if(path_cache.find(key) == path_cache.end()) {
          // drop reader lock and take writer lock
          arl.release();
          RWLock::AutoWriterLock awl(path_cache_rwlock);
          // double check if the key is existed because it could be created by
          //   another thread before we get the wrlock.
          if(path_cache.find(key) == path_cache.end()) {
            path_cache[key] = new PathLRU(Config::path_cache_lru_size);
          }
        }
        lru = path_cache.find(key)->second;
      }
#endif
      assert(lru != nullptr);
      // check if we can find the LRU key inside the LRU. If yes, we call the hit
      {
        PathLRU::LRUKey lru_key(serdez_id, redop_id, total_bytes, *src_frags, *dst_frags);
        RWLock::AutoReaderLock arl(lru->rwlock);
        PathLRU::PathLRUIterator lru_it = lru->find(lru_key);
        if(lru_it != lru->end()) {
          info = lru_it->second;
          lru->hit(lru_it);
          nb_cache_hit.fetch_add(1);
          log_xpath_cache.debug() << "src:" << src_mem << ", dst:" << dst_mem << ", "
                                  << info << ", " << lru_key << ", Hit";
          arl.release();
          return true;
        }
      }
    }

    // baseline - is a direct path possible?
    uint64_t best_cost = 0;
    {
      Channel *channel;
      XferDesKind kind;
      if(find_best_channel_for_memories(nodes_info, channel_copy_info, serdez_id,
                                        serdez_id, redop_id, total_bytes, src_frags,
                                        dst_frags, best_cost, channel, kind)) {
        log_xpath.info() << "direct: " << src_mem << "(n:" << src_node << ")->" << dst_mem
                         << " (n:" << dst_node << ") cost=" << best_cost
                         << " channel=" << channel->kind;
        info.path.assign(1, src_mem);
        if(!skip_final_memcpy || (kind != XFER_MEM_CPY)) {
          info.path.push_back(dst_mem);
          info.xd_channels.assign(1, channel);
        } else {
          info.xd_channels.clear();
        }
      }
    }

    // multi-hop search (have to do this even if a direct path exists)
    // any intermediate memory on the src or dst node is a candidate
    struct PartialPath {
      Memory ib_mem;
      uint64_t cost;
      std::vector<Memory> path;
      std::vector<Channel *> channels;
    };
    std::vector<PartialPath> partials;
    size_t num_src_ibs, total_ibs;
    {
      const Node &n = nodes_info[src_node];
      num_src_ibs = n.ib_memories.size();
      partials.resize(num_src_ibs);
      for(size_t i = 0; i < n.ib_memories.size(); i++) {
        partials[i].ib_mem = n.ib_memories[i]->me;
        partials[i].cost = 0;
      }
    }
    if(dst_node != src_node) {
      const Node &n = nodes_info[dst_node];
      total_ibs = num_src_ibs + n.ib_memories.size();
      partials.resize(total_ibs);
      for(size_t i = 0; i < n.ib_memories.size(); i++) {
        partials[num_src_ibs + i].ib_mem = n.ib_memories[i]->me;
        partials[num_src_ibs + i].cost = 0;
      }
    } else {
      total_ibs = num_src_ibs;
    }

    // see which of the ib memories we can get to from the original srcmem
    std::set<size_t> active_ibs;
    for(size_t i = 0; i < total_ibs; i++) {
      uint64_t cost = 0;
      Channel *channel;
      XferDesKind kind;
      ChannelCopyInfo copy_info = channel_copy_info;
      copy_info.dst_mem = partials[i].ib_mem;
      copy_info.is_direct = false;
      if(channel_copy_info.is_scatter) {
        copy_info.ind_mem = Memory::NO_MEMORY;
      }
      if(find_best_channel_for_memories(
             nodes_info, copy_info, serdez_id, 0 /*no dst serdez*/,
             0 /*no redop on not-last hops*/, total_bytes, src_frags, 0 /*no dst_frags*/,
             cost, channel, kind)) {
        NodeID dst_node = ID(partials[i].ib_mem).memory_owner_node();
        log_xpath.info() << "first: " << src_mem << "(n:" << src_node << ")->"
                         << partials[i].ib_mem << "(n:" << dst_node << ") cost=" << cost
                         << " channel=" << channel->kind;
        // ignore anything that's already worse than the direct path
        if((best_cost == 0) || (cost < best_cost)) {
          active_ibs.insert(i);
          partials[i].cost = cost;
          partials[i].path.resize(2);
          partials[i].path[0] = src_mem;
          partials[i].path[1] = partials[i].ib_mem;
          partials[i].channels.assign(1, channel);
        }
      }
    }

    // look for multi-ib-hop paths (as long as they improve on the shorter
    //  ones)
    while(!active_ibs.empty()) {
      size_t src_idx = *(active_ibs.begin());
      active_ibs.erase(active_ibs.begin());
      // an ib on the dst node isn't allowed to go back to the source
      size_t first_dst_idx = ((src_idx < num_src_ibs) ? 0 : num_src_ibs);
      for(size_t dst_idx = first_dst_idx; dst_idx < total_ibs; dst_idx++) {
        // no self-loops either
        if(dst_idx == src_idx) {
          continue;
        }

        uint64_t cost;
        Channel *channel;
        XferDesKind kind;
        ChannelCopyInfo copy_info = channel_copy_info;
        copy_info.src_mem = partials[src_idx].ib_mem;
        copy_info.dst_mem = partials[dst_idx].ib_mem;
        copy_info.ind_mem = Memory::NO_MEMORY;
        copy_info.is_direct = false;
        if(find_best_channel_for_memories(nodes_info, copy_info, 0, 0,
                                          0, // no serdez or redop on interhops
                                          total_bytes, 0, 0, // no fragmentation also
                                          cost, channel, kind)) {

          NodeID src_node = ID(partials[src_idx].ib_mem).memory_owner_node();
          NodeID dst_node = ID(partials[dst_idx].ib_mem).memory_owner_node();
          size_t total_cost = partials[src_idx].cost + cost;
          log_xpath.info() << "inter: src_idx:" << src_idx << " "
                           << partials[src_idx].ib_mem << "(n:" << src_node
                           << ")-> dst_idx:" << dst_idx << " " << partials[dst_idx].ib_mem
                           << "(n:" << dst_node << ")"
                           << " channel=" << channel->kind
                           << " cost=" << partials[src_idx].cost << "+" << cost << " = "
                           << total_cost << " <? " << partials[dst_idx].cost;
          // also prune any path that already exceeds the cost of the direct path
          if(((partials[dst_idx].cost == 0) || (total_cost < partials[dst_idx].cost)) &&
             ((best_cost == 0) || (total_cost < best_cost))) {
            // replace existing path to this dst ibmem
            partials[dst_idx].cost = total_cost;
            partials[dst_idx].path = partials[src_idx].path;
            partials[dst_idx].path.push_back(partials[dst_idx].ib_mem);
            partials[dst_idx].channels = partials[src_idx].channels;
            partials[dst_idx].channels.push_back(channel);
            active_ibs.insert(dst_idx);
          }
        }
      }
    }

    // finally, see which (reachable) ibs can get to the destination mem
    //  (and do it better than any previously known path)
    for(size_t i = 0; i < total_ibs; i++) {
      if(partials[i].cost == 0) {
        continue;
      }

      uint64_t cost;
      Channel *channel;
      XferDesKind kind;
      ChannelCopyInfo copy_info = channel_copy_info;
      copy_info.src_mem = partials[i].ib_mem;
      if(!channel_copy_info.is_scatter) {
        copy_info.ind_mem = Memory::NO_MEMORY;
      }
      copy_info.is_direct = false;
      if(find_best_channel_for_memories(
             nodes_info, copy_info, 0 /*no src serdez*/, serdez_id, redop_id, total_bytes,
             0 /*no src_frags*/, dst_frags, cost, channel, kind)) {
        NodeID src_node = ID(partials[i].ib_mem).memory_owner_node();
        size_t total_cost = partials[i].cost + cost;
        log_xpath.info() << "last: " << partials[i].ib_mem << "(n:" << src_node << ")->"
                         << dst_mem << "(n:" << dst_node << ")"
                         << " channel=" << channel->kind << " cost=" << partials[i].cost
                         << "+" << cost << " = " << total_cost << " <? " << best_cost;
        if((best_cost == 0) || (total_cost < best_cost)) {
          best_cost = total_cost;
          info.path.swap(partials[i].path);
          info.xd_channels.swap(partials[i].channels);

          if(!skip_final_memcpy || (kind != XFER_MEM_CPY)) {
            info.path.push_back(dst_mem);
            info.xd_channels.push_back(channel);
          }
        }
      }
    }

    if(path_cache_inited) {
      std::pair<realm_id_t, realm_id_t> key(src_mem.id, dst_mem.id);
      PathLRU *lru = path_cache.find(key)->second;
      PathLRU::LRUKey lru_key(serdez_id, redop_id, total_bytes, *src_frags, *dst_frags);
      // the LRU key is not in the LRU, now we cache it
      {
        RWLock::AutoWriterLock awl(lru->rwlock);
        // double check if lru key is already put in the LRU by another thread
        PathLRU::PathLRUIterator lru_it = lru->find(lru_key);
        if(lru_it != lru->end()) {
          lru->hit(lru_it);
          log_xpath_cache.debug() << "src:" << src_mem << ", dst:" << dst_mem << ", "
                                  << info << ", " << lru_key << ", Miss-Hit";
        } else {
          lru->miss(lru_key, info);
          log_xpath_cache.debug() << "src:" << src_mem << ", dst:" << dst_mem << ", "
                                  << info << ", " << lru_key << ", Miss";
        }
        nb_cache_miss.fetch_add(1);
      }
    }

    return (best_cost != 0);
  }

  IndirectionInfoBase::IndirectionInfoBase(bool _structured, FieldID _field_id,
                                           RegionInstance _inst, bool _is_ranges,
                                           bool _oor_possible, bool _aliasing_possible,
                                           size_t _subfield_offset,
                                           const std::vector<RegionInstance> _insts,
                                           Channel *_addrsplit_channel)
    : structured(_structured)
    , field_id(_field_id)
    , inst(_inst)
    , is_ranges(_is_ranges)
    , oor_possible(_oor_possible)
    , aliasing_possible(_aliasing_possible)
    , subfield_offset(_subfield_offset)
    , insts(_insts)
    , addrsplit_channel(_addrsplit_channel)
  {}

  static TransferGraph::XDTemplate::IO
  add_copy_path(std::vector<TransferGraph::XDTemplate> &xd_nodes,
                std::vector<TransferGraph::IBInfo> &ib_edges,
                TransferGraph::XDTemplate::IO start_edge, const MemPathInfo &info,
                size_t ib_size = Config::ib_size_bytes)
  {
    size_t hops = info.xd_channels.size();

    if(hops == 0) {
      // no xd's needed at all - return input edge as output
      return start_edge;
    }

    size_t xd_base = xd_nodes.size();
    size_t ib_base = ib_edges.size();
    xd_nodes.resize(xd_base + hops);
    ib_edges.resize(ib_base + hops);
    for(size_t i = 0; i < hops; i++) {
      TransferGraph::XDTemplate &xdn = xd_nodes[xd_base + i];

      xdn.channel = info.xd_channels[i];
      xdn.factory = info.xd_channels[i]->get_factory();
      xdn.gather_control_input = -1;
      xdn.scatter_control_input = -1;
      xdn.target_node = info.xd_channels[i]->node;
      xdn.channel = info.xd_channels[i];
      xdn.inputs.resize(1);
      xdn.inputs[0] =
          ((i == 0) ? start_edge : TransferGraph::XDTemplate::mk_edge(ib_base + i - 1));
      // xdn.inputs[0].indirect_inst = RegionInstance::NO_INST;
      xdn.outputs.resize(1);
      xdn.outputs[0] = TransferGraph::XDTemplate::mk_edge(ib_base + i);

      TransferGraph::IBInfo &ibe = ib_edges[ib_base + i];
      ibe.memory = info.path[i + 1];
      ibe.size = ib_size;
    }

    // last edge we created is the output
    return TransferGraph::XDTemplate::mk_edge(ib_base + hops - 1);
  }

  // address splitters need to be able to read addresses from sysmem
  // TODO: query this from channel in order to support heterogeneity?
  static Memory find_sysmem_ib_memory(NodeID node)
  {
    Node &n = get_runtime()->nodes[node];
    for(std::vector<IBMemory *>::const_iterator it = n.ib_memories.begin();
        it != n.ib_memories.end(); ++it) {
      if(((*it)->lowlevel_kind == Memory::SYSTEM_MEM) ||
         ((*it)->lowlevel_kind == Memory::REGDMA_MEM) ||
         ((*it)->lowlevel_kind == Memory::SOCKET_MEM) ||
         ((*it)->lowlevel_kind == Memory::Z_COPY_MEM)) {
        return (*it)->me;
      }
    }

    log_dma.fatal() << "no sysmem ib memory on node " << node;
    abort();
    return Memory::NO_MEMORY;
  }

  void IndirectionInfoBase::generate_gather_paths(
      const Node *nodes_info, Memory dst_mem, TransferGraph::XDTemplate::IO dst_edge,
      unsigned indirect_idx, unsigned src_fld_start, unsigned src_fld_count,
      size_t bytes_per_element, CustomSerdezID serdez_id,
      std::vector<TransferGraph::XDTemplate> &xd_nodes,
      std::vector<TransferGraph::IBInfo> &ib_edges,
      std::vector<TransferDesc::FieldInfo> &src_fields)
  {
    // TODO: see how much of this we can reuse for the structured case?
    assert(!structured);

    size_t spaces_size = num_spaces();

    // compute the paths from each src data instance and the dst instance
    std::vector<size_t> path_idx;
    std::vector<MemPathInfo> path_infos;
    path_idx.reserve(spaces_size);
    for(size_t i = 0; i < insts.size(); i++) {
      size_t idx = path_infos.size();
      for(size_t j = 0; j < i; j++) {
        if(insts[i].get_location() == insts[j].get_location()) {
          idx = path_idx[j];
          break;
        }
      }

      path_idx.push_back(idx);
      if(idx >= path_infos.size()) {
        // new path to compute
        path_infos.resize(idx + 1);
        std::vector<size_t> src_frags{domain_size()}, dst_frags{1};
        log_xpath.info() << "Find fastest path for gather op spaces:" << spaces_size;
        ChannelCopyInfo copy_info{insts[i].get_location(), dst_mem, inst.get_location(),
                                  spaces_size,
                                  /*is_scatter=*/false};
        populate_copy_info(copy_info);
        bool ok = find_fastest_path(nodes_info, path_cache, copy_info, serdez_id, 0,
                                    domain_size() * bytes_per_element, &src_frags,
                                    &dst_frags, path_infos[idx]);
        if(!ok) {
          // Couldn't find a path with the given indirect memory, so use a path without it
          // and we'll move the indirection buffer somewhere that channel can access it
          copy_info.ind_mem = Memory::NO_MEMORY;
          ok = find_fastest_path(nodes_info, path_cache, copy_info, serdez_id, 0,
                                 domain_size() * bytes_per_element, &src_frags,
                                 &dst_frags, path_infos[idx]);
        }
        assert(ok);
      }
    }

    // add a source field for the address
    unsigned addr_field_start = src_fields.size();
    src_fields.push_back(TransferDesc::FieldInfo{field_id, 0, address_size(), 0});
    TransferGraph::XDTemplate::IO addr_edge =
        TransferGraph::XDTemplate::mk_inst(inst, addr_field_start, 1);

    // special case - a gather from a single source with no out of range
    //  accesses
    if((spaces_size == 1) && !oor_possible) {
      size_t pathlen = path_infos[0].xd_channels.size();
      auto channel = path_infos[0].xd_channels[0];
      log_xpath.info() << "Gather channel kind=" << channel->kind
                       << " node=" << channel->node << " path len=" << pathlen;

      if(!channel->supports_indirection_memory(inst.get_location())) {
        Memory ind_ib_mem = channel->suggest_ib_memories();
        if(ind_ib_mem != Memory::NO_MEMORY) {
          log_xpath.info() << "Copy indirectiom from src_node="
                           << NodeID(ID(inst.get_location()).memory_owner_node())
                           << " to dst_node="
                           << NodeID(ID(ind_ib_mem).memory_owner_node())
                           << " ind_mem=" << ind_ib_mem;
          MemPathInfo addr_path;
          bool ok = find_shortest_path(nodes_info, inst.get_location(), ind_ib_mem,
                                       0 /*no serdez*/, 0 /*redop_id*/, addr_path,
                                       true /*skip_final_memcpy*/);
          assert(ok);
          size_t aligned_ib_size =
              Config::ib_size_bytes +
              (address_size() - (Config::ib_size_bytes % address_size())) %
                  address_size();
          addr_edge =
              add_copy_path(xd_nodes, ib_edges, addr_edge, addr_path, aligned_ib_size);
        }
      }

      size_t xd_idx = xd_nodes.size();
      size_t ib_idx = ib_edges.size();
      xd_nodes.resize(xd_idx + pathlen);
      ib_edges.resize(ib_idx + pathlen - 1);

      for(size_t i = 0; i < pathlen; i++) {
        TransferGraph::XDTemplate &xdn = xd_nodes[xd_idx + i];
        xdn.target_node = path_infos[0].xd_channels[i]->node;
        xdn.channel = path_infos[0].xd_channels[i];

        xdn.factory = path_infos[0].xd_channels[i]->get_factory();
        xdn.gather_control_input = -1;
        xdn.scatter_control_input = -1;
        if(i == 0) {
          xdn.inputs.resize(2);
          xdn.inputs[0] = TransferGraph::XDTemplate::mk_indirect(
              indirect_idx, 1, insts[0], src_fld_start, src_fld_count);
          xdn.inputs[1] = addr_edge;
        } else {
          xdn.inputs.resize(1);
          xdn.inputs[0] = TransferGraph::XDTemplate::mk_edge(ib_idx + i - 1);
        }
        if(i == (pathlen - 1)) {
          xdn.outputs.resize(1);
          xdn.outputs[0] = dst_edge;
        } else {
          xdn.outputs.resize(1);
          xdn.outputs[0] = TransferGraph::XDTemplate::mk_edge(ib_idx + i);

          TransferGraph::IBInfo &ibe = ib_edges[ib_idx + i];
          ibe.memory = path_infos[0].path[i + 1];
          ibe.size = Config::ib_size_bytes; // 1 << 20; /*TODO*/
        }
      }
    } else {
      // First complication: if all the data paths don't use the same final
      //  step, we need to force them to go through an intermediate
      // also insist that the final step be owned by the destination node
      //  (i.e. the merging should not be done via rdma)
      NodeID dst_node = ID(dst_mem).memory_owner_node();
      Memory dst_ib_mem = Memory::NO_MEMORY;
      Channel *last_channel =
          path_infos[0].xd_channels[path_infos[0].xd_channels.size() - 1];
      bool same_last_channel = true;
      if(last_channel->node == dst_node) {
        dst_ib_mem = last_channel->suggest_ib_memories();
        for(size_t i = 1; i < path_infos.size(); i++) {
          if(path_infos[i].xd_channels[path_infos[i].xd_channels.size() - 1] !=
             last_channel) {
            same_last_channel = false;
            break;
          }
        }
      } else {
        same_last_channel = false;
        dst_ib_mem = last_channel->suggest_ib_memories_for_node(dst_node);
      }

      if(!same_last_channel) {
        // figure out what the final kind will be (might not be the same as
        //  any of the current paths)
        MemPathInfo tail_path;
        bool ok = find_shortest_path(nodes_info, dst_ib_mem, dst_mem, serdez_id,
                                     0 /*redop_id*/, tail_path);
        assert(ok && (tail_path.xd_channels.size() == 1));
        last_channel = tail_path.xd_channels[0];
        // and fix any path that doesn't use that channel
        for(size_t i = 0; i < path_infos.size(); i++) {
          if(path_infos[i].xd_channels[path_infos[i].xd_channels.size() - 1] ==
             last_channel) {
            continue;
          }
          // log_new_dma.print() << "fix " << i << " " << path_infos[i].path[0] << " -> "
          // << dst_ib_mem;
          bool ok = find_shortest_path(nodes_info, path_infos[i].path[0], dst_ib_mem,
                                       0 /*no serdez*/, 0 /*redop_id*/, path_infos[i]);
          assert(ok);
          // append last step
          path_infos[i].xd_channels.push_back(last_channel);
          path_infos[i].path.push_back(dst_mem);
          // path_infos[i].xd_target_nodes.push_back(ID(dst_mem).memory_owner_node());
        }
      }

      // step 1: we need the address decoder, possibly with some hops to get
      //  the data to where a cpu can look at it
      NodeID addr_node = ID(inst).instance_owner_node();
      // HACK!
      MemPathInfo addr_path;

      assert(addrsplit_channel != nullptr);
      Memory addr_ib_mem = addrsplit_channel->suggest_ib_memories_for_node(addr_node);

      XferDesFactory *addr_split_factory = create_addrsplit_factory(bytes_per_element);

      bool ok = find_shortest_path(nodes_info, inst.get_location(), addr_ib_mem,
                                   0 /*no serdez*/, 0 /*redop_id*/, addr_path,
                                   true /*skip_final_memcpy*/);
      assert(ok);
      addr_edge = add_copy_path(xd_nodes, ib_edges, addr_edge, addr_path);

      std::vector<TransferGraph::XDTemplate::IO> decoded_addr_edges(spaces_size);
      TransferGraph::XDTemplate::IO ctrl_edge;
      {
        // instantiate decoder
        size_t xd_base = xd_nodes.size();
        size_t ib_base = ib_edges.size();
        xd_nodes.resize(xd_base + 1);
        ib_edges.resize(ib_base + spaces_size + 1);

        TransferGraph::XDTemplate &xdn = xd_nodes[xd_base];
        xdn.target_node = addr_node;
        assert(!is_ranges && "need range address splitter");
        xdn.factory = addr_split_factory;
        xdn.gather_control_input = -1;
        xdn.scatter_control_input = -1;
        xdn.inputs.resize(1);
        xdn.inputs[0] = addr_edge;
        xdn.outputs.resize(spaces_size + 1);
        for(size_t i = 0; i < spaces_size; i++) {
          xdn.outputs[i] = TransferGraph::XDTemplate::mk_edge(ib_base + i);
          decoded_addr_edges[i] = xdn.outputs[i];
          ib_edges[ib_base + i].memory = addr_ib_mem;
          ib_edges[ib_base + i].size = 65536; // TODO
        }
        xdn.outputs[spaces_size] =
            TransferGraph::XDTemplate::mk_edge(ib_base + spaces_size);
        ctrl_edge = xdn.outputs[spaces_size];
        ib_edges[ib_base + spaces_size].memory = addr_ib_mem;
        ib_edges[ib_base + spaces_size].size = 65536; // TODO
      }

      // next, see what work we need to get the addresses to where the
      //  data instances live
      for(size_t i = 0; i < spaces_size; i++) {
        // HACK!
        Memory src_ib_mem = path_infos[path_idx[i]].xd_channels[0]->suggest_ib_memories();
        if(src_ib_mem != addr_ib_mem) {
          MemPathInfo path;
          bool ok = find_shortest_path(nodes_info, addr_ib_mem, src_ib_mem,
                                       0 /*no serdez*/, 0 /*redop_id*/, path);
          assert(ok);
          decoded_addr_edges[i] =
              add_copy_path(xd_nodes, ib_edges, decoded_addr_edges[i], path);
        }
      }

      // control information has to get to the merge at the end
      // HACK!
      if(dst_ib_mem != addr_ib_mem) {
        MemPathInfo path;
        bool ok = find_shortest_path(nodes_info, addr_ib_mem, dst_ib_mem, 0 /*no serdez*/,
                                     0 /*redop_id*/, path);
        assert(ok);
        ctrl_edge = add_copy_path(xd_nodes, ib_edges, ctrl_edge, path);
      }

      // now any data paths with more than one hop need all but the last hop
      //  added to the graph
      std::vector<TransferGraph::XDTemplate::IO> data_edges(spaces_size);
      for(size_t i = 0; i < spaces_size; i++) {
        const MemPathInfo &mpi = path_infos[path_idx[i]];
        size_t hops = mpi.xd_channels.size() - 1;
        if(hops > 0) {
          size_t xd_base = xd_nodes.size();
          size_t ib_base = ib_edges.size();
          xd_nodes.resize(xd_base + hops);
          ib_edges.resize(ib_base + hops);
          for(size_t j = 0; j < hops; j++) {
            TransferGraph::XDTemplate &xdn = xd_nodes[xd_base + j];

            xdn.factory = mpi.xd_channels[j]->get_factory();
            xdn.gather_control_input = -1;
            xdn.scatter_control_input = -1;
            xdn.target_node = mpi.xd_channels[j]->node;
            xdn.channel = mpi.xd_channels[j];
            if(j == 0) {
              xdn.inputs.resize(2);
              xdn.inputs[0] = TransferGraph::XDTemplate::mk_indirect(
                  indirect_idx, 1, insts[i], src_fld_start, src_fld_count);
              xdn.inputs[1] = decoded_addr_edges[i];
            } else {
              xdn.inputs.resize(1);
              xdn.inputs[0] = TransferGraph::XDTemplate::mk_edge(ib_base + j - 1);
            }
            xdn.outputs.resize(1);
            xdn.outputs[0] = TransferGraph::XDTemplate::mk_edge(ib_base + j);
            ib_edges[ib_base + j].memory = mpi.path[j + 1];
            ib_edges[ib_base + j].size = 65536; // TODO: pick size?
          }
          data_edges[i] = TransferGraph::XDTemplate::mk_edge(ib_base + hops - 1);
        }
      }

      // and finally the last xd that merges the streams together
      size_t xd_idx = xd_nodes.size();
      xd_nodes.resize(xd_idx + 1);
      TransferGraph::XDTemplate &xdn = xd_nodes[xd_idx];
      xdn.target_node = ID(dst_mem).memory_owner_node();
      // xdn.kind = last_kind;
      xdn.factory = last_channel->get_factory();
      xdn.gather_control_input = spaces_size;
      xdn.scatter_control_input = -1;
      xdn.outputs.resize(1);
      xdn.outputs[0] = dst_edge;

      xdn.inputs.resize(spaces_size + 1);

      for(size_t i = 0; i < spaces_size; i++) {
        // can we read (indirectly) right from the source instance?
        if(path_infos[path_idx[i]].xd_channels.size() == 1) {
          int ind_port = xdn.inputs.size();
          xdn.inputs.resize(ind_port + 1);
          xdn.inputs[i] = TransferGraph::XDTemplate::mk_indirect(
              indirect_idx, ind_port, insts[i], src_fld_start, src_fld_count);
          xdn.inputs[ind_port] = decoded_addr_edges[i];
        } else {
          // assert(data_edges[i] >= 0);
          xdn.inputs[i] = data_edges[i];
        }
      }

      // control input
      xdn.inputs[spaces_size] = ctrl_edge;
    }
  }

  void IndirectionInfoBase::generate_scatter_paths(
      Memory src_mem, TransferGraph::XDTemplate::IO src_edge, unsigned indirect_idx,
      unsigned dst_fld_start, unsigned dst_fld_count, size_t bytes_per_element,
      CustomSerdezID serdez_id, std::vector<TransferGraph::XDTemplate> &xd_nodes,
      std::vector<TransferGraph::IBInfo> &ib_edges,
      std::vector<TransferDesc::FieldInfo> &src_fields)
  {
    // TODO: see how much of this we can reuse for the structured case?
    assert(!structured);
    size_t spaces_size = num_spaces();

    // compute the paths from the src instance to each dst data instance
    std::vector<size_t> path_idx;
    std::vector<MemPathInfo> path_infos;
    path_idx.reserve(spaces_size);
    for(size_t i = 0; i < insts.size(); i++) {
      size_t idx = path_infos.size();
      for(size_t j = 0; j < i; j++) {
        if(insts[i].get_location() == insts[j].get_location()) {
          idx = path_idx[j];
          break;
        }
      }

      path_idx.push_back(idx);
      if(idx >= path_infos.size()) {
        // new path to compute
        path_infos.resize(idx + 1);
        // TODO(apryakhin@): Technically this is not a correct number
        // of destination fragements that we get during scatter.
        // domain_size() returns just a maximum number of addresses
        // that we need to scatter and hence this value would be the
        // worst case. The actual number of consecutive rectangles (e.g
        // fragments) to handle can be less. Consider finding a
        // better way to handle this (same for gather op).
        std::vector<size_t> src_frags{1}, dst_frags{domain_size()};
        log_xpath.info() << "Find fastest path for scatter op.";
        ChannelCopyInfo copy_info{src_mem, insts[i].get_location(), inst.get_location(),
                                  spaces_size,
                                  /*is_scatter=*/true};
        populate_copy_info(copy_info);
        bool ok = find_fastest_path(get_runtime()->nodes, path_cache, copy_info,
                                    serdez_id, 0, domain_size() * bytes_per_element,
                                    &src_frags, &dst_frags, path_infos[idx]);
        if(!ok) {
          // Couldn't find a path with the given indirect memory, so use a path without it
          // and we'll move the indirection buffer somewhere that channel can access it
          copy_info.ind_mem = Memory::NO_MEMORY;
          ok = find_fastest_path(get_runtime()->nodes, path_cache, copy_info, serdez_id,
                                 0, domain_size() * bytes_per_element, &src_frags,
                                 &dst_frags, path_infos[idx]);
        }
        assert(ok);
      }
    }

    // add a source field for the address
    unsigned addr_field_start = src_fields.size();
    src_fields.push_back(TransferDesc::FieldInfo{field_id, 0, address_size(), 0});
    TransferGraph::XDTemplate::IO addr_edge =
        TransferGraph::XDTemplate::mk_inst(inst, addr_field_start, 1);

    // special case - a scatter to a single destination with no out of
    //  range accesses
    if((spaces_size == 1) && !oor_possible) {
      size_t pathlen = path_infos[0].xd_channels.size();
      auto channel = path_infos[0].xd_channels[pathlen - 1];
      log_xpath.info() << "Scatter channel kind=" << channel->kind
                       << " node=" << channel->node << " path len=" << pathlen;
      Memory ind_ib_mem = channel->suggest_ib_memories();

      if(ind_ib_mem != Memory::NO_MEMORY) {
        log_xpath.info() << "Copy indirectiom from src_node="
                         << NodeID(ID(inst.get_location()).memory_owner_node())
                         << " to dst_node=" << NodeID(ID(ind_ib_mem).memory_owner_node())
                         << " ind_mem=" << ind_ib_mem
                         << " ind_mem_kind=" << ind_ib_mem.kind();
        // do we have to do anything to get the addresses into a cpu-readable
        //  memory on that node?
        MemPathInfo addr_path;
        bool ok = find_shortest_path(get_runtime()->nodes, inst.get_location(),
                                     ind_ib_mem, 0 /*no serdez*/, 0 /*redop_id*/,
                                     addr_path, true /*skip_final_memcpy*/);
        assert(ok);
        size_t aligned_ib_size =
            Config::ib_size_bytes +
            (address_size() - (Config::ib_size_bytes % address_size())) % address_size();
        addr_edge =
            add_copy_path(xd_nodes, ib_edges, addr_edge, addr_path, aligned_ib_size);
      }

      size_t xd_idx = xd_nodes.size();
      size_t ib_idx = ib_edges.size();
      xd_nodes.resize(xd_idx + pathlen);
      ib_edges.resize(ib_idx + pathlen - 1);

      for(size_t i = 0; i < pathlen; i++) {
        TransferGraph::XDTemplate &xdn = xd_nodes[xd_idx + i];
        xdn.channel = path_infos[0].xd_channels[i];
        xdn.target_node = path_infos[0].xd_channels[i]->node;

        xdn.factory = path_infos[0].xd_channels[i]->get_factory();
        xdn.gather_control_input = -1;
        xdn.scatter_control_input = -1;
        if(i == (pathlen - 1)) {
          xdn.inputs.resize(2);
          xdn.inputs[1] = addr_edge;
        } else {
          xdn.inputs.resize(1);
        }
        xdn.inputs[0] =
            ((i == 0) ? src_edge : TransferGraph::XDTemplate::mk_edge(ib_idx + i - 1));

        xdn.outputs.resize(1);
        if(i == (pathlen - 1)) {
          xdn.outputs[0] = TransferGraph::XDTemplate::mk_indirect(
              indirect_idx, 1, insts[0], dst_fld_start, dst_fld_count);
        } else {
          xdn.outputs.resize(1);
          xdn.outputs[0] = TransferGraph::XDTemplate::mk_edge(ib_idx + i);

          TransferGraph::IBInfo &ibe = ib_edges[ib_idx + i];
          ibe.memory = path_infos[0].path[i + 1];
          ibe.size = Config::ib_size_bytes; // 1 << 20; /*TODO*/
        }
      }
    } else {

      // First complication: if all the data paths don't use the same first
      //  step, we need to force them to go through an intermediate
      Memory src_ib_mem = find_sysmem_ib_memory(ID(src_mem).memory_owner_node());
      Channel *first_channel = path_infos[0].xd_channels[0];
      bool same_first_channel = true;
      for(size_t i = 1; i < path_infos.size(); i++) {
        if(path_infos[i].xd_channels[0] != first_channel) {
          same_first_channel = false;
          break;
        }
      }
      if(!same_first_channel) {
        // figure out what the first channel will be (might not be the same as
        //  any of the current paths)
        MemPathInfo head_path;
        bool ok = find_shortest_path(get_runtime()->nodes, src_mem, src_ib_mem, serdez_id,
                                     0 /*redop_id*/, head_path);
        assert(ok && (head_path.xd_channels.size() == 1));
        first_channel = head_path.xd_channels[0];
        // and fix any path that doesn't use that channel
        for(size_t i = 0; i < path_infos.size(); i++) {
          if(path_infos[i].xd_channels[0] == first_channel) {
            continue;
          }

          bool ok = find_shortest_path(get_runtime()->nodes, src_ib_mem,
                                       path_infos[i].path[path_infos[i].path.size() - 1],
                                       0 /*no serdez*/, 0 /*redop_id*/, path_infos[i]);
          assert(ok);
          // prepend last step
          path_infos[i].xd_channels.insert(path_infos[i].xd_channels.begin(),
                                           first_channel);
          path_infos[i].path.insert(path_infos[i].path.begin(), src_mem);
          // path_infos[i].xd_target_nodes.insert(path_infos[i].xd_target_nodes.begin(),
          //				       ID(src_mem).memory_owner_node());
        }
      }

      // step 1: we need the address decoder, possibly with some hops to get
      //  the data to where a cpu can look at it
      NodeID addr_node = ID(inst).instance_owner_node();
      // HACK!
      Memory addr_ib_mem = find_sysmem_ib_memory(addr_node);
      MemPathInfo addr_path;
      bool ok = find_shortest_path(get_runtime()->nodes, inst.get_location(), addr_ib_mem,
                                   0 /*no serdez*/, 0 /*redop_id*/, addr_path,
                                   true /*skip_final_memcpy*/);
      assert(ok);
      addr_edge = add_copy_path(xd_nodes, ib_edges, addr_edge, addr_path);

      std::vector<TransferGraph::XDTemplate::IO> decoded_addr_edges(spaces_size);
      TransferGraph::XDTemplate::IO ctrl_edge;
      {
        // instantiate decoder
        size_t xd_base = xd_nodes.size();
        size_t ib_base = ib_edges.size();
        xd_nodes.resize(xd_base + 1);
        ib_edges.resize(ib_base + spaces_size + 1);

        TransferGraph::XDTemplate &xdn = xd_nodes[xd_base];
        xdn.target_node = addr_node;
        // xdn.kind = XFER_ADDR_SPLIT;
        assert(!is_ranges && "need range address splitter");
        xdn.factory = create_addrsplit_factory(bytes_per_element);
        xdn.gather_control_input = -1;
        xdn.scatter_control_input = -1;
        xdn.inputs.resize(1);
        xdn.inputs[0] = addr_edge;
        xdn.outputs.resize(spaces_size + 1);
        for(size_t i = 0; i < spaces_size; i++) {
          xdn.outputs[i] = TransferGraph::XDTemplate::mk_edge(ib_base + i);
          decoded_addr_edges[i] = xdn.outputs[i];
          ib_edges[ib_base + i].memory = addr_ib_mem;
          ib_edges[ib_base + i].size = 65536; // TODO
        }
        xdn.outputs[spaces_size] =
            TransferGraph::XDTemplate::mk_edge(ib_base + spaces_size);
        ctrl_edge = xdn.outputs[spaces_size];
        ib_edges[ib_base + spaces_size].memory = addr_ib_mem;
        ib_edges[ib_base + spaces_size].size = 65536; // TODO
      }

      // control information has to get to the split at the start
      // HACK!
      if(src_ib_mem != addr_ib_mem) {
        MemPathInfo path;
        bool ok = find_shortest_path(get_runtime()->nodes, addr_ib_mem, src_ib_mem,
                                     0 /*no serdez*/, 0 /*redop_id*/, path);
        assert(ok);
        ctrl_edge = add_copy_path(xd_nodes, ib_edges, ctrl_edge, path);
      }

      // next, see what work we need to get the addresses to where the
      //  last step of each path is running
      for(size_t i = 0; i < spaces_size; i++) {
        // HACK!
        NodeID dst_node = path_infos[path_idx[i]]
                              .xd_channels[path_infos[path_idx[i]].xd_channels.size() - 1]
                              ->node;
        Memory dst_ib_mem = find_sysmem_ib_memory(dst_node);
        if(dst_ib_mem != addr_ib_mem) {
          MemPathInfo path;
          bool ok = find_shortest_path(get_runtime()->nodes, addr_ib_mem, dst_ib_mem,
                                       0 /*no serdez*/, 0 /*redop_id*/, path);
          assert(ok);
          decoded_addr_edges[i] =
              add_copy_path(xd_nodes, ib_edges, decoded_addr_edges[i], path);
        }
      }

      // next comes the xd that reads the source and splits the data into
      //  the various output streams
      std::vector<TransferGraph::XDTemplate::IO> data_edges(spaces_size);
      {
        size_t xd_idx = xd_nodes.size();
        xd_nodes.resize(xd_idx + 1);

        TransferGraph::XDTemplate &xdn = xd_nodes[xd_idx];
        xdn.target_node = ID(src_mem).memory_owner_node();
        // xdn.kind = first_kind;
        xdn.factory = first_channel->get_factory();
        xdn.gather_control_input = -1;
        xdn.scatter_control_input = 1;
        xdn.inputs.resize(2);
        xdn.inputs[0] = src_edge;
        xdn.inputs[1] = ctrl_edge;

        xdn.outputs.resize(spaces_size);

        for(size_t i = 0; i < spaces_size; i++) {
          // can we write (indirectly) right into the dest instance?
          if(path_infos[path_idx[i]].xd_channels.size() == 1) {
            int ind_port = xdn.inputs.size();
            xdn.inputs.resize(ind_port + 1);
            xdn.outputs[i] = TransferGraph::XDTemplate::mk_indirect(
                indirect_idx, ind_port, insts[i], dst_fld_start, dst_fld_count);
            xdn.inputs[ind_port] = decoded_addr_edges[i];
          } else {
            // need an ib to write to
            size_t ib_idx = ib_edges.size();
            ib_edges.resize(ib_idx + 1);
            data_edges[i] = TransferGraph::XDTemplate::mk_edge(ib_idx);
            xdn.outputs[i] = data_edges[i];
            ib_edges[ib_idx].memory = path_infos[path_idx[i]].path[1];
            ib_edges[ib_idx].size = 65536; // TODO: pick size?
          }
        }
      }

      // finally, any data paths with more than one hop need the rest of
      //  their path added to the graph
      for(size_t i = 0; i < spaces_size; i++) {
        const MemPathInfo &mpi = path_infos[path_idx[i]];
        size_t hops = mpi.xd_channels.size() - 1;
        if(hops > 0) {
          // assert(data_edges[i] >= 0);

          size_t xd_base = xd_nodes.size();
          size_t ib_base = ib_edges.size();
          xd_nodes.resize(xd_base + hops);
          ib_edges.resize(ib_base + hops - 1);
          for(size_t j = 0; j < hops; j++) {
            TransferGraph::XDTemplate &xdn = xd_nodes[xd_base + j];

            xdn.factory = mpi.xd_channels[j + 1]->get_factory();
            xdn.gather_control_input = -1;
            xdn.scatter_control_input = -1;
            xdn.target_node = mpi.xd_channels[j + 1]->node;
            xdn.channel = mpi.xd_channels[j + 1];
            if(j < (hops - 1)) {
              xdn.inputs.resize(1);
              xdn.inputs[0] =
                  ((j == 0) ? data_edges[i]
                            : TransferGraph::XDTemplate::mk_edge(ib_base + j - 1));
              xdn.outputs.resize(1);
              xdn.outputs[0] = TransferGraph::XDTemplate::mk_edge(ib_base + j);
              ib_edges[ib_base + j].memory = mpi.path[j + 2];
              ib_edges[ib_base + j].size = 65536; // TODO: pick size?
            } else {
              // last hop uses the address stream
              xdn.inputs.resize(2);
              xdn.inputs[0] =
                  ((j == 0) ? data_edges[i]
                            : TransferGraph::XDTemplate::mk_edge(ib_base + j - 1));
              xdn.inputs[1] = decoded_addr_edges[i];
              xdn.outputs.resize(1);
              xdn.outputs[0] = TransferGraph::XDTemplate::mk_indirect(
                  indirect_idx, 1, insts[i], dst_fld_start, dst_fld_count);
            }
          }
        }
      }
    }
  }

  template <int N, typename T, int N2, typename T2>
  IndirectionInfoTyped<N, T, N2, T2>::IndirectionInfoTyped(
      const IndexSpace<N, T> &is,
      const typename CopyIndirection<N, T>::template Unstructured<N2, T2> &ind,
      Channel *_addr_split_channel)
    : IndirectionInfoBase(false /*!structured*/, ind.field_id, ind.inst, ind.is_ranges,
                          ind.oor_possible, ind.aliasing_possible, ind.subfield_offset,
                          ind.insts, _addr_split_channel)
    , domain(is)
    , spaces(ind.spaces)
  {}

  template <int N, typename T, int N2, typename T2>
  Event IndirectionInfoTyped<N, T, N2, T2>::request_metadata(void)
  {
    std::vector<Event> evs;

    {
      RegionInstanceImpl *impl = get_runtime()->get_instance_impl(inst);
      Event e = impl->request_metadata();
      if(!e.has_triggered()) {
        evs.push_back(e);
      }
    }

    for(std::vector<RegionInstance>::const_iterator it = insts.begin(); it != insts.end();
        ++it) {
      RegionInstanceImpl *impl = get_runtime()->get_instance_impl(*it);
      Event e = impl->request_metadata();
      if(!e.has_triggered()) {
        evs.push_back(e);
      }
    }

    return Event::merge_events(evs);
  }

  template <int N, typename T, int N2, typename T2>
  size_t IndirectionInfoTyped<N, T, N2, T2>::num_spaces() const
  {
    return spaces.size();
  }

  template <int N, typename T, int N2, typename T2>
  void IndirectionInfoTyped<N, T, N2, T2>::populate_copy_info(ChannelCopyInfo &info) const
  {
    info.is_ranges = is_ranges;
    info.addr_size = sizeof(T2);
    info.oor_possible = oor_possible;
  }

  template <int N, typename T, int N2, typename T2>
  size_t IndirectionInfoTyped<N, T, N2, T2>::domain_size() const
  {
    return domain.volume();
  }

  template <int N, typename T, int N2, typename T2>
  size_t IndirectionInfoTyped<N, T, N2, T2>::address_size() const
  {
    return (is_ranges ? sizeof(Rect<N2, T2>) : sizeof(Point<N2, T2>));
  }

  template <int N, typename T, int N2, typename T2>
  XferDesFactory *IndirectionInfoTyped<N, T, N2, T2>::create_addrsplit_factory(
      size_t bytes_per_element) const
  {
    return new AddressSplitXferDesFactory<N2, T2>(bytes_per_element, spaces,
                                                  local_addrsplit_channel);
  }

  template <int N, typename T, int N2, typename T2>
  RegionInstance IndirectionInfoTyped<N, T, N2, T2>::get_pointer_instance(void) const
  {
    return inst;
  }

  template <int N, typename T, int N2, typename T2>
  const std::vector<RegionInstance> *
  IndirectionInfoTyped<N, T, N2, T2>::get_instances(void) const
  {
    return &insts;
  }

  template <int N, typename T, int N2, typename T2>
  FieldID IndirectionInfoTyped<N, T, N2, T2>::get_field(void) const
  {
    return field_id;
  }

  template <int N, typename T, int N2, typename T2>
  TransferIterator *
  IndirectionInfoTyped<N, T, N2, T2>::create_address_iterator(RegionInstance peer) const
  {
    TransferDomainIndexSpace<N, T> tdis(domain);
    std::vector<FieldID> fields(1, field_id);
    std::vector<size_t> fld_offsets(1, 0);
    std::vector<size_t> fld_sizes(
        1, (is_ranges ? sizeof(Rect<N2, T2>) : sizeof(Point<N2, T2>)));
    return tdis.create_iterator(inst, peer, fields, fld_offsets, fld_sizes);
  }

  template <int N, typename T, int N2, typename T2>
  TransferIterator *IndirectionInfoTyped<N, T, N2, T2>::create_indirect_iterator(
      Memory addrs_mem, RegionInstance inst, const std::vector<FieldID> &fields,
      const std::vector<size_t> &fld_offsets, const std::vector<size_t> &fld_sizes,
      Channel *channel) const
  {
    if(channel && channel->needs_wrapping_iterator()) {
      return new WrappingTransferIteratorIndirect<N2, T2>(inst, fields, fld_offsets,
                                                          fld_sizes);
    } else {
      if(is_ranges) {
        return new TransferIteratorIndirectRange<N2, T2>(addrs_mem, inst, fields,
                                                         fld_offsets, fld_sizes);
      } else {
        return new TransferIteratorIndirect<N2, T2>(addrs_mem, inst, fields, fld_offsets,
                                                    fld_sizes);
      }
    }
  }

  template <int N, typename T, int N2, typename T2>
  void IndirectionInfoTyped<N, T, N2, T2>::print(std::ostream &os) const
  {
    if(structured) {
      assert(0);
    } else {
      os << inst << '[' << field_id << '+' << subfield_offset << ']';
      for(size_t i = 0; i < spaces.size(); i++) {
        if(i) {
          os << ", ";
        } else {
          os << " -> ";
        }
        os << spaces[i] << ':' << insts[i];
      }
    }
  }

  template <int N, typename T>
  template <int N2, typename T2>
  IndirectionInfo *CopyIndirection<N, T>::Unstructured<N2, T2>::create_info(
      const IndexSpace<N, T> &is) const
  {
    // The next indirection is not allowed to be specified yet.
    assert(next_indirection == nullptr);

    if(local_addrsplit_channel == nullptr) {
      const auto &n = get_runtime()->nodes[Network::my_node_id];
      for(auto ch : n.dma_channels) {
        if(ch->kind == XFER_ADDR_SPLIT) {
          local_addrsplit_channel = reinterpret_cast<AddressSplitChannel *>(ch);
        }
      }
    }

    assert(local_addrsplit_channel);
    return new IndirectionInfoTyped<N, T, N2, T2>(is, *this, local_addrsplit_channel);
  }

  ////////////////////////////////////////////////////////////////////////
  //
  // class TransferDesc
  //

  TransferDesc::~TransferDesc()
  {
    log_xplan.info() << "destroyed: plan=" << (void *)this;

    delete domain;
    for(size_t i = 0; i < indirects.size(); i++) {
      delete indirects[i];
    }
    if(fill_data) {
      free(fill_data);
    }
  }

  bool TransferDesc::request_analysis(TransferOperation *op)
  {
    // early out without lock
    if(analysis_complete.load_acquire()) {
      return true;
    }

    AutoLock<> al(mutex);
    if(analysis_complete.load()) {
      return true;
    } else {
      pending_ops.push_back(op);
      return false;
    }
  }

  void TransferDesc::check_analysis_preconditions()
  {
    log_xplan.info() << "created: plan=" << (void *)this << " domain=" << *domain
                     << " srcs=" << srcs.size() << " dsts=" << dsts.size();
    if(log_xplan.want_debug()) {
      for(size_t i = 0; i < srcs.size(); i++) {
        log_xplan.debug() << "created: plan=" << (void *)this << " srcs[" << i
                          << "]=" << srcs[i];
      }
      for(size_t i = 0; i < dsts.size(); i++) {
        log_xplan.debug() << "created: plan=" << (void *)this << " dsts[" << i
                          << "]=" << dsts[i];
      }
      for(size_t i = 0; i < indirects.size(); i++) {
        log_xplan.debug() << "created: plan=" << (void *)this << " indirects[" << i
                          << "]=" << *indirects[i];
      }
    }

    std::vector<Event> preconditions;

    // we need metadata for the domain and every instance
    {
      Event e = domain->request_metadata();
      if(e.exists()) {
        preconditions.push_back(e);
      }
    }

    std::set<RegionInstance> insts_seen;
    for(size_t i = 0; i < srcs.size(); i++) {
      if(srcs[i].inst.exists()) {
        if(insts_seen.count(srcs[i].inst) > 0) {
          continue;
        }
        insts_seen.insert(srcs[i].inst);
        RegionInstanceImpl *impl = get_runtime()->get_instance_impl(srcs[i].inst);
        Event e = impl->request_metadata();
        if(e.exists()) {
          preconditions.push_back(e);
        }
      }
    }

    for(size_t i = 0; i < dsts.size(); i++) {
      if(dsts[i].inst.exists()) {
        if(insts_seen.count(dsts[i].inst) > 0) {
          continue;
        }
        insts_seen.insert(dsts[i].inst);
        RegionInstanceImpl *impl = get_runtime()->get_instance_impl(dsts[i].inst);
        Event e = impl->request_metadata();
        if(e.exists()) {
          preconditions.push_back(e);
        }
      }
    }

    for(size_t i = 0; i < indirects.size(); i++) {
      Event e = indirects[i]->request_metadata();
      if(e.exists()) {
        preconditions.push_back(e);
      }
    }

    if(!preconditions.empty()) {
      Event merged = Event::merge_events(preconditions);
      if(merged.exists()) {
        deferred_analysis.precondition = merged;
        EventImpl::add_waiter(merged, &deferred_analysis);
        return;
      }
    }

    // no (untriggered) preconditions, so we fall through to immediate analysis
    perform_analysis();
  }

  static size_t compute_ib_size(size_t combined_field_size, size_t domain_size,
                                CustomSerdezID serdez_id)
  {
    size_t element_size;
    size_t serdez_pad = 0;
    size_t min_granularity = 1;
    if(serdez_id != 0) {
      const CustomSerdezUntyped *serdez_op =
          get_runtime()->custom_serdez_table.get(serdez_id, 0);
      assert(serdez_op != 0);
      element_size = serdez_op->max_serialized_size;
      serdez_pad = serdez_op->max_serialized_size;
    } else {
      element_size = combined_field_size;
      min_granularity = combined_field_size;
    }

    size_t ib_size = domain_size * element_size + serdez_pad;
    const size_t IB_MAX_SIZE = 16 << 20; // 16MB
    if(ib_size > IB_MAX_SIZE) {
      // take up to IB_MAX_SIZE, respecting the min granularity
      if(min_granularity > 1) {
        // (really) corner case: if min_granularity exceeds IB_MAX_SIZE, use it
        //  directly and hope it's ok
        if(min_granularity > IB_MAX_SIZE) {
          ib_size = min_granularity;
        } else {
          size_t extra = IB_MAX_SIZE % min_granularity;
          ib_size = IB_MAX_SIZE - extra;
        }
      } else {
        ib_size = IB_MAX_SIZE;
      }
    }

    return ib_size;
  }

  struct IBAllocOrderSorter {
    IBAllocOrderSorter(const std::vector<TransferGraph::IBInfo> &_edges)
      : edges(_edges)
    {}

    bool operator()(unsigned a, unsigned b) const
    {
      // first sort by ascending memory ID
      if(edges[a].memory.id < edges[b].memory.id) {
        return true;
      }
      if(edges[a].memory.id > edges[b].memory.id) {
        return false;
      }
      // next by decreasing size
      if(edges[a].size > edges[b].size) {
        return true;
      }
      if(edges[a].size < edges[b].size) {
        return false;
      }
      // finally by index itself for stability
      return (a < b);
    }

    const std::vector<TransferGraph::IBInfo> &edges;
  };

  void TransferDesc::perform_analysis()
  {
    // initialize profiling data
    prof_usage.source = Memory::NO_MEMORY;
    prof_usage.target = Memory::NO_MEMORY;
    prof_usage.size = 0;

    // quick check - if the domain is empty, there's nothing to actually do
    if(domain->empty()) {
      log_xplan.debug() << "analysis: plan=" << (void *)this << " empty";

      // well, we still have to poke pending ops
      std::vector<TransferOperation *> to_alloc;
      {
        AutoLock<> al(mutex);
        to_alloc.swap(pending_ops);
        // release before the mutex is released so to_alloc is visible before the
        // analysis_complete flag is set
        analysis_complete.store_release(true);
      }

      for(size_t i = 0; i < to_alloc.size(); i++) {
        to_alloc[i]->allocate_ibs();
      }
      return;
    }

    size_t domain_size = domain->volume();

    // first, scan over the sources and figure out how much space we need
    //  for fill data - don't need to know field order yet
    for(size_t i = 0; i < srcs.size(); i++) {
      if(srcs[i].field_id == FieldID(-1)) {
        fill_size += srcs[i].size;
      }
    }

    size_t fill_ofs = 0;
    if(fill_size > 0) {
      fill_data = malloc(fill_size);
      assert(fill_data);
    }

    // for now, pick a global dimension ordering
    // TODO: allow this to vary for independent subgraphs (or dependent ones
    //   with transposes in line)
    domain->choose_dim_order(dim_order, srcs, dsts, indirects,
                             false /*!force_fortran_order*/, 65536 /*max_stride*/);

    src_fields.resize(srcs.size());
    dst_fields.resize(dsts.size());

    // TODO: look at layouts and decide if fields should be grouped into
    //  a smaller number of copies
    assert(srcs.size() == dsts.size());
    std::vector<bool> field_done(srcs.size(), false);
    // fields will get reordered to be contiguous per xd subgraph
    size_t fld_start = 0;
    for(size_t i = 0; i < srcs.size(); i++) {
      // did this field already get grouped into a previous path?
      if(field_done[i]) {
        continue;
      }

      assert(srcs[i].redop_id == 0);
      if(dsts[i].redop_id == 0) {
        // sizes of fills or copies should match
        assert(srcs[i].size == dsts[i].size);
      } else {
        // redop must exist and match src/dst sizes
        const ReductionOpUntyped *redop =
            get_runtime()->reduce_op_table.get(dsts[i].redop_id, 0);
        if(redop == 0) {
          log_dma.fatal() << "no reduction op registered for ID " << dsts[i].redop_id;
          abort();
        }
        size_t exp_dst_size = dsts[i].red_fold ? redop->sizeof_rhs : redop->sizeof_lhs;
        assert(srcs[i].size == redop->sizeof_rhs);
        assert(dsts[i].size == exp_dst_size);
      }
      assert(srcs[i].serdez_id == dsts[i].serdez_id);

      size_t combined_field_size = srcs[i].size;
      CustomSerdezID serdez_id = srcs[i].serdez_id;

      if(dsts[i].redop_id != 0) {
        // reduction
        assert((srcs[i].indirect_index == -1) && "help: gather reduce!");
        assert((dsts[i].indirect_index == -1) && "help: scatter reduce!");
        assert((srcs[i].serdez_id == 0) && (dsts[i].serdez_id == 0) &&
               "help: serdez reduce!");

        src_fields[fld_start] = FieldInfo{srcs[i].field_id, srcs[i].subfield_offset,
                                          srcs[i].size, srcs[i].serdez_id};
        dst_fields[fld_start] = FieldInfo{dsts[i].field_id, dsts[i].subfield_offset,
                                          dsts[i].size, dsts[i].serdez_id};

        Memory src_mem = srcs[i].inst.get_location();
        Memory dst_mem = dsts[i].inst.get_location();

        std::vector<size_t> src_frags, dst_frags;
        domain->count_fragments(srcs[i].inst, dim_order,
                                std::vector<FieldID>(1, srcs[i].field_id),
                                std::vector<size_t>(1, srcs[i].size), src_frags);
        domain->count_fragments(dsts[i].inst, dim_order,
                                std::vector<FieldID>(1, dsts[i].field_id),
                                std::vector<size_t>(1, dsts[i].size), dst_frags);

        MemPathInfo path_info;
        bool ok = find_fastest_path(get_runtime()->nodes, path_cache,
                                    ChannelCopyInfo{src_mem, dst_mem}, serdez_id,
                                    dsts[i].redop_id, domain_size * combined_field_size,
                                    &src_frags, &dst_frags, path_info);
        if(!ok) {
          log_new_dma.fatal() << "FATAL: no path found from " << src_mem << " to "
                              << dst_mem << " (redop=" << dsts[i].redop_id << ")";
          assert(0);
        }
        size_t pathlen = path_info.xd_channels.size();
        size_t xd_idx = graph.xd_nodes.size();
        size_t ib_idx = graph.ib_edges.size();
        size_t ib_alloc_size = 0;
        graph.xd_nodes.resize(xd_idx + pathlen);
        if(pathlen > 1) {
          graph.ib_edges.resize(ib_idx + pathlen - 1);
          ib_alloc_size = compute_ib_size(combined_field_size, domain_size, serdez_id);
        }
        for(size_t j = 0; j < pathlen; j++) {
          TransferGraph::XDTemplate &xdn = graph.xd_nodes[xd_idx++];

          // xdn.kind = path_info.xd_kinds[j];
          xdn.factory = path_info.xd_channels[j]->get_factory();
          xdn.gather_control_input = -1;
          xdn.scatter_control_input = -1;
          xdn.target_node = path_info.xd_channels[j]->node;
          xdn.channel = path_info.xd_channels[j];
          if(j == (pathlen - 1)) {
            xdn.redop = XferDesRedopInfo(dsts[i].redop_id, dsts[i].red_fold,
                                         true /*in_place*/, dsts[i].red_exclusive);
          }
          xdn.inputs.resize(1);
          xdn.inputs[0] =
              ((j == 0) ? TransferGraph::XDTemplate::mk_inst(srcs[i].inst, fld_start, 1)
                        : TransferGraph::XDTemplate::mk_edge(ib_idx - 1));
          // xdn.inputs[0].indirect_inst = RegionInstance::NO_INST;
          xdn.outputs.resize(1);
          xdn.outputs[0] =
              ((j == (pathlen - 1))
                   ? TransferGraph::XDTemplate::mk_inst(dsts[i].inst, fld_start, 1)
                   : TransferGraph::XDTemplate::mk_edge(ib_idx));
          // xdn.outputs[0].indirect_inst = RegionInstance::NO_INST;
          if(j < (pathlen - 1)) {
            TransferGraph::IBInfo &ibe = graph.ib_edges[ib_idx++];
            ibe.memory = path_info.path[j + 1];
            ibe.size = ib_alloc_size;
          }
        }

        prof_usage.source = src_mem;
        prof_usage.target = dst_mem;
        prof_usage.size += domain_size * combined_field_size;
        std::vector<RegionInstance> instinfo_src_insts{srcs[i].inst};
        std::vector<RegionInstance> instinfo_dst_insts{dsts[i].inst};
        std::vector<FieldID> instinfo_src_field_ids{srcs[i].field_id};
        std::vector<FieldID> instinfo_dst_field_ids{dsts[i].field_id};
        prof_cpinfo.inst_info.push_back(
            ProfilingMeasurements::OperationCopyInfo::InstInfo{
                instinfo_src_insts, instinfo_dst_insts, RegionInstance::NO_INST,
                RegionInstance::NO_INST, instinfo_src_field_ids, instinfo_dst_field_ids,
                0, 0, ProfilingMeasurements::OperationCopyInfo::REDUCE,
                unsigned(pathlen)});
        fld_start += 1;
      } else if(srcs[i].field_id == FieldID(-1)) {
        // fill
        assert((dsts[i].indirect_index == -1) && "help: scatter fill!");

        src_fields[fld_start] = FieldInfo{FieldID(-1), 0, 0, 0};
        dst_fields[fld_start] = FieldInfo{dsts[i].field_id, dsts[i].subfield_offset,
                                          dsts[i].size, dsts[i].serdez_id};

        Memory dst_mem = dsts[i].inst.get_location();
        MemPathInfo path_info;

        ChannelCopyInfo copy_info(Memory::NO_MEMORY, dst_mem);
        bool ok =
            find_fastest_path(get_runtime()->nodes, path_cache, copy_info, serdez_id, 0,
                              domain_size, nullptr, nullptr, path_info);
        if(!ok) {
          log_new_dma.fatal() << "FATAL: no fill path found for " << dst_mem
                              << " (serdez=" << serdez_id << ")";
          assert(0);
        }

        size_t pathlen = path_info.xd_channels.size();
        size_t xd_idx = graph.xd_nodes.size();
        size_t ib_idx = graph.ib_edges.size();
        size_t ib_alloc_size = 0;
        graph.xd_nodes.resize(xd_idx + pathlen);
        if(pathlen > 1) {
          graph.ib_edges.resize(ib_idx + pathlen - 1);
          ib_alloc_size = compute_ib_size(combined_field_size, domain_size, serdez_id);
        }
        for(size_t j = 0; j < pathlen; j++) {
          TransferGraph::XDTemplate &xdn = graph.xd_nodes[xd_idx++];

          // xdn.kind = path_info.xd_kinds[j];
          xdn.factory = path_info.xd_channels[j]->get_factory();
          xdn.gather_control_input = -1;
          xdn.scatter_control_input = -1;
          xdn.target_node = path_info.xd_channels[j]->node;
          xdn.channel = path_info.xd_channels[j];
          xdn.inputs.resize(1);
          xdn.inputs[0] =
              ((j == 0)
                   ? TransferGraph::XDTemplate::mk_fill(fill_ofs, combined_field_size,
                                                        domain_size * combined_field_size)
                   : TransferGraph::XDTemplate::mk_edge(ib_idx - 1));

          xdn.outputs.resize(1);
          xdn.outputs[0] =
              ((j == (pathlen - 1))
                   ? TransferGraph::XDTemplate::mk_inst(dsts[i].inst, fld_start, 1)
                   : TransferGraph::XDTemplate::mk_edge(ib_idx));
          if(j < (pathlen - 1)) {
            TransferGraph::IBInfo &ibe = graph.ib_edges[ib_idx++];
            ibe.memory = path_info.path[j + 1];
            ibe.size = ib_alloc_size;
          }
        }

        // FIXME: handle multiple fields
        memcpy(static_cast<char *>(fill_data) + fill_ofs,
               ((srcs[i].size <= CopySrcDstField::MAX_DIRECT_SIZE)
                    ? srcs[i].fill_data.direct
                    : srcs[i].fill_data.indirect),
               srcs[i].size);
        fill_ofs += srcs[i].size;

        prof_usage.source = Memory::NO_MEMORY;
        prof_usage.target = dst_mem;
        prof_usage.size += domain_size * combined_field_size;
        std::vector<RegionInstance> instinfo_src_insts;
        std::vector<RegionInstance> instinfo_dst_insts{dsts[i].inst};
        std::vector<FieldID> instinfo_src_field_ids;
        std::vector<FieldID> instinfo_dst_field_ids{dsts[i].field_id};
        prof_cpinfo.inst_info.push_back(
            ProfilingMeasurements::OperationCopyInfo::InstInfo{
                instinfo_src_insts, instinfo_dst_insts, RegionInstance::NO_INST,
                RegionInstance::NO_INST, instinfo_src_field_ids, instinfo_dst_field_ids,
                0, 0, ProfilingMeasurements::OperationCopyInfo::FILL, unsigned(pathlen)});
        fld_start += 1;
      } else {
        src_fields[fld_start] = FieldInfo{srcs[i].field_id, srcs[i].subfield_offset,
                                          srcs[i].size, srcs[i].serdez_id};
        dst_fields[fld_start] = FieldInfo{dsts[i].field_id, dsts[i].subfield_offset,
                                          dsts[i].size, dsts[i].serdez_id};

        if(srcs[i].indirect_index == -1) {
          Memory src_mem = srcs[i].inst.get_location();

          if(dsts[i].indirect_index == -1) {
            Memory dst_mem = dsts[i].inst.get_location();

            unsigned num_fields = 1;
            std::vector<FieldID> src_field_ids(1, srcs[i].field_id);
            std::vector<size_t> src_field_sizes(1, srcs[i].size);
            std::vector<FieldID> dst_field_ids(1, dsts[i].field_id);
            std::vector<size_t> dst_field_sizes(1, dsts[i].size);

            // group any other fields that have the same insts/size/redop/serdez
            for(size_t j = i + 1; j < srcs.size(); j++) {
              if(field_done[j]) {
                continue;
              }
              if(srcs[j].inst != srcs[i].inst) {
                continue;
              }
              if(srcs[j].size != srcs[i].size) {
                continue;
              }
              if(srcs[j].redop_id != srcs[i].redop_id) {
                continue;
              }
              if(srcs[j].serdez_id != srcs[i].serdez_id) {
                continue;
              }
              if(dsts[j].inst != dsts[i].inst) {
                continue;
              }
              if(dsts[j].size != dsts[i].size) {
                continue;
              }
              if(dsts[j].redop_id != dsts[i].redop_id) {
                continue;
              }
              if(dsts[j].serdez_id != dsts[i].serdez_id) {
                continue;
              }

              src_field_ids.push_back(srcs[j].field_id);
              src_field_sizes.push_back(srcs[j].size);
              dst_field_ids.push_back(dsts[j].field_id);
              dst_field_sizes.push_back(dsts[j].size);

              src_fields[fld_start + num_fields] =
                  FieldInfo{srcs[j].field_id, srcs[j].subfield_offset, srcs[j].size,
                            srcs[j].serdez_id};
              dst_fields[fld_start + num_fields] =
                  FieldInfo{dsts[j].field_id, dsts[j].subfield_offset, dsts[j].size,
                            dsts[j].serdez_id};
              num_fields += 1;
              combined_field_size += srcs[j].size;
              field_done[j] = true;
            }

            std::vector<size_t> src_frags, dst_frags;
            domain->count_fragments(srcs[i].inst, dim_order, src_field_ids,
                                    src_field_sizes, src_frags);
            domain->count_fragments(dsts[i].inst, dim_order, dst_field_ids,
                                    dst_field_sizes, dst_frags);
            // log_new_dma.print() << "fragments: domain=" << *domain
            //                     << " src_inst=" << srcs[i].inst << " frags=" <<
            //                     PrettyVector<size_t>(src_frags)
            //                     << " dst_inst=" << dsts[i].inst << " frags=" <<
            //                     PrettyVector<size_t>(dst_frags);

            MemPathInfo path_info;
            bool ok = find_fastest_path(get_runtime()->nodes, path_cache,
                                        ChannelCopyInfo{src_mem, dst_mem}, serdez_id,
                                        0 /*redop_id*/, domain_size * combined_field_size,
                                        &src_frags, &dst_frags, path_info);
            if(!ok) {
              log_new_dma.fatal() << "FATAL: no path found from " << src_mem << " to "
                                  << dst_mem << " (serdez=" << serdez_id << ")";
              assert(0);
            }
            size_t pathlen = path_info.xd_channels.size();
            size_t xd_idx = graph.xd_nodes.size();
            size_t ib_idx = graph.ib_edges.size();
            size_t ib_alloc_size = 0;
            graph.xd_nodes.resize(xd_idx + pathlen);
            if(pathlen > 1) {
              graph.ib_edges.resize(ib_idx + pathlen - 1);
              ib_alloc_size =
                  compute_ib_size(combined_field_size, domain_size, serdez_id);
            }
            for(size_t j = 0; j < pathlen; j++) {
              TransferGraph::XDTemplate &xdn = graph.xd_nodes[xd_idx++];

              // xdn.kind = path_info.xd_kinds[j];
              xdn.factory = path_info.xd_channels[j]->get_factory();
              xdn.gather_control_input = -1;
              xdn.scatter_control_input = -1;
              xdn.target_node = path_info.xd_channels[j]->node;
              xdn.channel = path_info.xd_channels[j];
              xdn.inputs.resize(1);
              xdn.inputs[0] = ((j == 0) ? TransferGraph::XDTemplate::mk_inst(
                                              srcs[i].inst, fld_start, num_fields)
                                        : TransferGraph::XDTemplate::mk_edge(ib_idx - 1));
              // xdn.inputs[0].indirect_inst = RegionInstance::NO_INST;
              xdn.outputs.resize(1);
              xdn.outputs[0] =
                  ((j == (pathlen - 1)) ? TransferGraph::XDTemplate::mk_inst(
                                              dsts[i].inst, fld_start, num_fields)
                                        : TransferGraph::XDTemplate::mk_edge(ib_idx));
              // xdn.outputs[0].indirect_inst = RegionInstance::NO_INST;
              if(j < (pathlen - 1)) {
                TransferGraph::IBInfo &ibe = graph.ib_edges[ib_idx++];
                ibe.memory = path_info.path[j + 1];
                ibe.size = ib_alloc_size;
              }
            }

            prof_usage.source = src_mem;
            prof_usage.target = dst_mem;
            prof_usage.size += domain_size * combined_field_size;
            std::vector<RegionInstance> instinfo_src_insts{srcs[i].inst};
            std::vector<RegionInstance> instinfo_dst_insts{dsts[i].inst};
            prof_cpinfo.inst_info.push_back(
                ProfilingMeasurements::OperationCopyInfo::InstInfo{
                    instinfo_src_insts, instinfo_dst_insts, RegionInstance::NO_INST,
                    RegionInstance::NO_INST, src_field_ids, dst_field_ids, 0, 0,
                    ProfilingMeasurements::OperationCopyInfo::COPY, unsigned(pathlen)});
            fld_start += num_fields;
          } else {
            // scatter
            IndirectionInfo *scatter_info = indirects[dsts[i].indirect_index];
            size_t addrsplit_bytes_per_element =
                ((serdez_id == 0) ? combined_field_size : 1);
            size_t prev_nodes = graph.xd_nodes.size();
            scatter_info->generate_scatter_paths(
                src_mem, TransferGraph::XDTemplate::mk_inst(srcs[i].inst, fld_start, 1),
                dsts[i].indirect_index, fld_start, 1, addrsplit_bytes_per_element,
                serdez_id, graph.xd_nodes, graph.ib_edges, src_fields);

            prof_usage.source = src_mem;
            prof_usage.target = Memory::NO_MEMORY;
            prof_usage.size += domain_size * combined_field_size;
            std::vector<RegionInstance> instinfo_src_insts{srcs[i].inst};
            std::vector<RegionInstance> instinfo_dst_insts;
            if(scatter_info->get_instances()) {
              instinfo_dst_insts = *(scatter_info->get_instances());
            }
            std::vector<FieldID> instinfo_src_field_ids{srcs[i].field_id};
            std::vector<FieldID> instinfo_dst_field_ids{dsts[i].field_id};
            prof_cpinfo.inst_info.push_back(
                ProfilingMeasurements::OperationCopyInfo::InstInfo{
                    instinfo_src_insts, instinfo_dst_insts, RegionInstance::NO_INST,
                    scatter_info->get_pointer_instance(), instinfo_src_field_ids,
                    instinfo_dst_field_ids, 0, scatter_info->get_field(),
                    ProfilingMeasurements::OperationCopyInfo::COPY,
                    unsigned(graph.xd_nodes.size() - prev_nodes)});
            fld_start += 1;
          }
        } else {
          size_t addrsplit_bytes_per_element =
              ((serdez_id == 0) ? combined_field_size : 1);
          if(dsts[i].indirect_index == -1) {
            Memory dst_mem = dsts[i].inst.get_location();
            IndirectionInfo *gather_info = indirects[srcs[i].indirect_index];
            size_t prev_nodes = graph.xd_nodes.size();
            gather_info->generate_gather_paths(
                get_runtime()->nodes, dst_mem,
                TransferGraph::XDTemplate::mk_inst(dsts[i].inst, fld_start, 1),
                srcs[i].indirect_index, fld_start, 1, addrsplit_bytes_per_element,
                serdez_id, graph.xd_nodes, graph.ib_edges, src_fields);

            prof_usage.source = Memory::NO_MEMORY;
            prof_usage.target = dst_mem;
            prof_usage.size += domain_size * combined_field_size;
            std::vector<RegionInstance> instinfo_src_insts;
            if(gather_info->get_instances()) {
              instinfo_src_insts = *(gather_info->get_instances());
            }
            std::vector<RegionInstance> instinfo_dst_insts{dsts[i].inst};
            std::vector<FieldID> instinfo_src_field_ids{srcs[i].field_id};
            std::vector<FieldID> instinfo_dst_field_ids{dsts[i].field_id};
            prof_cpinfo.inst_info.push_back(
                ProfilingMeasurements::OperationCopyInfo::InstInfo{
                    instinfo_src_insts, instinfo_dst_insts,
                    gather_info->get_pointer_instance(), RegionInstance::NO_INST,
                    instinfo_src_field_ids, instinfo_dst_field_ids,
                    gather_info->get_field(), 0,
                    ProfilingMeasurements::OperationCopyInfo::COPY,
                    unsigned(graph.xd_nodes.size() - prev_nodes)});
            fld_start += 1;
          } else {
            // scatter+gather
            // TODO: optimize case of single source and single dest

            size_t prev_nodes = graph.xd_nodes.size();

            // need an intermediate buffer for the output of the gather
            //  (and input of the scatter)
            // TODO: local node isn't necessarily the right choice!
            NodeID ib_node = Network::my_node_id;
            Memory ib_mem = ID::make_ib_memory(ib_node, 0).convert<Memory>();

            int ib_idx = graph.ib_edges.size();
            graph.ib_edges.resize(ib_idx + 1);
            graph.ib_edges[ib_idx].memory = ib_mem;
            graph.ib_edges[ib_idx].size = 1 << 20; // HACK

            IndirectionInfo *gather_info = indirects[srcs[i].indirect_index];
            gather_info->generate_gather_paths(
                get_runtime()->nodes, ib_mem, TransferGraph::XDTemplate::mk_edge(ib_idx),
                srcs[i].indirect_index, fld_start, 1, addrsplit_bytes_per_element,
                serdez_id, graph.xd_nodes, graph.ib_edges, src_fields);

            IndirectionInfo *scatter_info = indirects[dsts[i].indirect_index];
            scatter_info->generate_scatter_paths(
                ib_mem, TransferGraph::XDTemplate::mk_edge(ib_idx),
                dsts[i].indirect_index, fld_start, 1, addrsplit_bytes_per_element,
                serdez_id, graph.xd_nodes, graph.ib_edges, src_fields);

            prof_usage.source = Memory::NO_MEMORY;
            prof_usage.target = Memory::NO_MEMORY;
            prof_usage.size += domain_size * combined_field_size;
            std::vector<RegionInstance> instinfo_src_insts;
            if(gather_info->get_instances()) {
              instinfo_src_insts = *(gather_info->get_instances());
            }
            std::vector<RegionInstance> instinfo_dst_insts;
            if(scatter_info->get_instances()) {
              instinfo_dst_insts = *(scatter_info->get_instances());
            }
            std::vector<FieldID> instinfo_src_field_ids{srcs[i].field_id};
            std::vector<FieldID> instinfo_dst_field_ids{dsts[i].field_id};
            prof_cpinfo.inst_info.push_back(
                ProfilingMeasurements::OperationCopyInfo::InstInfo{
                    instinfo_src_insts, instinfo_dst_insts,
                    gather_info->get_pointer_instance(),
                    scatter_info->get_pointer_instance(), instinfo_src_field_ids,
                    instinfo_dst_field_ids, gather_info->get_field(),
                    scatter_info->get_field(),
                    ProfilingMeasurements::OperationCopyInfo::COPY,
                    unsigned(graph.xd_nodes.size() - prev_nodes)});
            fld_start += 1;
          }
        }
      }
    }
    // make sure the reordered field list includes them all
    assert(fld_start == srcs.size());

    // once we've enumerated all the ibs we'll need, we need to pick an order in
    //  which to allocate them that will avoid deadlock when multiple transfer
    //  operations are allocating ibs concurrently - sorting by the memory (and
    //  then having the allocation code do all ibs for the same memory for a single
    //  transfer op atomically) does the trick
    if(!graph.ib_edges.empty()) {
      graph.ib_alloc_order.resize(graph.ib_edges.size());
      for(size_t i = 0; i < graph.ib_edges.size(); i++) {
        graph.ib_alloc_order[i] = i;
      }

      std::sort(graph.ib_alloc_order.begin(), graph.ib_alloc_order.end(),
                IBAllocOrderSorter(graph.ib_edges));
    }

    if(log_xplan.want_debug()) {
      log_xplan.debug() << "analysis: plan=" << (void *)this
                        << " dim_order=" << PrettyVector<int>(dim_order)
                        << " xds=" << graph.xd_nodes.size()
                        << " ibs=" << graph.ib_edges.size();

      for(size_t i = 0; i < graph.xd_nodes.size(); i++) {
        if(graph.xd_nodes[i].redop.id != 0) {
          log_xplan.debug()
              << "analysis: plan=" << (void *)this << " xds[" << i
              << "]: target=" << graph.xd_nodes[i].target_node << " inputs="
              << PrettyVector<TransferGraph::XDTemplate::IO>(graph.xd_nodes[i].inputs)
              << " outputs="
              << PrettyVector<TransferGraph::XDTemplate::IO>(graph.xd_nodes[i].outputs)
              << " channel="
              << ((graph.xd_nodes[i].channel) ? graph.xd_nodes[i].channel->kind : -1)
              << " redop=(" << graph.xd_nodes[i].redop.id << ","
              << graph.xd_nodes[i].redop.is_fold << ","
              << graph.xd_nodes[i].redop.in_place << ")";
        } else {
          log_xplan.debug()
              << "analysis: plan=" << (void *)this << " xds[" << i
              << "]: target=" << graph.xd_nodes[i].target_node << " inputs="
              << PrettyVector<TransferGraph::XDTemplate::IO>(graph.xd_nodes[i].inputs)
              << " outputs="
              << PrettyVector<TransferGraph::XDTemplate::IO>(graph.xd_nodes[i].outputs)
              << " channel="
              << ((graph.xd_nodes[i].channel) ? graph.xd_nodes[i].channel->kind : -1);
        }
      }

      for(size_t i = 0; i < graph.ib_edges.size(); i++) {
        log_xplan.debug() << "analysis: plan=" << (void *)this << " ibs[" << i
                          << "]: memory=" << graph.ib_edges[i].memory << ":"
                          << graph.ib_edges[i].memory.kind()
                          << " size=" << graph.ib_edges[i].size;
      }

      if(!graph.ib_edges.empty()) {
        log_xplan.debug() << "analysis: plan=" << (void *)this
                          << " ib_alloc=" << PrettyVector<unsigned>(graph.ib_alloc_order);
      }
    }

    // mark that the analysis is complete and see if there are any pending
    //  ops that can start allocating ibs
    std::vector<TransferOperation *> to_alloc;
    {
      AutoLock<> al(mutex);
      to_alloc.swap(pending_ops);
      analysis_successful = true;
      // release before the mutex is released so to_alloc is visible before the
      // analysis_complete flag is set
      analysis_complete.store_release(true);
    }

    for(size_t i = 0; i < to_alloc.size(); i++) {
      to_alloc[i]->allocate_ibs();
    }
  }

  void TransferDesc::cancel_analysis(Event failed_precondition)
  {
    // mark that the analysis is failed and see if there are any pending
    //  ops that need to also fail
    std::vector<TransferOperation *> to_alloc;
    {
      AutoLock<> al(mutex);
      to_alloc.swap(pending_ops);
      analysis_successful = false;
      // release before the mutex is released so to_alloc is visible before the
      // analysis_complete flag is set
      analysis_complete.store_release(true);
    }

    for(size_t i = 0; i < to_alloc.size(); i++) {
      to_alloc[i]->handle_poisoned_precondition(failed_precondition);
    }
  }

  ////////////////////////////////////////////////////////////////////////
  //
  // class TransferDesc::DeferredAnalysis
  //

  TransferDesc::DeferredAnalysis::DeferredAnalysis(TransferDesc *_desc)
    : desc(_desc)
  {}

  void TransferDesc::DeferredAnalysis::event_triggered(bool poisoned,
                                                       TimeLimit work_until)
  {
    // TODO: respect time limit
    if(poisoned) {
      desc->cancel_analysis(precondition);
    } else {
      desc->perform_analysis();
    }
  }

  void TransferDesc::DeferredAnalysis::print(std::ostream &os) const
  {
    os << "deferred_analysis(" << (void *)desc << ")";
  }

  Event TransferDesc::DeferredAnalysis::get_finish_event(void) const
  {
    return Event::NO_EVENT;
  }

  ////////////////////////////////////////////////////////////////////////
  //
  // class TransferOperation
  //

  TransferOperation::TransferOperation(TransferDesc &_desc, Event _precondition,
                                       GenEventImpl *_finish_event,
                                       EventImpl::gen_t _finish_gen, int _priority)
    : Operation(_finish_event, _finish_gen, _desc.prs)
    , deferred_start(this)
    , desc(_desc)
    , precondition(_precondition)
    , ib_responses_needed(0)
    , priority(_priority)
  {
    desc.add_reference();
  }

  TransferOperation::~TransferOperation() { desc.remove_reference(); }

  void TransferOperation::print(std::ostream &os) const
  {
    os << "transfer_op(" << (void *)this << ")";
  }

  void TransferOperation::start_or_defer(void)
  {
    log_dma.info() << "dma request " << (void *)this
                   << " created - plan=" << (void *)&desc << " before=" << precondition
                   << " after=" << get_finish_event();

    bool poisoned;
    if(!precondition.has_triggered_faultaware(poisoned)) {
      deferred_start.precondition = precondition;
      EventImpl::add_waiter(precondition, &deferred_start);
      return;
    }
    if(poisoned) {
      handle_poisoned_precondition(precondition);
      return;
    }

    // see if we need to wait for the transfer description analysis
    if(desc.request_analysis(this)) {
      // it's ready - go ahead and do ib creation
      allocate_ibs();
    } else {
      // do nothing - the TransferDesc will call us when it's ready
    }
  }

  bool TransferOperation::mark_ready(void)
  {
    bool ok_to_run = Operation::mark_ready();
    if(ok_to_run) {
      log_dma.info() << "dma request " << (void *)this
                     << " ready - plan=" << (void *)&desc << " before=" << precondition
                     << " after=" << get_finish_event();
    }
    return ok_to_run;
  }

  bool TransferOperation::mark_started(void)
  {
    bool ok_to_run = Operation::mark_started();
    if(ok_to_run) {
      log_dma.info() << "dma request " << (void *)this
                     << " started - plan=" << (void *)&desc << " before=" << precondition
                     << " after=" << get_finish_event();
    }
    return ok_to_run;
  }

  void TransferOperation::mark_completed(void)
  {
    log_dma.info() << "dma request " << (void *)this
                   << " completed - plan=" << (void *)&desc << " before=" << precondition
                   << " after=" << get_finish_event();

    Operation::mark_completed();
  }

  void TransferOperation::allocate_ibs()
  {
    // make sure we haven't been cancelled
    bool ok_to_run = mark_ready();
    if(!ok_to_run) {
      mark_finished(false /*!successful*/);
      return;
    }

    // if the transfer analysis was not successful, we can't continue
    if(!desc.analysis_successful) {
      mark_terminated(0, ByteArray());
      return;
    }

    const TransferGraph &tg = desc.graph;

    if(!tg.ib_edges.empty()) {
      ib_offsets.resize(tg.ib_edges.size(), -1);

      // increase the count by one to prevent a trigger before we finish
      //  this loop
      ib_responses_needed.store(tg.ib_edges.size() + 1);

      // respect computed ib allocation order
      // TODO: attempt opportunistic unordered allocation

      // see who owns the first memory we need to allocate from
      NodeID first_owner =
          ID(tg.ib_edges[tg.ib_alloc_order[0]].memory).memory_owner_node();
      unsigned immed_count = 0;
      if(first_owner == Network::my_node_id) {
        // attempt immediate allocation of local IBs
        std::vector<size_t> sizes;
        std::vector<off_t> offsets;
        while(immed_count < tg.ib_edges.size()) {
          Memory tgt_mem = tg.ib_edges[tg.ib_alloc_order[immed_count]].memory;
          first_owner = ID(tgt_mem).memory_owner_node();
          // if we've gotten to IB requests that are non-local, stop
          if(first_owner != Network::my_node_id) {
            break;
          }
          sizes.assign(1, tg.ib_edges[tg.ib_alloc_order[immed_count]].size);
          unsigned same_mem = 1;
          while(((immed_count + same_mem) < tg.ib_edges.size()) &&
                (tgt_mem ==
                 tg.ib_edges[tg.ib_alloc_order[immed_count + same_mem]].memory)) {
            sizes.push_back(tg.ib_edges[tg.ib_alloc_order[immed_count + same_mem]].size);
            same_mem += 1;
          }

          offsets.assign(same_mem, -1);
          IBMemory *ib_mem = get_runtime()->get_ib_memory_impl(tgt_mem);
          if(ib_mem->attempt_immediate_allocation(
                 Network::my_node_id, reinterpret_cast<uintptr_t>(this), same_mem,
                 sizes.data(), offsets.data())) {
            log_ib_alloc.debug()
                << "satisfied: op=" << Network::my_node_id << "/" << (void *)this
                << " index=" << immed_count << "+" << same_mem << " mem=" << tgt_mem;

            notify_ib_allocations(same_mem, immed_count, offsets.data());
            immed_count += same_mem;
          } else {
            // an immediate allocation failed, so it's time to enqueue
            break;
          }
        }
      }

      unsigned rem_count = tg.ib_edges.size() - immed_count;
      if(rem_count > 0) {
        if(first_owner == Network::my_node_id) {
          // enqueue all remaining requests with the first memory
          PendingIBRequests *reqs = new PendingIBRequests(
              Network::my_node_id, reinterpret_cast<uintptr_t>(this), rem_count,
              immed_count, 0);
          for(unsigned i = 0; i < rem_count; i++) {
            reqs->memories.push_back(
                tg.ib_edges[tg.ib_alloc_order[immed_count + i]].memory);
            reqs->sizes.push_back(tg.ib_edges[tg.ib_alloc_order[immed_count + i]].size);
          }

          IBMemory *ib_mem = get_runtime()->get_ib_memory_impl(reqs->memories[0]);
          ib_mem->enqueue_requests(reqs);
        } else {
          // active message time - special case for rem_count == 1
          if(rem_count == 1) {
            ActiveMessage<RemoteIBAllocRequestSingle> amsg(first_owner);
            amsg->memory = tg.ib_edges[tg.ib_alloc_order[immed_count]].memory;
            amsg->size = tg.ib_edges[tg.ib_alloc_order[immed_count]].size;
            amsg->req_op = reinterpret_cast<uintptr_t>(this);
            amsg->req_index = immed_count;
            amsg->immediate = false;
            amsg.commit();
          } else {
            size_t bytes = (rem_count * (sizeof(Memory) + sizeof(size_t)));
            ActiveMessage<RemoteIBAllocRequestMultiple> amsg(first_owner, bytes);
            amsg->requestor = Network::my_node_id;
            amsg->count = rem_count;
            amsg->first_index = immed_count;
            amsg->curr_index = 0;
            amsg->req_op = reinterpret_cast<uintptr_t>(this);
            amsg->immediate = false;

            for(unsigned i = 0; i < rem_count; i++) {
              amsg << tg.ib_edges[tg.ib_alloc_order[immed_count + i]].memory;
            }
            for(unsigned i = 0; i < rem_count; i++) {
              amsg << tg.ib_edges[tg.ib_alloc_order[immed_count + i]].size;
            }

            amsg.commit();
          }
        }
      }

      // once all requests are made, do the extra decrement and continue if they
      //  are all satisfied
      if(ib_responses_needed.fetch_sub_acqrel(1) > 1) {
        return;
      }
    }

    // fall through to creating xds
    create_xds();
  }

  std::ostream &operator<<(std::ostream &os, const TransferGraph::XDTemplate::IO &io)
  {
    switch(io.iotype) {
    case TransferGraph::XDTemplate::IO_INST:
      os << "inst(" << io.inst.inst << ":(" << io.inst.inst.get_location() << ":"
         << io.inst.inst.get_location().kind() << ")," << io.inst.fld_start << "+"
         << io.inst.fld_count << ")";
      break;
    case TransferGraph::XDTemplate::IO_INDIRECT_INST:
      os << "ind(" << io.indirect.ind_idx << "," << io.indirect.port << ","
         << io.indirect.inst << ":(" << io.indirect.inst.get_location() << ":"
         << io.indirect.inst.get_location().kind() << ")," << io.indirect.fld_start << "+"
         << io.indirect.fld_count << ")";
      break;
    case TransferGraph::XDTemplate::IO_EDGE:
      os << "edge(" << io.edge << ")";
      break;
    case TransferGraph::XDTemplate::IO_FILL_DATA:
      os << "fill(" << io.fill.fill_start << "+" << io.fill.fill_size << ")";
      break;
    default:
      assert(0);
    }
    return os;
  }

  void TransferOperation::notify_ib_allocation(unsigned ib_index, off_t ib_offset)
  {
    log_ib_alloc.info() << "notify: op=" << (void *)this << " index=" << ib_index << "+1"
                        << " ok=" << ((ib_offset >= 0) ? 1 : 0);

    // translate alloc order back to original ib index
    ib_index = desc.graph.ib_alloc_order[ib_index];
    assert(ib_index < ib_offsets.size());
    // TODO: handle failed immediate allocation attempts
    assert(ib_offset >= 0);
#ifdef DEBUG_REALM
    assert(ib_offsets[ib_index] == -1);
#endif
    ib_offsets[ib_index] = ib_offset;

    // if this was the last response needed, we can continue on to creating xds
    if(ib_responses_needed.fetch_sub_acqrel(1) == 1) {
      create_xds();
    }
  }

  void TransferOperation::notify_ib_allocations(unsigned count, unsigned first_index,
                                                const off_t *offsets)
  {
    log_ib_alloc.info() << "notify: op=" << (void *)this << " index=" << first_index
                        << "+" << count << " ok=" << ((offsets != 0) ? 1 : 0);

    assert((first_index + count) <= ib_offsets.size());
    // TODO: handle failed immediate allocation attempts
    assert(offsets);

    for(unsigned i = 0; i < count; i++) {
      // translate alloc order back to original ib index
      unsigned ib_index = desc.graph.ib_alloc_order[first_index + i];
#ifdef DEBUG_REALM
      assert(ib_offsets[ib_index] == -1);
#endif
      ib_offsets[ib_index] = offsets[i];
    }

    // if this was the last response needed, we can continue on to creating xds
    if(ib_responses_needed.fetch_sub_acqrel(count) == count) {
      create_xds();
    }
  }

  void TransferOperation::create_xds()
  {
    // make sure we haven't been cancelled
    bool ok_to_run = this->mark_started();
    if(!ok_to_run) {
      mark_finished(false /*!successful*/);
      return;
    }

    const TransferGraph &tg = desc.graph;

    // we're going to need pre/next xdguids, so precreate all of them
    xd_ids.resize(tg.xd_nodes.size(), XferDes::XFERDES_NO_GUID);
    typedef std::pair<XferDesID, int> IBEdge;
    const IBEdge dfl_edge(XferDes::XFERDES_NO_GUID, 0);
    std::vector<IBEdge> ib_pre_ids(tg.ib_edges.size(), dfl_edge);
    std::vector<IBEdge> ib_next_ids(tg.ib_edges.size(), dfl_edge);

    XferDesQueue *xdq = XferDesQueue::get_singleton();
    for(size_t i = 0; i < tg.xd_nodes.size(); i++) {
      const TransferGraph::XDTemplate &xdn = tg.xd_nodes[i];

      XferDesID new_xdid = xdq->get_guid(xdn.target_node);

      xd_ids[i] = new_xdid;

      for(size_t j = 0; j < xdn.inputs.size(); j++) {
        if(xdn.inputs[j].iotype == TransferGraph::XDTemplate::IO_EDGE) {
          ib_next_ids[xdn.inputs[j].edge] = std::make_pair(new_xdid, j);
        }
      }

      for(size_t j = 0; j < xdn.outputs.size(); j++) {
        if(xdn.outputs[j].iotype == TransferGraph::XDTemplate::IO_EDGE) {
          ib_pre_ids[xdn.outputs[j].edge] = std::make_pair(new_xdid, j);
        }
      }
    }

    log_new_dma.info() << "plan=" << std::hex << &desc << std::dec
                       << ", xds created: " << std::hex << PrettyVector<XferDesID>(xd_ids)
                       << std::dec;

    // now actually create xfer descriptors for each template node in our DAG
    xd_trackers.resize(tg.xd_nodes.size(), 0);
    for(size_t i = 0; i < tg.xd_nodes.size(); i++) {
      const TransferGraph::XDTemplate &xdn = tg.xd_nodes[i];

      NodeID xd_target_node = xdn.target_node;
      XferDesID xd_guid = xd_ids[i];
      XferDesFactory *xd_factory = xdn.factory;

      const void *fill_data = 0;
      size_t fill_size = 0;
      size_t fill_total = 0;

      std::vector<XferDesPortInfo> inputs_info(xdn.inputs.size());
      for(size_t j = 0; j < xdn.inputs.size(); j++) {
        XferDesPortInfo &ii = inputs_info[j];

        ii.port_type =
            ((int(j) == xdn.gather_control_input) ? XferDesPortInfo::GATHER_CONTROL_PORT
             : (int(j) == xdn.scatter_control_input)
                 ? XferDesPortInfo::SCATTER_CONTROL_PORT
                 : XferDesPortInfo::DATA_PORT);

        switch(xdn.inputs[j].iotype) {
        case TransferGraph::XDTemplate::IO_INST:
        {
          ii.peer_guid = XferDes::XFERDES_NO_GUID;
          ii.peer_port_idx = 0;
          ii.indirect_port_idx = -1;
          ii.mem = xdn.inputs[j].inst.inst.get_location();
          ii.inst = xdn.inputs[j].inst.inst;
          std::vector<FieldID> src_fields(xdn.inputs[j].inst.fld_count);
          std::vector<size_t> src_offsets(xdn.inputs[j].inst.fld_count);
          std::vector<size_t> src_sizes(xdn.inputs[j].inst.fld_count);
          for(size_t k = 0; k < xdn.inputs[j].inst.fld_count; k++) {
            src_fields[k] = desc.src_fields[xdn.inputs[j].inst.fld_start + k].id;
            src_offsets[k] = desc.src_fields[xdn.inputs[j].inst.fld_start + k].offset;
            src_sizes[k] = desc.src_fields[xdn.inputs[j].inst.fld_start + k].size;
          }
          ii.iter = desc.domain->create_iterator(xdn.inputs[j].inst.inst, desc.dim_order,
                                                 src_fields, src_offsets, src_sizes);
          // use first field's serdez - they all have to be the same
          ii.serdez_id = desc.src_fields[xdn.inputs[j].inst.fld_start].serdez_id;
          ii.ib_offset = 0;
          ii.ib_size = 0;
          break;
        }
        case TransferGraph::XDTemplate::IO_INDIRECT_INST:
        {
          ii.peer_guid = XferDes::XFERDES_NO_GUID;
          ii.peer_port_idx = 0;
          ii.indirect_port_idx = xdn.inputs[j].indirect.port;
          ii.mem = xdn.inputs[j].indirect.inst.get_location();
          ii.inst = xdn.inputs[j].indirect.inst;
          std::vector<FieldID> src_fields(xdn.inputs[j].indirect.fld_count);
          std::vector<size_t> src_offsets(xdn.inputs[j].indirect.fld_count);
          std::vector<size_t> src_sizes(xdn.inputs[j].indirect.fld_count);
          for(size_t k = 0; k < xdn.inputs[j].indirect.fld_count; k++) {
            src_fields[k] = desc.src_fields[xdn.inputs[j].indirect.fld_start + k].id;
            src_offsets[k] = desc.src_fields[xdn.inputs[j].indirect.fld_start + k].offset;
            src_sizes[k] = desc.src_fields[xdn.inputs[j].indirect.fld_start + k].size;
          }
          IndirectionInfo *gather_info = desc.indirects[xdn.inputs[j].indirect.ind_idx];
          ii.iter = gather_info->create_indirect_iterator(
              ii.mem, xdn.inputs[j].indirect.inst, src_fields, src_offsets, src_sizes,
              xdn.channel);
          // use first field's serdez - they all have to be the same
          ii.serdez_id = desc.src_fields[xdn.inputs[j].indirect.fld_start].serdez_id;
          ii.ib_offset = 0;
          ii.ib_size = 0;
          break;
        }

        case TransferGraph::XDTemplate::IO_EDGE:
        {
          ii.peer_guid = ib_pre_ids[xdn.inputs[j].edge].first;
          ii.peer_port_idx = ib_pre_ids[xdn.inputs[j].edge].second;
          ii.indirect_port_idx = -1;
          ii.mem = tg.ib_edges[xdn.inputs[j].edge].memory;
          ii.inst = RegionInstance::NO_INST;
          ii.ib_offset = ib_offsets[xdn.inputs[j].edge];
          ii.ib_size = tg.ib_edges[xdn.inputs[j].edge].size;
          ii.iter = new WrappingFIFOIterator(ii.ib_offset, ii.ib_size);
          ii.serdez_id = 0;
          break;
        }

        case TransferGraph::XDTemplate::IO_FILL_DATA:
        {
          // don't actually want an input in this case
          assert((j == 0) && (xdn.inputs.size() == 1));
          inputs_info.clear();
          fill_data =
              static_cast<const char *>(desc.fill_data) + xdn.inputs[j].fill.fill_start;
          fill_size = xdn.inputs[j].fill.fill_size;
          fill_total = xdn.inputs[j].fill.fill_total;
          break;
        }
        default:
          assert(0);
        }
#if 0
	if(0) {
	    //mark_started = true;
	  } else if(xdn.inputs[j].edge_id <= XDTemplate::INDIRECT_BASE) {
	    int ind_idx = XDTemplate::INDIRECT_BASE - xdn.inputs[j].edge_id;
	    assert(xdn.inputs[j].indirect_inst.exists());
	    //log_dma.print() << "indirect iter: inst=" << xdn.inputs[j].indirect_inst;
	    ii.peer_guid = XferDes::XFERDES_NO_GUID;
	    ii.peer_port_idx = 0;
	    ii.indirect_port_idx = ind_idx;
	    ii.mem = xdn.inputs[j].indirect_inst.get_location();
	    ii.inst = xdn.inputs[j].indirect_inst;
	    ii.iter = gather_info->create_indirect_iterator(ii.mem,
							    xdn.inputs[j].indirect_inst,
							    src_fields,
							    src_field_offsets,
							    field_sizes);
	    ii.serdez_id = serdez_id;
	    ii.ib_offset = 0;
	    ii.ib_size = 0;
	  } else if(xdn.inputs[j].edge_id == XDTemplate::DST_INST) {
	    // this happens when doing a scatter and DST_INST is actually the
	    //  destination addresses (which we read)
	    ii.peer_guid = XferDes::XFERDES_NO_GUID;
	    ii.peer_port_idx = 0;
	    ii.indirect_port_idx = -1;
	    ii.mem = dst_inst.get_location();
	    ii.inst = dst_inst;
	    ii.iter = dst_iter;
	    ii.serdez_id = 0;
	    ii.ib_offset = 0;
	    ii.ib_size = 0;
	  } else {
	    ii.peer_guid = ib_pre_ids[xdn.inputs[j].edge_id].first;
	    ii.peer_port_idx = ib_pre_ids[xdn.inputs[j].edge_id].second;
	    ii.indirect_port_idx = -1;
	    ii.mem = ib_edges[xdn.inputs[j].edge_id].memory;
	    ii.inst = RegionInstance::NO_INST;
	    ii.ib_offset = ib_edges[xdn.inputs[j].edge_id].offset;
	    ii.ib_size = ib_edges[xdn.inputs[j].edge_id].size;
	    ii.iter = new WrappingFIFOIterator(ii.ib_offset, ii.ib_size);
	    ii.serdez_id = 0;
	}
#endif
      }

      std::vector<XferDesPortInfo> outputs_info(xdn.outputs.size());
      for(size_t j = 0; j < xdn.outputs.size(); j++) {
        XferDesPortInfo &oi = outputs_info[j];

        oi.port_type = XferDesPortInfo::DATA_PORT;

        switch(xdn.outputs[j].iotype) {
        case TransferGraph::XDTemplate::IO_INST:
        {
          oi.peer_guid = XferDes::XFERDES_NO_GUID;
          oi.peer_port_idx = 0;
          oi.indirect_port_idx = -1;
          oi.mem = xdn.outputs[j].inst.inst.get_location();
          oi.inst = xdn.outputs[j].inst.inst;
          std::vector<FieldID> dst_fields(xdn.outputs[j].inst.fld_count);
          std::vector<size_t> dst_offsets(xdn.outputs[j].inst.fld_count);
          std::vector<size_t> dst_sizes(xdn.outputs[j].inst.fld_count);
          for(size_t k = 0; k < xdn.outputs[j].inst.fld_count; k++) {
            dst_fields[k] = desc.dst_fields[xdn.outputs[j].inst.fld_start + k].id;
            dst_offsets[k] = desc.dst_fields[xdn.outputs[j].inst.fld_start + k].offset;
            dst_sizes[k] = desc.dst_fields[xdn.outputs[j].inst.fld_start + k].size;
          }
          oi.iter = desc.domain->create_iterator(xdn.outputs[j].inst.inst, desc.dim_order,
                                                 dst_fields, dst_offsets, dst_sizes);
          // use first field's serdez - they all have to be the same
          oi.serdez_id = desc.dst_fields[xdn.outputs[j].inst.fld_start].serdez_id;
          oi.ib_offset = 0;
          oi.ib_size = 0;
          break;
        }
        case TransferGraph::XDTemplate::IO_INDIRECT_INST:
        {
          oi.peer_guid = XferDes::XFERDES_NO_GUID;
          oi.peer_port_idx = 0;
          oi.indirect_port_idx = xdn.outputs[j].indirect.port;
          oi.mem = xdn.outputs[j].indirect.inst.get_location();
          oi.inst = xdn.outputs[j].indirect.inst;
          std::vector<FieldID> dst_fields(xdn.outputs[j].indirect.fld_count);
          std::vector<size_t> dst_offsets(xdn.outputs[j].indirect.fld_count);
          std::vector<size_t> dst_sizes(xdn.outputs[j].indirect.fld_count);
          for(size_t k = 0; k < xdn.outputs[j].indirect.fld_count; k++) {
            dst_fields[k] = desc.dst_fields[xdn.outputs[j].indirect.fld_start + k].id;
            dst_offsets[k] =
                desc.dst_fields[xdn.outputs[j].indirect.fld_start + k].offset;
            dst_sizes[k] = desc.dst_fields[xdn.outputs[j].indirect.fld_start + k].size;
          }
          IndirectionInfo *scatter_info = desc.indirects[xdn.outputs[j].indirect.ind_idx];
          oi.iter = scatter_info->create_indirect_iterator(
              oi.mem, xdn.outputs[j].indirect.inst, dst_fields, dst_offsets, dst_sizes,
              xdn.channel);
          // use first field's serdez - they all have to be the same
          oi.serdez_id = desc.dst_fields[xdn.outputs[j].indirect.fld_start].serdez_id;
          oi.ib_offset = 0;
          oi.ib_size = 0;
          break;
        }

        case TransferGraph::XDTemplate::IO_EDGE:
        {
          oi.peer_guid = ib_next_ids[xdn.outputs[j].edge].first;
          oi.peer_port_idx = ib_next_ids[xdn.outputs[j].edge].second;
          oi.indirect_port_idx = -1;
          oi.mem = tg.ib_edges[xdn.outputs[j].edge].memory;
          oi.inst = RegionInstance::NO_INST;
          oi.ib_offset = ib_offsets[xdn.outputs[j].edge];
          oi.ib_size = tg.ib_edges[xdn.outputs[j].edge].size;
          oi.iter = new WrappingFIFOIterator(oi.ib_offset, oi.ib_size);
          oi.serdez_id = 0;
          break;
        }
        default:
          assert(0);
        }
#if 0
	  if(xdn.outputs[j].edge_id == XDNemplate::DST_INST) {
	    oi.peer_guid = XferDes::XFERDES_NO_GUID;
	    oi.peer_port_idx = 0;
	    oi.indirect_port_idx = -1;
	    oi.mem = dst_inst.get_location();
	    oi.inst = dst_inst;
	    oi.iter = dst_iter;
	    oi.serdez_id = serdez_id;
	    oi.ib_offset = 0;
	    oi.ib_size = 0;  // doesn't matter
	  } else if(xdn.outputs[j].edge_id <= XDNemplate::INDIRECT_BASE) {
	    int ind_idx = XDNemplate::INDIRECT_BASE - xdn.outputs[j].edge_id;
	    assert(xdn.outputs[j].indirect_inst.exists());
	    //log_dma.print() << "indirect iter: inst=" << xdn.outputs[j].indirect_inst;
	    oi.peer_guid = XferDes::XFERDES_NO_GUID;
	    oi.peer_port_idx = 0;
	    oi.indirect_port_idx = ind_idx;
	    oi.mem = xdn.outputs[j].indirect_inst.get_location();
	    oi.inst = xdn.outputs[j].indirect_inst;
	    oi.iter = scatter_info->create_indirect_iterator(oi.mem,
							     xdn.outputs[j].indirect_inst,
							     dst_fields,
							     dst_field_offsets,
							     field_sizes);
	    oi.serdez_id = serdez_id;
	    oi.ib_offset = 0;
	    oi.ib_size = 0;
	  } else {
	    oi.peer_guid = ib_next_ids[xdn.outputs[j].edge_id].first;
	    oi.peer_port_idx = ib_next_ids[xdn.outputs[j].edge_id].second;
	    oi.indirect_port_idx = -1;
	    oi.mem = ib_edges[xdn.outputs[j].edge_id].memory;
	    oi.inst = RegionInstance::NO_INST;
	    oi.ib_offset = ib_edges[xdn.outputs[j].edge_id].offset;
	    oi.ib_size = ib_edges[xdn.outputs[j].edge_id].size;
	    oi.iter = new WrappingFIFOIterator(oi.ib_offset, oi.ib_size);
	    oi.serdez_id = 0;
	  }
#endif
      }

      xd_trackers[i] = new XDLifetimeTracker(this, xd_ids[i]);
      add_async_work_item(xd_trackers[i]);

      xd_factory->create_xfer_des(reinterpret_cast<uintptr_t>(this), Network::my_node_id,
                                  xd_target_node, xd_guid, inputs_info, outputs_info,
                                  priority, xdn.redop, fill_data, fill_size, fill_total);
      xd_factory->release();
    }

    // record requested profiling information
    {
      using namespace ProfilingMeasurements;

      if(measurements.wants_measurement<OperationCopyInfo>()) {
        measurements.add_measurement(desc.prof_cpinfo);
      }

      if(measurements.wants_measurement<OperationMemoryUsage>()) {
        measurements.add_measurement(desc.prof_usage);
      }
    }

    mark_finished(true /*successful*/);
  }

  void TransferOperation::notify_xd_completion(XferDesID xd_id)
  {
    // TODO: get timing info as well?

    // scan out list of ids for a match
    for(size_t i = 0; i < xd_ids.size(); i++) {
      if(xd_id == xd_ids[i]) {
        XDLifetimeTracker *tracker = xd_trackers[i];
        assert(tracker);
        xd_trackers[i] = 0;
        destroy_xfer_des(xd_id);
        // calling this has to be the last thing we do
        tracker->mark_finished(true /*successful*/);
        return;
      }
    }
    assert(0);
  }

  ////////////////////////////////////////////////////////////////////////
  //
  // class TransferOperation::XDLifetimeTracker
  //

  TransferOperation::XDLifetimeTracker::XDLifetimeTracker(TransferOperation *_op,
                                                          XferDesID _xd_id)
    : Operation::AsyncWorkItem(_op)
    , xd_id(_xd_id)
  {}

  void TransferOperation::XDLifetimeTracker::request_cancellation(void)
  {
    // ignored
  }

  void TransferOperation::XDLifetimeTracker::print(std::ostream &os) const
  {
    os << "xd(" << std::hex << xd_id << std::dec << ")";
  }

  ////////////////////////////////////////////////////////////////////////
  //
  // class TransferOperation::DeferredStart
  //

  TransferOperation::DeferredStart::DeferredStart(TransferOperation *_op)
    : op(_op)
  {}

  void TransferOperation::DeferredStart::event_triggered(bool poisoned,
                                                         TimeLimit work_until)
  {
    // TODO: respect time limit
    if(poisoned) {
      op->handle_poisoned_precondition(precondition);
    } else {
      // see if we need to wait for the transfer description analysis
      if(op->desc.request_analysis(op)) {
        // it's ready - go ahead and do ib creation
        op->allocate_ibs();
      } else {
        // do nothing - the TransferDesc will call us when it's ready
      }
    }
  }

  void TransferOperation::DeferredStart::print(std::ostream &os) const
  {
    os << "deferred_start(";
    op->print(os);
    os << ") finish=" << op->get_finish_event();
  }

  Event TransferOperation::DeferredStart::get_finish_event(void) const
  {
    return op->finish_event->make_event(op->finish_gen);
  }

  template <int N, typename T>
  Event IndexSpace<N, T>::copy(
      const std::vector<CopySrcDstField> &srcs, const std::vector<CopySrcDstField> &dsts,
      const std::vector<const typename CopyIndirection<N, T>::Base *> &indirects,
      const Realm::ProfilingRequestSet &requests, Event wait_on, int priority) const
  {
    // create a (one-use) transfer description
    TransferDesc *tdesc = new TransferDesc(*this, srcs, dsts, indirects, requests);

    // and now an operation that uses it
    GenEventImpl *finish_event = GenEventImpl::create_genevent();
    Event ev = finish_event->current_event();
    TransferOperation *op = new TransferOperation(*tdesc, wait_on, finish_event,
                                                  ID(ev).event_generation(), priority);
    op->start_or_defer();

    // remove our reference to the description (op holds one)
    tdesc->remove_reference();

    return ev;
  }

#define DOIT(N, T)                                                                       \
  template Event IndexSpace<N, T>::copy(                                                 \
      const std::vector<CopySrcDstField> &, const std::vector<CopySrcDstField> &,        \
      const std::vector<const CopyIndirection<N, T>::Base *> &,                          \
      const ProfilingRequestSet &, Event, int) const;                                    \
  template class TransferIteratorIndexSpace<N, T>;                                       \
  template class TransferIteratorIndirect<N, T>;                                         \
  template class WrappingTransferIteratorIndirect<N, T>;                                 \
  template class TransferIteratorIndirectRange<N, T>;                                    \
  template class AddressSplitXferDesFactory<N, T>;                                       \
  template class TransferDomainIndexSpace<N, T>;
  FOREACH_NT(DOIT)

#define DOIT2(N, T, N2, T2)                                                              \
  template class IndirectionInfoTyped<N, T, N2, T2>;                                     \
  template IndirectionInfo *CopyIndirection<N, T>::Unstructured<N2, T2>::create_info(    \
      const IndexSpace<N, T> &is) const;
  FOREACH_NTNT(DOIT2)

}; // namespace Realm<|MERGE_RESOLUTION|>--- conflicted
+++ resolved
@@ -542,60 +542,9 @@
       // figure out the largest iteration-consistent subrectangle that fits in
       //  the current piece
       Rect<N, T> target_subrect;
-<<<<<<< HEAD
-      target_subrect.lo = cur_point;
-      target_subrect.hi = cur_point;
-      have_rect = false; // tentatively clear - we'll (re-)set it below if needed
-      for(int di = 0; di < N; di++) {
-        int d = dim_order[di];
-
-        // our target subrect in this dimension can be trimmed at the front by
-        //  having already done a partial step, or trimmed at the end by the layout
-        if(cur_rect.hi[d] <= layout_piece->bounds.hi[d]) {
-          if(cur_point[d] == cur_rect.lo[d]) {
-            // simple case - we are at the start in this dimension and the piece
-            //  covers the entire range
-            target_subrect.hi[d] = cur_rect.hi[d];
-            continue;
-          } else {
-            // we started in the middle, so we can finish this dimension, but
-            //  not continue to further dimensions
-            target_subrect.hi[d] = cur_rect.hi[d];
-            if(di < (N - 1)) {
-              // rewind the first di+1 dimensions and any after that that are
-              //  at the end
-              int d2 = 0;
-              while((d2 < N) && ((d2 <= di) || (cur_point[dim_order[d2]] ==
-                                                cur_rect.hi[dim_order[d2]]))) {
-                cur_point[dim_order[d2]] = cur_rect.lo[dim_order[d2]];
-                d2++;
-              }
-              if(d2 < N) {
-                // carry didn't propagate all the way, so we have some left for
-                //  next time
-                cur_point[dim_order[d2]]++;
-                have_rect = true;
-              }
-            }
-            break;
-          }
-        } else {
-          // stopping short (doesn't matter where we started) - limit this subrect
-          //  based on the piece and start just past it in this dimension
-          //  (rewinding previous dimensions)
-          target_subrect.hi[d] = layout_piece->bounds.hi[d];
-          have_rect = true;
-          for(int d2 = 0; d2 < di; d2++) {
-            cur_point[dim_order[d2]] = cur_rect.lo[dim_order[d2]];
-          }
-          cur_point[d] = layout_piece->bounds.hi[d] + 1;
-          break;
-        }
-      }
-=======
+
       have_rect = compute_target_subrect(layout_piece->bounds, cur_rect, cur_point,
                                          target_subrect, &dim_order[0]);
->>>>>>> f3f62a39
       log_dma.debug() << "step: cur_rect=" << cur_rect
                       << " layout_bounds=" << layout_piece->bounds
                       << " target_subrect=" << target_subrect
@@ -2071,8 +2020,6 @@
 
           isi.step();
         } while(isi.valid);
-<<<<<<< HEAD
-=======
 
         if(non_affine_rects > 0) {
           for(int i = 0; i < (N + 2); i++) {
@@ -2210,549 +2157,6 @@
 
   ////////////////////////////////////////////////////////////////////////
   //
-  // class AddressSplitChannel
-  //
-
-  static AddressSplitChannel *local_addrsplit_channel = 0;
-
-  AddressSplitChannel::AddressSplitChannel(BackgroundWorkManager *bgwork)
-    : SingleXDQChannel<AddressSplitChannel, AddressSplitXferDesBase>(
-          bgwork, XFER_ADDR_SPLIT, "address split")
-  {
-    assert(!local_addrsplit_channel);
-    local_addrsplit_channel = this;
-  }
-
-  AddressSplitChannel::~AddressSplitChannel()
-  {
-    assert(local_addrsplit_channel == this);
-    local_addrsplit_channel = 0;
-  }
-
-  ////////////////////////////////////////////////////////////////////////
-  //
-  // class XferDesCreateMessage<AddressSplitXferDes<N,T>>
-  //
-
-  template <int N, typename T>
-  class AddressSplitXferDes;
-
-  template <int N, typename T>
-  struct AddressSplitXferDesCreateMessage : public XferDesCreateMessageBase {
-  public:
-    static void handle_message(NodeID sender,
-                               const AddressSplitXferDesCreateMessage<N, T> &args,
-                               const void *msgdata, size_t msglen)
-    {
-      std::vector<XferDesPortInfo> inputs_info, outputs_info;
-      int priority = 0;
-      size_t element_size = 0;
-      std::vector<IndexSpace<N, T>> spaces;
-
-      Realm::Serialization::FixedBufferDeserializer fbd(msgdata, msglen);
-
-      bool ok = ((fbd >> inputs_info) && (fbd >> outputs_info) && (fbd >> priority) &&
-                 (fbd >> element_size) && (fbd >> spaces));
-      assert(ok);
-      assert(fbd.bytes_left() == 0);
-
-      // assert(!args.inst.exists());
-      assert(local_addrsplit_channel);
-      XferDes *xd = new AddressSplitXferDes<N, T>(
-          args.dma_op, local_addrsplit_channel, args.launch_node, args.guid, inputs_info,
-          outputs_info, priority, element_size, spaces);
-
-      local_addrsplit_channel->enqueue_ready_xd(xd);
-    }
-  };
-
-  ////////////////////////////////////////////////////////////////////////
-  //
-  // class AddressSplitXferDesFactory<N,T>
-  //
-
-  template <int N, typename T>
-  class AddressSplitXferDesFactory : public XferDesFactory {
-  public:
-    AddressSplitXferDesFactory(size_t _bytes_per_element,
-                               const std::vector<IndexSpace<N, T>> &_spaces);
-
-  protected:
-    virtual ~AddressSplitXferDesFactory();
-
-  public:
-    virtual void release();
-
-    virtual void create_xfer_des(uintptr_t dma_op, NodeID launch_node, NodeID target_node,
-                                 XferDesID guid,
-                                 const std::vector<XferDesPortInfo> &inputs_info,
-                                 const std::vector<XferDesPortInfo> &outputs_info,
-                                 int priority, XferDesRedopInfo redop_info,
-                                 const void *fill_data, size_t fill_size,
-                                 size_t fill_total);
-
-    static ActiveMessageHandlerReg<AddressSplitXferDesCreateMessage<N, T>> areg;
-
-  protected:
-    size_t bytes_per_element;
-    std::vector<IndexSpace<N, T>> spaces;
-  };
-
-  template <int N, typename T>
-  /*static*/ ActiveMessageHandlerReg<AddressSplitXferDesCreateMessage<N, T>>
-      AddressSplitXferDesFactory<N, T>::areg;
-
-  template <int N, typename T>
-  class AddressSplitXferDes : public AddressSplitXferDesBase {
-  protected:
-    friend class AddressSplitXferDesFactory<N, T>;
-    friend struct AddressSplitXferDesCreateMessage<N, T>;
-
-    AddressSplitXferDes(uintptr_t _dma_op, Channel *_channel, NodeID _launch_node,
-                        XferDesID _guid, const std::vector<XferDesPortInfo> &inputs_info,
-                        const std::vector<XferDesPortInfo> &outputs_info, int _priority,
-                        size_t _element_size,
-                        const std::vector<IndexSpace<N, T>> &_spaces);
-
-  public:
-    ~AddressSplitXferDes();
-
-    virtual Event request_metadata();
-
-    virtual bool progress_xd(AddressSplitChannel *channel, TimeLimit work_until);
-
-  protected:
-    int find_point_in_spaces(Point<N, T> p, int guess_idx) const;
-
-    std::vector<IndexSpace<N, T>> spaces;
-    size_t element_size;
-    static const size_t MAX_POINTS = 64;
-    size_t point_index, point_count;
-    Point<N, T> points[MAX_POINTS];
-    int output_space_id;
-    unsigned output_count;
-    ControlPort::Encoder ctrl_encoder;
-  };
->>>>>>> f3f62a39
-
-        if(non_affine_rects > 0) {
-          for(int i = 0; i < (N + 2); i++) {
-            fragments[i] += non_affine_rects;
-          }
-        }
-      }
-    }
-  }
-
-  template <int N, typename T>
-<<<<<<< HEAD
-  TransferIterator *TransferDomainIndexSpace<N, T>::create_iterator(
-      RegionInstance inst, const std::vector<int> &dim_order,
-      const std::vector<FieldID> &fields, const std::vector<size_t> &fld_offsets,
-      const std::vector<size_t> &fld_sizes) const
-=======
-  AddressSplitXferDesFactory<N, T>::~AddressSplitXferDesFactory()
-  {}
-
-  template <int N, typename T>
-  void AddressSplitXferDesFactory<N, T>::release()
->>>>>>> f3f62a39
-  {
-    size_t extra_elems = 0;
-    assert(dim_order.size() == N);
-    RegionInstanceImpl *impl = get_runtime()->get_instance_impl(inst);
-    return new TransferIteratorIndexSpace<N, T>(is, impl, dim_order.data(), fields,
-                                                fld_offsets, fld_sizes, extra_elems);
-  }
-
-  template <int N, typename T>
-  TransferIterator *TransferDomainIndexSpace<N, T>::create_iterator(
-      RegionInstance inst, RegionInstance peer, const std::vector<FieldID> &fields,
-      const std::vector<size_t> &fld_offsets, const std::vector<size_t> &fld_sizes) const
-  {
-    std::vector<int> dim_order(N, -1);
-    bool have_ordering = false;
-    bool force_fortran_order = true; // false;
-    std::vector<RegionInstance> insts(1, inst);
-    if(peer.exists()) {
-      insts.push_back(peer);
-    }
-    for(std::vector<RegionInstance>::iterator ii = insts.begin(); ii != insts.end();
-        ++ii) {
-      RegionInstanceImpl *impl = get_runtime()->get_instance_impl(*ii);
-      // can't wait for it here - make sure it's valid before calling
-      assert(impl->metadata.is_valid());
-      const InstanceLayout<N, T> *layout =
-          checked_cast<const InstanceLayout<N, T> *>(impl->metadata.layout);
-      for(typename std::vector<InstancePieceList<N, T>>::const_iterator it =
-              layout->piece_lists.begin();
-          it != layout->piece_lists.end(); ++it) {
-        for(typename std::vector<InstanceLayoutPiece<N, T> *>::const_iterator it2 =
-                it->pieces.begin();
-            it2 != it->pieces.end(); ++it2) {
-          if((*it2)->layout_type != PieceLayoutTypes::AffineLayoutType) {
-            force_fortran_order = true;
-            break;
-          }
-          const AffineLayoutPiece<N, T> *affine =
-              checked_cast<const AffineLayoutPiece<N, T> *>(*it2);
-          int piece_preferred_order[N];
-          size_t prev_stride = 0;
-          for(int i = 0; i < N; i++) {
-            size_t best_stride = size_t(-1);
-            for(int j = 0; j < N; j++) {
-              if(affine->strides[j] < prev_stride) {
-                continue;
-              }
-              if(affine->strides[j] >= best_stride) {
-                continue;
-              }
-              // make sure each dimension with the same stride appears once
-              if((i > 0) && (affine->strides[j] == prev_stride) &&
-                 (j <= piece_preferred_order[i - 1])) {
-                continue;
-              }
-              piece_preferred_order[i] = j;
-              best_stride = affine->strides[j];
-            }
-            assert(best_stride < size_t(-1));
-            prev_stride = best_stride;
-          }
-          // log_dma.print() << "order: " << *affine << " -> "
-          // 		  << piece_preferred_order[0] << ", "
-          // 		  << ((N > 1) ? piece_preferred_order[1] : -1) << ", "
-          // 		  << ((N > 2) ? piece_preferred_order[2] : -1);
-          if(have_ordering) {
-            if(memcmp(dim_order.data(), piece_preferred_order, N * sizeof(int)) != 0) {
-              force_fortran_order = true;
-              break;
-            }
-          } else {
-            memcpy(dim_order.data(), piece_preferred_order, N * sizeof(int));
-            have_ordering = true;
-          }
-        }
-      }
-    }
-    if(!have_ordering || force_fortran_order) {
-      for(int i = 0; i < N; i++) {
-        dim_order[i] = i;
-      }
-    }
-<<<<<<< HEAD
-    return this->create_iterator(inst, dim_order, fields, fld_offsets, fld_sizes);
-  }
-
-  template <int N, typename T>
-  void TransferDomainIndexSpace<N, T>::print(std::ostream &os) const
-=======
-  }
-
-  ////////////////////////////////////////////////////////////////////////
-  //
-  // class AddressSplitXferDes<N,T>
-  //
-
-  AddressSplitXferDesBase::AddressSplitXferDesBase(
-      uintptr_t _dma_op, Channel *_channel, NodeID _launch_node, XferDesID _guid,
-      const std::vector<XferDesPortInfo> &inputs_info,
-      const std::vector<XferDesPortInfo> &outputs_info, int _priority)
-    : XferDes(_dma_op, _channel, _launch_node, _guid, inputs_info, outputs_info,
-              _priority, 0, 0)
-  {}
-
-  long AddressSplitXferDesBase::get_requests(Request **requests, long nr)
-  {
-    // unused
-    assert(0);
-    return 0;
-  }
-
-  void AddressSplitXferDesBase::notify_request_read_done(Request *req)
-  {
-    // unused
-    assert(0);
-  }
-
-  void AddressSplitXferDesBase::notify_request_write_done(Request *req)
-  {
-    // unused
-    assert(0);
-  }
-
-  void AddressSplitXferDesBase::flush()
-  {
-    // do nothing
-  }
-
-  template <int N, typename T>
-  AddressSplitXferDes<N, T>::AddressSplitXferDes(
-      uintptr_t _dma_op, Channel *_channel, NodeID _launch_node, XferDesID _guid,
-      const std::vector<XferDesPortInfo> &inputs_info,
-      const std::vector<XferDesPortInfo> &outputs_info, int _priority,
-      size_t _element_size, const std::vector<IndexSpace<N, T>> &_spaces)
-    : AddressSplitXferDesBase(_dma_op, _channel, _launch_node, _guid, inputs_info,
-                              outputs_info, _priority)
-    , spaces(_spaces)
-    , element_size(_element_size)
-    , point_index(0)
-    , point_count(0)
-    , output_space_id(-1)
-    , output_count(0)
->>>>>>> f3f62a39
-  {
-    os << is;
-  }
-
-  template <int N, typename T>
-<<<<<<< HEAD
-  /*static*/ Serialization::PolymorphicSerdezSubclass<TransferDomain,
-                                                      TransferDomainIndexSpace<N, T>>
-      TransferDomainIndexSpace<N, T>::serdez_subclass;
-
-  template <int N, typename T>
-  template <typename S>
-  inline bool TransferDomainIndexSpace<N, T>::serialize(S &serializer) const
-  {
-    return (serializer << is);
-  }
-
-  template <int N, typename T>
-  inline /*static*/ TransferDomain *TransferDomain::construct(const IndexSpace<N, T> &is)
-  {
-    return new TransferDomainIndexSpace<N, T>(is);
-  }
-=======
-  AddressSplitXferDes<N, T>::~AddressSplitXferDes()
-  {}
-
-  template <int N, typename T>
-  int AddressSplitXferDes<N, T>::find_point_in_spaces(Point<N, T> p, int guess_idx) const
-  {
-    // try the guessed (e.g. same as previous hit) space first
-    if(guess_idx >= 0) {
-      if(spaces[guess_idx].contains(p)) {
-        return guess_idx;
-      }
-    }
-
-    // try all the rest
-    for(size_t i = 0; i < spaces.size(); i++) {
-      if(i != size_t(guess_idx)) {
-        if(spaces[i].contains(p)) {
-          return i;
-        }
-      }
-    }
-
-    return -1;
-  }
-
-  template <int N, typename T>
-  Event AddressSplitXferDes<N, T>::request_metadata()
-  {
-    std::vector<Event> events;
-
-    for(size_t i = 0; i < spaces.size(); i++) {
-      Event e = spaces[i].make_valid();
-      if(e.exists()) {
-        events.push_back(e);
-      }
-    }
-
-    return Event::merge_events(events);
-  }
-
-  template <int N, typename T>
-  bool AddressSplitXferDes<N, T>::progress_xd(AddressSplitChannel *channel,
-                                              TimeLimit work_until)
-  {
-    assert(!iteration_completed.load());
-
-    ReadSequenceCache rseqcache(this);
-    WriteSequenceCache wseqcache(this);
-
-    bool did_work = false;
-    while(true) {
-      size_t output_bytes = 0;
-      bool input_done = false;
-      while(true) {
-        // step 1: get some points if we are out
-        if(point_index >= point_count) {
-          if(input_ports[0].iter->done()) {
-            input_done = true;
-            break;
-          }
-
-          TransferIterator::AddressInfo p_info;
-          size_t max_bytes = MAX_POINTS * sizeof(Point<N, T>);
-          if(input_ports[0].peer_guid != XFERDES_NO_GUID) {
-            max_bytes = input_ports[0].seq_remote.span_exists(
-                input_ports[0].local_bytes_total, max_bytes);
-            // round down to multiple of sizeof(Point<N,T>)
-            size_t rem = max_bytes % sizeof(Point<N, T>);
-            if(rem > 0) {
-              max_bytes -= rem;
-            }
-            if(max_bytes < sizeof(Point<N, T>)) {
-              // check to see if this is the end of the input
-              if(input_ports[0].local_bytes_total ==
-                 input_ports[0].remote_bytes_total.load_acquire()) {
-                input_done = true;
-              }
-              break;
-            }
-          }
-          size_t bytes =
-              input_ports[0].iter->step(max_bytes, p_info, 0, false /*!tentative*/);
-          if(bytes == 0) {
-            break;
-          }
-          const void *srcptr =
-              input_ports[0].mem->get_direct_ptr(p_info.base_offset, bytes);
-          assert(srcptr != 0);
-          memcpy(points, srcptr, bytes);
-          // handle reads of partial points
-          while((bytes % sizeof(Point<N, T>)) != 0) {
-            // get some more - should never be empty
-            size_t todo = input_ports[0].iter->step(max_bytes - bytes, p_info, 0,
-                                                    false /*!tentative*/);
-            assert(todo > 0);
-            const void *srcptr =
-                input_ports[0].mem->get_direct_ptr(p_info.base_offset, todo);
-            assert(srcptr != 0);
-            memcpy(reinterpret_cast<char *>(points) + bytes, srcptr, todo);
-            bytes += todo;
-          }
-
-          point_count = bytes / sizeof(Point<N, T>);
-          assert(bytes == (point_count * sizeof(Point<N, T>)));
-          point_index = 0;
-          rseqcache.add_span(0, input_ports[0].local_bytes_total, bytes);
-          input_ports[0].local_bytes_total += bytes;
-          did_work = true;
-        }
-
-        // step 2: process the first point we've got on hand
-        int new_space_id = find_point_in_spaces(points[point_index], output_space_id);
-
-        // can only extend an existing run with another point from the same
-        //  space
-        if(output_count == 0) {
-          output_space_id = new_space_id;
-        } else if(new_space_id != output_space_id) {
-          break;
-        }
-
-        // if it matched a space, we have to emit the point to that space's
-        //  output address stream before we can accept the point
-        if(output_space_id != -1) {
-          XferPort &op = output_ports[output_space_id];
-          if(op.seq_remote.span_exists(op.local_bytes_total + output_bytes,
-                                       sizeof(Point<N, T>)) < sizeof(Point<N, T>)) {
-            break;
-          }
-          TransferIterator::AddressInfo o_info;
-          size_t partial = 0;
-          while(partial < sizeof(Point<N, T>)) {
-            size_t bytes = op.iter->step(sizeof(Point<N, T>) - partial, o_info, 0,
-                                         false /*!tentative*/);
-            void *dstptr = op.mem->get_direct_ptr(o_info.base_offset, bytes);
-            assert(dstptr != 0);
-            memcpy(dstptr, reinterpret_cast<const char *>(&points[point_index]) + partial,
-                   bytes);
-            partial += bytes;
-          }
-          output_bytes += sizeof(Point<N, T>);
-        }
-        output_count++;
-        point_index++;
-      }
-
-      // if we wrote any points out, update their validity now
-      if(output_bytes > 0) {
-        assert(output_space_id >= 0);
-        wseqcache.add_span(output_space_id,
-                           output_ports[output_space_id].local_bytes_total, output_bytes);
-        output_ports[output_space_id].local_bytes_total += output_bytes;
-        output_ports[output_space_id].local_bytes_cons.fetch_add(output_bytes);
-        did_work = true;
-      }
-
-      // now try to write the control information
-      if((output_count > 0) || input_done) {
-        XferPort &cp = output_ports[spaces.size()];
-
-        // may take us a few tries to send the control word
-        bool ctrl_sent = false;
-        size_t old_lbt = cp.local_bytes_total;
-        do {
-          if(cp.seq_remote.span_exists(cp.local_bytes_total, sizeof(unsigned)) <
-             sizeof(unsigned)) {
-            break; // no room to write control work
-          }
-
-          TransferIterator::AddressInfo c_info;
-          size_t bytes = cp.iter->step(sizeof(unsigned), c_info, 0, false /*!tentative*/);
-          assert(bytes == sizeof(unsigned));
-          void *dstptr = cp.mem->get_direct_ptr(c_info.base_offset, sizeof(unsigned));
-          assert(dstptr != 0);
-
-          unsigned cword;
-          ctrl_sent = ctrl_encoder.encode(cword, output_count * element_size,
-                                          output_space_id, input_done);
-          memcpy(dstptr, &cword, sizeof(unsigned));
-
-          cp.local_bytes_total += sizeof(unsigned);
-          cp.local_bytes_cons.fetch_add(sizeof(unsigned));
-        } while(!ctrl_sent);
-
-        if(input_done && ctrl_sent) {
-          begin_completion();
-
-          // mark all address streams as done (dummy write update)
-          for(size_t i = 0; i < spaces.size(); i++) {
-            wseqcache.add_span(i, output_ports[i].local_bytes_total, 0);
-          }
-        }
-
-        // push out the partial write even if we're not done
-        if(cp.local_bytes_total > old_lbt) {
-          wseqcache.add_span(spaces.size(), old_lbt, cp.local_bytes_total - old_lbt);
-          did_work = true;
-        }
-
-        // but only actually clear the output_count if we sent the whole
-        //  control packet
-        if(!ctrl_sent) {
-          break;
-        }
-
-        output_space_id = -1;
-        output_count = 0;
-      } else {
-        break;
-      }
-
-      if(iteration_completed.load() || work_until.is_expired()) {
-        break;
-      }
-    }
->>>>>>> f3f62a39
-
-  ////////////////////////////////////////////////////////////////////////
-  //
-  // class IndirectionInfo
-  //
-
-  std::ostream &operator<<(std::ostream &os, const IndirectionInfo &ii)
-  {
-    ii.print(os);
-    return os;
-  }
-
-  ////////////////////////////////////////////////////////////////////////
-  //
   // transfer path search logic
   //
 
