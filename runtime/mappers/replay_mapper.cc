/* Copyright 2016 Stanford University, NVIDIA Corporation
 *
 * Licensed under the Apache License, Version 2.0 (the "License");
 * you may not use this file except in compliance with the License.
 * You may obtain a copy of the License at
 *
 *     http://www.apache.org/licenses/LICENSE-2.0
 *
 * Unless required by applicable law or agreed to in writing, software
 * distributed under the License is distributed on an "AS IS" BASIS,
 * WITHOUT WARRANTIES OR CONDITIONS OF ANY KIND, either express or implied.
 * See the License for the specific language governing permissions and
 * limitations under the License.
 */

#include "replay_mapper.h"
#include "legion_utilities.h"

namespace Legion {
  namespace Mapping {

    LegionRuntime::Logger::Category log_replay("replay_mapper");

    //--------------------------------------------------------------------------
    /*static*/ const char* ReplayMapper::create_replay_name(Processor p)
    //--------------------------------------------------------------------------
    {
      const size_t buffer_size = 64;
      char *result = (char*)malloc(buffer_size*sizeof(char));
      snprintf(result, buffer_size-1,
                "Replay Mapper on Processor " IDFMT "", p.id);
      return result;
    }

    //--------------------------------------------------------------------------
    ReplayMapper::ReplayMapper(MapperRuntime *rt, Machine m, Processor local,
                               const char *replay_file, const char *name)
      : Mapper(rt), machine(m), local_proc(local), 
        mapper_name((name == NULL) ? create_replay_name(local) : name)
    //--------------------------------------------------------------------------
    {
      FILE *f = fopen(replay_file, "rb");
      // First validate that the machine is the same
      {
        unsigned num_processors;
        ignore_result(fread(&num_processors, sizeof(num_processors), 1, f));
        std::map<Processor,Processor::Kind> orig_processors;
        for (unsigned idx = 0; idx < num_processors; idx++)
        {
          Processor p;
          ignore_result(fread(&p.id, sizeof(p.id), 1, f));
          Processor::Kind k;
          ignore_result(fread(&k, sizeof(k), 1, f));
          orig_processors[p] = k;
        }
        Machine::ProcessorQuery all_procs(machine);
        if (all_procs.count() != num_processors)
        {
          log_replay.error("Replay mapper failure. Processor count mismatch.");
          assert(false);
        }
        for (Machine::ProcessorQuery::iterator it = all_procs.begin();
              it != all_procs.end(); it++)
        {
          std::map<Processor,Processor::Kind>::const_iterator finder = 
            orig_processors.find(*it);
          if (finder == orig_processors.end())
          {
            log_replay.error("Replay mapper failure. Missing processor in "
                             "machine configuration.");
            assert(false);
          }
          if (it->kind() != finder->second)
          {
            log_replay.error("Replay mapper failure. Processor kind mismatch "
                             "in machine configuration.");
            assert(false);
          }
        }
      }
      {
        unsigned num_memories;
        ignore_result(fread(&num_memories, sizeof(num_memories), 1, f));
        std::map<Memory,Memory::Kind> orig_memories;
        for (unsigned idx = 0; idx < num_memories; idx++)
        {
          Memory m;
          ignore_result(fread(&m.id, sizeof(m.id), 1, f));
          Memory::Kind k;
          ignore_result(fread(&k, sizeof(k), 1, f));
          orig_memories[m] = k;
        }
        Machine::MemoryQuery all_mems(machine);
        if (all_mems.count() != num_memories)
        {
          log_replay.error("Replay mapper failure. Memory count mismatch.");
          assert(false);
        }
        for (Machine::MemoryQuery::iterator it = all_mems.begin();
              it != all_mems.end(); it++)
        {
          std::map<Memory,Memory::Kind>::const_iterator finder = 
            orig_memories.find(*it);
          if (finder == orig_memories.end())
          {
            log_replay.error("Replay mapper failure. Missing memory in "
                             "machine configuration.");
            assert(false);
          }
          if (it->kind() != finder->second)
          {
            log_replay.error("Replay mapper failure. Memory kind mismatch "
                             "in machine configuration.");
            assert(false);
          }
        }
      }
      // Now build the mapping data structures
      unsigned num_instances;
      ignore_result(fread(&num_instances, sizeof(num_instances), 1, f));
      for (unsigned idx = 0; idx < num_instances; idx++)
      {
        InstanceInfo *instance = unpack_instance(f);
        instance_infos[instance->original_id] = instance;
      }
      unsigned num_tasks;
      ignore_result(fread(&num_tasks, sizeof(num_tasks), 1, f));
      for (unsigned idx = 0; idx < num_tasks; idx++)
      {
        std::pair<UniqueID,DomainPoint> key;
        ignore_result(fread(&key.first, sizeof(key.first), 1, f));
        ignore_result(fread(&key.second.dim, sizeof(key.second.dim), 1, f));
        for (int i = 0; i < key.second.dim; i++)
          ignore_result(fread(key.second.point_data+i, 
                      sizeof(key.second.point_data[i]), 1, f));
        task_mappings[key] = unpack_task_mapping(f);     
      }
      unsigned num_inlines;
      ignore_result(fread(&num_inlines, sizeof(num_inlines), 1, f));
      for (unsigned idx = 0; idx < num_inlines; idx++)
      {
        UniqueID uid;
        ignore_result(fread(&uid, sizeof(uid), 1, f));
        inline_mappings[uid] = unpack_inline_mapping(f);
      }
      unsigned num_copies;
      ignore_result(fread(&num_copies, sizeof(num_copies), 1, f));
      for (unsigned idx = 0; idx < num_copies; idx++)
      {
        UniqueID uid;
        ignore_result(fread(&uid, sizeof(uid), 1, f));
        copy_mappings[uid] = unpack_copy_mapping(f);
      }
      unsigned num_closes;
      ignore_result(fread(&num_closes, sizeof(num_closes), 1, f));
      for (unsigned idx = 0; idx < num_closes; idx++)
      {
        UniqueID uid;
        ignore_result(fread(&uid, sizeof(uid), 1, f));
        close_mappings[uid] = unpack_close_mapping(f);
      }
      unsigned num_releases;
      ignore_result(fread(&num_releases, sizeof(num_releases), 1, f));
      for (unsigned idx = 0; idx < num_releases; idx++)
      {
        UniqueID uid;
        ignore_result(fread(&uid, sizeof(uid), 1, f));
        release_mappings[uid] = unpack_release_mapping(f);
      }
      fclose(f);
    }

    //--------------------------------------------------------------------------
    ReplayMapper::ReplayMapper(const ReplayMapper &rhs)
      : Mapper(rhs.runtime), machine(rhs.machine), 
        local_proc(rhs.local_proc), mapper_name(rhs.mapper_name)
    //--------------------------------------------------------------------------
    {
      // should never be called
      assert(false);
    }

    //--------------------------------------------------------------------------
    ReplayMapper::~ReplayMapper(void)
    //--------------------------------------------------------------------------
    {
      free(const_cast<char*>(mapper_name));
    }

    //--------------------------------------------------------------------------
    ReplayMapper& ReplayMapper::operator=(const ReplayMapper &rhs)
    //--------------------------------------------------------------------------
    {
      // should never be called
      assert(false);
      return *this;
    }

    //--------------------------------------------------------------------------
    const char* ReplayMapper::get_mapper_name(void) const    
    //--------------------------------------------------------------------------
    {
      return mapper_name;
    }

    //--------------------------------------------------------------------------
    Mapper::MapperSyncModel ReplayMapper::get_mapper_sync_model(void) const
    //--------------------------------------------------------------------------
    {
      return SERIALIZED_REENTRANT_MAPPER_MODEL;
    }

    //--------------------------------------------------------------------------
    void ReplayMapper::select_task_options(const MapperContext    ctx,
                                           const Task&            task,
                                                 TaskOptions&     output)
    //--------------------------------------------------------------------------
    {
      TaskMappingInfo *mapping = find_task_mapping(ctx, task, task.index_point);
      output.initial_proc = mapping->target_proc;
      output.inline_task = false;
      output.stealable = false;
      output.map_locally = true;
    }

    //--------------------------------------------------------------------------
    void ReplayMapper::premap_task(const MapperContext      ctx,
                                   const Task&              task, 
                                   const PremapTaskInput&   input,
                                         PremapTaskOutput&  output)
    //--------------------------------------------------------------------------
    {
      TaskMappingInfo *mapping = find_task_mapping(ctx, task, task.index_point);
      output.new_target_proc = mapping->target_proc;
      for (std::map<unsigned,RequirementMapping*>::const_iterator it = 
            mapping->premappings.begin(); it != 
            mapping->premappings.end(); it++)
        it->second->map_requirement(runtime, ctx,task.regions[it->first].parent,
                                    output.premapped_instances[it->first]);
    }

    //--------------------------------------------------------------------------
    void ReplayMapper::slice_task(const MapperContext      ctx,
                                  const Task&              task, 
                                  const SliceTaskInput&    input,
                                        SliceTaskOutput&   output)
    //--------------------------------------------------------------------------
    {
      // Slice it into each of the individual points and distribute them
      // to the appropriate processors, do not recurse
      output.slices.resize(input.domain.get_volume());
      unsigned idx = 0;
      for (Domain::DomainPointIterator itr(task.index_domain); itr; itr++,idx++)
      {
        TaskMappingInfo *mapping = find_task_mapping(ctx, task, itr.p);
        TaskSlice &slice = output.slices[idx]; 
        switch (task.index_domain.get_dim())
        {
          case 1:
            {
              slice.domain = Domain::from_point<1>(itr.p.get_point<1>());
              break;
            }
          case 2:
            {
              slice.domain = Domain::from_point<2>(itr.p.get_point<2>());
              break;
            }
          case 3:
            {
              slice.domain = Domain::from_point<3>(itr.p.get_point<3>());
              break;
            }
          default:
            assert(false);
        }
        slice.proc = mapping->target_proc;
        slice.recurse = false;
        slice.stealable = false;
      }
    }

    //--------------------------------------------------------------------------
    void ReplayMapper::map_task(const MapperContext      ctx,
                                const Task&              task,
                                const MapTaskInput&      input,
                                      MapTaskOutput&     output)
    //--------------------------------------------------------------------------
    {
      TaskMappingInfo *mapping = find_task_mapping(ctx, task, task.index_point);  
      assert(mapping->mappings.size() == task.regions.size());
      for (unsigned idx = 0; idx < task.regions.size(); idx++)
        mapping->mappings[idx]->map_requirement(runtime, ctx, 
            task.regions[idx].parent, output.chosen_instances[idx]);
      output.target_procs.push_back(mapping->target_proc);
      output.chosen_variant = mapping->variant;
      output.task_priority = mapping->priority;
      output.postmap_task = !mapping->postmappings.empty();
    }

    //--------------------------------------------------------------------------
    void ReplayMapper::select_task_variant(const MapperContext          ctx,
                                           const Task&                  task,
                                           const SelectVariantInput&    input,
                                                 SelectVariantOutput&   output)
    //--------------------------------------------------------------------------
    {
      TaskMappingInfo *mapping = find_task_mapping(ctx, task, task.index_point);
      output.chosen_variant = mapping->variant;
    }

    //--------------------------------------------------------------------------
    void ReplayMapper::postmap_task(const MapperContext      ctx,
                                    const Task&              task,
                                    const PostMapInput&      input,
                                          PostMapOutput&     output)
    //--------------------------------------------------------------------------
    {
      TaskMappingInfo *mapping = find_task_mapping(ctx, task, task.index_point);
      assert(output.chosen_instances.size() == task.regions.size());
      for (std::map<unsigned,RequirementMapping*>::const_iterator it = 
            mapping->postmappings.begin(); it != 
            mapping->postmappings.end(); it++)
        it->second->map_requirement(runtime, ctx,task.regions[it->first].parent,
                                    output.chosen_instances[it->first]);
    }

    //--------------------------------------------------------------------------
    void ReplayMapper::select_task_sources(const MapperContext        ctx,
                                           const Task&                task,
                                           const SelectTaskSrcInput&  input,
                                                 SelectTaskSrcOutput& output)
    //--------------------------------------------------------------------------
    {
      // TODO; update this once we record the output of select task sources
    }

    //--------------------------------------------------------------------------
<<<<<<< HEAD
=======
    void ReplayMapper::create_task_temporary_instance(
                                    const MapperContext              ctx,
                                    const Task&                      task,
                                    const CreateTaskTemporaryInput&  input,
                                          CreateTaskTemporaryOutput& output)
    //--------------------------------------------------------------------------
    {
      TaskMappingInfo *mapping = find_task_mapping(ctx, task, task.index_point);
      assert(mapping->temporaries.find(input.region_requirement_index) !=
             mapping->temporaries.end());
      unsigned long original_dst = find_original_instance_id(ctx,
                                 input.destination_instance.get_instance_id());
      mapping->temporaries[input.region_requirement_index]->map_temporary(
            runtime, ctx, task.regions[input.region_requirement_index].parent, 
            original_dst, output.temporary_instance);
    }

    //--------------------------------------------------------------------------
>>>>>>> 46ac0993
    void ReplayMapper::speculate(const MapperContext      ctx,
                                 const Task&              task,
                                       SpeculativeOutput& output)
    //--------------------------------------------------------------------------
    {
      output.speculate = false;
    }

    //--------------------------------------------------------------------------
    void ReplayMapper::report_profiling(const MapperContext       ctx,
                                        const Task&               task,
                                        const TaskProfilingInfo&  input)
    //--------------------------------------------------------------------------
    {
      // Nothing to do here
    }

    //--------------------------------------------------------------------------
    void ReplayMapper::map_inline(const MapperContext        ctx,
                                  const InlineMapping&       inline_op,
                                  const MapInlineInput&      input,
                                        MapInlineOutput&     output)
    //--------------------------------------------------------------------------
    {
      InlineMappingInfo *mapping = find_inline_mapping(ctx, inline_op);
      mapping->mapping->map_requirement(runtime, ctx, 
          inline_op.requirement.parent, output.chosen_instances);
    }

    //--------------------------------------------------------------------------
    void ReplayMapper::select_inline_sources(const MapperContext     ctx,
                                        const InlineMapping&         inline_op,
                                        const SelectInlineSrcInput&  input,
                                              SelectInlineSrcOutput& output)
    //--------------------------------------------------------------------------
    {
      // TODO: update this once we record the output of select inline sources
    }

    //--------------------------------------------------------------------------
<<<<<<< HEAD
=======
    void ReplayMapper::create_inline_temporary_instance(
                                  const MapperContext                ctx,
                                  const InlineMapping&               inline_op,
                                  const CreateInlineTemporaryInput&  input,
                                        CreateInlineTemporaryOutput& output)
    //--------------------------------------------------------------------------
    {
      InlineMappingInfo *mapping = find_inline_mapping(ctx, inline_op);
      unsigned long original_dst = find_original_instance_id(ctx,
                                 input.destination_instance.get_instance_id());
      mapping->temporary->map_temporary(runtime, ctx, 
         inline_op.requirement.parent, original_dst, output.temporary_instance);
    }

    //--------------------------------------------------------------------------
>>>>>>> 46ac0993
    void ReplayMapper::report_profiling(const MapperContext         ctx,
                                        const InlineMapping&        inline_op,
                                        const InlineProfilingInfo&  input)
    //--------------------------------------------------------------------------
    {
      // Nothing to do here
    }

    //--------------------------------------------------------------------------
    void ReplayMapper::map_copy(const MapperContext      ctx,
                                const Copy&              copy,
                                const MapCopyInput&      input,
                                      MapCopyOutput&     output)
    //--------------------------------------------------------------------------
    {
      CopyMappingInfo *mapping = find_copy_mapping(ctx, copy);
      for (unsigned idx = 0; idx < copy.src_requirements.size(); idx++)
      {
        mapping->src_mappings[idx]->map_requirement(runtime, ctx, 
            copy.src_requirements[idx].parent, output.src_instances[idx]);
      }
      for (unsigned idx = 0; idx < copy.dst_requirements.size(); idx++)
      {
        mapping->dst_mappings[idx]->map_requirement(runtime, ctx,
            copy.dst_requirements[idx].parent, output.dst_instances[idx]);
      }
    }

    //--------------------------------------------------------------------------
    void ReplayMapper::select_copy_sources(const MapperContext          ctx,
                                           const Copy&                  copy,
                                           const SelectCopySrcInput&    input,
                                                 SelectCopySrcOutput&   output)
    //--------------------------------------------------------------------------
    {
      // TODO: Update this once we record the output of select copy sources
    }

    //--------------------------------------------------------------------------
<<<<<<< HEAD
=======
    void ReplayMapper::create_copy_temporary_instance(
                                  const MapperContext              ctx,
                                  const Copy&                      copy,
                                  const CreateCopyTemporaryInput&  input,
                                        CreateCopyTemporaryOutput& output)
    //--------------------------------------------------------------------------
    {
      CopyMappingInfo *mapping = find_copy_mapping(ctx, copy);
      if (input.src_requirement)
      {
        assert(mapping->src_temporaries.find(input.region_requirement_index) !=
               mapping->src_temporaries.end());
        unsigned long original_dst = find_original_instance_id(ctx,
                                 input.destination_instance.get_instance_id());
        mapping->src_temporaries[input.region_requirement_index]->map_temporary(
            runtime, ctx, 
            copy.src_requirements[input.region_requirement_index].parent, 
            original_dst, output.temporary_instance);
      }
      else
      {
        assert(mapping->dst_temporaries.find(input.region_requirement_index) !=
               mapping->dst_temporaries.end());
        unsigned long original_dst = find_original_instance_id(ctx,
                                 input.destination_instance.get_instance_id());
        mapping->dst_temporaries[input.region_requirement_index]->map_temporary(
            runtime, ctx, 
            copy.dst_requirements[input.region_requirement_index].parent,
            original_dst, output.temporary_instance);
      }
    }

    //--------------------------------------------------------------------------
>>>>>>> 46ac0993
    void ReplayMapper::speculate(const MapperContext      ctx,
                                 const Copy&              copy,
                                       SpeculativeOutput& output)
    //--------------------------------------------------------------------------
    {
      output.speculate = false;
    }

    //--------------------------------------------------------------------------
    void ReplayMapper::report_profiling(const MapperContext      ctx,
                                        const Copy&              copy,
                                        const CopyProfilingInfo& input)
    //--------------------------------------------------------------------------
    {
      // Nothing to do
    }
    
    //--------------------------------------------------------------------------
    void ReplayMapper::map_close(const MapperContext       ctx,
                                 const Close&              close,
                                 const MapCloseInput&      input,
                                       MapCloseOutput&     output)
    //--------------------------------------------------------------------------
    {
      CloseMappingInfo *mapping = find_close_mapping(ctx, close); 
      mapping->mapping->map_requirement(runtime, ctx, close.requirement.parent,
                                        output.chosen_instances);
    }

    //--------------------------------------------------------------------------
    void ReplayMapper::select_close_sources(const MapperContext        ctx,
                                            const Close&               close,
                                            const SelectCloseSrcInput&  input,
                                                  SelectCloseSrcOutput& output)
    //--------------------------------------------------------------------------
    {
      // TODO: update this once we record the output of select close sources
    }

    //--------------------------------------------------------------------------
<<<<<<< HEAD
=======
    void ReplayMapper::create_close_temporary_instance(
                                  const MapperContext               ctx,
                                  const Close&                      close,
                                  const CreateCloseTemporaryInput&  input,
                                        CreateCloseTemporaryOutput& output)
    //--------------------------------------------------------------------------
    {
      CloseMappingInfo *mapping = find_close_mapping(ctx, close);
      unsigned long original_dst = find_original_instance_id(ctx,
                                 input.destination_instance.get_instance_id());
      mapping->temporary->map_temporary(runtime, ctx, 
          close.requirement.parent, original_dst, output.temporary_instance);
    }

    //--------------------------------------------------------------------------
>>>>>>> 46ac0993
    void ReplayMapper::report_profiling(const MapperContext       ctx,
                                        const Close&              close,
                                        const CloseProfilingInfo& input)
    //--------------------------------------------------------------------------
    {
      // Nothing to do
    }

    //--------------------------------------------------------------------------
    void ReplayMapper::map_acquire(const MapperContext         ctx,
                                   const Acquire&              acquire,
                                   const MapAcquireInput&      input,
                                         MapAcquireOutput&     output)
    //--------------------------------------------------------------------------
    {
      // Nothing to do
    }

    //--------------------------------------------------------------------------
    void ReplayMapper::speculate(const MapperContext         ctx,
                                 const Acquire&              acquire,
                                       SpeculativeOutput&    output)
    //--------------------------------------------------------------------------
    {
      output.speculate = false;
    }

    //--------------------------------------------------------------------------
    void ReplayMapper::report_profiling(const MapperContext         ctx,
                                        const Acquire&              acquire,
                                        const AcquireProfilingInfo& input)
    //--------------------------------------------------------------------------
    {
      // Nothing to do
    }

    //--------------------------------------------------------------------------
    void ReplayMapper::map_release(const MapperContext         ctx,
                                   const Release&              release,
                                   const MapReleaseInput&      input,
                                         MapReleaseOutput&     output)
    //--------------------------------------------------------------------------
    {
      // Nothing to do
    }

    //--------------------------------------------------------------------------
    void ReplayMapper::select_release_sources(const MapperContext      ctx,
                                        const Release&                 release,
                                        const SelectReleaseSrcInput&   input,
                                              SelectReleaseSrcOutput&  output)
    //--------------------------------------------------------------------------
    {
      // TODO: update this once we record the output of select release sources
    }

    //--------------------------------------------------------------------------
    void ReplayMapper::speculate(const MapperContext         ctx,
                                 const Release&              release,
                                       SpeculativeOutput&    output)
    //--------------------------------------------------------------------------
    {
      output.speculate = false;
    }

    //--------------------------------------------------------------------------
<<<<<<< HEAD
=======
    void ReplayMapper::create_release_temporary_instance(
                                   const MapperContext                 ctx,
                                   const Release&                      release,
                                   const CreateReleaseTemporaryInput&  input,
                                         CreateReleaseTemporaryOutput& output)
    //--------------------------------------------------------------------------
    {
      ReleaseMappingInfo *mapping = find_release_mapping(ctx, release);
      unsigned long original_dst = find_original_instance_id(ctx,
                                 input.destination_instance.get_instance_id());
      mapping->temporary->map_temporary(runtime, ctx, 
          release.parent_region, original_dst, output.temporary_instance);
    }

    //--------------------------------------------------------------------------
>>>>>>> 46ac0993
    void ReplayMapper::report_profiling(const MapperContext         ctx,
                                        const Release&              release,
                                        const ReleaseProfilingInfo& input)
    //--------------------------------------------------------------------------
    {
      // Nothing to do
    }

    //--------------------------------------------------------------------------
    void ReplayMapper::configure_context(const MapperContext         ctx,
                                         const Task&                 task,
                                               ContextConfigOutput&  output)
    //--------------------------------------------------------------------------
    {
      // Use the default values, but broadcast the unique ID mapping
      TaskMappingInfo *mapping = find_task_mapping(ctx, task, task.index_point);
      Legion::Serializer rez;
      rez.serialize(task.get_unique_id());
      rez.serialize(mapping->original_unique_id);
      runtime->broadcast(ctx, rez.get_buffer(), 
                         rez.get_buffer_size(), ID_MAPPING_MESSAGE);
    }

    //--------------------------------------------------------------------------
    void ReplayMapper::select_tunable_value(const MapperContext         ctx,
                                            const Task&                 task,
                                            const SelectTunableInput&   input,
                                                  SelectTunableOutput&  output)
    //--------------------------------------------------------------------------
    {
      TaskMappingInfo *mapping = find_task_mapping(ctx, task, task.index_point);
      assert(mapping->next_tunable < mapping->tunables.size());
      mapping->tunables[mapping->next_tunable++]->set_tunable(output.value,
                                                              output.size);
    }

    //--------------------------------------------------------------------------
    void ReplayMapper::map_must_epoch(const MapperContext           ctx,
                                      const MapMustEpochInput&      input,
                                            MapMustEpochOutput&     output)
    //--------------------------------------------------------------------------
    {
      for (unsigned idx = 0; idx < input.constraints.size(); idx++)
      {
        const MappingConstraint &constraint = input.constraints[idx];
        const Task *task = constraint.constrained_tasks[0];
        TaskMappingInfo *mapping = find_task_mapping(ctx, *task, 
                                                     task->index_point);
        assert(constraint.requirement_indexes[0] < mapping->mappings.size());
        mapping->mappings[constraint.requirement_indexes[0]]->map_requirement(
          runtime, ctx, task->regions[constraint.requirement_indexes[0]].parent,
          output.constraint_mappings[idx]);
      }
      for (unsigned idx = 0; idx < input.tasks.size(); idx++)
      {
        const Task *task = input.tasks[idx];
        TaskMappingInfo *mapping = find_task_mapping(ctx, *task, 
                                                     task->index_point);
        output.task_processors[idx] = mapping->target_proc;
      }
    }

    //--------------------------------------------------------------------------
    void ReplayMapper::map_dataflow_graph(const MapperContext           ctx,
                                          const MapDataflowGraphInput&  input,
                                                MapDataflowGraphOutput& output)
    //--------------------------------------------------------------------------
    {
      // TODO: update this when we have dataflow operations
    }

    //--------------------------------------------------------------------------
    void ReplayMapper::select_tasks_to_map(const MapperContext          ctx,
                                           const SelectMappingInput&    input,
                                                 SelectMappingOutput&   output)
    //--------------------------------------------------------------------------
    {
      // Just map all the ready tasks
      for (std::list<const Task*>::const_iterator it = 
            input.ready_tasks.begin(); it != input.ready_tasks.end(); it++)
        output.map_tasks.insert(*it);
    }

    //--------------------------------------------------------------------------
    void ReplayMapper::select_steal_targets(const MapperContext         ctx,
                                            const SelectStealingInput&  input,
                                                  SelectStealingOutput& output)
    //--------------------------------------------------------------------------
    {
      // Nothing to do, no stealing in the replay mapper
      assert(false);
    }

    //--------------------------------------------------------------------------
    void ReplayMapper::permit_steal_request(const MapperContext         ctx,
                                            const StealRequestInput&    input,
                                                  StealRequestOutput&   output)
    //--------------------------------------------------------------------------
    {
      // Nothing to do, no stealing in the replay mapper
      assert(false);
    }

    //--------------------------------------------------------------------------
    void ReplayMapper::handle_message(const MapperContext           ctx,
                                      const MapperMessage&          message)
    //--------------------------------------------------------------------------
    {
      Deserializer derez(message.message, message.size);
      switch (message.kind)
      {
        case ID_MAPPING_MESSAGE:
          {
            UniqueID current_id, original_id;
            derez.deserialize(current_id);
            derez.deserialize(original_id);
            // Update the ID map
            original_mappings[current_id] = original_id;
            // Trigger any pending events
            std::map<UniqueID,MapperEvent>::iterator finder = 
              pending_task_ids.find(current_id);
            if (finder != pending_task_ids.end())
            {
              MapperEvent to_trigger = finder->second;
              pending_task_ids.erase(finder);
              runtime->trigger_mapper_event(ctx, to_trigger);
            }
            break;
          }
        case INSTANCE_MAPPING_MESSAGE:
          {
            unsigned long current_id, original_id;
            derez.deserialize(current_id);
            derez.deserialize(original_id);
            original_instances[current_id] = original_id;
            // Trigger any pending events
            std::map<unsigned long,MapperEvent>::iterator finder = 
              pending_instance_ids.find(current_id);
            if (finder != pending_instance_ids.end())
            {
              MapperEvent to_trigger = finder->second;
              pending_instance_ids.erase(finder);
              runtime->trigger_mapper_event(ctx, to_trigger);
            }
            break;
          }
        case CREATE_INSTANCE_MESSAGE:
          {
            unsigned long original_id;
            derez.deserialize(original_id);
            LogicalRegion handle;
            derez.deserialize(handle);
            std::map<unsigned long,InstanceInfo*>::const_iterator finder = 
              instance_infos.find(original_id);
            assert(finder != instance_infos.end());
            finder->second->create_instance(runtime, ctx, handle);
            break;
          }
        case INSTANCE_CREATION_MESSAGE:
          {
            unsigned long original_id;
            derez.deserialize(original_id);
            PhysicalInstance instance;
            runtime->unpack_physical_instance(ctx, derez, instance);
            std::map<unsigned long,InstanceInfo*>::const_iterator finder = 
              instance_infos.find(original_id);
            assert(finder != instance_infos.end());
            finder->second->record_created_instance(runtime, ctx, instance); 
            update_original_instance_id(ctx, 
                instance.get_instance_id(), original_id);
            break;
          }
        case DECREMENT_USE_MESSAGE:
          {
            unsigned long original_id;
            derez.deserialize(original_id);
            std::map<unsigned long,InstanceInfo*>::const_iterator finder = 
              instance_infos.find(original_id);
            assert(finder != instance_infos.end());
            finder->second->decrement_use_count(runtime, ctx);
            break;
          }
        default:
          assert(false);
      }
    }

    //--------------------------------------------------------------------------
    void ReplayMapper::handle_task_result(const MapperContext           ctx,
                                          const MapperTaskResult&       result)
    //--------------------------------------------------------------------------
    {
      // Nothing to do since we should never get one of these
      assert(false);
    }

    //--------------------------------------------------------------------------
    unsigned long ReplayMapper::find_original_instance_id(MapperContext ctx,
                                                       unsigned long current_id)
    //--------------------------------------------------------------------------
    {
      std::map<unsigned long,unsigned long>::const_iterator finder = 
        original_instances.find(current_id);
      if (finder != original_instances.end())
        return finder->second;
      // Otherwise wait, see if someone else is already waiting
      std::map<unsigned long,MapperEvent>::const_iterator wait_finder = 
        pending_instance_ids.find(current_id);
      if (wait_finder == pending_instance_ids.end())
      {
        MapperEvent wait_on = runtime->create_mapper_event(ctx);
        pending_instance_ids[current_id] = wait_on;
        runtime->wait_on_mapper_event(ctx, wait_on);
      }
      else
        runtime->wait_on_mapper_event(ctx, wait_finder->second);
      finder = original_instances.find(current_id);
      // When we wake up, it should be there
      assert(finder != original_instances.end());
      return finder->second;
    }

    //--------------------------------------------------------------------------
    void ReplayMapper::update_original_instance_id(MapperContext ctx,
                            unsigned long current_id, unsigned long original_id)
    //--------------------------------------------------------------------------
    {
      original_instances[current_id] = original_id;
      std::map<unsigned long,MapperEvent>::iterator finder = 
        pending_instance_ids.find(current_id);
      if (finder != pending_instance_ids.end())
      {
        MapperEvent to_trigger = finder->second;
        pending_instance_ids.erase(finder);
        runtime->trigger_mapper_event(ctx, to_trigger);
      }
    }

    //--------------------------------------------------------------------------
    ReplayMapper::InstanceInfo* ReplayMapper::unpack_instance(FILE *f) const
    //--------------------------------------------------------------------------
    {
      InstanceInfo *info = new InstanceInfo();
      ignore_result(fread(&info->original_id, sizeof(info->original_id), 1, f));
      ignore_result(fread(&info->num_uses, sizeof(info->num_uses), 1, f));
      ignore_result(fread(&info->creator.id, sizeof(info->creator.id), 1, f));
      info->is_owner = (info->creator == local_proc);
      ignore_result(fread(&info->target_memory.id, 
                    sizeof(info->target_memory.id), 1, f)); 
      // Unpack the layout constraints 
      LayoutConstraintSet &layout = info->layout_constraints;  
      {
        SpecializedConstraint &spec = layout.specialized_constraint;
        ignore_result(fread(&spec.kind, sizeof(spec.kind), 1, f));
        ignore_result(fread(&spec.redop, sizeof(spec.redop), 1, f));
      }
      {
        MemoryConstraint &mem = layout.memory_constraint;
        ignore_result(fread(&mem.kind, sizeof(mem.kind), 1, f));
        mem.has_kind = true;
      }
      {
        FieldConstraint &fields = layout.field_constraint;
        unsigned num_fields;
        ignore_result(fread(&num_fields, sizeof(num_fields), 1, f));
        fields.field_set.resize(num_fields);
        for (unsigned idx = 0; idx < num_fields; idx++)
          ignore_result(fread(&fields.field_set[idx], 
                        sizeof(fields.field_set[idx]), 1, f));
        unsigned contiguous;
        ignore_result(fread(&contiguous, sizeof(contiguous), 1, f));
        fields.contiguous = (contiguous != 0);
        unsigned inorder;
        ignore_result(fread(&inorder, sizeof(inorder), 1, f));
        fields.inorder = (inorder != 0);
      }
      {
        OrderingConstraint &order = layout.ordering_constraint;
        unsigned num_dims;
        ignore_result(fread(&num_dims, sizeof(num_dims), 1, f));
        order.ordering.resize(num_dims);
        for (unsigned idx = 0; idx < num_dims; idx++)
          ignore_result(fread(&order.ordering[idx], 
                        sizeof(order.ordering[idx]), 1, f));
        unsigned contiguous;
        ignore_result(fread(&contiguous, sizeof(contiguous), 1, f));
        order.contiguous = (contiguous != 0);
      }
      {
        unsigned num_constraints;
        ignore_result(fread(&num_constraints, 
                            sizeof(num_constraints), 1, f));
        layout.splitting_constraints.resize(num_constraints);
        for (unsigned idx = 0; idx < num_constraints; idx++)
        {
          SplittingConstraint &split = layout.splitting_constraints[idx];
          ignore_result(fread(&split.kind, sizeof(split.kind), 1, f));
          ignore_result(fread(&split.value, sizeof(split.value), 1, f));
          unsigned chunks;
          ignore_result(fread(&chunks, sizeof(chunks), 1, f));
          split.chunks = (chunks != 0);
        }
      }
      {
        unsigned num_constraints;
        ignore_result(fread(&num_constraints, 
                            sizeof(num_constraints), 1, f));
        layout.dimension_constraints.resize(num_constraints);
        for (unsigned idx = 0; idx < num_constraints; idx++)
        {
          DimensionConstraint &dim = layout.dimension_constraints[idx];
          ignore_result(fread(&dim.kind, sizeof(dim.kind), 1, f));
          ignore_result(fread(&dim.eqk, sizeof(dim.eqk), 1, f));
          ignore_result(fread(&dim.value, sizeof(dim.value), 1, f));
        }
      }
      {
        unsigned num_constraints;
        ignore_result(fread(&num_constraints, 
                            sizeof(num_constraints), 1, f));
        layout.alignment_constraints.resize(num_constraints);
        for (unsigned idx = 0; idx < num_constraints; idx++)
        {
          AlignmentConstraint &align = layout.alignment_constraints[idx];
          ignore_result(fread(&align.fid, sizeof(align.fid), 1, f));
          ignore_result(fread(&align.eqk, sizeof(align.eqk), 1, f));
          ignore_result(fread(&align.alignment, 
                              sizeof(align.alignment), 1, f));
        }
      }
      {
        unsigned num_constraints;
        ignore_result(fread(&num_constraints, sizeof(num_constraints), 1, f));
        layout.offset_constraints.resize(num_constraints);
        for (unsigned idx = 0; idx < num_constraints; idx++)
        {
          OffsetConstraint &offset = layout.offset_constraints[idx]; 
          ignore_result(fread(&offset.fid, sizeof(offset.fid), 1, f));
          ignore_result(fread(&offset.offset, sizeof(offset.offset), 1, f));
        }
      }
      // Unpack the paths
      unsigned num_paths;
      ignore_result(fread(&num_paths, sizeof(num_paths), 1, f));
      info->region_paths.resize(num_paths);
      for (unsigned nidx = 0; nidx < num_paths; nidx++)
      {
        std::vector<DomainPoint> &path = info->region_paths[nidx];
        unsigned num_points;
        ignore_result(fread(&num_points, sizeof(num_points), 1, f));
        path.resize(num_points);
        for (unsigned pidx = 0; pidx < num_points; pidx++)
        {
          DomainPoint &point = path[pidx]; 
          ignore_result(fread(&point.dim, sizeof(point.dim), 1, f));
          for (int i = 0; i < point.dim; i++)
            ignore_result(fread(point.point_data+i, 
                          sizeof(point.point_data[i]), 1, f));
        }
      }
      return info;
    }

    //--------------------------------------------------------------------------
    ReplayMapper::TaskMappingInfo* 
                                ReplayMapper::unpack_task_mapping(FILE *f) const
    //--------------------------------------------------------------------------
    {
      TaskMappingInfo *info = new TaskMappingInfo();
      ignore_result(fread(&info->original_unique_id, 
                    sizeof(info->original_unique_id), 1, f));
      ignore_result(fread(&info->target_proc, sizeof(info->target_proc), 1, f));
      ignore_result(fread(&info->priority, sizeof(info->priority), 1, f));
      unsigned num_premappings;
      ignore_result(fread(&num_premappings, sizeof(num_premappings), 1, f));
      for (unsigned idx = 0; idx < num_premappings; idx++)
      {
        unsigned index;
        ignore_result(fread(&index, sizeof(index), 1, f));
        info->premappings[index] = unpack_requirement(f);
      }
      unsigned num_mappings;
      ignore_result(fread(&num_mappings, sizeof(num_mappings), 1, f));
      info->mappings.resize(num_mappings);
      for (unsigned idx = 0; idx < num_mappings; idx++)
        info->mappings[idx] = unpack_requirement(f);
      unsigned num_postmappings;
      ignore_result(fread(&num_postmappings, sizeof(num_postmappings), 1, f));
      for (unsigned idx = 0; idx < num_postmappings; idx++)
      {
        unsigned index;
        ignore_result(fread(&index, sizeof(index), 1, f));
        info->postmappings[index] = unpack_requirement(f);
      }
      unsigned num_temporaries;
      ignore_result(fread(&num_temporaries, sizeof(num_temporaries), 1, f));
      for (unsigned idx = 0; idx < num_temporaries; idx++)
        info->temporaries[idx] = unpack_temporary(f);
      unsigned num_tunables;
      ignore_result(fread(&num_tunables, sizeof(num_tunables), 1, f));
      info->tunables.resize(num_tunables);
      for (unsigned idx = 0; idx < num_tunables; idx++)
      {
        unsigned index;
        ignore_result(fread(&index, sizeof(index), 1, f));
        info->tunables[index] = unpack_tunable(f);
      }
      unsigned num_operations;
      ignore_result(fread(&num_operations, sizeof(num_operations), 1, f));
      info->operation_ids.resize(num_operations);
      for (unsigned idx = 0; idx < num_operations; idx++)
        ignore_result(fread(&info->operation_ids[idx], 
                            sizeof(info->operation_ids[idx]), 1, f));
      unsigned num_closes;
      ignore_result(fread(&num_closes, sizeof(num_closes), 1, f));
      info->close_ids.resize(num_closes);
      for (unsigned idx = 0; idx < num_closes; idx++)
        ignore_result(fread(&info->close_ids[idx], 
                            sizeof(info->close_ids[idx]), 1, f));
      return info;
    }

    //--------------------------------------------------------------------------
    ReplayMapper::InlineMappingInfo* 
                              ReplayMapper::unpack_inline_mapping(FILE *f) const
    //--------------------------------------------------------------------------
    {
      InlineMappingInfo *info = new InlineMappingInfo();
      unsigned num_mappings;
      ignore_result(fread(&num_mappings, sizeof(num_mappings), 1, f));
      assert((num_mappings == 0) || (num_mappings == 1));
      if (num_mappings == 1)
        info->mapping = unpack_requirement(f);
      else
        info->mapping = NULL;
      unsigned num_temporaries;
      ignore_result(fread(&num_temporaries, sizeof(num_temporaries), 1, f));
      assert((num_temporaries == 0) || (num_temporaries == 1));
      if (num_temporaries == 1)
        info->temporary = unpack_temporary(f);
      else
        info->temporary = NULL;
      return info;
    }

    //--------------------------------------------------------------------------
    ReplayMapper::CopyMappingInfo* 
                                ReplayMapper::unpack_copy_mapping(FILE *f) const
    //--------------------------------------------------------------------------
    {
      CopyMappingInfo *info = new CopyMappingInfo();
      unsigned num_src_mappings;
      ignore_result(fread(&num_src_mappings, sizeof(num_src_mappings), 1, f));
      info->src_mappings.resize(num_src_mappings);
      for (unsigned idx = 0; idx < num_src_mappings; idx++)
        info->src_mappings[idx] = unpack_requirement(f);
      unsigned num_dst_mappings;
      ignore_result(fread(&num_dst_mappings, sizeof(num_dst_mappings), 1, f));
      for (unsigned idx = 0; idx < num_dst_mappings; idx++)
        info->dst_mappings[idx] = unpack_requirement(f);
      unsigned num_src_temporaries;
      ignore_result(fread(&num_src_temporaries, 
                          sizeof(num_src_temporaries), 1, f));
      for (unsigned idx = 0; idx < num_src_temporaries; idx++)
      {
        unsigned index;
        ignore_result(fread(&index, sizeof(index), 1, f));
        info->src_temporaries[index] = unpack_temporary(f);
      }
      unsigned num_dst_temporaries;
      ignore_result(fread(&num_dst_temporaries, 
                          sizeof(num_dst_temporaries), 1, f));
      for (unsigned idx = 0; idx < num_dst_temporaries; idx++)
      {
        unsigned index;
        ignore_result(fread(&index, sizeof(index), 1, f));
        info->dst_temporaries[index] = unpack_temporary(f);
      }
      return info;
    }

    //--------------------------------------------------------------------------
    ReplayMapper::CloseMappingInfo* 
                               ReplayMapper::unpack_close_mapping(FILE *f) const
    //--------------------------------------------------------------------------
    {
      CloseMappingInfo *info = new CloseMappingInfo();
      unsigned num_mappings;
      ignore_result(fread(&num_mappings, sizeof(num_mappings), 1, f));
      assert((num_mappings == 0) || (num_mappings == 1));
      if (num_mappings == 1)
        info->mapping = unpack_requirement(f);
      else
        info->mapping = NULL;
      unsigned num_temporaries;
      ignore_result(fread(&num_temporaries, sizeof(num_temporaries), 1, f));
      assert((num_temporaries == 0) || (num_temporaries == 1));
      if (num_temporaries == 1)
        info->temporary = unpack_temporary(f);
      else
        info->temporary = NULL;
      return info;
    }

    //--------------------------------------------------------------------------
    ReplayMapper::ReleaseMappingInfo* 
                             ReplayMapper::unpack_release_mapping(FILE *f) const
    //--------------------------------------------------------------------------
    {
      ReleaseMappingInfo *info = new ReleaseMappingInfo();
      unsigned num_temporaries;
      ignore_result(fread(&num_temporaries, sizeof(num_temporaries), 1, f));
      assert((num_temporaries == 0) || (num_temporaries == 1));
      if (num_temporaries == 1)
        info->temporary = unpack_temporary(f);
      else
        info->temporary = NULL;
      return info;
    }

    //--------------------------------------------------------------------------
    ReplayMapper::RequirementMapping* 
                                 ReplayMapper::unpack_requirement(FILE *f) const
    //--------------------------------------------------------------------------
    {
      RequirementMapping *req = new RequirementMapping(); 
      unsigned num_instances;
      ignore_result(fread(&num_instances, sizeof(num_instances), 1, f));
      req->instances.resize(num_instances);
      for (unsigned idx = 0; idx < num_instances; idx++)
      {
        unsigned long original_id;
        ignore_result(fread(&original_id, sizeof(original_id), 1, f));
        std::map<unsigned long,InstanceInfo*>::const_iterator finder = 
          instance_infos.find(original_id);
        assert(finder != instance_infos.end());
        req->instances[idx] = finder->second;
      }
      return req;
    }

    //--------------------------------------------------------------------------
    ReplayMapper::TemporaryMapping*
                                   ReplayMapper::unpack_temporary(FILE *f) const
    //--------------------------------------------------------------------------
    {
      TemporaryMapping *temp = new TemporaryMapping();
      unsigned num_instances;
      ignore_result(fread(&num_instances, sizeof(num_instances), 1, f));
      for (unsigned idx = 0; idx < num_instances; idx++)
      {
        unsigned long original_dst;
        ignore_result(fread(&original_dst, sizeof(original_dst), 1, f));
        unsigned long original_id;
        ignore_result(fread(&original_id, sizeof(original_id), 1, f));
        std::map<unsigned long,InstanceInfo*>::const_iterator finder = 
          instance_infos.find(original_id);
        assert(finder != instance_infos.end());
        temp->instances[original_dst] = finder->second;
      }
      return temp;
    }

    //--------------------------------------------------------------------------
    ReplayMapper::TunableMapping* ReplayMapper::unpack_tunable(FILE *f) const
    //--------------------------------------------------------------------------
    {
      TunableMapping *tunable = new TunableMapping();
      ignore_result(fread(&tunable->tunable_size, 
                          sizeof(tunable->tunable_size), 1, f));
      tunable->tunable_value = malloc(tunable->tunable_size);
      unsigned string_length;
      ignore_result(fread(&string_length, sizeof(string_length), 1, f));
      char *string = (char*)malloc(string_length);
      ignore_result(fread(string, string_length, 1, f));
      // Now convert the hex string back into the value
      unsigned byte_index = 0;
      unsigned *target = (unsigned*)tunable->tunable_value;
      for (unsigned word_idx = 0; 
            word_idx < (tunable->tunable_size/4); word_idx++)
      {
        unsigned next_word = 0;
        for (unsigned i = 0; i < (8*sizeof(next_word)/4); i++, byte_index++)
        {
          unsigned next = 0;
          if (string[byte_index] >= 'A')
            next = (string[byte_index] - 'A') + 10;
          else
            next = string[byte_index] - '0';
          next_word |= (next << (i*4));
        }
        target[word_idx] = next_word;
      }

      free(string);
      return tunable;
    }

    //--------------------------------------------------------------------------
    ReplayMapper::TaskMappingInfo* ReplayMapper::find_task_mapping(
         MapperContext ctx, const Task &task, const DomainPoint &p, bool parent)
    //--------------------------------------------------------------------------
    {
      UniqueID unique_id = task.get_unique_id();
      // First check to see if we've already got it
      std::map<UniqueID,UniqueID>::const_iterator finder = 
        original_mappings.find(unique_id);
      if (finder != original_mappings.end())
      {
        // We've already got it
        std::pair<UniqueID,DomainPoint> key(finder->second, p);
        assert(task_mappings.find(key) != task_mappings.end());
        return task_mappings[key];
      }
      if (parent)
      {
        // We're doing the lookup for a parent task mapping
        // These come from broadcasts, so wait for it
        // See if someone else is already waiting
        std::map<UniqueID,MapperEvent>::const_iterator wait_finder = 
          pending_task_ids.find(unique_id);
        if (wait_finder == pending_task_ids.end())
        {
          MapperEvent wait_on = runtime->create_mapper_event(ctx);
          pending_task_ids[unique_id] = wait_on;
          runtime->wait_on_mapper_event(ctx, wait_on);
        }
        else
          runtime->wait_on_mapper_event(ctx, wait_finder->second);
        // When we wake up it should be there
        assert(original_mappings.find(unique_id) != original_mappings.end());
        std::pair<UniqueID,DomainPoint> key(original_mappings[unique_id], p);
        assert(task_mappings.find(key) != task_mappings.end());
        return task_mappings[key];
      }
      else
      {
        // We're doing the lookup for a child task mapping
        // Find the parent task ID mapping
        TaskMappingInfo *parent_info = 
          find_task_mapping(ctx, *task.parent_task, 
                            task.parent_task->index_point, true/*parent*/);
        // Now that we've got the parent, look up our original operation id
        unsigned operation_index = task.get_context_index();
        assert(operation_index < parent_info->operation_ids.size());
        UniqueID original_id = parent_info->operation_ids[operation_index];
        std::pair<UniqueID,DomainPoint> key(original_id, p);
        assert(task_mappings.find(key) != task_mappings.end());
        // Save the ID
        original_mappings[unique_id] = original_id;
        return task_mappings[key];
      }
    }

    //--------------------------------------------------------------------------
    ReplayMapper::InlineMappingInfo* ReplayMapper::find_inline_mapping(
                              MapperContext ctx, const InlineMapping &inline_op)
    //--------------------------------------------------------------------------
    {
      UniqueID unique_id = inline_op.get_unique_id();
      // Check to see if we've already got it
      std::map<UniqueID,UniqueID>::const_iterator finder = 
        original_mappings.find(unique_id);
      if (finder != original_mappings.end())
      {
        assert(inline_mappings.find(finder->second) != inline_mappings.end());
        return inline_mappings[finder->second];
      }
      TaskMappingInfo *parent_info = 
        find_task_mapping(ctx, *inline_op.parent_task, 
                          inline_op.parent_task->index_point, true/*parent*/);
      // Now that we've got the parent, look up our original operation id
      unsigned operation_index = inline_op.get_context_index();
      assert(operation_index < parent_info->operation_ids.size());
      UniqueID original_id = parent_info->operation_ids[operation_index];
      assert(inline_mappings.find(original_id) != inline_mappings.end());
      // Save the ID
      original_mappings[unique_id] = original_id;
      return inline_mappings[original_id];
    }

    //--------------------------------------------------------------------------
    ReplayMapper::CopyMappingInfo* ReplayMapper::find_copy_mapping(
                                            MapperContext ctx, const Copy &copy)
    //--------------------------------------------------------------------------
    {
      UniqueID unique_id = copy.get_unique_id();
      // Check to see if we've already got it
      std::map<UniqueID,UniqueID>::const_iterator finder = 
        original_mappings.find(unique_id);
      if (finder != original_mappings.end())
      {
        assert(copy_mappings.find(finder->second) != copy_mappings.end());
        return copy_mappings[finder->second];
      }
      TaskMappingInfo *parent_info = 
        find_task_mapping(ctx, *copy.parent_task, 
                          copy.parent_task->index_point, true/*parent*/);
      // Now that we've got the parent, look up our original operation id
      unsigned operation_index = copy.get_context_index();
      assert(operation_index < parent_info->operation_ids.size());
      UniqueID original_id = parent_info->operation_ids[operation_index];
      assert(copy_mappings.find(original_id) != copy_mappings.end());
      // Save the ID
      original_mappings[unique_id] = original_id;
      return copy_mappings[original_id];
    }

    //--------------------------------------------------------------------------
    ReplayMapper::CloseMappingInfo* ReplayMapper::find_close_mapping(
                                          MapperContext ctx, const Close &close)
    //--------------------------------------------------------------------------
    {
      UniqueID unique_id = close.get_unique_id();
      // Check to see if we've already got it
      std::map<UniqueID,UniqueID>::const_iterator finder = 
        original_mappings.find(unique_id);
      if (finder != original_mappings.end())
      {
        assert(close_mappings.find(finder->second) != close_mappings.end());
        return close_mappings[finder->second];
      }
      TaskMappingInfo *parent_info = 
        find_task_mapping(ctx, *close.parent_task, 
                          close.parent_task->index_point, true/*parent*/);
      // Now that we've got the parent, look up our original operation id
      unsigned operation_index = close.get_context_index();
      assert(operation_index < parent_info->close_ids.size());
      UniqueID original_id = parent_info->close_ids[operation_index];
      assert(close_mappings.find(original_id) != close_mappings.end());
      // Save the ID
      original_mappings[unique_id] = original_id;
      return close_mappings[original_id];
    }

    //--------------------------------------------------------------------------
    ReplayMapper::ReleaseMappingInfo* ReplayMapper::find_release_mapping(
                                      MapperContext ctx, const Release &release)
    //--------------------------------------------------------------------------
    {
      UniqueID unique_id = release.get_unique_id();
      // Check to see if we've already got it
      std::map<UniqueID,UniqueID>::const_iterator finder = 
        original_mappings.find(unique_id);
      if (finder != original_mappings.end())
      {
        assert(release_mappings.find(finder->second) != release_mappings.end());
        return release_mappings[finder->second];
      }
      TaskMappingInfo *parent_info = 
        find_task_mapping(ctx, *release.parent_task,
                          release.parent_task->index_point, true/*parent*/);
      // Now that we've got the parent, look up our original operation id
      unsigned operation_index = release.get_context_index();
      assert(operation_index < parent_info->operation_ids.size());
      UniqueID original_id = parent_info->operation_ids[operation_index];
      assert(release_mappings.find(original_id) != release_mappings.end());
      // Save the ID
      original_mappings[unique_id] = original_id;
      return release_mappings[original_id];
    }

    //--------------------------------------------------------------------------
    PhysicalInstance ReplayMapper::InstanceInfo::get_instance(
                MapperRuntime *runtime, MapperContext ctx, LogicalRegion handle)
    //--------------------------------------------------------------------------
    {
      // If it is not valid, we either need to make it if we are the
      // owner or send a message to the owner to request to make it
      if (!instance_valid)
        create_instance(runtime, ctx, handle);
      // Acquire it
      if (!runtime->acquire_instance(ctx, instance))
      {
        log_replay.error("Failed to acquire instance");
        assert(false);
      }
      // Update the use count
      decrement_use_count(runtime, ctx);
      return instance;
    }

    //--------------------------------------------------------------------------
    void ReplayMapper::InstanceInfo::create_instance(MapperRuntime *runtime,
                                        MapperContext ctx, LogicalRegion handle)
    //--------------------------------------------------------------------------
    {
      // Handle duplicate create requests
      if (instance_valid || creating_instance)
        return;
      if (is_owner)
      {
        // Mark that we are about to try to make the instance
        // so we can avoid duplicate creation attempts
        creating_instance = true;
        // Get the vector of LogicalRegions
        // First go up the tree until we know we are at the root
        LogicalRegion root = handle;
        while (runtime->has_parent_logical_partition(ctx, root))
        {
          LogicalPartition part = 
            runtime->get_parent_logical_partition(ctx, root);
          root = runtime->get_parent_logical_region(ctx, part);
        }
        // Now we've got the root, so we can find the proper subregions
        assert(!region_paths.empty());
        std::vector<LogicalRegion> regions(region_paths.size());
        for (unsigned idx = 0; idx < regions.size(); idx++)
        {
          LogicalRegion next = root;
          const std::vector<DomainPoint> &path = region_paths[idx]; 
          assert((path.size() % 2) == 0);
          for (unsigned i = 0; i < path.size(); i+=2)
          {
            LogicalPartition part = 
              runtime->get_logical_partition_by_color(ctx, next, path[i]);
            next = runtime->get_logical_subregion_by_color(ctx, part,path[i+1]);
          }
          regions[idx] = next;
        }
        // Make the instance
        if (!runtime->create_physical_instance(ctx, target_memory, 
              layout_constraints, regions, instance, 
              false/*acquire*/, GC_NEVER_PRIORITY))
        {
          log_replay.error("Failed to create instance");
          assert(false);
        }
        instance_valid = true;
        creating_instance = false;
        // Broadcast the instance to all the other mappers
        Legion::Serializer rez;
        rez.serialize(original_id);
        runtime->pack_physical_instance(ctx, rez, instance);
        runtime->broadcast(ctx, rez.get_buffer(), 
                           rez.get_buffer_size(), INSTANCE_CREATION_MESSAGE); 
      }
      else
      {
        // Send a request to make it if one hasn't been sent yet
        if (!request_event.exists())
        {
          Legion::Serializer rez;
          rez.serialize(original_id);
          rez.serialize(handle);
          runtime->send_message(ctx, creator, rez.get_buffer(), 
                                rez.get_buffer_size(), CREATE_INSTANCE_MESSAGE);
          request_event = runtime->create_mapper_event(ctx);
        }
        runtime->wait_on_mapper_event(ctx, request_event);
      }
    }

    //--------------------------------------------------------------------------
    void ReplayMapper::InstanceInfo::record_created_instance(
             MapperRuntime *runtime, MapperContext ctx, PhysicalInstance result)
    //--------------------------------------------------------------------------
    {
      // no need to do this if we are the owner
      if (is_owner)
        return;
      instance = result;
      instance_valid = true;
      // See if we had a request event that needs to be triggered
      if (request_event.exists())
        runtime->trigger_mapper_event(ctx, request_event);
    }

    //--------------------------------------------------------------------------
    void ReplayMapper::InstanceInfo::decrement_use_count(MapperRuntime *runtime,
                                                         MapperContext ctx)
    //--------------------------------------------------------------------------
    {
      if (is_owner)
      {
        assert(num_uses > 0);
        num_uses--;
        // If we're done using it, we can set a high GC priority
        if (num_uses == 0)
          runtime->set_garbage_collection_priority(ctx, instance, 
                                                   GC_MAX_PRIORITY);
      }
      else
      {
        // Send a user decrement message
        runtime->broadcast(ctx, &original_id, 
                           sizeof(original_id), DECREMENT_USE_MESSAGE);
      }
    }

    //--------------------------------------------------------------------------
    void ReplayMapper::RequirementMapping::map_requirement(
                   MapperRuntime *runtime, MapperContext ctx, 
                   LogicalRegion handle, std::vector<PhysicalInstance> &targets)
    //--------------------------------------------------------------------------
    {
      // We'll always put the virtual instance at the end
      targets.resize(instances.size()+1);
      for (unsigned idx = 0; idx < instances.size(); idx++)
        targets[idx] = instances[idx]->get_instance(runtime, ctx, handle);
      targets[instances.size()] = PhysicalInstance::get_virtual_instance();
    }

    //--------------------------------------------------------------------------
    void ReplayMapper::TemporaryMapping::map_temporary(MapperRuntime *runtime,
                           MapperContext ctx, LogicalRegion handle, 
                           unsigned long original_dst, PhysicalInstance &result)
    //--------------------------------------------------------------------------
    {
      std::map<unsigned long,InstanceInfo*>::const_iterator finder = 
        instances.find(original_dst);
      assert(finder != instances.end());
      result = finder->second->get_instance(runtime, ctx, handle);
    }

    //--------------------------------------------------------------------------
    void ReplayMapper::TunableMapping::set_tunable(void *&value, size_t &size)
    //--------------------------------------------------------------------------
    {
      size = tunable_size;
      value = malloc(tunable_size);
      memcpy(value, tunable_value, tunable_size);
    }

  }; // namespace Mapping 
}; // namespace Legion

// EOF
<|MERGE_RESOLUTION|>--- conflicted
+++ resolved
@@ -336,8 +336,6 @@
     }
 
     //--------------------------------------------------------------------------
-<<<<<<< HEAD
-=======
     void ReplayMapper::create_task_temporary_instance(
                                     const MapperContext              ctx,
                                     const Task&                      task,
@@ -356,7 +354,6 @@
     }
 
     //--------------------------------------------------------------------------
->>>>>>> 46ac0993
     void ReplayMapper::speculate(const MapperContext      ctx,
                                  const Task&              task,
                                        SpeculativeOutput& output)
@@ -397,8 +394,6 @@
     }
 
     //--------------------------------------------------------------------------
-<<<<<<< HEAD
-=======
     void ReplayMapper::create_inline_temporary_instance(
                                   const MapperContext                ctx,
                                   const InlineMapping&               inline_op,
@@ -414,7 +409,6 @@
     }
 
     //--------------------------------------------------------------------------
->>>>>>> 46ac0993
     void ReplayMapper::report_profiling(const MapperContext         ctx,
                                         const InlineMapping&        inline_op,
                                         const InlineProfilingInfo&  input)
@@ -454,8 +448,6 @@
     }
 
     //--------------------------------------------------------------------------
-<<<<<<< HEAD
-=======
     void ReplayMapper::create_copy_temporary_instance(
                                   const MapperContext              ctx,
                                   const Copy&                      copy,
@@ -489,7 +481,6 @@
     }
 
     //--------------------------------------------------------------------------
->>>>>>> 46ac0993
     void ReplayMapper::speculate(const MapperContext      ctx,
                                  const Copy&              copy,
                                        SpeculativeOutput& output)
@@ -530,8 +521,6 @@
     }
 
     //--------------------------------------------------------------------------
-<<<<<<< HEAD
-=======
     void ReplayMapper::create_close_temporary_instance(
                                   const MapperContext               ctx,
                                   const Close&                      close,
@@ -547,7 +536,6 @@
     }
 
     //--------------------------------------------------------------------------
->>>>>>> 46ac0993
     void ReplayMapper::report_profiling(const MapperContext       ctx,
                                         const Close&              close,
                                         const CloseProfilingInfo& input)
@@ -614,8 +602,6 @@
     }
 
     //--------------------------------------------------------------------------
-<<<<<<< HEAD
-=======
     void ReplayMapper::create_release_temporary_instance(
                                    const MapperContext                 ctx,
                                    const Release&                      release,
@@ -631,7 +617,6 @@
     }
 
     //--------------------------------------------------------------------------
->>>>>>> 46ac0993
     void ReplayMapper::report_profiling(const MapperContext         ctx,
                                         const Release&              release,
                                         const ReleaseProfilingInfo& input)
