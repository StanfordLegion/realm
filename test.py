#!/usr/bin/env python3

# Copyright 2023 Stanford University
#
# Licensed under the Apache License, Version 2.0 (the "License");
# you may not use this file except in compliance with the License.
# You may obtain a copy of the License at
#
#     http://www.apache.org/licenses/LICENSE-2.0
#
# Unless required by applicable law or agreed to in writing, software
# distributed under the License is distributed on an "AS IS" BASIS,
# WITHOUT WARRANTIES OR CONDITIONS OF ANY KIND, either express or implied.
# See the License for the specific language governing permissions and
# limitations under the License.
#

from __future__ import print_function
import argparse, datetime, glob, json, multiprocessing, os, platform, shlex, shutil, subprocess, sys, traceback, tempfile
import signal

make_exe = os.environ.get('MAKE', 'make')

# Find physical core count of the machine.
if platform.system() == 'Linux':
    lines = subprocess.check_output(['lscpu', '--parse=core']).decode('utf-8')
    physical_cores = len(set(line for line in lines.strip().split('\n')
                             if not line.startswith('#')))
elif platform.system() == 'Darwin':
    physical_cores = int(
        subprocess.check_output(['sysctl', '-n', 'hw.physicalcpu']).decode('utf-8'))
elif platform.system() == 'FreeBSD':
    physical_cores = int(
        subprocess.check_output(['sysctl', '-n', 'hw.ncpu']).decode('utf-8'))
    make_exe = os.environ.get('MAKE', 'gmake')  # default needs to be GNU make
else:
    raise Exception('Unknown platform: %s' % platform.system())

# Choose a reasonable number of application cores given the
# available physical cores.
app_cores = max(physical_cores - 2, 1)

legion_cxx_tests = [
    # Tutorial
    ['tutorial/00_hello_world/hello_world', []],
    ['tutorial/01_tasks_and_futures/tasks_and_futures', []],
    ['tutorial/02_index_tasks/index_tasks', []],
    ['tutorial/03_global_vars/global_vars', []],
    ['tutorial/04_logical_regions/logical_regions', []],
    ['tutorial/05_physical_regions/physical_regions', []],
    ['tutorial/06_privileges/privileges', []],
    ['tutorial/07_partitioning/partitioning', []],
    ['tutorial/08_multiple_partitions/multiple_partitions', []],
    ['tutorial/09_custom_mapper/custom_mapper', []],

    # Examples
    ['examples/circuit/circuit', []],
    ['examples/dynamic_registration/dynamic_registration', []],
    ['examples/ghost/ghost', ['-ll:cpu', '4']],
    ['examples/ghost_pull/ghost_pull', ['-ll:cpu', '4']],
    ['examples/realm_saxpy/realm_saxpy', []],
    ['examples/realm_stencil/realm_stencil', ['-ll:cpu', '4']],
    ['examples/spmd_cgsolver/spmd_cgsolver', ['-ll:cpu', '4', '-perproc']],
    ['examples/virtual_map/virtual_map', []],
    ['examples/attach_2darray_c_fortran_layout/attach_2darray', []],
    ['examples/attach_array_daxpy/attach_array_daxpy', []],
    ['examples/attach_index_space/index_space_attach', []],
    ['examples/predication/predication', []],
    ['examples/layout_constraints/transpose', []],
    ['examples/inline_tasks/inline_tasks', []],
    ['examples/allreduce/allreduce', []],
    ['examples/tree_collectives/tree_collectives', []],
    ['examples/local_function_tasks/local_function_tasks', []],
    ['examples/provenance/provenance', []],
<<<<<<< HEAD
    ['examples/future_map_transforms/future_map_transforms', []],
    ['examples/concurrent_tasks/concurrent', ['-ll:cpu', '4']],
=======
    ['examples/tiling/tiling', []],
>>>>>>> 35a013eb
    # Comment this test out until it works everywhere
    #['examples/implicit_top_task/implicit_top_task', []],

    # Tests
    ['test/rendering/rendering', ['-i', '2', '-n', '64', '-ll:cpu', '4']],
    ['test/legion_stl/test_stl', []],
    ['test/output_requirements/output_requirements', []],
    ['test/output_requirements/output_requirements', ['-replicate']],
    ['test/output_requirements/output_requirements', ['-index']],
    ['test/output_requirements/output_requirements', ['-index', '-replicate']],
    ['test/output_requirements/output_requirements', ['-empty']],
    ['test/output_requirements/output_requirements', ['-empty', '-replicate']],
    ['test/output_requirements/output_requirements', ['-empty', '-index']],
    ['test/output_requirements/output_requirements', ['-empty', '-index', '-replicate']],
]

legion_cxx_provenance_tests = [
    ['examples/provenance/provenance', []],
]

legion_fortran_tests = [
    ['tutorial/fortran/00_hello_world/hello_world_fortran', []],
    ['tutorial/fortran/01_tasks_and_futures/tasks_and_futures_fortran', []],
    ['tutorial/fortran/02_index_tasks/index_tasks_fortran', []],
    ['tutorial/fortran/03_physical_regions/physical_regions_fortran', []],
    ['tutorial/fortran/04_privileges_accessor/privileges_accessor_fortran', []],
    ['tutorial/fortran/05_privileges_raw_ptr/privileges_raw_ptr_fortran', []],
    ['tutorial/fortran/06_partitioning/partitioning_fortran', []],
    ['tutorial/fortran/07_partitioning_fortran_task/partitioning_fortran_task_fortran', []],
    ['tutorial/fortran/08_multiple_partitions/multiple_partitions_fortran', []],
    ['tutorial/fortran/09_region_2d/region_2d_fortran', []],
    ['tutorial/fortran/10_attach_array/attach_array_fortran', []],
]

if platform.system() != 'Darwin':
    legion_cxx_tests += [
        # FIXME: Fails non-deterministically on Mac OS: https://github.com/StanfordLegion/legion/issues/213
        ['test/attach_file_mini/attach_file_mini', []],
    ]

legion_network_cxx_tests = [
    # Examples
    ['examples/mpi_interop/mpi_interop', []],
    ['examples/mpi_with_ctrl_repl/mpi_with_ctrl_repl', []],
    # Tests
    ['test/bug954/bug954', ['-ll:rsize', '1024']],
]

legion_openmp_cxx_tests = [
    # Examples
    ['examples/omp_saxpy/omp_saxpy', ['-ll:ocpu', '1']],
]

legion_kokkos_cxx_tests = [
    # Examples
    ['examples/kokkos_saxpy/kokkos_saxpy', []],
]

legion_python_cxx_tests = [
    # Bindings
    ['bindings/python/legion_python', ['examples/domain.py', '-ll:py', '1', '-ll:cpu', '0']],
    ['bindings/python/legion_python', ['examples/domain_point.py', '-ll:py', '1', '-ll:cpu', '0']],
    ['bindings/python/legion_python', ['examples/domain_transform.py', '-ll:py', '1', '-ll:cpu', '0']],
    ['bindings/python/legion_python', ['examples/future.py', '-ll:py', '1', '-ll:cpu', '0']],
    ['bindings/python/legion_python', ['examples/hello.py', '-ll:py', '1', '-ll:cpu', '0']],
    ['bindings/python/legion_python', ['examples/import.py', '-ll:py', '1', '-ll:cpu', '0']],
    ['bindings/python/legion_python', ['examples/index_launch.py', '-ll:py', '1', '-ll:cpu', '0']],
    ['bindings/python/legion_python', ['examples/ispace.py', '-ll:py', '1', '-ll:cpu', '0']],
    ['bindings/python/legion_python', ['examples/method.py', '-ll:py', '1', '-ll:cpu', '0']],
    ['bindings/python/legion_python', ['examples/must_epoch.py', '-ll:py', '1', '-ll:cpu', '0']],
    ['bindings/python/legion_python', ['examples/partition.py', '-ll:py', '1', '-ll:cpu', '0']],
    ['bindings/python/legion_python', ['examples/partition_by_field.py', '-ll:py', '1', '-ll:cpu', '0']],
    ['bindings/python/legion_python', ['examples/partition_by_image.py', '-ll:py', '1', '-ll:cpu', '0']],
    ['bindings/python/legion_python', ['examples/partition_by_image_range.py', '-ll:py', '1', '-ll:cpu', '0']],
    ['bindings/python/legion_python', ['examples/partition_by_preimage.py', '-ll:py', '1', '-ll:cpu', '0']],
    ['bindings/python/legion_python', ['examples/partition_by_preimage_range.py', '-ll:py', '1', '-ll:cpu', '0']],
    ['bindings/python/legion_python', ['examples/partition_by_restriction.py', '-ll:py', '1', '-ll:cpu', '0']],
    ['bindings/python/legion_python', ['examples/reduction.py', '-ll:py', '1', '-ll:cpu', '0']],
    ['bindings/python/legion_python', ['examples/region.py', '-ll:py', '1', '-ll:cpu', '0']],
    ['bindings/python/legion_python', ['examples/region_fields.py', '-ll:py', '1', '-ll:cpu', '0']],
    ['bindings/python/legion_python', ['examples/return_region.py', '-ll:py', '1', '-ll:cpu', '0']],
    ['bindings/python/legion_python', ['examples/single_launch.py', '-ll:py', '1', '-ll:cpu', '0']],
    ['bindings/python/legion_python', ['examples/struct.py', '-ll:py', '1', '-ll:cpu', '0']],
    ['bindings/python/legion_python', ['examples/trace.py', '-ll:py', '1', '-ll:cpu', '0']],
    ['bindings/python/legion_python', ['examples/tunable.py', '-ll:py', '1', '-ll:cpu', '0']],
    ['bindings/python/legion_python', ['examples/types.py', '-ll:py', '1', '-ll:cpu', '0']],

    ['bindings/python/legion_python', ['tests/fail/privileges.py', '-ll:py', '1', '-ll:cpu', '0']],

    ['bindings/python/legion_python', ['tests/pass/copy.py', '-ll:py', '1', '-ll:cpu', '0']],
    ['bindings/python/legion_python', ['tests/pass/empty_region.py', '-ll:py', '1', '-ll:cpu', '0']],
    ['bindings/python/legion_python', ['tests/pass/print_once.py', '-ll:py', '1', '-ll:cpu', '0']],
    ['bindings/python/legion_python', ['tests/pass/privileges.py', '-ll:py', '1', '-ll:cpu', '0']],
    ['bindings/python/legion_python', ['tests/pass/no_access.py', '-ll:py', '1', '-ll:cpu', '0']],

    # Tests for Package Import
    ['bindings/python/legion_python', ['-m', 'tests.pass.test_package1.a.b.c', '-ll:py', '1', '-ll:cpu', '0']],
    ['bindings/python/legion_python', ['-m', 'tests.pass.test_package2.a.b.c', '-ll:py', '1', '-ll:cpu', '0']],

    # Examples
    ['examples/python_interop/python_interop', ['-ll:py', '1']],

    # Tests
    ['test/python_bindings/python_bindings', ['-ll:py', '1', '-ll:cpu', '0']],
]

legion_hdf_cxx_tests = [
    # Tests
    ['test/hdf_attach_subregion_parallel/hdf_attach_subregion_parallel', ['-ll:cpu', '4']],
]

if platform.system() != 'Darwin':
    legion_hdf_cxx_tests += [
        # FIXME: Fails non-deterministically on Mac OS: https://github.com/StanfordLegion/legion/issues/213
        ['examples/attach_file/attach_file', ['-h', 'data.h5', '-d', '/path/to/data']],
    ]

def get_legion_cxx_perf_tests(nodes, cores_per_node):
    return [
        # Circuit: Heavy Compute
        ['examples/circuit/circuit',
         ['-l', '10', '-p', str(cores_per_node * nodes), '-npp', '2500', '-wpp', '10000',
          '-ll:csize', '8192', '-ll:cpu', str(cores_per_node)]],

        # Circuit: Light Compute
        ['examples/circuit/circuit',
         ['-l', '10', '-p', '100', '-npp', '2', '-wpp', '4', '-ll:cpu', '2']],
    ]

def get_regent_perf_tests(nodes, cores_per_node):
    return [
        # Circuit: Heavy Compute
        ['language/examples/circuit_sparse.rg',
         ['-l', '10', '-p', str(nodes * cores_per_node), '-npp', '2500', '-wpp', '10000',
          '-ll:csize', '8192', '-ll:cpu', str(cores_per_node), '-fflow-spmd-shardsize', str(cores_per_node)]],

        # Circuit: Light Compute
        ['language/examples/circuit_sparse.rg',
         ['-l', '10', '-p', '100', '-npp', '2', '-wpp', '4', '-ll:cpu', '2',
          '-fflow-spmd-shardsize', '2']],

        # PENNANT: Heavy Compute
        ['language/examples/pennant_fast.rg',
         ['pennant.tests/sedovbig3x30/sedovbig.pnt',
          '-seq_init', '0', '-par_init', '1', '-print_ts', '1', '-prune', '5',
          '-npieces', str(nodes * cores_per_node), '-numpcx', '1', '-numpcy', str(nodes * cores_per_node),
          '-ll:csize', '8192', '-ll:cpu', str(cores_per_node), '-fflow-spmd-shardsize', str(cores_per_node),
          '-fvectorize-unsafe', '1']],
    ]

class TestTimeoutException(Exception):
    pass

def sigalrm_handler(signum, frame):
    raise TestTimeoutException

def cmd(command, env=None, cwd=None, timelimit=None):
    print(' '.join(command))
    sys.stdout.flush()  # python 2 doesn't have flush option in print
    if timelimit:
        child = subprocess.Popen(command, env=env, cwd=cwd)
        signal.signal(signal.SIGALRM, sigalrm_handler)
        signal.alarm(timelimit)
        try:
            ret = child.wait()
            signal.alarm(0)  # disable alarm
            signal.signal(signal.SIGALRM, signal.SIG_DFL)
            if ret:
                raise subprocess.CalledProcessError(ret, command)
            return ret
        except TestTimeoutException:
            child.kill()
            raise  # re-raise
    else:
        return subprocess.check_call(command, env=env, cwd=cwd)

def run_test_regent(launcher, root_dir, tmp_dir, bin_dir, env, thread_count):
    cmd([sys.executable, os.path.join(root_dir, 'language/travis.py')], env=env)

def run_cxx(tests, flags, launcher, root_dir, bin_dir, env, thread_count, timelimit):
    prev_built_dir = None
    for test_file, test_flags in tests:
        test_dir = os.path.dirname(os.path.join(root_dir, test_file))
        if bin_dir:
            test_path = os.path.join(bin_dir, os.path.basename(test_file))
        else:
            test_path = os.path.join(root_dir, test_file)
            # build if this is in a new directory
            if test_dir != prev_built_dir:
                # and clean up the previous directory to keep disk usage down
                if prev_built_dir:
                    cmd(['find', prev_built_dir , '-type', 'f', '(', '-name', '*.a', '-o', '-name', os.path.basename(test_file), ')', '-exec', 'rm', '-v', '{}', ';'])
                cmd([make_exe, '-C', test_dir, '-j', str(thread_count)], env=env)
                prev_built_dir = test_dir
        cmd(launcher + [test_path] + flags + test_flags, env=env, cwd=test_dir, timelimit=timelimit)
    if prev_built_dir:
        cmd(['find', prev_built_dir , '-type', 'f', '(', '-name', '*.a', '-o', '-name', os.path.basename(test_file), ')', '-exec', 'rm', '-v', '{}', ';'])

def run_regent(tests, flags, launcher, root_dir, env, thread_count, timelimit):
    for test_file, test_flags in tests:
        test_dir = os.path.dirname(os.path.join(root_dir, test_file))
        test_path = os.path.join(root_dir, test_file)
        cmd(launcher + [test_path] + flags + test_flags, env=env, cwd=test_dir, timelimit=timelimit)

def precompile_regent(tests, flags, launcher, root_dir, env, thread_count):
    exe_tests = []
    for test_file, test_flags in tests:
        test_dir = os.path.dirname(os.path.join(root_dir, test_file))
        test_path = os.path.join(root_dir, test_file)

        exe = os.path.splitext(test_path)[0] + '.exe'
        env = dict(list(env.items()) + [('OBJNAME', exe)])

        cmd(launcher + [test_path] + flags + test_flags, env=env, cwd=test_dir)

        exe_tests.append([exe, test_flags])
    return exe_tests

def run_test_legion_cxx(launcher, root_dir, tmp_dir, bin_dir, env, thread_count, timelimit):
    flags = ['-logfile', 'out_%.log']
    if env['USE_CUDA'] == '1' or env['USE_HIP'] == '1':
        flags.extend(['-ll:gpu', '1'])
    if (env['USE_KOKKOS'] == '1') and (env['USE_OPENMP'] == '1'):
        flags.extend(['-ll:ocpu', '1', '-ll:onuma', '0' ])
    run_cxx(legion_cxx_tests, flags, launcher, root_dir, bin_dir, env, thread_count, timelimit)

def run_test_legion_network_cxx(launcher, root_dir, tmp_dir, bin_dir, env, thread_count, timelimit):
    flags = ['-logfile', 'out_%.log']
    if env['USE_CUDA'] == '1' or env['USE_HIP'] == '1':
        flags.extend(['-ll:gpu', '1'])
    if (env['USE_KOKKOS'] == '1') and (env['USE_OPENMP'] == '1'):
        flags.extend(['-ll:ocpu', '1', '-ll:onuma', '0' ])
    run_cxx(legion_network_cxx_tests, flags, launcher, root_dir, bin_dir, env, thread_count, timelimit)

def run_test_legion_openmp_cxx(launcher, root_dir, tmp_dir, bin_dir, env, thread_count, timelimit):
    flags = ['-logfile', 'out_%.log']
    if env['USE_CUDA'] == '1' or env['USE_HIP'] == '1':
        flags.extend(['-ll:gpu', '1'])
    if (env['USE_KOKKOS'] == '1') and (env['USE_OPENMP'] == '1'):
        flags.extend(['-ll:ocpu', '1', '-ll:onuma', '0' ])
    run_cxx(legion_openmp_cxx_tests, flags, launcher, root_dir, bin_dir, env, thread_count, timelimit)

def run_test_legion_kokkos_cxx(launcher, root_dir, tmp_dir, bin_dir, env, thread_count, timelimit):
    flags = ['-logfile', 'out_%.log']
    if env['USE_CUDA'] == '1' or env['USE_HIP'] == '1':
        flags.extend(['-ll:gpu', '1'])
    if (env['USE_KOKKOS'] == '1') and (env['USE_OPENMP'] == '1'):
        flags.extend(['-ll:ocpu', '1', '-ll:onuma', '0' ])
    run_cxx(legion_kokkos_cxx_tests, flags, launcher, root_dir, bin_dir, env, thread_count, timelimit)

def run_test_legion_python_cxx(launcher, root_dir, tmp_dir, bin_dir, env, thread_count, timelimit):
    # Hack: legion_python currently requires the module name to come first
    flags = [] # ['-logfile', 'out_%.log']
    python_dir = os.path.join(root_dir, 'bindings', 'python')
    # Hack: Fix up the environment so that Python can find all the examples.
    env = dict(list(env.items()) + [
        ('PYTHONPATH', ':'.join([python_dir])),
        ('LD_LIBRARY_PATH', ':'.join([python_dir])),
    ])
    # Clean up around python because we are going to make shared objects
    # which is not something that anyone else does
    cmd([make_exe, '-C', python_dir, 'clean'], env=env)
    run_cxx(legion_python_cxx_tests, flags, launcher, root_dir, bin_dir, env, thread_count, timelimit)
    cmd([make_exe, '-C', python_dir, 'clean'], env=env)

def run_test_legion_jupyter_cxx(launcher, root_dir, tmp_dir, bin_dir, env, thread_count, timelimit):
    # Hack: legion_python currently requires the module name to come first
    flags = [] # ['-logfile', 'out_%.log']
    python_dir = os.path.join(root_dir, 'bindings', 'python')
    # Hack: Fix up the environment so that Python can find all the examples.
    env = dict(list(env.items()) + [
        ('PYTHONPATH', ':'.join([python_dir])),
        ('LD_LIBRARY_PATH', ':'.join([python_dir])),
    ])
    # Clean up around python because we are going to make shared objects
    # which is not something that anyone else does
    cmd([make_exe, '-C', python_dir, 'clean'], env=env)
    cmd([make_exe, '-C', python_dir, '-j', str(thread_count)], env=env)
    jupyter_dir = os.path.join(root_dir, 'jupyter_notebook')
    jupyter_install_cmd = [sys.executable, './install_jupyter.py', '--legion-prefix', python_dir, '--verbose']
    cmd(jupyter_install_cmd, env=env, cwd=jupyter_dir)
    jupyter_test_file = os.path.join(root_dir, 'jupyter_notebook', 'ci_test.py')
    jupyter_test_cmd = ['jupyter', 'run', '--kernel', 'legion_kernel_nocr', jupyter_test_file]
    cmd(jupyter_test_cmd, env=env)
    canonical_jupyter_test_file = os.path.join(root_dir, 'jupyter_notebook', 'test_canonical.py')
    canonical_jupyter_test_cmd = ['jupyter', 'run', '--kernel', 'python3', canonical_jupyter_test_file]
    cmd(canonical_jupyter_test_cmd, env=env)
    canonical_python_test_cmd = [sys.executable, canonical_jupyter_test_file]
    cmd(canonical_python_test_cmd, env=env)
    cmd([make_exe, '-C', python_dir, 'clean'], env=env)

def run_test_legion_provenance_cxx(launcher, root_dir, tmp_dir, bin_dir, env, thread_count, timelimit):
    flags = ['-lg:prof','1', '-lg:prof_logfile', 'prof_%.gz']
    run_cxx(legion_cxx_provenance_tests, flags, launcher, root_dir, bin_dir, env, thread_count, timelimit)
    provenance_test_dir = os.path.join(root_dir, 'examples', 'provenance')
    test_cmd = [sys.executable, 'test.py']
    env = dict(list(env.items()) + [
        ('LEGION_DIR', root_dir),
        ('TMP_DIR', tmp_dir),
    ])
    cmd(test_cmd, env=env, cwd=provenance_test_dir)

def run_test_legion_hdf_cxx(launcher, root_dir, tmp_dir, bin_dir, env, thread_count, timelimit):
    flags = ['-logfile', 'out_%.log']
    if env['USE_CUDA'] == '1' or env['USE_HIP'] == '1':
        flags.extend(['-ll:gpu', '1'])
    if (env['USE_KOKKOS'] == '1') and (env['USE_OPENMP'] == '1'):
        flags.extend(['-ll:ocpu', '1', '-ll:onuma', '0' ])
    run_cxx(legion_hdf_cxx_tests, flags, launcher, root_dir, bin_dir, env, thread_count, timelimit)

def run_test_legion_fortran(launcher, root_dir, tmp_dir, bin_dir, env, thread_count, timelimit):
    flags = ['-logfile', 'out_%.log']
    if env['USE_CUDA'] == '1' or env['USE_HIP'] == '1':
        flags.extend(['-ll:gpu', '1'])
    run_cxx(legion_fortran_tests, flags, launcher, root_dir, bin_dir, env, thread_count, timelimit)

def run_test_fuzzer(launcher, root_dir, tmp_dir, bin_dir, env, thread_count):
    env = dict(list(env.items()) + [('WARN_AS_ERROR', '0')])
    fuzz_dir = os.path.join(tmp_dir, 'fuzz-tester')
    cmd(['git', 'clone', 'https://github.com/StanfordLegion/fuzz-tester', fuzz_dir])
    # TODO; Merge deppart branch into master after this makes it to stable Legion branch
    cmd(['git', 'checkout', 'deppart'], cwd=fuzz_dir)
    cmd(['python3', 'main.py'], env=env, cwd=fuzz_dir)

def run_test_realm(launcher, root_dir, tmp_dir, bin_dir, env, thread_count, timelimit):
    test_dir = os.path.join(root_dir, 'test/realm')
    cmd([make_exe, '-C', test_dir, 'DEBUG=0', 'clean'], env=env)
    cmd([make_exe, '-C', test_dir, 'DEBUG=0', '-j', str(thread_count), 'build'], env=env)
    cmd([make_exe, '-C', test_dir, 'DEBUG=0', 'run_all'], env=env, timelimit=timelimit)

def run_test_external1(launcher, root_dir, tmp_dir, bin_dir, env, thread_count, timelimit):
    flags = ['-logfile', 'out_%.log']

    # Realm perf test (move back to perf test when integrated with perf.py)
    perf_dir = os.path.join(root_dir, 'test/performance/realm')
    cmd([make_exe, '-C', perf_dir, 'DEBUG=0', 'clean_all'], env=env)
    cmd([make_exe, '-C', perf_dir, 'DEBUG=0', 'build_all'], env=env)
    cmd([make_exe, '-C', perf_dir, 'DEBUG=0', 'RUNMODE=short', 'run_all'], env=env, timelimit=timelimit)

    # Fast Direct Solver
    # Contact: Chao Chen <cchen10@stanford.edu>
    solver_dir = os.path.join(tmp_dir, 'fastSolver2')
    cmd(['git', 'clone', 'https://github.com/Charles-Chao-Chen/fastSolver2.git', solver_dir])
    # cmd(['git', 'checkout', '4c7a59de63dd46a0abcc7f296fa3b0f511e5e6d2', ], cwd=solver_dir)
    solver = [[os.path.join(solver_dir, 'spmd_driver/solver'),
        ['-machine', '1', '-core', '8', '-mtxlvl', '6', '-ll:cpu', '8', '-ll:csize', '1024']]]
    run_cxx(solver, flags, launcher, root_dir, None, env, thread_count, timelimit)

    # Parallel Research Kernels: Stencil
    # Contact: Wonchan Lee <wonchan@cs.stanford.edu>
    prk_dir = os.path.join(tmp_dir, 'prk')
    cmd(['git', 'clone', 'https://github.com/magnatelee/PRK.git', prk_dir])
    # This uses a custom Makefile that requires additional
    # configuration. Rather than go to that trouble it's easier to
    # just use a copy of the standard Makefile template.
    stencil_dir = os.path.join(prk_dir, 'LEGION', 'Stencil')
    stencil_env = dict(list(env.items()) + [
        ('OUTFILE', 'stencil'),
        ('GEN_SRC', 'stencil.cc'),
        ('CXXFLAGS', (env['CXXFLAGS'] if 'CXXFLAGS' in env else '') +
         ' -DRADIUS=2 -DRESTRICT_KEYWORD -DDISABLE_BARRIER_MIGRATION'),
    ])
    makefile = os.path.join(root_dir, 'apps/Makefile.template')
    cmd([make_exe, '-f', makefile, '-C', stencil_dir, '-j', str(thread_count)], env=stencil_env)
    stencil = os.path.join(stencil_dir, 'stencil')
    # HACK: work around stencil mapper issue with -ll:ext_sysmem 0
    cmd([stencil, '4', '10', '1000', '-ll:ext_sysmem', '0'], timelimit=timelimit)

    # SNAP
    # Contact: Mike Bauer <mbauer@nvidia.com>
    snap_dir = os.path.join(tmp_dir, 'snap')
    # TODO: Merge deppart branch into master after this makes it to stable Legion branch
    cmd(['git', 'clone', '-b', 'ctrlrepl', 'https://github.com/StanfordLegion/Legion-SNAP.git', snap_dir])
    # This can't handle flags before application arguments, so place
    # them after.
    snap = [[os.path.join(snap_dir, 'src/snap'),
             [os.path.join(snap_dir, 'input/mms.in')] + flags]]
    run_cxx(snap, [], launcher, root_dir, None, env, thread_count, timelimit)

    # Soleil-X
    # Contact: Manolis Papadakis <mpapadak@stanford.edu>
    soleil_dir = os.path.join(tmp_dir, 'soleil-x')
    cmd(['git', 'clone', 'https://github.com/stanfordhpccenter/soleil-x.git', soleil_dir])
    soleil_env = dict(list(env.items()) + [
        ('LEGION_DIR', root_dir),
        ('SOLEIL_DIR', soleil_dir),
        ('CC', 'gcc'),
    ])
    cmd([make_exe, '-C', os.path.join(soleil_dir, 'src')], env=soleil_env)
    # FIXME: Actually run it

def run_test_external2(launcher, root_dir, tmp_dir, bin_dir, env, thread_count, timelimit):
    # HTR
    # Contact: Mario Di Renzo <direnzo.mario1@gmail.com>
    htr_dir = os.path.join(tmp_dir, 'htr')
    # cmd(['git', 'clone', 'https://github.com/stanfordhpccenter/HTR-solver.git', htr_dir])
    # NOTE: the legion-ci branch currently requires g++ (not clang) to build and
    #  is REALLY slow unless you set DEBUG=0
    cmd(['git', 'clone', '-b', 'legion-ci', 'git@gitlab.com:mario.direnzo/Prometeo.git', htr_dir])
    htr_env = dict(list(env.items()) + [
        ('LEGION_DIR', root_dir),
        ('LD_LIBRARY_PATH', os.path.join(root_dir, 'bindings', 'regent')),
        ('HTR_DIR', htr_dir),
        ('CC', 'gcc'),
        ('CXX', 'g++'),
        ('DEBUG', '0'),
    ])
    cmd(['python3', os.path.join(htr_dir, 'unitTests', 'testAll.py')], env=htr_env)

    # TaskAMR
    # Contact: Jonathan Graham <jgraham@lanl.gov>
    task_amr_dir = os.path.join(tmp_dir, 'task_amr')
    cmd(['git', 'clone', 'https://github.com/lanl/TaskAMR.git', task_amr_dir])
    task_amr_env = dict(list(env.items()) + [
        ('LEGION_ROOT', root_dir),
    ])
    cmd([make_exe, '-C', os.path.join(task_amr_dir)], env=task_amr_env)

    # Barnes-Hut
    # Contact: Haithem Turki <turki.haithem@gmail.com>
    barnes_hut_dir = os.path.join(tmp_dir, 'barnes_hut')
    cmd(['git', 'clone', 'https://github.com/StanfordLegion/barnes-hut.git', barnes_hut_dir])
    regent_path = os.path.join(root_dir, 'language', 'regent.py')
    cmd([sys.executable, regent_path, 'hdf5_converter.rg',
         '-i', 'input/bodies-16384-blitz.csv',
         '-o', 'bodies-16384-blitz.h5',
         '-n', '16384'],
        cwd=barnes_hut_dir,
        env=env,
        timelimit=timelimit)
    # work around search path that doesn't include bindings/regent
    for hdr in ('legion_defines.h', 'realm_defines.h'):
        os.symlink(os.path.join(root_dir, 'bindings', 'regent', hdr),
                   os.path.join(root_dir, 'runtime', hdr))
    cmd([sys.executable, regent_path, 'barnes_hut.rg',
         '-i', 'bodies-16384-blitz.h5',
         '-n', '16384'],
        cwd=barnes_hut_dir,
        env=env,
        timelimit=timelimit)

def run_test_private(launcher, root_dir, tmp_dir, bin_dir, env, thread_count, timelimit):
    flags = ['-logfile', 'out_%.log']

    # MiniAero
    # Contact: Wonchan Lee <wonchan@cs.stanford.edu>
    miniaero_dir = os.path.join(tmp_dir, 'miniaero-spmd')
    cmd(['git', 'clone', '-b', 'spmd_flattened_superblocks',
         'git@github.com:magnatelee/miniaero-spmd.git', miniaero_dir])
    cmd([make_exe, '-C', miniaero_dir, '-j', str(thread_count)], env=env,
        cwd=miniaero_dir)
    for test in ['3D_Sod', '3D_Sod_2nd_Order'
                 # These tests take a long time so skip them by default.
                 # , 'FlatPlate', 'Ramp'
                ]:
        test_dir = os.path.join(miniaero_dir, 'tests', test)
        cmd([os.path.join(test_dir, 'test.sh')], env=env, cwd=test_dir, timelimit=timelimit)

    # PENNANT
    # Contact: Galen Shipman <gshipman@lanl.gov>
    pennant_dir = os.path.join(tmp_dir, 'pennant')
    cmd(['git', 'clone', '-b', 'spmdv2',
         'git@github.com:gshipman/pennant-legion.git', pennant_dir])
    # This uses a custom Makefile that requires additional
    # configuration. Rather than go to that trouble it's easier to
    # just use a copy of the standard Makefile template.
    pennant_env = dict(list(env.items()) + [
        ('OUTFILE', 'pennant'),
        ('GEN_SRC', ' '.join(glob.glob(os.path.join(pennant_dir, 'src/*.cc')))),
        ('CXXFLAGS', (env['CXXFLAGS'] if 'CXXFLAGS' in env else '') +
         ' -std=c++11 -Wno-sign-compare -Wno-unknown-pragmas -Wno-unused-variable' +
         ' -D__STDC_FORMAT_MACROS -DDISABLE_BARRIER_MIGRATION'),
        ('WARN_AS_ERROR', '0'),
    ])
    makefile = os.path.join(root_dir, 'apps/Makefile.template')
    # Previous build uses -DASSUME_UNALLOCABLE. Clean first to get a fresh environment.
    cmd([make_exe, '-f', makefile, '-C', pennant_dir, 'clean'], env=pennant_env)
    cmd([make_exe, '-f', makefile, '-C', pennant_dir, '-j', str(thread_count)], env=pennant_env)
    pennant = os.path.join(pennant_dir, 'pennant')
    cmd([pennant, str(app_cores), 'test/sedovsmall/sedovsmall.pnt', '-ll:cpu', str(app_cores)],
        cwd=pennant_dir,
        timelimit=timelimit)


def run_test_ctest(launcher, root_dir, tmp_dir, bin_dir, env, thread_count, timelimit):
    build_dir = os.path.join(tmp_dir, 'build')
    args = ['ctest', '--output-on-failure']
    # do not run tests in parallel if they use GPUs - might not all fit
    if env['USE_CUDA'] != '1' and env['USE_HIP'] != '1':
        args.extend(['-j', str(thread_count)])
    if timelimit:
        args.extend(['--timeout', str(timelimit)])
    cmd(args,
        env=env,
        cwd=build_dir)

def run_test_legion_prof_mypy(root_dir):
    mypy_cmd = [
        "mypy",
        "--disallow-any-unimported",
        "--disallow-any-explicit",
        "--disallow-untyped-defs",
        "--disallow-incomplete-defs",
        "--warn-redundant-casts",
        "--warn-unused-ignores",
        os.path.join(root_dir, 'tools', 'legion_prof.py'),
    ]
    print('Running mypy test:', cmd)
    cmd(mypy_cmd)

def hostname():
    return subprocess.check_output(['hostname']).strip()

def git_commit_id(repo_dir):
    return subprocess.check_output(
        ['git', 'rev-parse', 'HEAD'], cwd=repo_dir).strip()

def git_branch_name(repo_dir):
    proc = subprocess.Popen(
        ['git', 'symbolic-ref', '--short', 'HEAD'], cwd=repo_dir,
        stdin=subprocess.PIPE, stdout=subprocess.PIPE, stderr=subprocess.PIPE)
    output, errors = proc.communicate()
    if proc.returncode == 0:
        return output.strip()
    return None

def run_test_perf_one_configuration(launcher, root_dir, tmp_dir, bin_dir, env, thread_count, nodes, timelimit):
    flags = ['-logfile', 'out_%.log']

    # for backward-compatibility, use app_cores if PERF_CORES_PER_NODE is not specified
    cores_per_node = int(os.environ.get('PERF_CORES_PER_NODE', app_cores))

    legion_cxx_perf_tests = get_legion_cxx_perf_tests(nodes, cores_per_node)
    regent_perf_tests = get_regent_perf_tests(nodes, cores_per_node)

    # Regent needs special flags when in precompile mode
    precompile = os.environ.get('PERF_PRECOMPILE_REGENT') == '1'

    # Performance test configuration:
    metadata = {
        'host': (os.environ['CI_RUNNER_DESCRIPTION']
                 if 'CI_RUNNER_DESCRIPTION' in os.environ else hostname()),
        'nodes': nodes,
        'commit': (os.environ['CI_BUILD_REF'] if 'CI_BUILD_REF' in os.environ
                   else git_commit_id(root_dir)),
        'branch': (os.environ['CI_BUILD_REF_NAME'] if 'CI_BUILD_REF_NAME' in os.environ
                   else git_branch_name(root_dir)),
    }
    cxx_measurements = {
        # Hack: Use the command name as the benchmark name.
        'benchmark': {
            'type': 'argv',
            'index': 0,
            'filter': 'basename',
        },
        # Capture command line arguments following flags.
        'argv': {
            'type': 'argv',
            'start': 1 + len(flags),
        },
        # Record running time in seconds.
        'time_seconds': {
            'type': 'regex',
            'pattern': r'^ELAPSED TIME\s*=\s*(.*) s$',
            'multiline': True,
        }
    }
    regent_measurements = {
        # Hack: Use the command name as the benchmark name.
        'benchmark': {
            'type': 'argv',
            'index': 1,
            'filter': 'basename',
        },
        # Capture command line arguments following flags.
        'argv': {
            'type': 'argv',
            'start': 2,# + len(flags), # FIXME: Skipping flags, see below.
        },
        # Record running time in seconds.
        'time_seconds': {
            'type': 'command',
            'args': [
                os.path.join(root_dir, 'language/scripts/summarize.py'),
                '--machine-readable', '-',
            ],
        }
    }
    env = dict(list(env.items()) + [
        ('PERF_OWNER', 'StanfordLegion'),
        ('PERF_REPOSITORY', 'perf-data'),
        ('PERF_METADATA', json.dumps(metadata)),
    ])
    cxx_env = dict(list(env.items()) + [
        ('PERF_MEASUREMENTS', json.dumps(cxx_measurements)),
        # Launch through perf.py
        ('PERF_LAUNCHER', ' '.join(launcher)),
        ('LAUNCHER', ''),
    ])
    regent_env = dict(list(env.items()) + [
        ('PERF_MEASUREMENTS', json.dumps(regent_measurements)),
        # Launch through regent.py
        ('PERF_LAUNCHER', ' '.join(launcher) if precompile else ''),
        ('LAUNCHER', '' if precompile else ' '.join(launcher)),
    ])

    # Build Regent first to avoid recompiling later.
    cmd([sys.executable, os.path.join(root_dir, 'language/travis.py'), '--install-only'], env=env)

    # Run Legion C++ performance tests.
    runner = os.path.join(root_dir, 'perf.py')
    run_cxx(legion_cxx_perf_tests, flags, [runner], root_dir, bin_dir, cxx_env, thread_count, timelimit)

    # Run Regent performance tests.
    regent_path = os.path.join(root_dir, 'language/regent.py')
    if precompile:
        # Precompile executables.
        build_env = dict(list(env.items()) + [
            ('SAVEOBJ', '1'),
            ('STANDALONE', '1'),
            ('LAUNCHER', ''),
        ])
        exe_tests = precompile_regent(regent_perf_tests, [], [regent_path], root_dir, build_env, thread_count)

        # FIXME: PENNANT can't handle the -logfile flag coming first, so just skip it.
        run_regent(exe_tests, [], [runner], root_dir, regent_env, thread_count)
    else:
        # FIXME: PENNANT can't handle the -logfile flag coming first, so just skip it.
        run_regent(regent_perf_tests, [], [runner, regent_path], root_dir, regent_env, thread_count)

    # Render the final charts.
    subprocess.check_call(
        [sys.executable,
         os.path.join(root_dir, 'tools', 'perf_chart.py'),
         'git@github.com:StanfordLegion/perf-data.git',
         'git@github.com:StanfordLegion/perf-data.git'],
        env=env)

def run_test_perf(launcher, root_dir, tmp_dir, bin_dir, env, thread_count, min_nodes, max_nodes, timelimit):
    nodes = min_nodes
    while nodes <= max_nodes:
        launcher = [w.format(**{'NODES': nodes}) for w in launcher]
        run_test_perf_one_configuration(launcher, root_dir, tmp_dir, bin_dir, env, thread_count, nodes, timelimit)
        nodes *= 2

def check_test_legion_cxx(root_dir):
    print('Checking that tests that SHOULD be tested are ACTUALLY tested...')
    print()

    # These are the directories we SHOULD have coverage for.
    should_dirs = ['tutorial', 'examples', 'test']
    should_tests = []
    for dir in should_dirs:
        entries = os.listdir(os.path.join(root_dir, dir))
        for entry in entries:
            if os.path.isdir(os.path.join(root_dir, dir, entry)):
                should_tests.append(os.path.join(dir, entry))
    assert len(should_tests) > 0

    # These are the tests we ACTUALLY have coverage for.
    tests = legion_cxx_tests + legion_network_cxx_tests + \
            legion_openmp_cxx_tests + legion_python_cxx_tests + \
            legion_hdf_cxx_tests + legion_kokkos_cxx_tests + \
            legion_fortran_tests
    actual_tests = set()
    for test_file, test_flags in tests:
        actual_tests.add(os.path.dirname(test_file))

    actual_tests.add('test/realm') # We test Realm separately.
    actual_tests.add('test/performance') # We test performance separately.

    # Check that all tests that SHOULD be covered are ACTUALLY covered.
    not_tests = []
    for should_test in should_tests:
        if should_test not in actual_tests:
            not_tests.append(should_test)
    if len(not_tests) > 0:
        print('The following tests are NOT currently being tested:')
        print()
        for not_test in not_tests:
            print('   %s' % not_test)
        print()
        raise Exception('There are tests that are NOT in the test suite')

def build_cmake(root_dir, tmp_dir, env, thread_count,
                test_regent, test_legion_cxx,
                test_external1, test_external2, test_perf, test_ctest):
    build_dir = os.path.join(tmp_dir, 'build')
    install_dir = os.path.join(tmp_dir, 'install')
    os.mkdir(build_dir)
    os.mkdir(install_dir)
    cmdline = ['cmake', '-DCMAKE_INSTALL_PREFIX=%s' % install_dir ]
    cmdline.append('-DCMAKE_BUILD_TYPE=%s' % ('Debug' if env['DEBUG'] == '1' else
                                              'Release'))
    cmdline.append('-DLegion_BUILD_WARN_AS_ERROR=%s' % ('ON' if env.get('WARN_AS_ERROR','0') == '1' else 'OFF'))
    cmdline.append('-DLegion_MAX_DIM=%s' % env['MAX_DIM'])
    cmdline.append('-DLegion_NETWORKS=%s' % env['REALM_NETWORKS'])
    if 'EMBED_GASNET' in env:
        cmdline.append('-DLegion_EMBED_GASNet=ON')
        cmdline.append('-DGASNet_CONDUIT=' + env['CONDUIT'])
        if 'EMBED_GASNET_SRC' in env:
            cmdline.append('-DLegion_EMBED_GASNet_LOCALSRC=' + env['EMBED_GASNET_SRC'])
    cmdline.append('-DLegion_USE_CUDA=%s' % ('ON' if env['USE_CUDA'] == '1' else 'OFF'))
    if 'GPU_ARCH' in env:
        cmdline.append('-DLegion_CUDA_ARCH=%s' % env['GPU_ARCH'])
    cmdline.append('-DLegion_USE_HIP=%s' % ('ON' if env['USE_HIP'] == '1' else 'OFF'))
    if 'HIP_ARCH' in env:
        cmdline.append('-DLegion_HIP_ARCH=%s' % env['HIP_ARCH'])
    if 'THRUST_PATH' in env and env['USE_COMPLEX'] == '1':
        cmdline.append('-DHIP_THRUST_ROOT_DIR=%s' % env['THRUST_PATH'])
    cmdline.append('-DLegion_USE_NVTX=%s' % ('ON' if env['USE_NVTX'] == '1' else 'OFF'))
    cmdline.append('-DLegion_USE_OpenMP=%s' % ('ON' if env['USE_OPENMP'] == '1' else 'OFF'))
    cmdline.append('-DLegion_USE_Kokkos=%s' % ('ON' if env['USE_KOKKOS'] == '1' else 'OFF'))
    cmdline.append('-DLegion_USE_Python=%s' % ('ON' if env['USE_PYTHON'] == '1' else 'OFF'))
    cmdline.append('-DLegion_USE_LLVM=%s' % ('ON' if env['USE_LLVM'] == '1' else 'OFF'))
    cmdline.append('-DLegion_USE_HDF5=%s' % ('ON' if env['USE_HDF'] == '1' else 'OFF'))
    cmdline.append('-DLegion_USE_Fortran=%s' % ('ON' if env['LEGION_USE_FORTRAN'] == '1' else 'OFF'))
    cmdline.append('-DLegion_SPY=%s' % ('ON' if env['USE_SPY'] == '1' else 'OFF'))
    cmdline.append('-DLegion_BOUNDS_CHECKS=%s' % ('ON' if env['BOUNDS_CHECKS'] == '1' else 'OFF'))
    cmdline.append('-DLegion_PRIVILEGE_CHECKS=%s' % ('ON' if env['PRIVILEGE_CHECKS'] == '1' else 'OFF'))
    cmdline.append('-DLegion_REDOP_COMPLEX=%s' % ('ON' if env['USE_COMPLEX'] == '1' else 'OFF'))
    if 'LEGION_WARNINGS_FATAL' in env:
        cmdline.append('-DLegion_WARNINGS_FATAL=%s' % ('ON' if env['LEGION_WARNINGS_FATAL'] == '1' else 'OFF'))
    if test_ctest:
        cmdline.append('-DLegion_ENABLE_TESTING=ON')
        if 'LAUNCHER' in env:
            cmdline.append('-DLegion_TEST_LAUNCHER=%s' % env['LAUNCHER'])
        if env['USE_CUDA'] == '1' or env['USE_HIP'] == '1':
            cmdline.append('-DLegion_TEST_ARGS=-ll:gpu 1')
    else:
        cmdline.append('-DLegion_ENABLE_TESTING=OFF')
    if test_regent or (test_legion_cxx and (env['USE_PYTHON'] == '1')):
        cmdline.append('-DLegion_BUILD_BINDINGS=ON')
    if test_legion_cxx or test_ctest:
        cmdline.extend(['-DLegion_BUILD_APPS=ON',
                        '-DLegion_BUILD_EXAMPLES=ON',
                        '-DLegion_BUILD_TUTORIAL=ON',
                        '-DLegion_BUILD_TESTS=ON',
                        ])
    # several different conditions force the use of shared libraries
    if test_regent or test_external1 or test_external2 or (env['USE_PYTHON'] == '1') or (env['SHARED_OBJECTS'] == '1'):
        cmdline.append('-DBUILD_SHARED_LIBS=ON')
    else:
        cmdline.append('-DBUILD_SHARED_LIBS=OFF')
    # if MARCH is set in the environment, give that to cmake as BUILD_MARCH
    if 'MARCH' in env:
        cmdline.append('-DBUILD_MARCH=' + env['MARCH'])
    # add cxx standard
    if 'CXX_STANDARD' in env:
        cmdline.append('-DCMAKE_CXX_STANDARD=' + env['CXX_STANDARD'])
    # cmake before 3.16 doesn't know how to look for CUDAHOSTCXX
    if 'CUDAHOSTCXX' in env:
        cmdline.append('-DCMAKE_CUDA_HOST_COMPILER=' + env['CUDAHOSTCXX'])
    # add any extra cmake args requested in the environment
    if 'EXTRA_CMAKE_ARGS' in env:
        cmdline.extend(shlex.split(env['EXTRA_CMAKE_ARGS']))
    # last argument to cmake is the root of the tree
    cmdline.append(root_dir)

    cmd(cmdline, env=env, cwd=build_dir)
    cmd([make_exe, '-C', build_dir, '-j', str(thread_count)], env=env)
    cmd([make_exe, '-C', build_dir, 'install'], env=env)
    return os.path.join(build_dir, 'bin')

def build_legion_prof_rs(root_dir, tmp_dir, env):
    legion_prof_dir = os.path.join(root_dir, 'tools', 'legion_prof_rs')
    cmd(['cargo', 'install',
         '--all-features',
         '--locked',
         '--path', legion_prof_dir,
         '--root', tmp_dir],
        env=env)
    cmd(['cargo', 'test', '--all-features'], env=env, cwd=legion_prof_dir)
    cmd(['cargo', 'fmt', '--all', '--', '--check'], env=env, cwd=legion_prof_dir)

def build_regent(root_dir, env):
    cmd([os.path.join(root_dir, 'language/travis.py'), '--install-only'], env=env)

def clean_cxx(tests, root_dir, env, thread_count):
    env = dict(list(env.items()) + [
        ('MAKEFLAGS', 's'), # Always silence initial clean.
    ])
    for test_file, test_flags in tests:
        test_dir = os.path.dirname(os.path.join(root_dir, test_file))
        cmd([make_exe, '-C', test_dir, 'clean'], env=env)

def build_make_clean(root_dir, env, thread_count, test_legion_cxx, test_perf,
                     test_external1, test_external2, test_private):
    # External and private also require cleaning, even though they get
    # built separately.
    if test_legion_cxx or test_perf or test_external1 or test_external2 or test_private:
        clean_cxx(legion_cxx_tests, root_dir, env, thread_count)
    if test_legion_cxx and env['LEGION_USE_FORTRAN'] == '1':
        clean_cxx(legion_fortran_tests, root_dir, env, thread_count)

def option_enabled(option, options, default, envprefix='', envname=None):
    if options is not None: return option in options
    if envname is not None:
        option_var = envname
    else:
        option_var = '%s%s' % (envprefix, option.upper())
    if option_var in os.environ: return os.environ[option_var] == '1'
    return default

class Stage(object):
    __slots__ = ['name', 'begin_time']
    def __init__(self, name):
        self.name = name
    def __enter__(self):
        self.begin_time = datetime.datetime.now()
        print()
        print('#'*60)
        print('### Entering Stage: %s' % self.name)
        print('#'*60)
        print()
        sys.stdout.flush()
    def __exit__(self, exc_type, exc_val, exc_tb):
        end_time = datetime.datetime.now()
        print()
        print('#'*60)
        print('### Exiting Stage: %s' % self.name)
        print('###   * Exception Type: %s' % exc_type)
        print('###   * Elapsed Time: %s' % (end_time - self.begin_time))
        print('#'*60)
        print()
        sys.stdout.flush()

def report_mode(debug, max_dim, launcher,
                test_regent, test_legion_cxx, test_fuzzer, test_realm,
                test_external1, test_external2, test_private,
                test_perf, test_ctest, test_jupyter, networks,
                use_cuda, use_hip, use_openmp, use_kokkos, use_python, use_llvm,
                use_hdf, use_fortran, use_spy, use_prof,
                use_bounds_checks, use_privilege_checks, use_complex,
                use_shared_objects,
                use_gcov, use_cmake, use_rdir, use_nvtx, cxx_standard):
    print()
    print('#'*60)
    print('### Test Suite Configuration')
    print('###')
    print('### Python:')
    print('\n'.join(['###   ' + line for line in  sys.version.split('\n')]))
    print('###')
    print('### Debug:          %s' % debug)
    print('### Launcher:       %s' % launcher)
    print('###')
    print('### Running Tests:')
    print('###   * Regent:     %s' % test_regent)
    print('###   * Legion C++: %s' % test_legion_cxx)
    print('###   * Fuzzer:     %s' % test_fuzzer)
    print('###   * Realm:      %s' % test_realm)
    print('###   * External1:  %s' % test_external1)
    print('###   * External2:  %s' % test_external2)
    print('###   * Private:    %s' % test_private)
    print('###   * Perf:       %s' % test_perf)
    print('###   * CTest:      %s' % test_ctest)
    print('###   * Jupyter:    %s' % test_jupyter)
    print('###')
    print('### Build Flags:')
    print('###   * Networks:   %s' % networks)
    print('###   * CUDA:       %s' % use_cuda)
    print('###   * HIP:        %s' % use_hip)
    print('###   * OpenMP:     %s' % use_openmp)
    print('###   * Kokkos:     %s' % use_kokkos)
    print('###   * Python:     %s' % use_python)
    print('###   * LLVM:       %s' % use_llvm)
    print('###   * HDF5:       %s' % use_hdf)
    print('###   * Fortran:    %s' % use_fortran)
    print('###   * Spy:        %s' % use_spy)
    print('###   * Prof:       %s' % use_prof)
    print('###   * Bounds:     %s' % use_bounds_checks)
    print('###   * Privilege:  %s' % use_privilege_checks)
    print('###   * Cplx Redop: %s' % use_complex)
    print('###   * Shared Obj: %s' % use_shared_objects)
    print('###   * Gcov:       %s' % use_gcov)
    print('###   * CMake:      %s' % use_cmake)
    print('###   * RDIR:       %s' % use_rdir)
    print('###   * NVTX:       %s' % use_nvtx)
    print('###   * Max DIM:    %s' % max_dim)
    print('###   * CXX STD:    %s' % cxx_standard)
    print('#'*60)
    print()
    sys.stdout.flush()

def run_tests(test_modules=None,
              debug=True,
              max_dim=3,
              use_features=None,
              networks='',
              launcher=None,
              thread_count=None,
              root_dir=None,
              tmp_dir=None,
              check_ownership=False,
              keep_tmp_dir=False,
              timelimit=None,
              verbose=False):
    if thread_count is None:
        try:
            # this correctly considers the current affinity mask
            thread_count = len(os.sched_getaffinity(0))
        except AttributeError:
            # this works on macos
            thread_count = multiprocessing.cpu_count()

    if root_dir is None:
        root_dir = os.path.dirname(os.path.realpath(__file__))

    if timelimit is None:
        if 'TIMELIMIT' in os.environ:
            timelimit = int(os.environ['TIMELIMIT'])

    # Determine which test modules to run.
    def module_enabled(module, default=True, prefix='TEST_', **kwargs):
        return option_enabled(module, test_modules, default,
                              envprefix=prefix, **kwargs)
    test_regent = module_enabled('regent')
    test_legion_cxx = module_enabled('legion_cxx')
    test_fuzzer = module_enabled('fuzzer', False)
    test_realm = module_enabled('realm', not debug)
    test_external1 = module_enabled('external1', False)
    test_external2 = module_enabled('external2', False)
    test_private = module_enabled('private', False)
    test_perf = module_enabled('perf', False)
    test_ctest = module_enabled('ctest', False)
    test_jupyter = module_enabled('jupyter', False)

    # Determine which features to build with.
    def feature_enabled(feature, default=True, prefix='USE_', **kwargs):
        return option_enabled(feature, use_features, default,
                              envprefix=prefix, **kwargs)
    use_cuda = feature_enabled('cuda', False)
    use_hip = feature_enabled('hip', False)
    use_openmp = feature_enabled('openmp', False)
    use_kokkos = feature_enabled('kokkos', False)
    use_python = feature_enabled('python', False)
    use_llvm = feature_enabled('llvm', False)
    use_hdf = feature_enabled('hdf', False)
    use_fortran = feature_enabled('fortran', False, prefix='LEGION_USE_')
    use_spy = feature_enabled('spy', False)
    use_prof = feature_enabled('prof', False)
    use_bounds_checks = feature_enabled('bounds', False,
                                        envname='BOUNDS_CHECKS')
    use_privilege_checks = feature_enabled('privilege', False,
                                           envname='PRIVILEGE_CHECKS')
    use_complex = feature_enabled('complex', True)
    use_gcov = feature_enabled('gcov', False)
    use_cmake = feature_enabled('cmake', False)
    use_rdir = feature_enabled('rdir', True)
    use_nvtx = feature_enabled('nvtx', False)
    use_shared_objects = feature_enabled('shared', False,
                                         envname='SHARED_OBJECTS')

    if use_kokkos and not use_cmake:
        raise Exception('Kokkos support requires use of CMake')

    # Determine parameters for performance tests.
    if test_perf:
        if 'PERF_MIN_NODES' not in os.environ:
            raise Exception('Performance tests requested but PERF_MIN_NODES is not set')
        min_nodes = int(os.environ['PERF_MIN_NODES'])
        if 'PERF_MAX_NODES' not in os.environ:
            raise Exception('Performance tests requested but PERF_MAX_NODES is not set')
        max_nodes = int(os.environ['PERF_MAX_NODES'])

    if test_perf and debug:
        raise Exception('Performance tests requested but DEBUG is enabled')

    if test_ctest and not use_cmake:
        raise Exception('CTest cannot be used without CMake')

    if test_jupyter and not use_python:
        raise Exception('Jupyter requires Python')

    if networks and launcher is None:
        raise Exception('Network(s) is enabled but launcher is not set (use --launcher or LAUNCHER)')
    launcher = launcher.split() if launcher is not None else []

    # CXX Standard
    cxx_standard = os.environ['CXX_STANDARD'] if 'CXX_STANDARD' in os.environ else ''
    # if not use cmake, let's add -std=c++NN to CXXFLAGS
    if use_cmake == False:
        os.environ['CXXFLAGS'] += " -std=c++" + os.environ['CXX_STANDARD']

    gcov_flags = ' -ftest-coverage -fprofile-arcs'

    if check_ownership:
        check_test_legion_cxx(root_dir)
        return

    report_mode(debug, max_dim, launcher,
                test_regent, test_legion_cxx, test_fuzzer, test_realm,
                test_external1, test_external2, test_private,
                test_perf, test_ctest, test_jupyter,
                networks,
                use_cuda, use_hip, use_openmp, use_kokkos, use_python, use_llvm,
                use_hdf, use_fortran, use_spy, use_prof,
                use_bounds_checks, use_privilege_checks, use_complex,
                use_shared_objects,
                use_gcov, use_cmake, use_rdir, use_nvtx, cxx_standard)

    if not tmp_dir:
        tmp_dir = tempfile.mkdtemp(dir=root_dir)
    else:
        if os.path.exists(tmp_dir):
            shutil.rmtree(tmp_dir)
        os.mkdir(tmp_dir)

    if verbose:
        print('Using build directory: %s' % tmp_dir)
        print()

    # Normalize the test environment.
    env = dict(list(os.environ.items()) + [
        ('DEBUG', '1' if debug else '0'),
        ('LAUNCHER', ' '.join(launcher)),
        ('REALM_NETWORKS', networks),
        ('USE_CUDA', '1' if use_cuda else '0'),
        ('TEST_CUDA', '1' if use_cuda else '0'),
        ('USE_HIP', '1' if use_hip else '0'),
        ('TEST_HIP', '1' if use_hip else '0'),
        ('USE_OPENMP', '1' if use_openmp else '0'),
        ('TEST_OPENMP', '1' if use_openmp else '0'),
        ('USE_KOKKOS', '1' if use_kokkos else '0'),
        ('TEST_KOKKOS', '1' if use_kokkos else '0'),
        ('USE_PYTHON', '1' if use_python else '0'),
        ('TEST_PYTHON', '1' if use_python else '0'),
        ('USE_LLVM', '1' if use_llvm else '0'),
        ('USE_HDF', '1' if use_hdf else '0'),
        ('TEST_HDF', '1' if use_hdf else '0'),
        ('LEGION_USE_FORTRAN', '1' if use_fortran else '0'),
        ('TEST_FORTRAN', '1' if use_fortran else '0'),
        ('USE_SPY', '1' if use_spy else '0'),
        ('TEST_SPY', '1' if use_spy else '0'),
        ('USE_PROF', '1' if use_prof else '0'),
        ('TEST_PROF', '1' if use_prof else '0'),
        ('BOUNDS_CHECKS', '1' if use_bounds_checks else '0'),
        ('PRIVILEGE_CHECKS', '1' if use_privilege_checks else '0'),
        ('USE_COMPLEX', '1' if use_complex else '0'),
        ('SHARED_OBJECTS', '1' if use_shared_objects else '0'),
        ('TEST_GCOV', '1' if use_gcov else '0'),
        ('USE_RDIR', '1' if use_rdir else '0'),
        ('USE_NVTX', '1' if use_nvtx else '0'),
        ('MAX_DIM', str(max_dim)),
        ('LG_RT_DIR', os.path.join(root_dir, 'runtime')),
        ('DEFINE_HEADERS_DIR', os.path.join(root_dir, 'runtime')),
        ('CMAKE_BUILD_DIR', os.path.join(tmp_dir, 'build')),
        ('TMP_BIN_DIR', os.path.join(tmp_dir, 'bin'))] + (

        # Gcov doesn't get a USE_GCOV flag, but instead stuff the GCC
        # options for Gcov on to the compile and link flags.
        [('CXXFLAGS', (os.environ['CXXFLAGS'] + gcov_flags
                       if 'CXXFLAGS' in os.environ else gcov_flags)),
         ('LDFLAGS', (os.environ['LDFLAGS'] + gcov_flags
                       if 'LDFLAGS' in os.environ else gcov_flags)),
        ] if use_gcov else []))

    try:
        # Build tests.
        with Stage('build'):
            if use_prof or use_spy:
                build_legion_prof_rs(root_dir, tmp_dir, env)
            if use_prof:
                run_test_legion_prof_mypy(root_dir)
            if use_cmake:
                # We should always be using ctest if we're building with
                # cmake, except for some unusual cases with Regent
                # (ask @eslaught for details about Regent cases)
                assert test_ctest or test_regent
                bin_dir = build_cmake(
                    root_dir, tmp_dir, env, thread_count,
                    test_regent, test_legion_cxx, test_external1,
                    test_external2,
                    test_perf, test_ctest)
            else:
                # With GNU Make, builds happen inline. But clean here.
                build_make_clean(
                    root_dir, env, thread_count, test_legion_cxx, test_perf,
                    # These configurations also need to be cleaned first.
                    test_external1, test_external2, test_private)
                bin_dir = None

        # Run tests.
        if test_regent:
            with Stage('regent'):
                run_test_regent(launcher, root_dir, tmp_dir, bin_dir, env, thread_count)
        if test_legion_cxx:
            with Stage('legion_cxx'):
                run_test_legion_cxx(launcher, root_dir, tmp_dir, bin_dir, env, thread_count, timelimit)
                if use_prof:
                    run_test_legion_provenance_cxx(launcher, root_dir, tmp_dir, bin_dir, env, thread_count, timelimit)
                if networks:
                    run_test_legion_network_cxx(launcher, root_dir, tmp_dir, bin_dir, env, thread_count, timelimit)
                if use_openmp:
                    run_test_legion_openmp_cxx(launcher, root_dir, tmp_dir, bin_dir, env, thread_count, timelimit)
                if use_kokkos:
                    run_test_legion_kokkos_cxx(launcher, root_dir, tmp_dir, bin_dir, env, thread_count, timelimit)
                if use_python:
                    run_test_legion_python_cxx(launcher, root_dir, tmp_dir, bin_dir, env, thread_count, timelimit)
                if use_hdf:
                    run_test_legion_hdf_cxx(launcher, root_dir, tmp_dir, bin_dir, env, thread_count, timelimit)
                if use_fortran:
                    run_test_legion_fortran(launcher, root_dir, tmp_dir, bin_dir, env, thread_count, timelimit)
        if test_fuzzer:
            with Stage('fuzzer'):
                run_test_fuzzer(launcher, root_dir, tmp_dir, bin_dir, env, thread_count)
        if test_realm and not test_ctest:
            with Stage('realm'):
                run_test_realm(launcher, root_dir, tmp_dir, bin_dir, env, thread_count, timelimit)
        if test_external1:
            with Stage('external1'):
                if not test_regent:
                    build_regent(root_dir, env)
                run_test_external1(launcher, root_dir, tmp_dir, bin_dir, env, thread_count, timelimit)
        if test_external2:
            with Stage('external2'):
                if not test_regent:
                    build_regent(root_dir, env)
                run_test_external2(launcher, root_dir, tmp_dir, bin_dir, env, thread_count, timelimit)
        if test_private:
            with Stage('private'):
                run_test_private(launcher, root_dir, tmp_dir, bin_dir, env, thread_count, timelimit)
        if test_perf:
            with Stage('perf'):
                run_test_perf(launcher, root_dir, tmp_dir, bin_dir, env, thread_count, min_nodes, max_nodes, timelimit)
        if test_ctest:
            with Stage('ctest'):
                run_test_ctest(launcher, root_dir, tmp_dir, bin_dir, env, thread_count, timelimit)
        if test_jupyter:
            with Stage('jupyter'):
                run_test_legion_jupyter_cxx(launcher, root_dir, tmp_dir, bin_dir, env, thread_count, timelimit)
    finally:
        if keep_tmp_dir:
            print('Leaving build directory:')
            print('  %s' % tmp_dir)
        else:
            if verbose:
                print('Removing build directory:')
                print('  %s' % tmp_dir)
            shutil.rmtree(tmp_dir)

# behaves enough like a normal list for ArgumentParser's needs, except for
#  the __contains__ method, which accepts a list of values and checks each
#  one for membership
class MultipleChoiceList(object):
    def __init__(self, *args):
        self.list = list(args)

    def __contains__(self, x):
        if type(x) is list:
            for v in x:
                if v not in self.list:
                    return False
            return True
        else:
            return x in self.list

    def __iter__(self):
        return self.list.__iter__()

class ExtendAction(argparse.Action):
    def __init__(self, **kwargs):
        super(ExtendAction, self).__init__(**kwargs)

    def __call__(self, parser, namespace, values, option_string=None):
        items = getattr(namespace, self.dest, None)
        items = items[:] if items else []
        if type(values) is list:
            items.extend(values)
        else:
            items.append(values)
        setattr(namespace, self.dest, items)

def driver():
    parser = argparse.ArgumentParser(
        description = 'Legion test suite')

    # What tests to run:
    parser.add_argument(
        '--test', dest='test_modules', action=ExtendAction,
        choices=MultipleChoiceList('regent', 'legion_cxx', 'fuzzer',
                                   'realm', 'external1', 'external2',
                                   'private', 'perf', 'ctest', 'jupyter'),
        type=lambda s: s.split(','),
        default=None,
        help='Test modules to run (also via TEST_*).')

    # Build options:
    parser.add_argument(
        '--debug', dest='debug', action='store_true',
        default=os.environ['DEBUG'] == '1' if 'DEBUG' in os.environ else True,
        help='Build Legion in debug mode (also via DEBUG).')
    parser.add_argument(
        '--no-debug', dest='debug', action='store_false',
        help='Disable debug mode (equivalent to DEBUG=0).')
    parser.add_argument(
        '--max-dim', dest='max_dim', type=int,
        default=int(os.environ['MAX_DIM']) if 'MAX_DIM' in os.environ else 3,
        help='Maximum number of dimensions (also via MAX_DIM).')
    parser.add_argument(
        '--use', dest='use_features', action=ExtendAction,
        choices=MultipleChoiceList('gasnet', 'cuda', 'hip', 'openmp', 'kokkos',
                                   'python', 'llvm', 'hdf', 'fortran', 'spy', 'prof',
                                   'bounds', 'privilege', 'complex',
                                   'gcov', 'cmake', 'rdir', 'nvtx'),
        type=lambda s: s.split(','),
        default=None,
        help='Build Legion with features (also via USE_*).')
    parser.add_argument(
        '--network', dest='networks', action='store',
        default=os.environ.get('REALM_NETWORKS', 'gasnet1' if os.environ.get('USE_GASNET', '0') == '1' else ''),
        help='Network backend(s) to build with')
    parser.add_argument(
        '--launcher', dest='launcher', action='store',
        default=os.environ['LAUNCHER'] if 'LAUNCHER' in os.environ else None,
        help='Launcher for Legion tests (also via LAUNCHER).')

    parser.add_argument(
        '-C', '--directory', dest='root_dir', metavar='DIR', action='store', required=False,
        help='Legion root directory.')

    parser.add_argument(
        '--tmp-dir', dest='tmp_dir', metavar='DIR', action='store', required=False,
        help='Temporary directory path for out-of-source builds')

    parser.add_argument(
        '-j', dest='thread_count', nargs='?', type=int,
        help='Number threads used to compile.')

    parser.add_argument(
        '--check', dest='check_ownership', action='store_true',
        help='Check for tests that are being skipped.')

    parser.add_argument(
        '--keep', dest='keep_tmp_dir', action='store_true',
        help='Keep temporary directory.')

    parser.add_argument(
        '--timelimit', dest='timelimit', type=int,
        help='Maximum time (in seconds) allowed for individual test execution')

    parser.add_argument(
        '-v', '--verbose', dest='verbose', action='store_true',
        help='Print more debugging information.')

    args = parser.parse_args()

    run_tests(**vars(args))

if __name__ == '__main__':
    driver()<|MERGE_RESOLUTION|>--- conflicted
+++ resolved
@@ -72,12 +72,9 @@
     ['examples/tree_collectives/tree_collectives', []],
     ['examples/local_function_tasks/local_function_tasks', []],
     ['examples/provenance/provenance', []],
-<<<<<<< HEAD
+    ['examples/tiling/tiling', []],
     ['examples/future_map_transforms/future_map_transforms', []],
     ['examples/concurrent_tasks/concurrent', ['-ll:cpu', '4']],
-=======
-    ['examples/tiling/tiling', []],
->>>>>>> 35a013eb
     # Comment this test out until it works everywhere
     #['examples/implicit_top_task/implicit_top_task', []],
 
