--- conflicted
+++ resolved
@@ -628,11 +628,8 @@
     # These are the tests we ACTUALLY have coverage for.
     tests = legion_cxx_tests + legion_network_cxx_tests + \
             legion_openmp_cxx_tests + legion_python_cxx_tests + \
-<<<<<<< HEAD
-            legion_hdf_cxx_tests + legion_fortan_tests
-=======
-            legion_hdf_cxx_tests + legion_kokkos_cxx_tests
->>>>>>> 61cf62ee
+            legion_hdf_cxx_tests + legion_kokkos_cxx_tests + \
+            legion_fortran_tests
     actual_tests = set()
     for test_file, test_flags in tests:
         actual_tests.add(os.path.dirname(test_file))
@@ -748,12 +745,8 @@
 def report_mode(debug, max_dim, launcher,
                 test_regent, test_legion_cxx, test_fuzzer, test_realm,
                 test_external, test_private, test_perf, test_ctest, networks,
-<<<<<<< HEAD
-                use_cuda, use_openmp, use_python, use_llvm, use_hdf, use_fortran, use_spy, use_prof,
-=======
                 use_cuda, use_openmp, use_kokkos, use_python, use_llvm,
-                use_hdf, use_spy, use_prof,
->>>>>>> 61cf62ee
+                use_hdf, use_fortran, use_spy, use_prof,
                 use_gcov, use_cmake, use_rdir):
     print()
     print('#'*60)
@@ -876,12 +869,8 @@
                 test_regent, test_legion_cxx, test_fuzzer, test_realm,
                 test_external, test_private, test_perf, test_ctest,
                 networks,
-<<<<<<< HEAD
-                use_cuda, use_openmp, use_python, use_llvm, use_hdf, use_fortran, use_spy, use_prof,
-=======
                 use_cuda, use_openmp, use_kokkos, use_python, use_llvm,
-                use_hdf, use_spy, use_prof,
->>>>>>> 61cf62ee
+                use_hdf, use_fortran, use_spy, use_prof,
                 use_gcov, use_cmake, use_rdir)
 
     tmp_dir = tempfile.mkdtemp(dir=root_dir)
@@ -1051,13 +1040,8 @@
         help='Maximum number of dimensions (also via MAX_DIM).')
     parser.add_argument(
         '--use', dest='use_features', action=ExtendAction,
-<<<<<<< HEAD
-        choices=MultipleChoiceList('gasnet', 'cuda', 'openmp',
+        choices=MultipleChoiceList('gasnet', 'cuda', 'openmp', 'kokkos',
                                    'python', 'llvm', 'hdf', 'fortran', 'spy', 'prof',
-=======
-        choices=MultipleChoiceList('gasnet', 'cuda', 'openmp', 'kokkos',
-                                   'python', 'llvm', 'hdf', 'spy', 'prof',
->>>>>>> 61cf62ee
                                    'gcov', 'cmake', 'rdir'),
         type=lambda s: s.split(','),
         default=None,
