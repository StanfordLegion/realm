#!/usr/bin/env python

# Copyright 2018 Stanford University
#
# Licensed under the Apache License, Version 2.0 (the "License");
# you may not use this file except in compliance with the License.
# You may obtain a copy of the License at
#
#     http://www.apache.org/licenses/LICENSE-2.0
#
# Unless required by applicable law or agreed to in writing, software
# distributed under the License is distributed on an "AS IS" BASIS,
# WITHOUT WARRANTIES OR CONDITIONS OF ANY KIND, either express or implied.
# See the License for the specific language governing permissions and
# limitations under the License.
#

from __future__ import print_function
import argparse, datetime, glob, json, multiprocessing, os, platform, shutil, subprocess, sys, traceback, tempfile

# Find physical core count of the machine.
if platform.system() == 'Linux':
    lines = subprocess.check_output(['lscpu', '--parse=core'])
    physical_cores = len(set(line for line in lines.strip().split('\n')
                             if not line.startswith('#')))
elif platform.system() == 'Darwin':
    physical_cores = int(
        subprocess.check_output(['sysctl', '-n', 'hw.physicalcpu']))
else:
    raise Exception('Unknown platform: %s' % platform.system())

# Choose a reasonable number of application cores given the
# available physical cores.
app_cores = max(physical_cores - 2, 1)

legion_cxx_tests = [
    # Tutorial
    ['tutorial/00_hello_world/hello_world', []],
    ['tutorial/01_tasks_and_futures/tasks_and_futures', []],
    ['tutorial/02_index_tasks/index_tasks', []],
    ['tutorial/03_global_vars/global_vars', []],
    ['tutorial/04_logical_regions/logical_regions', []],
    ['tutorial/05_physical_regions/physical_regions', []],
    ['tutorial/06_privileges/privileges', []],
    ['tutorial/07_partitioning/partitioning', []],
    ['tutorial/08_multiple_partitions/multiple_partitions', []],
    ['tutorial/09_custom_mapper/custom_mapper', []],

    # Examples
    ['examples/circuit/circuit', []],
    ['examples/dynamic_registration/dynamic_registration', []],
    ['examples/ghost/ghost', ['-ll:cpu', '4']],
    ['examples/ghost_pull/ghost_pull', ['-ll:cpu', '4']],
    ['examples/realm_saxpy/realm_saxpy', []],
    ['examples/realm_stencil/realm_stencil', ['-ll:cpu', '4']],
    ['examples/spmd_cgsolver/spmd_cgsolver', ['-ll:cpu', '4', '-perproc']],
    ['examples/virtual_map/virtual_map', []],
<<<<<<< HEAD
    ['examples/visualization/visualization', ['-ll:csize', '2048']],

    # Tests
    ['test/visualization/visualization_reductions', ['-ll:csize', '2048']]
=======
    ['examples/attach_2darray_c_fortran_layout/attach_2darray', []],
    ['examples/attach_array_daxpy/attach_array_daxpy', []],

    # Tests
    ['test/rendering/rendering', ['-i', '2', '-n', '64', '-ll:cpu', '4']],
    ['test/legion_stl/test_stl', []],
>>>>>>> fbb3fb42
]

if platform.system() != 'Darwin':
    legion_cxx_tests = legion_cxx_tests + [
        # FIXME: Fails non-deterministically on Mac OS: https://github.com/StanfordLegion/legion/issues/213
        ['test/attach_file_mini/attach_file_mini', []],
    ]

legion_gasnet_cxx_tests = [
    # Examples
    ['examples/mpi_interop/mpi_interop', []],
]

legion_openmp_cxx_tests = [
    # Examples
    ['examples/omp_saxpy/omp_saxpy', []],
]

legion_python_cxx_tests = [
    # Bindings
    ['bindings/python/legion_python', ['hello', '-ll:py', '1', '-ll:cpu', '0']],
    ['bindings/python/legion_python', ['region', '-ll:py', '1', '-ll:cpu', '0']],
    ['bindings/python/legion_python', ['index_launch', '-ll:py', '1', '-ll:cpu', '0']],

    # Examples
    ['examples/python_interop/python_interop', ['-ll:py', '1']],

    # Tests
    ['test/python_bindings/python_bindings', ['-ll:py', '1', '-ll:cpu', '0']],
]

legion_hdf_cxx_tests = [
    # Examples
    ['examples/attach_file/attach_file', []],

    # Tests
    ['test/hdf_attach_subregion_parallel/hdf_attach_subregion_parallel', ['-ll:cpu', '4']],
]

def get_legion_cxx_perf_tests(nodes, cores_per_node):
    return [
        # Circuit: Heavy Compute
        ['examples/circuit/circuit',
         ['-l', '10', '-p', str(cores_per_node * nodes), '-npp', '2500', '-wpp', '10000',
          '-ll:csize', '8192', '-ll:cpu', str(cores_per_node)]],

        # Circuit: Light Compute
        ['examples/circuit/circuit',
         ['-l', '10', '-p', '100', '-npp', '2', '-wpp', '4', '-ll:cpu', '2']],
    ]

def get_regent_perf_tests(nodes, cores_per_node):
    return [
        # Circuit: Heavy Compute
        ['language/examples/circuit_sparse.rg',
         ['-l', '10', '-p', str(nodes * cores_per_node), '-npp', '2500', '-wpp', '10000',
          '-ll:csize', '8192', '-ll:cpu', str(cores_per_node), '-fflow-spmd-shardsize', str(cores_per_node)]],

        # Circuit: Light Compute
        ['language/examples/circuit_sparse.rg',
         ['-l', '10', '-p', '100', '-npp', '2', '-wpp', '4', '-ll:cpu', '2',
          '-fflow-spmd-shardsize', '2']],

        # PENNANT: Heavy Compute
        ['language/examples/pennant_fast.rg',
         ['pennant.tests/sedovbig3x30/sedovbig.pnt',
          '-seq_init', '0', '-par_init', '1', '-print_ts', '1', '-prune', '5',
          '-npieces', str(nodes * cores_per_node), '-numpcx', '1', '-numpcy', str(nodes * cores_per_node),
          '-ll:csize', '8192', '-ll:cpu', str(cores_per_node), '-fflow-spmd-shardsize', str(cores_per_node),
          '-fvectorize-unsafe', '1']],
    ]

def cmd(command, env=None, cwd=None):
    print(' '.join(command))
    return subprocess.check_call(command, env=env, cwd=cwd)

def run_test_regent(launcher, root_dir, tmp_dir, bin_dir, env, thread_count):
    cmd([os.path.join(root_dir, 'language/travis.py')], env=env)

def run_cxx(tests, flags, launcher, root_dir, bin_dir, env, thread_count):
    for test_file, test_flags in tests:
        test_dir = os.path.dirname(os.path.join(root_dir, test_file))
        if bin_dir:
            test_path = os.path.join(bin_dir, os.path.basename(test_file))
        else:
            test_path = os.path.join(root_dir, test_file)
            cmd(['make', '-C', test_dir, '-j', str(thread_count)], env=env)
        cmd(launcher + [test_path] + flags + test_flags, env=env, cwd=test_dir)
        # after a successful run, clean up libraries/executables to keep disk
        #  usage down
        if not bin_dir:
            cmd(['find', test_dir , '-type', 'f', '(', '-name', '*.a', '-o', '-name', os.path.basename(test_file), ')', '-exec', 'rm', '-v', '{}', ';'])

def run_regent(tests, flags, launcher, root_dir, env, thread_count):
    for test_file, test_flags in tests:
        test_dir = os.path.dirname(os.path.join(root_dir, test_file))
        test_path = os.path.join(root_dir, test_file)
        cmd(launcher + [test_path] + flags + test_flags, env=env, cwd=test_dir)

def precompile_regent(tests, flags, launcher, root_dir, env, thread_count):
    exe_tests = []
    for test_file, test_flags in tests:
        test_dir = os.path.dirname(os.path.join(root_dir, test_file))
        test_path = os.path.join(root_dir, test_file)

        exe = os.path.splitext(test_path)[0] + '.exe'
        env = dict(list(env.items()) + [('OBJNAME', exe)])

        cmd(launcher + [test_path] + flags + test_flags, env=env, cwd=test_dir)

        exe_tests.append([exe, test_flags])
    return exe_tests

def run_test_legion_cxx(launcher, root_dir, tmp_dir, bin_dir, env, thread_count):
    flags = ['-logfile', 'out_%.log']
    if env['USE_CUDA'] == '1':
        flags.extend(['-ll:gpu', '1'])
    run_cxx(legion_cxx_tests, flags, launcher, root_dir, bin_dir, env, thread_count)

def run_test_legion_gasnet_cxx(launcher, root_dir, tmp_dir, bin_dir, env, thread_count):
    flags = ['-logfile', 'out_%.log']
    if env['USE_CUDA'] == '1':
        flags.extend(['-ll:gpu', '1'])
    run_cxx(legion_gasnet_cxx_tests, flags, launcher, root_dir, bin_dir, env, thread_count)

def run_test_legion_openmp_cxx(launcher, root_dir, tmp_dir, bin_dir, env, thread_count):
    flags = ['-logfile', 'out_%.log']
    if env['USE_CUDA'] == '1':
        flags.extend(['-ll:gpu', '1'])
    run_cxx(legion_openmp_cxx_tests, flags, launcher, root_dir, bin_dir, env, thread_count)

def run_test_legion_python_cxx(launcher, root_dir, tmp_dir, bin_dir, env, thread_count):
    # Hack: legion_python currently requires the module name to come first
    flags = [] # ['-logfile', 'out_%.log']
    # Hack: Fix up the environment so that Python can find all the examples.
    env = dict(list(env.items()) + [
        ('PYTHONPATH', ':'.join([os.path.join(root_dir, 'bindings', 'python'),
                                 os.path.join(root_dir, 'bindings', 'python', 'examples')])),
    ])
    run_cxx(legion_python_cxx_tests, flags, launcher, root_dir, bin_dir, env, thread_count)

def run_test_legion_hdf_cxx(launcher, root_dir, tmp_dir, bin_dir, env, thread_count):
    flags = ['-logfile', 'out_%.log']
    if env['USE_CUDA'] == '1':
        flags.extend(['-ll:gpu', '1'])
    run_cxx(legion_hdf_cxx_tests, flags, launcher, root_dir, bin_dir, env, thread_count)

def run_test_fuzzer(launcher, root_dir, tmp_dir, bin_dir, env, thread_count):
    env = dict(list(env.items()) + [('WARN_AS_ERROR', '0')])
    fuzz_dir = os.path.join(tmp_dir, 'fuzz-tester')
    cmd(['git', 'clone', 'https://github.com/StanfordLegion/fuzz-tester', fuzz_dir])
    # TODO; Merge deppart branch into master after this makes it to stable Legion branch
    cmd(['git', 'checkout', 'deppart'], cwd=fuzz_dir)
    cmd(['python', 'main.py'], env=env, cwd=fuzz_dir)

def run_test_realm(launcher, root_dir, tmp_dir, bin_dir, env, thread_count):
    test_dir = os.path.join(root_dir, 'test/realm')
    cmd(['make', '-C', test_dir, 'DEBUG=0', 'USE_CUDA=0', 'USE_GASNET=0', 'clean'], env=env)
    cmd(['make', '-C', test_dir, 'DEBUG=0', 'USE_CUDA=0', 'USE_GASNET=0', 'run_all'], env=env)

def run_test_external(launcher, root_dir, tmp_dir, bin_dir, env, thread_count):
    flags = ['-logfile', 'out_%.log']

    # Realm perf test (move back to perf test when integrated with perf.py)
    perf_dir = os.path.join(root_dir, 'test/performance/realm')
    cmd(['make', '-C', perf_dir, 'DEBUG=0', 'clean_all'], env=env)
    cmd(['make', '-C', perf_dir, 'DEBUG=0', 'RUNMODE=short', 'run_all'], env=env)

    # Fast Direct Solver
    # Contact: Chao Chen <cchen10@stanford.edu>
    solver_dir = os.path.join(tmp_dir, 'fastSolver2')
    cmd(['git', 'clone', 'https://github.com/Charles-Chao-Chen/fastSolver2.git', solver_dir])
    solver = [[os.path.join(solver_dir, 'spmd_driver/solver'),
               ['-machine', '1', '-core', '8', '-mtxlvl', '6', '-ll:cpu', '8']]]
    run_cxx(solver, flags, launcher, root_dir, None, env, thread_count)

    # Parallel Research Kernels: Stencil
    # Contact: Wonchan Lee <wonchan@cs.stanford.edu>
    prk_dir = os.path.join(tmp_dir, 'prk')
    cmd(['git', 'clone', 'https://github.com/magnatelee/PRK.git', prk_dir])
    # This uses a custom Makefile that requires additional
    # configuration. Rather than go to that trouble it's easier to
    # just use a copy of the standard Makefile template.
    stencil_dir = os.path.join(prk_dir, 'LEGION', 'Stencil')
    stencil_env = dict(list(env.items()) + [
        ('OUTFILE', 'stencil'),
        ('GEN_SRC', 'stencil.cc'),
        ('CC_FLAGS', (env['CC_FLAGS'] if 'CC_FLAGS' in env else '') +
         ' -DRADIUS=2 -DRESTRICT_KEYWORD -DDISABLE_BARRIER_MIGRATION'),
    ])
    makefile = os.path.join(root_dir, 'apps/Makefile.template')
    cmd(['make', '-f', makefile, '-C', stencil_dir, '-j', str(thread_count)], env=stencil_env)
    stencil = os.path.join(stencil_dir, 'stencil')
    cmd([stencil, '4', '10', '1000'])

    # SNAP
    # Contact: Mike Bauer <mbauer@nvidia.com>
    snap_dir = os.path.join(tmp_dir, 'snap')
    cmd(['git', 'clone', 'https://github.com/StanfordLegion/Legion-SNAP.git', snap_dir])
    # This can't handle flags before application arguments, so place
    # them after.
    snap = [[os.path.join(snap_dir, 'src/snap'),
             [os.path.join(snap_dir, 'input/mms.in')] + flags]]
    run_cxx(snap, [], launcher, root_dir, None, env, thread_count)

    # Soleil-X
    # Contact: Manolis Papadakis <mpapadak@stanford.edu>
    soleil_dir = os.path.join(tmp_dir, 'soleil-x')
    cmd(['git', 'clone', 'https://github.com/stanfordhpccenter/soleil-x.git', soleil_dir])
    soleil_env = dict(list(env.items()) + [
        ('LEGION_DIR', root_dir),
        ('SOLEIL_DIR', soleil_dir),
        ('CC', 'gcc'),
    ])
    cmd(['make', '-C', os.path.join(soleil_dir, 'src')], env=soleil_env)
    # FIXME: Actually run it

    # TaskAMR
    # Contact: Jonathan Graham <jgraham@lanl.gov>
    task_amr_dir = os.path.join(tmp_dir, 'task_amr')
    cmd(['git', 'clone', 'https://github.com/lanl/TaskAMR.git', task_amr_dir])
    task_amr_env = dict(list(env.items()) + [
        ('LEGION_ROOT', root_dir),
    ])
    cmd(['make', '-C', os.path.join(task_amr_dir)], env=task_amr_env)

def run_test_private(launcher, root_dir, tmp_dir, bin_dir, env, thread_count):
    flags = ['-logfile', 'out_%.log']

    # MiniAero
    # Contact: Wonchan Lee <wonchan@cs.stanford.edu>
    miniaero_dir = os.path.join(tmp_dir, 'miniaero-spmd')
    cmd(['git', 'clone', '-b', 'spmd_flattened_superblocks',
         'git@github.com:magnatelee/miniaero-spmd.git', miniaero_dir])
    cmd(['make', '-C', miniaero_dir, '-j', str(thread_count)], env=env,
        cwd=miniaero_dir)
    for test in ['3D_Sod', '3D_Sod_2nd_Order'
                 # These tests take a long time so skip them by default.
                 # , 'FlatPlate', 'Ramp'
                ]:
        test_dir = os.path.join(miniaero_dir, 'tests', test)
        cmd([os.path.join(test_dir, 'test.sh')], env=env, cwd=test_dir)

    # PENNANT
    # Contact: Galen Shipman <gshipman@lanl.gov>
    pennant_dir = os.path.join(tmp_dir, 'pennant')
    cmd(['git', 'clone', '-b', 'spmdv2',
         'git@github.com:gshipman/pennant-legion.git', pennant_dir])
    # This uses a custom Makefile that requires additional
    # configuration. Rather than go to that trouble it's easier to
    # just use a copy of the standard Makefile template.
    pennant_env = dict(list(env.items()) + [
        ('OUTFILE', 'pennant'),
        ('GEN_SRC', ' '.join(glob.glob(os.path.join(pennant_dir, 'src/*.cc')))),
        ('CC_FLAGS', (env['CC_FLAGS'] if 'CC_FLAGS' in env else '') +
         ' -std=c++11 -Wno-sign-compare -Wno-unknown-pragmas -Wno-unused-variable' +
         ' -D__STDC_FORMAT_MACROS -DDISABLE_BARRIER_MIGRATION'),
        ('WARN_AS_ERROR', '0'),
    ])
    makefile = os.path.join(root_dir, 'apps/Makefile.template')
    # Previous build uses -DASSUME_UNALLOCABLE. Clean first to get a fresh environment.
    cmd(['make', '-f', makefile, '-C', pennant_dir, 'clean'], env=pennant_env)
    cmd(['make', '-f', makefile, '-C', pennant_dir, '-j', str(thread_count)], env=pennant_env)
    pennant = os.path.join(pennant_dir, 'pennant')
    cmd([pennant, str(app_cores), 'test/sedovsmall/sedovsmall.pnt', '-ll:cpu', str(app_cores)],
        cwd=pennant_dir)

def run_test_ctest(launcher, root_dir, tmp_dir, bin_dir, env, thread_count):
    build_dir = os.path.join(tmp_dir, 'build')
    cmd(['ctest', '-j', str(thread_count), '--output-on-failure'],
        env=env,
        cwd=build_dir)

def hostname():
    return subprocess.check_output(['hostname']).strip()

def git_commit_id(repo_dir):
    return subprocess.check_output(
        ['git', 'rev-parse', 'HEAD'], cwd=repo_dir).strip()

def git_branch_name(repo_dir):
    proc = subprocess.Popen(
        ['git', 'symbolic-ref', '--short', 'HEAD'], cwd=repo_dir,
        stdin=subprocess.PIPE, stdout=subprocess.PIPE, stderr=subprocess.PIPE)
    output, errors = proc.communicate()
    if proc.returncode == 0:
        return output.strip()
    return None

def run_test_perf_one_configuration(launcher, root_dir, tmp_dir, bin_dir, env, thread_count, nodes):
    flags = ['-logfile', 'out_%.log']

    # for backward-compatibility, use app_cores if PERF_CORES_PER_NODE is not specified
    cores_per_node = int(os.environ.get('PERF_CORES_PER_NODE', app_cores))

    legion_cxx_perf_tests = get_legion_cxx_perf_tests(nodes, cores_per_node)
    regent_perf_tests = get_regent_perf_tests(nodes, cores_per_node)

    # Regent needs special flags when in precompile mode
    precompile = os.environ.get('PERF_PRECOMPILE_REGENT') == '1'

    # Performance test configuration:
    metadata = {
        'host': (os.environ['CI_RUNNER_DESCRIPTION']
                 if 'CI_RUNNER_DESCRIPTION' in os.environ else hostname()),
        'nodes': nodes,
        'commit': (os.environ['CI_BUILD_REF'] if 'CI_BUILD_REF' in os.environ
                   else git_commit_id(root_dir)),
        'branch': (os.environ['CI_BUILD_REF_NAME'] if 'CI_BUILD_REF_NAME' in os.environ
                   else git_branch_name(root_dir)),
    }
    cxx_measurements = {
        # Hack: Use the command name as the benchmark name.
        'benchmark': {
            'type': 'argv',
            'index': 0,
            'filter': 'basename',
        },
        # Capture command line arguments following flags.
        'argv': {
            'type': 'argv',
            'start': 1 + len(flags),
        },
        # Record running time in seconds.
        'time_seconds': {
            'type': 'regex',
            'pattern': r'^ELAPSED TIME\s*=\s*(.*) s$',
            'multiline': True,
        }
    }
    regent_measurements = {
        # Hack: Use the command name as the benchmark name.
        'benchmark': {
            'type': 'argv',
            'index': 1,
            'filter': 'basename',
        },
        # Capture command line arguments following flags.
        'argv': {
            'type': 'argv',
            'start': 2,# + len(flags), # FIXME: Skipping flags, see below.
        },
        # Record running time in seconds.
        'time_seconds': {
            'type': 'command',
            'args': [
                os.path.join(root_dir, 'language/scripts/summarize.py'),
                '--machine-readable', '-',
            ],
        }
    }
    env = dict(list(env.items()) + [
        ('PERF_OWNER', 'StanfordLegion'),
        ('PERF_REPOSITORY', 'perf-data'),
        ('PERF_METADATA', json.dumps(metadata)),
    ])
    cxx_env = dict(list(env.items()) + [
        ('PERF_MEASUREMENTS', json.dumps(cxx_measurements)),
        # Launch through perf.py
        ('PERF_LAUNCHER', ' '.join(launcher)),
        ('LAUNCHER', ''),
    ])
    regent_env = dict(list(env.items()) + [
        ('PERF_MEASUREMENTS', json.dumps(regent_measurements)),
        # Launch through regent.py
        ('PERF_LAUNCHER', ' '.join(launcher) if precompile else ''),
        ('LAUNCHER', '' if precompile else ' '.join(launcher)),
    ])

    # Build Regent first to avoid recompiling later.
    cmd([os.path.join(root_dir, 'language/travis.py'), '--install-only'], env=env)

    # Run Legion C++ performance tests.
    runner = os.path.join(root_dir, 'perf.py')
    run_cxx(legion_cxx_perf_tests, flags, [runner], root_dir, bin_dir, cxx_env, thread_count)

    # Run Regent performance tests.
    regent_path = os.path.join(root_dir, 'language/regent.py')
    if precompile:
        # Precompile executables.
        build_env = dict(list(env.items()) + [
            ('SAVEOBJ', '1'),
            ('STANDALONE', '1'),
            ('LAUNCHER', ''),
        ])
        exe_tests = precompile_regent(regent_perf_tests, [], [regent_path], root_dir, build_env, thread_count)

        # FIXME: PENNANT can't handle the -logfile flag coming first, so just skip it.
        run_regent(exe_tests, [], [runner], root_dir, regent_env, thread_count)
    else:
        # FIXME: PENNANT can't handle the -logfile flag coming first, so just skip it.
        run_regent(regent_perf_tests, [], [runner, regent_path], root_dir, regent_env, thread_count)

    # Render the final charts.
    subprocess.check_call(
        [os.path.join(root_dir, 'tools', 'perf_chart.py'),
         'git@github.com:StanfordLegion/perf-data.git',
         'git@github.com:StanfordLegion/perf-data.git'],
        env=env)

def run_test_perf(launcher, root_dir, tmp_dir, bin_dir, env, thread_count, min_nodes, max_nodes):
    nodes = min_nodes
    while nodes <= max_nodes:
        launcher = [w.format(**{'NODES': nodes}) for w in launcher]
        run_test_perf_one_configuration(launcher, root_dir, tmp_dir, bin_dir, env, thread_count, nodes)
        nodes *= 2

def check_test_legion_cxx(root_dir):
    print('Checking that tests that SHOULD be tested are ACTUALLY tested...')
    print()

    # These are the directories we SHOULD have coverage for.
    should_dirs = ['tutorial', 'examples', 'test']
    should_tests = []
    for dir in should_dirs:
        entries = os.listdir(os.path.join(root_dir, dir))
        for entry in entries:
            if os.path.isdir(os.path.join(root_dir, dir, entry)):
                should_tests.append(os.path.join(dir, entry))
    assert len(should_tests) > 0

    # These are the tests we ACTUALLY have coverage for.
    tests = legion_cxx_tests + legion_gasnet_cxx_tests + \
            legion_openmp_cxx_tests + legion_python_cxx_tests + \
            legion_hdf_cxx_tests
    actual_tests = set()
    for test_file, test_flags in tests:
        actual_tests.add(os.path.dirname(test_file))

    actual_tests.add('test/realm') # We test Realm separately.
    actual_tests.add('test/performance') # We test performance separately.

    # Check that all tests that SHOULD be covered are ACTUALLY covered.
    not_tests = []
    for should_test in should_tests:
        if should_test not in actual_tests:
            not_tests.append(should_test)
    if len(not_tests) > 0:
        print('The following tests are NOT currently being tested:')
        print()
        for not_test in not_tests:
            print('   %s' % not_test)
        print()
        raise Exception('There are tests that are NOT in the test suite')

def build_cmake(root_dir, tmp_dir, env, thread_count,
                test_regent, test_legion_cxx, test_external, test_perf, test_ctest):
    build_dir = os.path.join(tmp_dir, 'build')
    install_dir = os.path.join(tmp_dir, 'install')
    os.mkdir(build_dir)
    os.mkdir(install_dir)
    cmdline = ['cmake', '-DCMAKE_INSTALL_PREFIX=%s' % install_dir ]
    cmdline.append('-DCMAKE_BUILD_TYPE=%s' % ('Debug' if env['DEBUG'] == '1' else
                                              'Release'))
    cmdline.append('-DLegion_USE_GASNet=%s' % ('ON' if env['USE_GASNET'] == '1' else
                                               'OFF'))
    cmdline.append('-DLegion_USE_CUDA=%s' % ('ON' if env['USE_CUDA'] == '1' else 'OFF'))
    cmdline.append('-DLegion_USE_LLVM=%s' % ('ON' if env['USE_LLVM'] == '1' else 'OFF'))
    cmdline.append('-DLegion_USE_HDF5=%s' % ('ON' if env['USE_HDF'] == '1' else 'OFF'))
    if test_ctest:
        cmdline.append('-DLegion_ENABLE_TESTING=ON')
        if 'LAUNCHER' in env:
            cmdline.append('-DLegion_TEST_LAUNCHER=%s' % env['LAUNCHER'])
    else:
        cmdline.append('-DLegion_ENABLE_TESTING=OFF')
    if 'CC_FLAGS' in env:
        cmdline.append('-DCMAKE_CXX_FLAGS=%s' % env['CC_FLAGS'])
    if test_regent or test_legion_cxx or test_external or test_perf or test_ctest:
        cmdline.append('-DLegion_BUILD_ALL=ON')
    if test_regent or test_external:
        cmdline.append('-DBUILD_SHARED_LIBS=ON')
    # last argument to cmake is the root of the tree
    cmdline.append(root_dir)

    cmd(cmdline, env=env, cwd=build_dir)
    cmd(['make', '-C', build_dir, '-j', str(thread_count)], env=env)
    cmd(['make', '-C', build_dir, 'install'], env=env)
    return os.path.join(build_dir, 'bin')

def build_regent(root_dir, env):
    cmd([os.path.join(root_dir, 'language/travis.py'), '--install-only'], env=env)

def clean_cxx(tests, root_dir, env, thread_count):
    env = dict(list(env.items()) + [
        ('MAKEFLAGS', 's'), # Always silence initial clean.
    ])
    for test_file, test_flags in tests:
        test_dir = os.path.dirname(os.path.join(root_dir, test_file))
        cmd(['make', '-C', test_dir, 'clean'], env=env)

def build_make_clean(root_dir, env, thread_count, test_legion_cxx, test_perf,
                     test_external, test_private):
    # External and private also require cleaning, even though they get
    # built separately.
    if test_legion_cxx or test_perf or test_external or test_private:
        clean_cxx(legion_cxx_tests, root_dir, env, thread_count)

def option_enabled(option, options, var_prefix='', default=True):
    if options is not None: return option in options
    option_var = '%s%s' % (var_prefix, option.upper())
    if option_var in os.environ: return os.environ[option_var] == '1'
    return default

class Stage(object):
    __slots__ = ['name', 'begin_time']
    def __init__(self, name):
        self.name = name
    def __enter__(self):
        self.begin_time = datetime.datetime.now()
        print()
        print('#'*60)
        print('### Entering Stage: %s' % self.name)
        print('#'*60)
        print()
        sys.stdout.flush()
    def __exit__(self, exc_type, exc_val, exc_tb):
        end_time = datetime.datetime.now()
        print()
        print('#'*60)
        print('### Exiting Stage: %s' % self.name)
        print('###   * Exception Type: %s' % exc_type)
        print('###   * Elapsed Time: %s' % (end_time - self.begin_time))
        print('#'*60)
        print()
        sys.stdout.flush()

def report_mode(debug, launcher,
                test_regent, test_legion_cxx, test_fuzzer, test_realm,
                test_external, test_private, test_perf, test_ctest, use_gasnet,
                use_cuda, use_openmp, use_python, use_llvm, use_hdf, use_spy,
                use_gcov, use_cmake, use_rdir):
    print()
    print('#'*60)
    print('### Test Suite Configuration')
    print('###')
    print('### Debug:          %s' % debug)
    print('### Launcher:       %s' % launcher)
    print('###')
    print('### Running Tests:')
    print('###   * Regent:     %s' % test_regent)
    print('###   * Legion C++: %s' % test_legion_cxx)
    print('###   * Fuzzer:     %s' % test_fuzzer)
    print('###   * Realm:      %s' % test_realm)
    print('###   * External:   %s' % test_external)
    print('###   * Private:    %s' % test_private)
    print('###   * Perf:       %s' % test_perf)
    print('###   * CTest:      %s' % test_ctest)
    print('###')
    print('### Build Flags:')
    print('###   * GASNet:     %s' % use_gasnet)
    print('###   * CUDA:       %s' % use_cuda)
    print('###   * OpenMP:     %s' % use_openmp)
    print('###   * Python:     %s' % use_python)
    print('###   * LLVM:       %s' % use_llvm)
    print('###   * HDF5:       %s' % use_hdf)
    print('###   * Spy:        %s' % use_spy)
    print('###   * Gcov:       %s' % use_gcov)
    print('###   * CMake:      %s' % use_cmake)
    print('###   * RDIR:       %s' % use_rdir)
    print('#'*60)
    print()
    sys.stdout.flush()

def run_tests(test_modules=None,
              debug=True,
              use_features=None,
              launcher=None,
              thread_count=None,
              root_dir=None,
              check_ownership=False,
              keep_tmp_dir=False,
              verbose=False):
    if thread_count is None:
        thread_count = multiprocessing.cpu_count()

    if root_dir is None:
        root_dir = os.path.dirname(os.path.realpath(__file__))

    # Determine which test modules to run.
    def module_enabled(module, default=True):
        return option_enabled(module, test_modules, 'TEST_', default)
    test_regent = module_enabled('regent')
    test_legion_cxx = module_enabled('legion_cxx')
    test_fuzzer = module_enabled('fuzzer', debug)
    test_realm = module_enabled('realm', not debug)
    test_external = module_enabled('external', False)
    test_private = module_enabled('private', False)
    test_perf = module_enabled('perf', False)
    test_ctest = module_enabled('ctest', False)

    # Determine which features to build with.
    def feature_enabled(feature, default=True):
        return option_enabled(feature, use_features, 'USE_', default)
    use_gasnet = feature_enabled('gasnet', False)
    use_cuda = feature_enabled('cuda', False)
    use_openmp = feature_enabled('openmp', False)
    use_python = feature_enabled('python', False)
    use_llvm = feature_enabled('llvm', False)
    use_hdf = feature_enabled('hdf', False)
    use_spy = feature_enabled('spy', False)
    use_gcov = feature_enabled('gcov', False)
    use_cmake = feature_enabled('cmake', False)
    use_rdir = feature_enabled('rdir', True)

    # Determine parameters for performance tests.
    if test_perf:
        if 'PERF_MIN_NODES' not in os.environ:
            raise Exception('Performance tests requested but PERF_MIN_NODES is not set')
        min_nodes = int(os.environ['PERF_MIN_NODES'])
        if 'PERF_MAX_NODES' not in os.environ:
            raise Exception('Performance tests requested but PERF_MAX_NODES is not set')
        max_nodes = int(os.environ['PERF_MAX_NODES'])

    if test_perf and debug:
        raise Exception('Performance tests requested but DEBUG is enabled')

    if test_ctest and not use_cmake:
        raise Exception('CTest cannot be used without CMake')

    if use_gasnet and launcher is None:
        raise Exception('GASNet is enabled but launcher is not set (use --launcher or LAUNCHER)')
    launcher = launcher.split() if launcher is not None else []

    gcov_flags = ' -ftest-coverage -fprofile-arcs'

    if check_ownership:
        check_test_legion_cxx(root_dir)
        return

    report_mode(debug, launcher,
                test_regent, test_legion_cxx, test_fuzzer, test_realm,
                test_external, test_private, test_perf, test_ctest,
                use_gasnet,
                use_cuda, use_openmp, use_python, use_llvm, use_hdf, use_spy,
                use_gcov, use_cmake, use_rdir)

    tmp_dir = tempfile.mkdtemp(dir=root_dir)
    if verbose:
        print('Using build directory: %s' % tmp_dir)
        print()

    # Normalize the test environment.
    env = dict(list(os.environ.items()) + [
        ('DEBUG', '1' if debug else '0'),
        ('LAUNCHER', ' '.join(launcher)),
        ('USE_GASNET', '1' if use_gasnet else '0'),
        ('TEST_GASNET', '1' if use_gasnet else '0'),
        ('USE_CUDA', '1' if use_cuda else '0'),
        ('TEST_CUDA', '1' if use_cuda else '0'),
        ('USE_OPENMP', '1' if use_openmp else '0'),
        ('TEST_OPENMP', '1' if use_openmp else '0'),
        ('USE_PYTHON', '1' if use_python else '0'),
        ('USE_LLVM', '1' if use_llvm else '0'),
        ('USE_HDF', '1' if use_hdf else '0'),
        ('TEST_HDF', '1' if use_hdf else '0'),
        ('USE_SPY', '1' if use_spy else '0'),
        ('TEST_SPY', '1' if use_spy else '0'),
        ('TEST_GCOV', '1' if use_gcov else '0'),
        ('USE_RDIR', '1' if use_rdir else '0'),
        ('LG_RT_DIR', os.path.join(root_dir, 'runtime')),
        ('CMAKE_BUILD_DIR', os.path.join(tmp_dir, 'build'))] + (

        # Gcov doesn't get a USE_GCOV flag, but instead stuff the GCC
        # options for Gcov on to the compile and link flags.
        [('CC_FLAGS', (os.environ['CC_FLAGS'] + gcov_flags
                       if 'CC_FLAGS' in os.environ else gcov_flags)),
         ('LD_FLAGS', (os.environ['LD_FLAGS'] + gcov_flags
                       if 'LD_FLAGS' in os.environ else gcov_flags)),
        ] if use_gcov else []))

    try:
        # Build tests.
        with Stage('build'):
            if use_cmake:
                bin_dir = build_cmake(
                    root_dir, tmp_dir, env, thread_count,
                    test_regent, test_legion_cxx, test_external,
                    test_perf, test_ctest)
            else:
                # With GNU Make, builds happen inline. But clean here.
                build_make_clean(
                    root_dir, env, thread_count, test_legion_cxx, test_perf,
                    # These configurations also need to be cleaned first.
                    test_external, test_private)
                bin_dir = None

        # Run tests.
        if test_regent:
            with Stage('regent'):
                run_test_regent(launcher, root_dir, tmp_dir, bin_dir, env, thread_count)
        if test_legion_cxx:
            with Stage('legion_cxx'):
                run_test_legion_cxx(launcher, root_dir, tmp_dir, bin_dir, env, thread_count)
                if use_gasnet:
                    run_test_legion_gasnet_cxx(launcher, root_dir, tmp_dir, bin_dir, env, thread_count)
                if use_openmp:
                    run_test_legion_openmp_cxx(launcher, root_dir, tmp_dir, bin_dir, env, thread_count)
                if use_python:
                    run_test_legion_python_cxx(launcher, root_dir, tmp_dir, bin_dir, env, thread_count)
                if use_hdf:
                    run_test_legion_hdf_cxx(launcher, root_dir, tmp_dir, bin_dir, env, thread_count)
        if test_fuzzer:
            with Stage('fuzzer'):
                run_test_fuzzer(launcher, root_dir, tmp_dir, bin_dir, env, thread_count)
        if test_realm:
            with Stage('realm'):
                run_test_realm(launcher, root_dir, tmp_dir, bin_dir, env, thread_count)
        if test_external:
            with Stage('external'):
                if not test_regent:
                    build_regent(root_dir, env)
                run_test_external(launcher, root_dir, tmp_dir, bin_dir, env, thread_count)
        if test_private:
            with Stage('private'):
                run_test_private(launcher, root_dir, tmp_dir, bin_dir, env, thread_count)
        if test_perf:
            with Stage('perf'):
                run_test_perf(launcher, root_dir, tmp_dir, bin_dir, env, thread_count, min_nodes, max_nodes)
        if test_ctest:
            with Stage('ctest'):
                run_test_ctest(launcher, root_dir, tmp_dir, bin_dir, env, thread_count)
    finally:
        if keep_tmp_dir:
            print('Leaving build directory:')
            print('  %s' % tmp_dir)
        else:
            if verbose:
                print('Removing build directory:')
                print('  %s' % tmp_dir)
            shutil.rmtree(tmp_dir)

# behaves enough like a normal list for ArgumentParser's needs, except for
#  the __contains__ method, which accepts a list of values and checks each
#  one for membership
class MultipleChoiceList(object):
    def __init__(self, *args):
        self.list = list(args)

    def __contains__(self, x):
        if type(x) is list:
            for v in x:
                if v not in self.list:
                    return False
            return True
        else:
            return x in self.list

    def __iter__(self):
        return self.list.__iter__()

class ExtendAction(argparse.Action):
    def __init__(self, **kwargs):
        super(ExtendAction, self).__init__(**kwargs)

    def __call__(self, parser, namespace, values, option_string=None):
        items = getattr(namespace, self.dest, None)
        items = items[:] if items else []
        if type(values) is list:
            items.extend(values)
        else:
            items.append(values)
        setattr(namespace, self.dest, items)

def driver():
    parser = argparse.ArgumentParser(
        description = 'Legion test suite')

    # What tests to run:
    parser.add_argument(
        '--test', dest='test_modules', action=ExtendAction,
        choices=MultipleChoiceList('regent', 'legion_cxx', 'fuzzer',
                                   'realm', 'external',
                                   'private', 'perf', 'ctest'),
        type=lambda s: s.split(','),
        default=None,
        help='Test modules to run (also via TEST_*).')

    # Build options:
    parser.add_argument(
        '--debug', dest='debug', action='store_true',
        default=os.environ['DEBUG'] == '1' if 'DEBUG' in os.environ else True,
        help='Build Legion in debug mode (also via DEBUG).')
    parser.add_argument(
        '--no-debug', dest='debug', action='store_false',
        help='Disable debug mode (equivalent to DEBUG=0).')
    parser.add_argument(
        '--use', dest='use_features', action=ExtendAction,
        choices=MultipleChoiceList('gasnet', 'cuda', 'openmp',
                                   'python', 'llvm', 'hdf', 'spy',
                                   'gcov', 'cmake', 'rdir'),
        type=lambda s: s.split(','),
        default=None,
        help='Build Legion with features (also via USE_*).')
    parser.add_argument(
        '--launcher', dest='launcher', action='store',
        default=os.environ['LAUNCHER'] if 'LAUNCHER' in os.environ else None,
        help='Launcher for Legion tests (also via LAUNCHER).')

    parser.add_argument(
        '-C', '--directory', dest='root_dir', metavar='DIR', action='store', required=False,
        help='Legion root directory.')

    parser.add_argument(
        '-j', dest='thread_count', nargs='?', type=int,
        help='Number threads used to compile.')

    parser.add_argument(
        '--check', dest='check_ownership', action='store_true',
        help='Check for tests that are being skipped.')

    parser.add_argument(
        '--keep', dest='keep_tmp_dir', action='store_true',
        help='Keep temporary directory.')

    parser.add_argument(
        '-v', '--verbose', dest='verbose', action='store_true',
        help='Print more debugging information.')

    args = parser.parse_args()

    run_tests(**vars(args))

if __name__ == '__main__':
    driver()
<|MERGE_RESOLUTION|>--- conflicted
+++ resolved
@@ -55,19 +55,14 @@
     ['examples/realm_stencil/realm_stencil', ['-ll:cpu', '4']],
     ['examples/spmd_cgsolver/spmd_cgsolver', ['-ll:cpu', '4', '-perproc']],
     ['examples/virtual_map/virtual_map', []],
-<<<<<<< HEAD
     ['examples/visualization/visualization', ['-ll:csize', '2048']],
-
-    # Tests
-    ['test/visualization/visualization_reductions', ['-ll:csize', '2048']]
-=======
     ['examples/attach_2darray_c_fortran_layout/attach_2darray', []],
     ['examples/attach_array_daxpy/attach_array_daxpy', []],
 
     # Tests
     ['test/rendering/rendering', ['-i', '2', '-n', '64', '-ll:cpu', '4']],
     ['test/legion_stl/test_stl', []],
->>>>>>> fbb3fb42
+    ['test/visualization/visualization_reductions', ['-ll:csize', '2048']]
 ]
 
 if platform.system() != 'Darwin':
