--- conflicted
+++ resolved
@@ -278,10 +278,8 @@
         "host_id": int,
         "process_id": int,
         "calibration_err": int,
-<<<<<<< HEAD
         "mapper_id": int,
         "mapper_proc": int,
-=======
         "debug": bool,
         "gc": bool,
         "spy": bool,
@@ -292,7 +290,6 @@
         "part_checks": bool,
         "bounds_checks": bool,
         "resilient": bool,
->>>>>>> 1853ce68
     }
 
     def __init__(self, state: State, callbacks: Dict[str, Callable]) -> None:
