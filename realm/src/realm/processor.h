--- conflicted
+++ resolved
@@ -66,93 +66,7 @@
 #define C_ENUMS(name, desc) name,
       REALM_PROCESSOR_KINDS(C_ENUMS)
 #undef C_ENUMS
-<<<<<<< HEAD
-      };
-
-      // Return what kind of processor this is
-      Kind kind(void) const;
-      // Return the address space for this processor
-      AddressSpace address_space(void) const;
-
-      REALM_ATTR_DEPRECATED("use ProcessorGroup::create_group instead",
-      static Processor create_group(const span<const Processor>& members));
-
-      void get_group_members(Processor *member_list, size_t &num_members) const;
-      void get_group_members(std::vector<Processor>& member_list) const;
-
-      int get_num_cores(void) const;
-
-      // special task IDs
-      enum
-      {
-        // Save ID 0 for the force shutdown function
-        TASK_ID_PROCESSOR_NOP = REALM_TASK_ID_PROCESSOR_NOP,
-        TASK_ID_PROCESSOR_INIT = REALM_TASK_ID_PROCESSOR_INIT,
-        TASK_ID_PROCESSOR_SHUTDOWN = REALM_TASK_ID_PROCESSOR_SHUTDOWN,
-        TASK_ID_FIRST_AVAILABLE = REALM_TASK_ID_FIRST_AVAILABLE,
-      };
-
-      Event spawn(TaskFuncID func_id, const void *args, size_t arglen,
-		  Event wait_on = Event::NO_EVENT, int priority = 0) const;
-
-      // Same as the above but with requests for profiling
-      Event spawn(TaskFuncID func_id, const void *args, size_t arglen,
-                  const ProfilingRequestSet &requests,
-                  Event wait_on = Event::NO_EVENT, int priority = 0) const;
-
-      static Processor get_executing_processor(void);
-
-      // changes the priority of the currently running task
-      static void set_current_task_priority(int new_priority);
-
-      // returns the finish event for the currently running task
-      static Event get_current_finish_event(void);
-
-      // Add an event that must be a precondition for triggering
-      // the finish event for the currently running task. This allows
-      // for other asynchronous effects from the task to be accumulated
-      // into finish event dynamically and for the task to exit without
-      // needing to block and wait for these events to trigger.
-      static realm_status_t add_finish_event_precondition(Event precondition);
-
-      // a scheduler lock prevents the current thread from releasing its
-      //  execution resources even when waiting on an Event - multiple
-      //  nested calls to 'enable_scheduler_lock' are permitted, but a
-      //  matching number of calls to 'disable_scheduler_lock' are required
-      static void enable_scheduler_lock(void);
-      static void disable_scheduler_lock(void);
-
-      // dynamic task registration - this may be done for:
-      //  1) a specific processor/group (anywhere in the system)
-      //  2) for all processors of a given type, either in the local address space/process,
-      //       or globally
-      //
-      // in both cases, an Event is returned, and any tasks launched that expect to use the
-      //  newly-registered task IDs must include that event as a precondition
-
-      Event register_task(TaskFuncID func_id,
-			  const CodeDescriptor& codedesc,
-			  const ProfilingRequestSet& prs,
-			  const void *user_data = 0, size_t user_data_len = 0) const;
-
-      static Event register_task_by_kind(Kind target_kind, bool global,
-					 TaskFuncID func_id,
-					 const CodeDescriptor& codedesc,
-					 const ProfilingRequestSet& prs,
-					 const void *user_data = 0, size_t user_data_len = 0);
-
-      // reports an execution fault in the currently running task
-      static void report_execution_fault(int reason,
-					 const void *reason_data, size_t reason_size);
-
-      // reports a problem with a processor in general (this is primarily for fault injection)
-      void report_processor_fault(int reason,
-				  const void *reason_data, size_t reason_size) const;
-
-      static const char* get_kind_name(Kind kind);
-=======
     };
->>>>>>> e6de8e9c
 
     // Return what kind of processor this is
     Kind kind(void) const;
@@ -194,6 +108,13 @@
     // returns the finish event for the currently running task
     static Event get_current_finish_event(void);
 
+    // Add an event that must be a precondition for triggering
+    // the finish event for the currently running task. This allows
+    // for other asynchronous effects from the task to be accumulated
+    // into finish event dynamically and for the task to exit without
+    // needing to block and wait for these events to trigger.
+    static realm_status_t add_finish_event_precondition(Event precondition);
+
     // a scheduler lock prevents the current thread from releasing its
     //  execution resources even when waiting on an Event - multiple
     //  nested calls to 'enable_scheduler_lock' are permitted, but a
