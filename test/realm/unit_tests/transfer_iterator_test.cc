--- conflicted
+++ resolved
@@ -6,21 +6,6 @@
 
 using namespace Realm;
 
-<<<<<<< HEAD
-struct IteratorStepTestCase {
-  TransferIterator *it;
-  std::vector<TransferIterator::AddressInfo> infos;
-  std::vector<size_t> max_bytes;
-  std::vector<size_t> exp_bytes;
-  int num_steps;
-};
-
-class TransferIteratorStepTest : public ::testing::TestWithParam<IteratorStepTestCase> {};
-
-TEST_P(TransferIteratorStepTest, Base)
-{
-  IteratorStepTestCase test_case = GetParam();
-=======
 struct BaseTrasferItTestCaseData {
   virtual ~BaseTrasferItTestCaseData() = default;
   virtual int get_dim() const = 0;
@@ -57,7 +42,6 @@
 {
   using T = int;
   NodeSet subscribers;
->>>>>>> 6085ef23
 
   SparsityMap<N, T> handle = (ID::make_sparsity(0, 0, 0)).convert<SparsityMap<N, T>>();
   std::unique_ptr<SparsityMapImpl<N, T>> impl =
@@ -87,39 +71,6 @@
     total_volume += rect.volume();
   }
 
-<<<<<<< HEAD
-constexpr static size_t kByteSize = sizeof(int);
-
-template <int N, typename T>
-static InstanceLayout<N, T> *create_layout(Rect<N, T> bounds,
-                                           const std::vector<FieldID> &field_ids,
-                                           const std::vector<size_t> &field_sizes)
-{
-  InstanceLayout<N, T> *inst_layout = new InstanceLayout<N, T>();
-
-  inst_layout->piece_lists.resize(field_ids.size());
-
-  for(size_t i = 0; i < field_ids.size(); i++) {
-    InstanceLayoutGeneric::FieldLayout field_layout;
-    field_layout.list_idx = i;
-    field_layout.rel_offset = 0;
-    field_layout.size_in_bytes = field_sizes[i];
-
-    AffineLayoutPiece<N, T> *affine_piece = new AffineLayoutPiece<N, T>();
-    affine_piece->bounds = bounds;
-    affine_piece->offset = 0;
-    affine_piece->strides[0] = field_sizes[i];
-    size_t mult = affine_piece->strides[0];
-    for(int d = 1; d < N; d++) {
-      affine_piece->strides[d] = (bounds.hi[d - 1] - bounds.lo[d - 1] + 1) * mult;
-      mult *= (bounds.hi[d - 1] - bounds.lo[d - 1] + 1);
-    }
-
-    inst_layout->space = bounds;
-    inst_layout->fields[field_ids[i]] = field_layout;
-    inst_layout->piece_lists[i].pieces.push_back(affine_piece);
-  }
-=======
   size_t bytes_pending = 0;
   for(const size_t size : test_case.field_sizes) {
     bytes_pending += total_volume * size;
@@ -137,26 +88,11 @@
         cursor.advance(dim - 1, cursor.remaining(dim - 1));
       }
     }
->>>>>>> 6085ef23
 
     ASSERT_EQ(addrlist.bytes_pending(), 0);
   }
 }
 
-<<<<<<< HEAD
-template <int N, typename T>
-RegionInstanceImpl *create_inst(Rect<N, T> bounds, const std::vector<FieldID> &field_ids,
-                                const std::vector<size_t> &field_sizes)
-{
-  RegionInstance inst = ID::make_instance(0, 0, 0, 0).convert<RegionInstance>();
-  InstanceLayout<N, T> *inst_layout = create_layout(bounds, field_ids, field_sizes);
-  RegionInstanceImpl *impl = new RegionInstanceImpl(inst, inst.get_location());
-  impl->metadata.layout = inst_layout;
-  impl->metadata.inst_offset = 0;
-  return impl;
-}
-
-=======
 TEST_P(TransferIteratorGetAddressesTest, Base)
 {
   const BaseTrasferItTestCaseData *base_test_case = GetParam();
@@ -303,7 +239,6 @@
   }
 }
 
->>>>>>> 6085ef23
 const static IteratorStepTestCase kIteratorStepTestCases[] = {
     // Case 0: step through 1D layout with 2 elements
     IteratorStepTestCase{
