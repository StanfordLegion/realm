--- conflicted
+++ resolved
@@ -22,11 +22,8 @@
 endif()
 
 list(APPEND REALM_TESTS
-<<<<<<< HEAD
-=======
   comp_queue_test.cc
   ucx_mpool_test.cc
->>>>>>> ce8db0b8
   barrier_test.cc
   event_test.cc
   path_cache_test.cc
@@ -45,12 +42,8 @@
   lowlevel_dma_test.cc
   circ_queue_test.cc
   gather_scatter_test.cc
-<<<<<<< HEAD
   rectlist_test.cc
-  ucx_mpool_test.cc
-=======
   topology_test.cc
->>>>>>> ce8db0b8
  )
 
 list(APPEND UCX_SOURCES
