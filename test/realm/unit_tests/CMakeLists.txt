#------------------------------------------------------------------------------#
# Copyright 2024 Stanford University
#
# Licensed under the Apache License, Version 2.0 (the "License");
# you may not use this file except in compliance with the License.
# You may obtain a copy of the License at
#
# http://www.apache.org/licenses/LICENSE-2.0
#
# Unless required by applicable law or agreed to in writing, software
# distributed under the License is distributed on an "AS IS" BASIS,
# WITHOUT WARRANTIES OR CONDITIONS OF ANY KIND, either express or implied.
# See the License for the specific language governing permissions and
# limitations under the License.
#------------------------------------------------------------------------------#

cmake_minimum_required(VERSION 3.16 FATAL_ERROR)
project(LegionTest_realm_unittest)

if(NOT Legion_SOURCE_DIR)
  find_package(Legion REQUIRED)
endif()

list(APPEND REALM_TESTS
<<<<<<< HEAD
  memcpy_channel_test.cc
=======
  comp_queue_test.cc
>>>>>>> 571a11f0
  ucx_mpool_test.cc
  barrier_test.cc
  event_test.cc
  path_cache_test.cc
  transfer_utils_test.cc
  address_list_test.cc
  cmdline_parser_test.cc
  sequence_assembler_test.cc
  dynamic_table_test.cc
  range_allocator_test.cc
  pri_queue_test.cc
  intrusive_list_test.cc
  point_test.cc
  repl_heap_test.cc
  nodeset_test.cc
  transfer_iterator_test.cc
  lowlevel_dma_test.cc
  circ_queue_test.cc
  gather_scatter_test.cc
 )

list(APPEND UCX_SOURCES
   ${Legion_SOURCE_DIR}/runtime/realm/ucx/mpool.h
   ${Legion_SOURCE_DIR}/runtime/realm/ucx/mpool.cc
)

if(NOT WIN32)
list(APPEND REALM_TESTS
  backtrace_test.cc
)
endif()

include(FetchContent)
FetchContent_Declare(
  googletest
  URL https://github.com/google/googletest/archive/refs/tags/v1.14.0.zip
)

FetchContent_MakeAvailable(googletest)

enable_testing()
add_executable(realm_tests ${REALM_TESTS})

target_sources(realm_tests PRIVATE ${UCX_SOURCES})

list(APPEND REALM_UNIT_TESTS_LIST
  realm_tests
)

foreach(ITEM IN LISTS REALM_UNIT_TESTS_LIST)
  if(REALM_LIMIT_SYMBOL_VISIBILITY)
    set_target_properties(${ITEM} PROPERTIES CXX_VISIBILITY_PRESET hidden)
    set_target_properties(${ITEM} PROPERTIES VISIBILITY_INLINES_HIDDEN 1)
  endif()
  target_link_libraries(${ITEM} Legion::RealmTests GTest::gmock_main ${CMAKE_DL_LIBS})
  target_compile_options(${ITEM} PRIVATE $<$<COMPILE_LANGUAGE:CXX>:${CXX_BUILD_WARNING_FLAGS}>)
  include(GoogleTest)
  gtest_discover_tests(${ITEM})
  if(Legion_ENABLE_TESTING)
    add_test(NAME ${ITEM} COMMAND $<TARGET_FILE:${ITEM}> ${Legion_TEST_ARGS} ${TESTARGS_${ITEM}})
  endif()
endforeach()<|MERGE_RESOLUTION|>--- conflicted
+++ resolved
@@ -22,11 +22,8 @@
 endif()
 
 list(APPEND REALM_TESTS
-<<<<<<< HEAD
   memcpy_channel_test.cc
-=======
   comp_queue_test.cc
->>>>>>> 571a11f0
   ucx_mpool_test.cc
   barrier_test.cc
   event_test.cc
