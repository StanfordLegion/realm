#------------------------------------------------------------------------------#
# Copyright 2024 Stanford University
#
# Licensed under the Apache License, Version 2.0 (the "License");
# you may not use this file except in compliance with the License.
# You may obtain a copy of the License at
#
# http://www.apache.org/licenses/LICENSE-2.0
#
# Unless required by applicable law or agreed to in writing, software
# distributed under the License is distributed on an "AS IS" BASIS,
# WITHOUT WARRANTIES OR CONDITIONS OF ANY KIND, either express or implied.
# See the License for the specific language governing permissions and
# limitations under the License.
#------------------------------------------------------------------------------#

cmake_minimum_required(VERSION 3.16 FATAL_ERROR)
project(LegionTest_realm_unittest)

if(NOT Legion_SOURCE_DIR)
  find_package(Legion REQUIRED)
endif()

list(APPEND REALM_TESTS
<<<<<<< HEAD
  sparsity_map_test.cc
=======
  ucx_mpool_test.cc
>>>>>>> 5e6d09a0
  barrier_test.cc
  event_test.cc
  path_cache_test.cc
  transfer_utils_test.cc
  address_list_test.cc
  cmdline_parser_test.cc
  sequence_assembler_test.cc
  dynamic_table_test.cc
  range_allocator_test.cc
  pri_queue_test.cc
  intrusive_list_test.cc
  point_test.cc
  repl_heap_test.cc
  nodeset_test.cc
  transfer_iterator_test.cc
  lowlevel_dma_test.cc
  circ_queue_test.cc
  gather_scatter_test.cc
 )

list(APPEND UCX_SOURCES
   ${Legion_SOURCE_DIR}/runtime/realm/ucx/mpool.h
   ${Legion_SOURCE_DIR}/runtime/realm/ucx/mpool.cc
)

if(NOT WIN32)
list(APPEND REALM_TESTS
  backtrace_test.cc
)
endif()

include(FetchContent)
FetchContent_Declare(
  googletest
  URL https://github.com/google/googletest/archive/refs/tags/v1.14.0.zip
)

FetchContent_MakeAvailable(googletest)

enable_testing()
add_executable(realm_tests ${REALM_TESTS})

target_sources(realm_tests PRIVATE ${UCX_SOURCES})

list(APPEND REALM_UNIT_TESTS_LIST
  realm_tests
)

foreach(ITEM IN LISTS REALM_UNIT_TESTS_LIST)
  if(REALM_LIMIT_SYMBOL_VISIBILITY)
    set_target_properties(${ITEM} PROPERTIES CXX_VISIBILITY_PRESET hidden)
    set_target_properties(${ITEM} PROPERTIES VISIBILITY_INLINES_HIDDEN 1)
  endif()
  target_link_libraries(${ITEM} Legion::RealmTests GTest::gmock_main ${CMAKE_DL_LIBS})
  target_compile_options(${ITEM} PRIVATE $<$<COMPILE_LANGUAGE:CXX>:${CXX_BUILD_WARNING_FLAGS}>)
  include(GoogleTest)
  gtest_discover_tests(${ITEM})
  if(Legion_ENABLE_TESTING)
    add_test(NAME ${ITEM} COMMAND $<TARGET_FILE:${ITEM}> ${Legion_TEST_ARGS} ${TESTARGS_${ITEM}})
  endif()
endforeach()<|MERGE_RESOLUTION|>--- conflicted
+++ resolved
@@ -21,12 +21,7 @@
   find_package(Legion REQUIRED)
 endif()
 
-list(APPEND REALM_TESTS
-<<<<<<< HEAD
-  sparsity_map_test.cc
-=======
-  ucx_mpool_test.cc
->>>>>>> 5e6d09a0
+list(APPEND REALM_TEST
   barrier_test.cc
   event_test.cc
   path_cache_test.cc
@@ -45,6 +40,8 @@
   lowlevel_dma_test.cc
   circ_queue_test.cc
   gather_scatter_test.cc
+  sparsity_map_test.cc
+  ucx_mpool_test.cc
  )
 
 list(APPEND UCX_SOURCES
